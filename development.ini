###
# app configuration
# http://docs.pylonsproject.org/projects/pyramid/en/latest/narr/environment.html
###

[app:app]
use = config:base.ini#app
sqlalchemy.url = postgresql://postgres@:5432/postgres?host=/tmp/encoded/pgdata
load_test_only = true
create_tables = true
testing = true
persona.audiences = http://localhost:6543
postgresql.statement_timeout = 20

pyramid.reload_templates = true
pyramid.debug_authorization = false
pyramid.debug_notfound = true
pyramid.debug_routematch = false
pyramid.default_locale_name = en

[pipeline:debug]
pipeline =
    egg:repoze.debug#pdbpm
    app
set pyramid.includes =
    pyramid_translogger

[composite:main]
use = egg:rutter#urlmap
/ = debug
/_indexer = indexer

[composite:indexer]
<<<<<<< HEAD
use = egg:encoded#indexer
timeout = 60
app = app
set embed_cache.capacity = 5000
set indexer = true
=======
use = config:base.ini#indexer
>>>>>>> df245d4f

###
# wsgi server configuration
###

[server:main]
use = egg:waitress#main
host = 0.0.0.0
port = 6543
threads = 1

###
# logging configuration
# http://docs.pylonsproject.org/projects/pyramid/en/latest/narr/logging.html
###

[loggers]
keys = root, wsgi, encoded

[handlers]
keys = console

[formatters]
keys = generic

[logger_root]
level = INFO
handlers = console

[logger_wsgi]
level = DEBUG
handlers =
qualname = wsgi

[logger_encoded]
level = DEBUG
handlers =
qualname = encoded

[handler_console]
class = StreamHandler
args = (sys.stderr,)
level = NOTSET
formatter = generic

[formatter_generic]
format = %(asctime)s %(levelname)-5.5s [%(name)s][%(threadName)s] %(message)s<|MERGE_RESOLUTION|>--- conflicted
+++ resolved
@@ -31,15 +31,7 @@
 /_indexer = indexer
 
 [composite:indexer]
-<<<<<<< HEAD
-use = egg:encoded#indexer
-timeout = 60
-app = app
-set embed_cache.capacity = 5000
-set indexer = true
-=======
 use = config:base.ini#indexer
->>>>>>> df245d4f
 
 ###
 # wsgi server configuration

--- conflicted
+++ resolved
@@ -144,11 +144,7 @@
 name = "certifi"
 optional = false
 python-versions = "*"
-<<<<<<< HEAD
-version = "2020.4.5.2"
-=======
 version = "2020.6.20"
->>>>>>> 0a09fd5e
 
 [[package]]
 category = "dev"
@@ -232,11 +228,7 @@
 name = "dcicsnovault"
 optional = false
 python-versions = ">=3.6,<3.7"
-<<<<<<< HEAD
-version = "3.0.9"
-=======
 version = "3.1.1"
->>>>>>> 0a09fd5e
 
 [package.dependencies]
 MarkupSafe = ">=0.23,<1"
@@ -397,7 +389,6 @@
 
 [[package]]
 category = "dev"
-<<<<<<< HEAD
 description = "the modular source code checker: pep8 pyflakes and co"
 name = "flake8"
 optional = false
@@ -415,8 +406,6 @@
 
 [[package]]
 category = "dev"
-=======
->>>>>>> 0a09fd5e
 description = "Plugin for nose or pytest that automatically reruns flaky tests."
 name = "flaky"
 optional = false
@@ -716,16 +705,12 @@
 name = "netaddr"
 optional = false
 python-versions = "*"
-<<<<<<< HEAD
-version = "0.7.19"
-=======
 version = "0.7.20"
 
 [package.dependencies]
 [package.dependencies.importlib-resources]
 python = "<3.7"
 version = "*"
->>>>>>> 0a09fd5e
 
 [[package]]
 category = "main"
@@ -838,7 +823,7 @@
 name = "py"
 optional = false
 python-versions = ">=2.7, !=3.0.*, !=3.1.*, !=3.2.*, !=3.3.*"
-version = "1.8.2"
+version = "1.9.0"
 
 [[package]]
 category = "dev"
@@ -1076,20 +1061,17 @@
 
 [[package]]
 category = "dev"
-<<<<<<< HEAD
 description = "run tests in isolated forked subprocesses"
 name = "pytest-forked"
 optional = false
-python-versions = ">=2.7, !=3.0.*, !=3.1.*, !=3.2.*, !=3.3.*"
-version = "1.1.3"
+python-versions = ">=2.7, !=3.0.*, !=3.1.*, !=3.2.*, !=3.3.*, !=3.4.*"
+version = "1.2.0"
 
 [package.dependencies]
 pytest = ">=3.1.0"
 
 [[package]]
 category = "dev"
-=======
->>>>>>> 0a09fd5e
 description = "py.test plugin to show failures instantly"
 name = "pytest-instafail"
 optional = false
@@ -1101,11 +1083,7 @@
 
 [[package]]
 category = "dev"
-<<<<<<< HEAD
 description = "Thin-wrapper around the mock package for easier use with pytest"
-=======
-description = "Thin-wrapper around the mock package for easier use with py.test"
->>>>>>> 0a09fd5e
 name = "pytest-mock"
 optional = false
 python-versions = ">=3.5"
@@ -1130,11 +1108,7 @@
 
 [[package]]
 category = "dev"
-<<<<<<< HEAD
 description = "pytest xdist plugin for distributed testing and loop-on-failing modes"
-=======
-description = "py.test xdist plugin for distributed testing and loop-on-failing modes"
->>>>>>> 0a09fd5e
 name = "pytest-xdist"
 optional = false
 python-versions = ">=2.7, !=3.0.*, !=3.1.*, !=3.2.*, !=3.3.*, !=3.4.*"
@@ -1549,7 +1523,7 @@
 name = "wcwidth"
 optional = false
 python-versions = "*"
-version = "0.2.4"
+version = "0.2.5"
 
 [[package]]
 category = "main"
@@ -1663,11 +1637,7 @@
 [[package]]
 category = "main"
 description = "Backport of pathlib-compatible object wrapper for zip files"
-<<<<<<< HEAD
 marker = "python_version < \"3.8\""
-=======
-marker = "python_version < \"3.7\""
->>>>>>> 0a09fd5e
 name = "zipp"
 optional = false
 python-versions = ">=3.6"
@@ -1726,11 +1696,7 @@
 test = ["zope.testing"]
 
 [metadata]
-<<<<<<< HEAD
-content-hash = "d876d7c7798e8c2d46bc3b79bff43b11aad98f94276afeb21f4224eb6c967354"
-=======
-content-hash = "12bdfa8e74ac35c52a896cb663b689aaf78822d03df367f5091aee5debffed2e"
->>>>>>> 0a09fd5e
+content-hash = "d9ae04070746379b6cecf00abc4b058c50f00ad0094b564d75638c6f3fb79688"
 python-versions = ">=3.6,<3.7"
 
 [metadata.files]
@@ -1780,13 +1746,8 @@
     {file = "botocore-1.13.50.tar.gz", hash = "sha256:765a5c637ff792239727c327b221ed5a4d851e9f176ce8b8b9eca536425c74d4"},
 ]
 certifi = [
-<<<<<<< HEAD
-    {file = "certifi-2020.4.5.2-py2.py3-none-any.whl", hash = "sha256:9cd41137dc19af6a5e03b630eefe7d1f458d964d406342dd3edf625839b944cc"},
-    {file = "certifi-2020.4.5.2.tar.gz", hash = "sha256:5ad7e9a056d25ffa5082862e36f119f7f7cec6457fa07ee2f8c339814b80c9b1"},
-=======
     {file = "certifi-2020.6.20-py2.py3-none-any.whl", hash = "sha256:8fc0819f1f30ba15bdb34cceffb9ef04d99f420f68eb75d901e9560b8749fc41"},
     {file = "certifi-2020.6.20.tar.gz", hash = "sha256:5930595817496dd21bb8dc35dad090f1c2cd0adfaf21204bf6732ca5d8ee34d3"},
->>>>>>> 0a09fd5e
 ]
 cffi = [
     {file = "cffi-1.14.0-cp27-cp27m-macosx_10_9_x86_64.whl", hash = "sha256:1cae98a7054b5c9391eb3249b86e0e99ab1e02bb0cc0575da191aedadbdf4384"},
@@ -1887,13 +1848,8 @@
     {file = "dcicpyvcf-1.0.0.tar.gz", hash = "sha256:c5bf8d585002ab3b95d13a47803376b456b931865e4189c38a18cca47b108449"},
 ]
 dcicsnovault = [
-<<<<<<< HEAD
-    {file = "dcicsnovault-3.0.9-py3-none-any.whl", hash = "sha256:c15fe6440bc76bf202948c03e3322614868e761f3c1652dfe76b58526efb55db"},
-    {file = "dcicsnovault-3.0.9.tar.gz", hash = "sha256:7e592fcd09d3a5f7b39ffb2d696fc5779276c40e02786e23eef954a932359bce"},
-=======
     {file = "dcicsnovault-3.1.1-py3-none-any.whl", hash = "sha256:0baf3b4d917969a943c6be69ed29de90d0aa4afc2efd8fc71783551ec13e6e3b"},
     {file = "dcicsnovault-3.1.1.tar.gz", hash = "sha256:6f41cea9c1cc5f86a1324da3923f6aa461626070419d514cb856b1e08e80dc30"},
->>>>>>> 0a09fd5e
 ]
 dcicutils = [
     {file = "dcicutils-0.31.1-py3-none-any.whl", hash = "sha256:9f2728d6ce4fe9b7a0cabdf5a46a20e34039147192854622881c9a46c3707fd1"},
@@ -2029,13 +1985,8 @@
     {file = "moto-1.3.7.tar.gz", hash = "sha256:129de2e04cb250d9f8b2c722ec152ed1b5426ef179b4ebb03e9ec36e6eb3fcc5"},
 ]
 netaddr = [
-<<<<<<< HEAD
-    {file = "netaddr-0.7.19-py2.py3-none-any.whl", hash = "sha256:56b3558bd71f3f6999e4c52e349f38660e54a7a8a9943335f73dfc96883e08ca"},
-    {file = "netaddr-0.7.19.tar.gz", hash = "sha256:38aeec7cdd035081d3a4c306394b19d677623bf76fa0913f6695127c7753aefd"},
-=======
     {file = "netaddr-0.7.20-py2.py3-none-any.whl", hash = "sha256:7a9c8f58d048b820df1882439bb04fb2de13c03ec8af3112a1099822b0a2a4b8"},
     {file = "netaddr-0.7.20.tar.gz", hash = "sha256:d09252e5aec3913815d77eb8e8ea8fa6eb33521253e52f977f6abaa964776f3e"},
->>>>>>> 0a09fd5e
 ]
 passlib = [
     {file = "passlib-1.6.5-py2.py3-none-any.whl", hash = "sha256:ad631a58dc8abeb0f48016c13f4b3b0f3a7b1045a8cb3c61dd15e2d95b45c472"},
@@ -2171,8 +2122,8 @@
     {file = "psycopg2_binary-2.7.7-cp37-cp37m-win_amd64.whl", hash = "sha256:348b49dd737ff74cfb5e663e18cb069b44c64f77ec0523b5794efafbfa7df0b8"},
 ]
 py = [
-    {file = "py-1.8.2-py2.py3-none-any.whl", hash = "sha256:a673fa23d7000440cc885c17dbd34fafcb7d7a6e230b29f6766400de36a33c44"},
-    {file = "py-1.8.2.tar.gz", hash = "sha256:f3b3a4c36512a4c4f024041ab51866f11761cc169670204b235f6b20523d4e6b"},
+    {file = "py-1.9.0-py2.py3-none-any.whl", hash = "sha256:366389d1db726cd2fcfc79732e75410e5fe4d31db13692115529d34069a043c2"},
+    {file = "py-1.9.0.tar.gz", hash = "sha256:9ca6883ce56b4e8da7e79ac18787889fa5206c79dcc67fb065376cd2fe03f342"},
 ]
 pyaml = [
     {file = "pyaml-20.4.0-py2.py3-none-any.whl", hash = "sha256:67081749a82b72c45e5f7f812ee3a14a03b3f5c25ff36ec3b290514f8c4c4b99"},
@@ -2283,8 +2234,8 @@
     {file = "pytest_exact_fixtures-0.3.tar.gz", hash = "sha256:f3e93bbea59f74f0beb5bf71cd18048e2b478ad665e71c37a4f8b33f4ec72718"},
 ]
 pytest-forked = [
-    {file = "pytest-forked-1.1.3.tar.gz", hash = "sha256:1805699ed9c9e60cb7a8179b8d4fa2b8898098e82d229b0825d8095f0f261100"},
-    {file = "pytest_forked-1.1.3-py2.py3-none-any.whl", hash = "sha256:1ae25dba8ee2e56fb47311c9638f9e58552691da87e82d25b0ce0e4bf52b7d87"},
+    {file = "pytest-forked-1.2.0.tar.gz", hash = "sha256:65f96334863d9cbe53d21f73e8febc4dd61b8d1fdcac7b487d9af07a5d02a938"},
+    {file = "pytest_forked-1.2.0-py2.py3-none-any.whl", hash = "sha256:42a438336731465c5bd76ab38e1645647ac55914a08b507efbabe8783a08aa6c"},
 ]
 pytest-instafail = [
     {file = "pytest-instafail-0.4.1.tar.gz", hash = "sha256:84c87dd708f00d248fb062cdfaf5ba14bf10ce68ce56d46d58f20aa882a33924"},
@@ -2477,8 +2428,8 @@
     {file = "waitress-1.2.0.tar.gz", hash = "sha256:e624c829656ffc99b33d661072b2814885ae92835cf835ee8ab283ddb7c915b9"},
 ]
 wcwidth = [
-    {file = "wcwidth-0.2.4-py2.py3-none-any.whl", hash = "sha256:79375666b9954d4a1a10739315816324c3e73110af9d0e102d906fdb0aec009f"},
-    {file = "wcwidth-0.2.4.tar.gz", hash = "sha256:8c6b5b6ee1360b842645f336d9e5d68c55817c26d3050f46b235ef2bc650e48f"},
+    {file = "wcwidth-0.2.5-py2.py3-none-any.whl", hash = "sha256:beb4802a9cebb9144e99086eff703a642a13d6a0052920003a230f3294bbe784"},
+    {file = "wcwidth-0.2.5.tar.gz", hash = "sha256:c4d647b99872929fdb7bdcaa4fbe7f01413ed3d98077df798530e5b04f116c83"},
 ]
 webob = [
     {file = "WebOb-1.8.5-py2.py3-none-any.whl", hash = "sha256:36db8203c67023d68c1b00208a7bf55e3b10de2aa317555740add29c619de12b"},

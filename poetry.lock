[[package]]
name = "apipkg"
version = "3.0.1"
description = "apipkg: namespace control and lazy-import mechanism"
category = "main"
optional = false
python-versions = ">=3.7"

[[package]]
name = "atomicwrites"
version = "1.4.0"
description = "Atomic file writes."
category = "dev"
optional = false
python-versions = ">=2.7, !=3.0.*, !=3.1.*, !=3.2.*, !=3.3.*"

[[package]]
name = "attrs"
version = "21.4.0"
description = "Classes Without Boilerplate"
category = "dev"
optional = false
python-versions = ">=2.7, !=3.0.*, !=3.1.*, !=3.2.*, !=3.3.*, !=3.4.*"

[package.extras]
dev = ["coverage[toml] (>=5.0.2)", "hypothesis", "pympler", "pytest (>=4.3.0)", "six", "mypy", "pytest-mypy-plugins", "zope.interface", "furo", "sphinx", "sphinx-notfound-page", "pre-commit", "cloudpickle"]
docs = ["furo", "sphinx", "zope.interface", "sphinx-notfound-page"]
tests = ["coverage[toml] (>=5.0.2)", "hypothesis", "pympler", "pytest (>=4.3.0)", "six", "mypy", "pytest-mypy-plugins", "zope.interface", "cloudpickle"]
tests_no_zope = ["coverage[toml] (>=5.0.2)", "hypothesis", "pympler", "pytest (>=4.3.0)", "six", "mypy", "pytest-mypy-plugins", "cloudpickle"]

[[package]]
name = "aws-requests-auth"
version = "0.4.3"
description = "AWS signature version 4 signing process for the python requests module"
category = "main"
optional = false
python-versions = "*"

[package.dependencies]
requests = ">=0.14.0"

[[package]]
name = "aws-xray-sdk"
version = "0.95"
description = "The AWS X-Ray SDK for Python (the SDK) enables Python developers to record and emit information from within their applications to the AWS X-Ray service."
category = "dev"
optional = false
python-versions = "*"

[package.dependencies]
jsonpickle = "*"
requests = "*"
wrapt = "*"

[[package]]
name = "backports.statistics"
version = "0.1.0"
description = "statistics backport 2.6 - 3.3"
category = "main"
optional = false
python-versions = "*"

[[package]]
name = "beautifulsoup4"
version = "4.11.1"
description = "Screen-scraping library"
category = "main"
optional = false
python-versions = ">=3.6.0"

[package.dependencies]
soupsieve = ">1.2"

[package.extras]
html5lib = ["html5lib"]
lxml = ["lxml"]

[[package]]
name = "bitarray"
version = "2.5.1"
description = "efficient arrays of booleans -- C extension"
category = "main"
optional = false
python-versions = "*"

[[package]]
name = "boto"
version = "2.49.0"
description = "Amazon Web Services Library"
category = "dev"
optional = false
python-versions = "*"

[[package]]
name = "boto3"
<<<<<<< HEAD
version = "1.24.4"
=======
version = "1.24.5"
>>>>>>> be67da49
description = "The AWS SDK for Python"
category = "main"
optional = false
python-versions = ">= 3.7"

[package.dependencies]
<<<<<<< HEAD
botocore = ">=1.27.4,<1.28.0"
=======
botocore = ">=1.27.5,<1.28.0"
>>>>>>> be67da49
jmespath = ">=0.7.1,<2.0.0"
s3transfer = ">=0.6.0,<0.7.0"

[package.extras]
crt = ["botocore[crt] (>=1.21.0,<2.0a0)"]

[[package]]
name = "boto3-stubs"
<<<<<<< HEAD
version = "1.24.4"
description = "Type annotations for boto3 1.24.4 generated with mypy-boto3-builder 7.6.1"
=======
version = "1.24.5"
description = "Type annotations for boto3 1.24.5 generated with mypy-boto3-builder 7.6.1"
>>>>>>> be67da49
category = "dev"
optional = false
python-versions = ">=3.6"

[package.dependencies]
botocore-stubs = "*"
typing-extensions = ">=4.1.0"

[package.extras]
accessanalyzer = ["mypy-boto3-accessanalyzer (>=1.24.0,<1.25.0)"]
account = ["mypy-boto3-account (>=1.24.0,<1.25.0)"]
acm = ["mypy-boto3-acm (>=1.24.0,<1.25.0)"]
acm-pca = ["mypy-boto3-acm-pca (>=1.24.0,<1.25.0)"]
alexaforbusiness = ["mypy-boto3-alexaforbusiness (>=1.24.0,<1.25.0)"]
all = ["mypy-boto3-accessanalyzer (>=1.24.0,<1.25.0)", "mypy-boto3-account (>=1.24.0,<1.25.0)", "mypy-boto3-acm (>=1.24.0,<1.25.0)", "mypy-boto3-acm-pca (>=1.24.0,<1.25.0)", "mypy-boto3-alexaforbusiness (>=1.24.0,<1.25.0)", "mypy-boto3-amp (>=1.24.0,<1.25.0)", "mypy-boto3-amplify (>=1.24.0,<1.25.0)", "mypy-boto3-amplifybackend (>=1.24.0,<1.25.0)", "mypy-boto3-amplifyuibuilder (>=1.24.0,<1.25.0)", "mypy-boto3-apigateway (>=1.24.0,<1.25.0)", "mypy-boto3-apigatewaymanagementapi (>=1.24.0,<1.25.0)", "mypy-boto3-apigatewayv2 (>=1.24.0,<1.25.0)", "mypy-boto3-appconfig (>=1.24.0,<1.25.0)", "mypy-boto3-appconfigdata (>=1.24.0,<1.25.0)", "mypy-boto3-appflow (>=1.24.0,<1.25.0)", "mypy-boto3-appintegrations (>=1.24.0,<1.25.0)", "mypy-boto3-application-autoscaling (>=1.24.0,<1.25.0)", "mypy-boto3-application-insights (>=1.24.0,<1.25.0)", "mypy-boto3-applicationcostprofiler (>=1.24.0,<1.25.0)", "mypy-boto3-appmesh (>=1.24.0,<1.25.0)", "mypy-boto3-apprunner (>=1.24.0,<1.25.0)", "mypy-boto3-appstream (>=1.24.0,<1.25.0)", "mypy-boto3-appsync (>=1.24.0,<1.25.0)", "mypy-boto3-athena (>=1.24.0,<1.25.0)", "mypy-boto3-auditmanager (>=1.24.0,<1.25.0)", "mypy-boto3-autoscaling (>=1.24.0,<1.25.0)", "mypy-boto3-autoscaling-plans (>=1.24.0,<1.25.0)", "mypy-boto3-backup (>=1.24.0,<1.25.0)", "mypy-boto3-backup-gateway (>=1.24.0,<1.25.0)", "mypy-boto3-batch (>=1.24.0,<1.25.0)", "mypy-boto3-billingconductor (>=1.24.0,<1.25.0)", "mypy-boto3-braket (>=1.24.0,<1.25.0)", "mypy-boto3-budgets (>=1.24.0,<1.25.0)", "mypy-boto3-ce (>=1.24.0,<1.25.0)", "mypy-boto3-chime (>=1.24.0,<1.25.0)", "mypy-boto3-chime-sdk-identity (>=1.24.0,<1.25.0)", "mypy-boto3-chime-sdk-media-pipelines (>=1.24.0,<1.25.0)", "mypy-boto3-chime-sdk-meetings (>=1.24.0,<1.25.0)", "mypy-boto3-chime-sdk-messaging (>=1.24.0,<1.25.0)", "mypy-boto3-cloud9 (>=1.24.0,<1.25.0)", "mypy-boto3-cloudcontrol (>=1.24.0,<1.25.0)", "mypy-boto3-clouddirectory (>=1.24.0,<1.25.0)", "mypy-boto3-cloudformation (>=1.24.0,<1.25.0)", "mypy-boto3-cloudfront (>=1.24.0,<1.25.0)", "mypy-boto3-cloudhsm (>=1.24.0,<1.25.0)", "mypy-boto3-cloudhsmv2 (>=1.24.0,<1.25.0)", "mypy-boto3-cloudsearch (>=1.24.0,<1.25.0)", "mypy-boto3-cloudsearchdomain (>=1.24.0,<1.25.0)", "mypy-boto3-cloudtrail (>=1.24.0,<1.25.0)", "mypy-boto3-cloudwatch (>=1.24.0,<1.25.0)", "mypy-boto3-codeartifact (>=1.24.0,<1.25.0)", "mypy-boto3-codebuild (>=1.24.0,<1.25.0)", "mypy-boto3-codecommit (>=1.24.0,<1.25.0)", "mypy-boto3-codedeploy (>=1.24.0,<1.25.0)", "mypy-boto3-codeguru-reviewer (>=1.24.0,<1.25.0)", "mypy-boto3-codeguruprofiler (>=1.24.0,<1.25.0)", "mypy-boto3-codepipeline (>=1.24.0,<1.25.0)", "mypy-boto3-codestar (>=1.24.0,<1.25.0)", "mypy-boto3-codestar-connections (>=1.24.0,<1.25.0)", "mypy-boto3-codestar-notifications (>=1.24.0,<1.25.0)", "mypy-boto3-cognito-identity (>=1.24.0,<1.25.0)", "mypy-boto3-cognito-idp (>=1.24.0,<1.25.0)", "mypy-boto3-cognito-sync (>=1.24.0,<1.25.0)", "mypy-boto3-comprehend (>=1.24.0,<1.25.0)", "mypy-boto3-comprehendmedical (>=1.24.0,<1.25.0)", "mypy-boto3-compute-optimizer (>=1.24.0,<1.25.0)", "mypy-boto3-config (>=1.24.0,<1.25.0)", "mypy-boto3-connect (>=1.24.0,<1.25.0)", "mypy-boto3-connect-contact-lens (>=1.24.0,<1.25.0)", "mypy-boto3-connectparticipant (>=1.24.0,<1.25.0)", "mypy-boto3-cur (>=1.24.0,<1.25.0)", "mypy-boto3-customer-profiles (>=1.24.0,<1.25.0)", "mypy-boto3-databrew (>=1.24.0,<1.25.0)", "mypy-boto3-dataexchange (>=1.24.0,<1.25.0)", "mypy-boto3-datapipeline (>=1.24.0,<1.25.0)", "mypy-boto3-datasync (>=1.24.0,<1.25.0)", "mypy-boto3-dax (>=1.24.0,<1.25.0)", "mypy-boto3-detective (>=1.24.0,<1.25.0)", "mypy-boto3-devicefarm (>=1.24.0,<1.25.0)", "mypy-boto3-devops-guru (>=1.24.0,<1.25.0)", "mypy-boto3-directconnect (>=1.24.0,<1.25.0)", "mypy-boto3-discovery (>=1.24.0,<1.25.0)", "mypy-boto3-dlm (>=1.24.0,<1.25.0)", "mypy-boto3-dms (>=1.24.0,<1.25.0)", "mypy-boto3-docdb (>=1.24.0,<1.25.0)", "mypy-boto3-drs (>=1.24.0,<1.25.0)", "mypy-boto3-ds (>=1.24.0,<1.25.0)", "mypy-boto3-dynamodb (>=1.24.0,<1.25.0)", "mypy-boto3-dynamodbstreams (>=1.24.0,<1.25.0)", "mypy-boto3-ebs (>=1.24.0,<1.25.0)", "mypy-boto3-ec2 (>=1.24.0,<1.25.0)", "mypy-boto3-ec2-instance-connect (>=1.24.0,<1.25.0)", "mypy-boto3-ecr (>=1.24.0,<1.25.0)", "mypy-boto3-ecr-public (>=1.24.0,<1.25.0)", "mypy-boto3-ecs (>=1.24.0,<1.25.0)", "mypy-boto3-efs (>=1.24.0,<1.25.0)", "mypy-boto3-eks (>=1.24.0,<1.25.0)", "mypy-boto3-elastic-inference (>=1.24.0,<1.25.0)", "mypy-boto3-elasticache (>=1.24.0,<1.25.0)", "mypy-boto3-elasticbeanstalk (>=1.24.0,<1.25.0)", "mypy-boto3-elastictranscoder (>=1.24.0,<1.25.0)", "mypy-boto3-elb (>=1.24.0,<1.25.0)", "mypy-boto3-elbv2 (>=1.24.0,<1.25.0)", "mypy-boto3-emr (>=1.24.0,<1.25.0)", "mypy-boto3-emr-containers (>=1.24.0,<1.25.0)", "mypy-boto3-emr-serverless (>=1.24.0,<1.25.0)", "mypy-boto3-es (>=1.24.0,<1.25.0)", "mypy-boto3-events (>=1.24.0,<1.25.0)", "mypy-boto3-evidently (>=1.24.0,<1.25.0)", "mypy-boto3-finspace (>=1.24.0,<1.25.0)", "mypy-boto3-finspace-data (>=1.24.0,<1.25.0)", "mypy-boto3-firehose (>=1.24.0,<1.25.0)", "mypy-boto3-fis (>=1.24.0,<1.25.0)", "mypy-boto3-fms (>=1.24.0,<1.25.0)", "mypy-boto3-forecast (>=1.24.0,<1.25.0)", "mypy-boto3-forecastquery (>=1.24.0,<1.25.0)", "mypy-boto3-frauddetector (>=1.24.0,<1.25.0)", "mypy-boto3-fsx (>=1.24.0,<1.25.0)", "mypy-boto3-gamelift (>=1.24.0,<1.25.0)", "mypy-boto3-gamesparks (>=1.24.0,<1.25.0)", "mypy-boto3-glacier (>=1.24.0,<1.25.0)", "mypy-boto3-globalaccelerator (>=1.24.0,<1.25.0)", "mypy-boto3-glue (>=1.24.0,<1.25.0)", "mypy-boto3-grafana (>=1.24.0,<1.25.0)", "mypy-boto3-greengrass (>=1.24.0,<1.25.0)", "mypy-boto3-greengrassv2 (>=1.24.0,<1.25.0)", "mypy-boto3-groundstation (>=1.24.0,<1.25.0)", "mypy-boto3-guardduty (>=1.24.0,<1.25.0)", "mypy-boto3-health (>=1.24.0,<1.25.0)", "mypy-boto3-healthlake (>=1.24.0,<1.25.0)", "mypy-boto3-honeycode (>=1.24.0,<1.25.0)", "mypy-boto3-iam (>=1.24.0,<1.25.0)", "mypy-boto3-identitystore (>=1.24.0,<1.25.0)", "mypy-boto3-imagebuilder (>=1.24.0,<1.25.0)", "mypy-boto3-importexport (>=1.24.0,<1.25.0)", "mypy-boto3-inspector (>=1.24.0,<1.25.0)", "mypy-boto3-inspector2 (>=1.24.0,<1.25.0)", "mypy-boto3-iot (>=1.24.0,<1.25.0)", "mypy-boto3-iot-data (>=1.24.0,<1.25.0)", "mypy-boto3-iot-jobs-data (>=1.24.0,<1.25.0)", "mypy-boto3-iot1click-devices (>=1.24.0,<1.25.0)", "mypy-boto3-iot1click-projects (>=1.24.0,<1.25.0)", "mypy-boto3-iotanalytics (>=1.24.0,<1.25.0)", "mypy-boto3-iotdeviceadvisor (>=1.24.0,<1.25.0)", "mypy-boto3-iotevents (>=1.24.0,<1.25.0)", "mypy-boto3-iotevents-data (>=1.24.0,<1.25.0)", "mypy-boto3-iotfleethub (>=1.24.0,<1.25.0)", "mypy-boto3-iotsecuretunneling (>=1.24.0,<1.25.0)", "mypy-boto3-iotsitewise (>=1.24.0,<1.25.0)", "mypy-boto3-iotthingsgraph (>=1.24.0,<1.25.0)", "mypy-boto3-iottwinmaker (>=1.24.0,<1.25.0)", "mypy-boto3-iotwireless (>=1.24.0,<1.25.0)", "mypy-boto3-ivs (>=1.24.0,<1.25.0)", "mypy-boto3-ivschat (>=1.24.0,<1.25.0)", "mypy-boto3-kafka (>=1.24.0,<1.25.0)", "mypy-boto3-kafkaconnect (>=1.24.0,<1.25.0)", "mypy-boto3-kendra (>=1.24.0,<1.25.0)", "mypy-boto3-keyspaces (>=1.24.0,<1.25.0)", "mypy-boto3-kinesis (>=1.24.0,<1.25.0)", "mypy-boto3-kinesis-video-archived-media (>=1.24.0,<1.25.0)", "mypy-boto3-kinesis-video-media (>=1.24.0,<1.25.0)", "mypy-boto3-kinesis-video-signaling (>=1.24.0,<1.25.0)", "mypy-boto3-kinesisanalytics (>=1.24.0,<1.25.0)", "mypy-boto3-kinesisanalyticsv2 (>=1.24.0,<1.25.0)", "mypy-boto3-kinesisvideo (>=1.24.0,<1.25.0)", "mypy-boto3-kms (>=1.24.0,<1.25.0)", "mypy-boto3-lakeformation (>=1.24.0,<1.25.0)", "mypy-boto3-lambda (>=1.24.0,<1.25.0)", "mypy-boto3-lex-models (>=1.24.0,<1.25.0)", "mypy-boto3-lex-runtime (>=1.24.0,<1.25.0)", "mypy-boto3-lexv2-models (>=1.24.0,<1.25.0)", "mypy-boto3-lexv2-runtime (>=1.24.0,<1.25.0)", "mypy-boto3-license-manager (>=1.24.0,<1.25.0)", "mypy-boto3-lightsail (>=1.24.0,<1.25.0)", "mypy-boto3-location (>=1.24.0,<1.25.0)", "mypy-boto3-logs (>=1.24.0,<1.25.0)", "mypy-boto3-lookoutequipment (>=1.24.0,<1.25.0)", "mypy-boto3-lookoutmetrics (>=1.24.0,<1.25.0)", "mypy-boto3-lookoutvision (>=1.24.0,<1.25.0)", "mypy-boto3-m2 (>=1.24.0,<1.25.0)", "mypy-boto3-machinelearning (>=1.24.0,<1.25.0)", "mypy-boto3-macie (>=1.24.0,<1.25.0)", "mypy-boto3-macie2 (>=1.24.0,<1.25.0)", "mypy-boto3-managedblockchain (>=1.24.0,<1.25.0)", "mypy-boto3-marketplace-catalog (>=1.24.0,<1.25.0)", "mypy-boto3-marketplace-entitlement (>=1.24.0,<1.25.0)", "mypy-boto3-marketplacecommerceanalytics (>=1.24.0,<1.25.0)", "mypy-boto3-mediaconnect (>=1.24.0,<1.25.0)", "mypy-boto3-mediaconvert (>=1.24.0,<1.25.0)", "mypy-boto3-medialive (>=1.24.0,<1.25.0)", "mypy-boto3-mediapackage (>=1.24.0,<1.25.0)", "mypy-boto3-mediapackage-vod (>=1.24.0,<1.25.0)", "mypy-boto3-mediastore (>=1.24.0,<1.25.0)", "mypy-boto3-mediastore-data (>=1.24.0,<1.25.0)", "mypy-boto3-mediatailor (>=1.24.0,<1.25.0)", "mypy-boto3-memorydb (>=1.24.0,<1.25.0)", "mypy-boto3-meteringmarketplace (>=1.24.0,<1.25.0)", "mypy-boto3-mgh (>=1.24.0,<1.25.0)", "mypy-boto3-mgn (>=1.24.0,<1.25.0)", "mypy-boto3-migration-hub-refactor-spaces (>=1.24.0,<1.25.0)", "mypy-boto3-migrationhub-config (>=1.24.0,<1.25.0)", "mypy-boto3-migrationhubstrategy (>=1.24.0,<1.25.0)", "mypy-boto3-mobile (>=1.24.0,<1.25.0)", "mypy-boto3-mq (>=1.24.0,<1.25.0)", "mypy-boto3-mturk (>=1.24.0,<1.25.0)", "mypy-boto3-mwaa (>=1.24.0,<1.25.0)", "mypy-boto3-neptune (>=1.24.0,<1.25.0)", "mypy-boto3-network-firewall (>=1.24.0,<1.25.0)", "mypy-boto3-networkmanager (>=1.24.0,<1.25.0)", "mypy-boto3-nimble (>=1.24.0,<1.25.0)", "mypy-boto3-opensearch (>=1.24.0,<1.25.0)", "mypy-boto3-opsworks (>=1.24.0,<1.25.0)", "mypy-boto3-opsworkscm (>=1.24.0,<1.25.0)", "mypy-boto3-organizations (>=1.24.0,<1.25.0)", "mypy-boto3-outposts (>=1.24.0,<1.25.0)", "mypy-boto3-panorama (>=1.24.0,<1.25.0)", "mypy-boto3-personalize (>=1.24.0,<1.25.0)", "mypy-boto3-personalize-events (>=1.24.0,<1.25.0)", "mypy-boto3-personalize-runtime (>=1.24.0,<1.25.0)", "mypy-boto3-pi (>=1.24.0,<1.25.0)", "mypy-boto3-pinpoint (>=1.24.0,<1.25.0)", "mypy-boto3-pinpoint-email (>=1.24.0,<1.25.0)", "mypy-boto3-pinpoint-sms-voice (>=1.24.0,<1.25.0)", "mypy-boto3-pinpoint-sms-voice-v2 (>=1.24.0,<1.25.0)", "mypy-boto3-polly (>=1.24.0,<1.25.0)", "mypy-boto3-pricing (>=1.24.0,<1.25.0)", "mypy-boto3-proton (>=1.24.0,<1.25.0)", "mypy-boto3-qldb (>=1.24.0,<1.25.0)", "mypy-boto3-qldb-session (>=1.24.0,<1.25.0)", "mypy-boto3-quicksight (>=1.24.0,<1.25.0)", "mypy-boto3-ram (>=1.24.0,<1.25.0)", "mypy-boto3-rbin (>=1.24.0,<1.25.0)", "mypy-boto3-rds (>=1.24.0,<1.25.0)", "mypy-boto3-rds-data (>=1.24.0,<1.25.0)", "mypy-boto3-redshift (>=1.24.0,<1.25.0)", "mypy-boto3-redshift-data (>=1.24.0,<1.25.0)", "mypy-boto3-redshift-serverless (>=1.24.0,<1.25.0)", "mypy-boto3-rekognition (>=1.24.0,<1.25.0)", "mypy-boto3-resiliencehub (>=1.24.0,<1.25.0)", "mypy-boto3-resource-groups (>=1.24.0,<1.25.0)", "mypy-boto3-resourcegroupstaggingapi (>=1.24.0,<1.25.0)", "mypy-boto3-robomaker (>=1.24.0,<1.25.0)", "mypy-boto3-route53 (>=1.24.0,<1.25.0)", "mypy-boto3-route53-recovery-cluster (>=1.24.0,<1.25.0)", "mypy-boto3-route53-recovery-control-config (>=1.24.0,<1.25.0)", "mypy-boto3-route53-recovery-readiness (>=1.24.0,<1.25.0)", "mypy-boto3-route53domains (>=1.24.0,<1.25.0)", "mypy-boto3-route53resolver (>=1.24.0,<1.25.0)", "mypy-boto3-rum (>=1.24.0,<1.25.0)", "mypy-boto3-s3 (>=1.24.0,<1.25.0)", "mypy-boto3-s3control (>=1.24.0,<1.25.0)", "mypy-boto3-s3outposts (>=1.24.0,<1.25.0)", "mypy-boto3-sagemaker (>=1.24.0,<1.25.0)", "mypy-boto3-sagemaker-a2i-runtime (>=1.24.0,<1.25.0)", "mypy-boto3-sagemaker-edge (>=1.24.0,<1.25.0)", "mypy-boto3-sagemaker-featurestore-runtime (>=1.24.0,<1.25.0)", "mypy-boto3-sagemaker-runtime (>=1.24.0,<1.25.0)", "mypy-boto3-savingsplans (>=1.24.0,<1.25.0)", "mypy-boto3-schemas (>=1.24.0,<1.25.0)", "mypy-boto3-sdb (>=1.24.0,<1.25.0)", "mypy-boto3-secretsmanager (>=1.24.0,<1.25.0)", "mypy-boto3-securityhub (>=1.24.0,<1.25.0)", "mypy-boto3-serverlessrepo (>=1.24.0,<1.25.0)", "mypy-boto3-service-quotas (>=1.24.0,<1.25.0)", "mypy-boto3-servicecatalog (>=1.24.0,<1.25.0)", "mypy-boto3-servicecatalog-appregistry (>=1.24.0,<1.25.0)", "mypy-boto3-servicediscovery (>=1.24.0,<1.25.0)", "mypy-boto3-ses (>=1.24.0,<1.25.0)", "mypy-boto3-sesv2 (>=1.24.0,<1.25.0)", "mypy-boto3-shield (>=1.24.0,<1.25.0)", "mypy-boto3-signer (>=1.24.0,<1.25.0)", "mypy-boto3-sms (>=1.24.0,<1.25.0)", "mypy-boto3-sms-voice (>=1.24.0,<1.25.0)", "mypy-boto3-snow-device-management (>=1.24.0,<1.25.0)", "mypy-boto3-snowball (>=1.24.0,<1.25.0)", "mypy-boto3-sns (>=1.24.0,<1.25.0)", "mypy-boto3-sqs (>=1.24.0,<1.25.0)", "mypy-boto3-ssm (>=1.24.0,<1.25.0)", "mypy-boto3-ssm-contacts (>=1.24.0,<1.25.0)", "mypy-boto3-ssm-incidents (>=1.24.0,<1.25.0)", "mypy-boto3-sso (>=1.24.0,<1.25.0)", "mypy-boto3-sso-admin (>=1.24.0,<1.25.0)", "mypy-boto3-sso-oidc (>=1.24.0,<1.25.0)", "mypy-boto3-stepfunctions (>=1.24.0,<1.25.0)", "mypy-boto3-storagegateway (>=1.24.0,<1.25.0)", "mypy-boto3-sts (>=1.24.0,<1.25.0)", "mypy-boto3-support (>=1.24.0,<1.25.0)", "mypy-boto3-swf (>=1.24.0,<1.25.0)", "mypy-boto3-synthetics (>=1.24.0,<1.25.0)", "mypy-boto3-textract (>=1.24.0,<1.25.0)", "mypy-boto3-timestream-query (>=1.24.0,<1.25.0)", "mypy-boto3-timestream-write (>=1.24.0,<1.25.0)", "mypy-boto3-transcribe (>=1.24.0,<1.25.0)", "mypy-boto3-transfer (>=1.24.0,<1.25.0)", "mypy-boto3-translate (>=1.24.0,<1.25.0)", "mypy-boto3-voice-id (>=1.24.0,<1.25.0)", "mypy-boto3-waf (>=1.24.0,<1.25.0)", "mypy-boto3-waf-regional (>=1.24.0,<1.25.0)", "mypy-boto3-wafv2 (>=1.24.0,<1.25.0)", "mypy-boto3-wellarchitected (>=1.24.0,<1.25.0)", "mypy-boto3-wisdom (>=1.24.0,<1.25.0)", "mypy-boto3-workdocs (>=1.24.0,<1.25.0)", "mypy-boto3-worklink (>=1.24.0,<1.25.0)", "mypy-boto3-workmail (>=1.24.0,<1.25.0)", "mypy-boto3-workmailmessageflow (>=1.24.0,<1.25.0)", "mypy-boto3-workspaces (>=1.24.0,<1.25.0)", "mypy-boto3-workspaces-web (>=1.24.0,<1.25.0)", "mypy-boto3-xray (>=1.24.0,<1.25.0)"]
amp = ["mypy-boto3-amp (>=1.24.0,<1.25.0)"]
amplify = ["mypy-boto3-amplify (>=1.24.0,<1.25.0)"]
amplifybackend = ["mypy-boto3-amplifybackend (>=1.24.0,<1.25.0)"]
amplifyuibuilder = ["mypy-boto3-amplifyuibuilder (>=1.24.0,<1.25.0)"]
apigateway = ["mypy-boto3-apigateway (>=1.24.0,<1.25.0)"]
apigatewaymanagementapi = ["mypy-boto3-apigatewaymanagementapi (>=1.24.0,<1.25.0)"]
apigatewayv2 = ["mypy-boto3-apigatewayv2 (>=1.24.0,<1.25.0)"]
appconfig = ["mypy-boto3-appconfig (>=1.24.0,<1.25.0)"]
appconfigdata = ["mypy-boto3-appconfigdata (>=1.24.0,<1.25.0)"]
appflow = ["mypy-boto3-appflow (>=1.24.0,<1.25.0)"]
appintegrations = ["mypy-boto3-appintegrations (>=1.24.0,<1.25.0)"]
application-autoscaling = ["mypy-boto3-application-autoscaling (>=1.24.0,<1.25.0)"]
application-insights = ["mypy-boto3-application-insights (>=1.24.0,<1.25.0)"]
applicationcostprofiler = ["mypy-boto3-applicationcostprofiler (>=1.24.0,<1.25.0)"]
appmesh = ["mypy-boto3-appmesh (>=1.24.0,<1.25.0)"]
apprunner = ["mypy-boto3-apprunner (>=1.24.0,<1.25.0)"]
appstream = ["mypy-boto3-appstream (>=1.24.0,<1.25.0)"]
appsync = ["mypy-boto3-appsync (>=1.24.0,<1.25.0)"]
athena = ["mypy-boto3-athena (>=1.24.0,<1.25.0)"]
auditmanager = ["mypy-boto3-auditmanager (>=1.24.0,<1.25.0)"]
autoscaling = ["mypy-boto3-autoscaling (>=1.24.0,<1.25.0)"]
autoscaling-plans = ["mypy-boto3-autoscaling-plans (>=1.24.0,<1.25.0)"]
backup = ["mypy-boto3-backup (>=1.24.0,<1.25.0)"]
backup-gateway = ["mypy-boto3-backup-gateway (>=1.24.0,<1.25.0)"]
batch = ["mypy-boto3-batch (>=1.24.0,<1.25.0)"]
billingconductor = ["mypy-boto3-billingconductor (>=1.24.0,<1.25.0)"]
braket = ["mypy-boto3-braket (>=1.24.0,<1.25.0)"]
budgets = ["mypy-boto3-budgets (>=1.24.0,<1.25.0)"]
ce = ["mypy-boto3-ce (>=1.24.0,<1.25.0)"]
chime = ["mypy-boto3-chime (>=1.24.0,<1.25.0)"]
chime-sdk-identity = ["mypy-boto3-chime-sdk-identity (>=1.24.0,<1.25.0)"]
chime-sdk-media-pipelines = ["mypy-boto3-chime-sdk-media-pipelines (>=1.24.0,<1.25.0)"]
chime-sdk-meetings = ["mypy-boto3-chime-sdk-meetings (>=1.24.0,<1.25.0)"]
chime-sdk-messaging = ["mypy-boto3-chime-sdk-messaging (>=1.24.0,<1.25.0)"]
cloud9 = ["mypy-boto3-cloud9 (>=1.24.0,<1.25.0)"]
cloudcontrol = ["mypy-boto3-cloudcontrol (>=1.24.0,<1.25.0)"]
clouddirectory = ["mypy-boto3-clouddirectory (>=1.24.0,<1.25.0)"]
cloudformation = ["mypy-boto3-cloudformation (>=1.24.0,<1.25.0)"]
cloudfront = ["mypy-boto3-cloudfront (>=1.24.0,<1.25.0)"]
cloudhsm = ["mypy-boto3-cloudhsm (>=1.24.0,<1.25.0)"]
cloudhsmv2 = ["mypy-boto3-cloudhsmv2 (>=1.24.0,<1.25.0)"]
cloudsearch = ["mypy-boto3-cloudsearch (>=1.24.0,<1.25.0)"]
cloudsearchdomain = ["mypy-boto3-cloudsearchdomain (>=1.24.0,<1.25.0)"]
cloudtrail = ["mypy-boto3-cloudtrail (>=1.24.0,<1.25.0)"]
cloudwatch = ["mypy-boto3-cloudwatch (>=1.24.0,<1.25.0)"]
codeartifact = ["mypy-boto3-codeartifact (>=1.24.0,<1.25.0)"]
codebuild = ["mypy-boto3-codebuild (>=1.24.0,<1.25.0)"]
codecommit = ["mypy-boto3-codecommit (>=1.24.0,<1.25.0)"]
codedeploy = ["mypy-boto3-codedeploy (>=1.24.0,<1.25.0)"]
codeguru-reviewer = ["mypy-boto3-codeguru-reviewer (>=1.24.0,<1.25.0)"]
codeguruprofiler = ["mypy-boto3-codeguruprofiler (>=1.24.0,<1.25.0)"]
codepipeline = ["mypy-boto3-codepipeline (>=1.24.0,<1.25.0)"]
codestar = ["mypy-boto3-codestar (>=1.24.0,<1.25.0)"]
codestar-connections = ["mypy-boto3-codestar-connections (>=1.24.0,<1.25.0)"]
codestar-notifications = ["mypy-boto3-codestar-notifications (>=1.24.0,<1.25.0)"]
cognito-identity = ["mypy-boto3-cognito-identity (>=1.24.0,<1.25.0)"]
cognito-idp = ["mypy-boto3-cognito-idp (>=1.24.0,<1.25.0)"]
cognito-sync = ["mypy-boto3-cognito-sync (>=1.24.0,<1.25.0)"]
comprehend = ["mypy-boto3-comprehend (>=1.24.0,<1.25.0)"]
comprehendmedical = ["mypy-boto3-comprehendmedical (>=1.24.0,<1.25.0)"]
compute-optimizer = ["mypy-boto3-compute-optimizer (>=1.24.0,<1.25.0)"]
config = ["mypy-boto3-config (>=1.24.0,<1.25.0)"]
connect = ["mypy-boto3-connect (>=1.24.0,<1.25.0)"]
connect-contact-lens = ["mypy-boto3-connect-contact-lens (>=1.24.0,<1.25.0)"]
connectparticipant = ["mypy-boto3-connectparticipant (>=1.24.0,<1.25.0)"]
cur = ["mypy-boto3-cur (>=1.24.0,<1.25.0)"]
customer-profiles = ["mypy-boto3-customer-profiles (>=1.24.0,<1.25.0)"]
databrew = ["mypy-boto3-databrew (>=1.24.0,<1.25.0)"]
dataexchange = ["mypy-boto3-dataexchange (>=1.24.0,<1.25.0)"]
datapipeline = ["mypy-boto3-datapipeline (>=1.24.0,<1.25.0)"]
datasync = ["mypy-boto3-datasync (>=1.24.0,<1.25.0)"]
dax = ["mypy-boto3-dax (>=1.24.0,<1.25.0)"]
detective = ["mypy-boto3-detective (>=1.24.0,<1.25.0)"]
devicefarm = ["mypy-boto3-devicefarm (>=1.24.0,<1.25.0)"]
devops-guru = ["mypy-boto3-devops-guru (>=1.24.0,<1.25.0)"]
directconnect = ["mypy-boto3-directconnect (>=1.24.0,<1.25.0)"]
discovery = ["mypy-boto3-discovery (>=1.24.0,<1.25.0)"]
dlm = ["mypy-boto3-dlm (>=1.24.0,<1.25.0)"]
dms = ["mypy-boto3-dms (>=1.24.0,<1.25.0)"]
docdb = ["mypy-boto3-docdb (>=1.24.0,<1.25.0)"]
drs = ["mypy-boto3-drs (>=1.24.0,<1.25.0)"]
ds = ["mypy-boto3-ds (>=1.24.0,<1.25.0)"]
dynamodb = ["mypy-boto3-dynamodb (>=1.24.0,<1.25.0)"]
dynamodbstreams = ["mypy-boto3-dynamodbstreams (>=1.24.0,<1.25.0)"]
ebs = ["mypy-boto3-ebs (>=1.24.0,<1.25.0)"]
ec2 = ["mypy-boto3-ec2 (>=1.24.0,<1.25.0)"]
ec2-instance-connect = ["mypy-boto3-ec2-instance-connect (>=1.24.0,<1.25.0)"]
ecr = ["mypy-boto3-ecr (>=1.24.0,<1.25.0)"]
ecr-public = ["mypy-boto3-ecr-public (>=1.24.0,<1.25.0)"]
ecs = ["mypy-boto3-ecs (>=1.24.0,<1.25.0)"]
efs = ["mypy-boto3-efs (>=1.24.0,<1.25.0)"]
eks = ["mypy-boto3-eks (>=1.24.0,<1.25.0)"]
iotwireless = ["mypy-boto3-iotwireless (>=1.24.0,<1.25.0)"]
elastic-inference = ["mypy-boto3-elastic-inference (>=1.24.0,<1.25.0)"]
elasticache = ["mypy-boto3-elasticache (>=1.24.0,<1.25.0)"]
elasticbeanstalk = ["mypy-boto3-elasticbeanstalk (>=1.24.0,<1.25.0)"]
elastictranscoder = ["mypy-boto3-elastictranscoder (>=1.24.0,<1.25.0)"]
elb = ["mypy-boto3-elb (>=1.24.0,<1.25.0)"]
elbv2 = ["mypy-boto3-elbv2 (>=1.24.0,<1.25.0)"]
emr = ["mypy-boto3-emr (>=1.24.0,<1.25.0)"]
emr-containers = ["mypy-boto3-emr-containers (>=1.24.0,<1.25.0)"]
emr-serverless = ["mypy-boto3-emr-serverless (>=1.24.0,<1.25.0)"]
es = ["mypy-boto3-es (>=1.24.0,<1.25.0)"]
essential = ["mypy-boto3-cloudformation (>=1.24.0,<1.25.0)", "mypy-boto3-dynamodb (>=1.24.0,<1.25.0)", "mypy-boto3-ec2 (>=1.24.0,<1.25.0)", "mypy-boto3-lambda (>=1.24.0,<1.25.0)", "mypy-boto3-rds (>=1.24.0,<1.25.0)", "mypy-boto3-s3 (>=1.24.0,<1.25.0)", "mypy-boto3-sqs (>=1.24.0,<1.25.0)"]
events = ["mypy-boto3-events (>=1.24.0,<1.25.0)"]
evidently = ["mypy-boto3-evidently (>=1.24.0,<1.25.0)"]
finspace = ["mypy-boto3-finspace (>=1.24.0,<1.25.0)"]
finspace-data = ["mypy-boto3-finspace-data (>=1.24.0,<1.25.0)"]
firehose = ["mypy-boto3-firehose (>=1.24.0,<1.25.0)"]
fis = ["mypy-boto3-fis (>=1.24.0,<1.25.0)"]
fms = ["mypy-boto3-fms (>=1.24.0,<1.25.0)"]
forecast = ["mypy-boto3-forecast (>=1.24.0,<1.25.0)"]
forecastquery = ["mypy-boto3-forecastquery (>=1.24.0,<1.25.0)"]
frauddetector = ["mypy-boto3-frauddetector (>=1.24.0,<1.25.0)"]
fsx = ["mypy-boto3-fsx (>=1.24.0,<1.25.0)"]
gamelift = ["mypy-boto3-gamelift (>=1.24.0,<1.25.0)"]
gamesparks = ["mypy-boto3-gamesparks (>=1.24.0,<1.25.0)"]
glacier = ["mypy-boto3-glacier (>=1.24.0,<1.25.0)"]
globalaccelerator = ["mypy-boto3-globalaccelerator (>=1.24.0,<1.25.0)"]
glue = ["mypy-boto3-glue (>=1.24.0,<1.25.0)"]
grafana = ["mypy-boto3-grafana (>=1.24.0,<1.25.0)"]
greengrass = ["mypy-boto3-greengrass (>=1.24.0,<1.25.0)"]
greengrassv2 = ["mypy-boto3-greengrassv2 (>=1.24.0,<1.25.0)"]
groundstation = ["mypy-boto3-groundstation (>=1.24.0,<1.25.0)"]
guardduty = ["mypy-boto3-guardduty (>=1.24.0,<1.25.0)"]
health = ["mypy-boto3-health (>=1.24.0,<1.25.0)"]
healthlake = ["mypy-boto3-healthlake (>=1.24.0,<1.25.0)"]
honeycode = ["mypy-boto3-honeycode (>=1.24.0,<1.25.0)"]
iam = ["mypy-boto3-iam (>=1.24.0,<1.25.0)"]
identitystore = ["mypy-boto3-identitystore (>=1.24.0,<1.25.0)"]
imagebuilder = ["mypy-boto3-imagebuilder (>=1.24.0,<1.25.0)"]
importexport = ["mypy-boto3-importexport (>=1.24.0,<1.25.0)"]
inspector = ["mypy-boto3-inspector (>=1.24.0,<1.25.0)"]
inspector2 = ["mypy-boto3-inspector2 (>=1.24.0,<1.25.0)"]
iot = ["mypy-boto3-iot (>=1.24.0,<1.25.0)"]
iot-data = ["mypy-boto3-iot-data (>=1.24.0,<1.25.0)"]
iot-jobs-data = ["mypy-boto3-iot-jobs-data (>=1.24.0,<1.25.0)"]
iot1click-devices = ["mypy-boto3-iot1click-devices (>=1.24.0,<1.25.0)"]
iot1click-projects = ["mypy-boto3-iot1click-projects (>=1.24.0,<1.25.0)"]
iotanalytics = ["mypy-boto3-iotanalytics (>=1.24.0,<1.25.0)"]
iotdeviceadvisor = ["mypy-boto3-iotdeviceadvisor (>=1.24.0,<1.25.0)"]
iotevents = ["mypy-boto3-iotevents (>=1.24.0,<1.25.0)"]
iotevents-data = ["mypy-boto3-iotevents-data (>=1.24.0,<1.25.0)"]
iotfleethub = ["mypy-boto3-iotfleethub (>=1.24.0,<1.25.0)"]
iotsecuretunneling = ["mypy-boto3-iotsecuretunneling (>=1.24.0,<1.25.0)"]
iotsitewise = ["mypy-boto3-iotsitewise (>=1.24.0,<1.25.0)"]
iotthingsgraph = ["mypy-boto3-iotthingsgraph (>=1.24.0,<1.25.0)"]
iottwinmaker = ["mypy-boto3-iottwinmaker (>=1.24.0,<1.25.0)"]
ivs = ["mypy-boto3-ivs (>=1.24.0,<1.25.0)"]
ivschat = ["mypy-boto3-ivschat (>=1.24.0,<1.25.0)"]
kafka = ["mypy-boto3-kafka (>=1.24.0,<1.25.0)"]
kafkaconnect = ["mypy-boto3-kafkaconnect (>=1.24.0,<1.25.0)"]
kendra = ["mypy-boto3-kendra (>=1.24.0,<1.25.0)"]
keyspaces = ["mypy-boto3-keyspaces (>=1.24.0,<1.25.0)"]
kinesis = ["mypy-boto3-kinesis (>=1.24.0,<1.25.0)"]
kinesis-video-archived-media = ["mypy-boto3-kinesis-video-archived-media (>=1.24.0,<1.25.0)"]
kinesis-video-media = ["mypy-boto3-kinesis-video-media (>=1.24.0,<1.25.0)"]
kinesis-video-signaling = ["mypy-boto3-kinesis-video-signaling (>=1.24.0,<1.25.0)"]
kinesisanalytics = ["mypy-boto3-kinesisanalytics (>=1.24.0,<1.25.0)"]
kinesisanalyticsv2 = ["mypy-boto3-kinesisanalyticsv2 (>=1.24.0,<1.25.0)"]
kinesisvideo = ["mypy-boto3-kinesisvideo (>=1.24.0,<1.25.0)"]
kms = ["mypy-boto3-kms (>=1.24.0,<1.25.0)"]
lakeformation = ["mypy-boto3-lakeformation (>=1.24.0,<1.25.0)"]
lambda = ["mypy-boto3-lambda (>=1.24.0,<1.25.0)"]
lex-models = ["mypy-boto3-lex-models (>=1.24.0,<1.25.0)"]
lex-runtime = ["mypy-boto3-lex-runtime (>=1.24.0,<1.25.0)"]
lexv2-models = ["mypy-boto3-lexv2-models (>=1.24.0,<1.25.0)"]
lexv2-runtime = ["mypy-boto3-lexv2-runtime (>=1.24.0,<1.25.0)"]
license-manager = ["mypy-boto3-license-manager (>=1.24.0,<1.25.0)"]
lightsail = ["mypy-boto3-lightsail (>=1.24.0,<1.25.0)"]
location = ["mypy-boto3-location (>=1.24.0,<1.25.0)"]
logs = ["mypy-boto3-logs (>=1.24.0,<1.25.0)"]
lookoutequipment = ["mypy-boto3-lookoutequipment (>=1.24.0,<1.25.0)"]
lookoutmetrics = ["mypy-boto3-lookoutmetrics (>=1.24.0,<1.25.0)"]
lookoutvision = ["mypy-boto3-lookoutvision (>=1.24.0,<1.25.0)"]
m2 = ["mypy-boto3-m2 (>=1.24.0,<1.25.0)"]
machinelearning = ["mypy-boto3-machinelearning (>=1.24.0,<1.25.0)"]
macie = ["mypy-boto3-macie (>=1.24.0,<1.25.0)"]
macie2 = ["mypy-boto3-macie2 (>=1.24.0,<1.25.0)"]
managedblockchain = ["mypy-boto3-managedblockchain (>=1.24.0,<1.25.0)"]
marketplace-catalog = ["mypy-boto3-marketplace-catalog (>=1.24.0,<1.25.0)"]
marketplace-entitlement = ["mypy-boto3-marketplace-entitlement (>=1.24.0,<1.25.0)"]
marketplacecommerceanalytics = ["mypy-boto3-marketplacecommerceanalytics (>=1.24.0,<1.25.0)"]
mediaconnect = ["mypy-boto3-mediaconnect (>=1.24.0,<1.25.0)"]
mediaconvert = ["mypy-boto3-mediaconvert (>=1.24.0,<1.25.0)"]
medialive = ["mypy-boto3-medialive (>=1.24.0,<1.25.0)"]
mediapackage = ["mypy-boto3-mediapackage (>=1.24.0,<1.25.0)"]
mediapackage-vod = ["mypy-boto3-mediapackage-vod (>=1.24.0,<1.25.0)"]
mediastore = ["mypy-boto3-mediastore (>=1.24.0,<1.25.0)"]
mediastore-data = ["mypy-boto3-mediastore-data (>=1.24.0,<1.25.0)"]
mediatailor = ["mypy-boto3-mediatailor (>=1.24.0,<1.25.0)"]
memorydb = ["mypy-boto3-memorydb (>=1.24.0,<1.25.0)"]
meteringmarketplace = ["mypy-boto3-meteringmarketplace (>=1.24.0,<1.25.0)"]
mgh = ["mypy-boto3-mgh (>=1.24.0,<1.25.0)"]
mgn = ["mypy-boto3-mgn (>=1.24.0,<1.25.0)"]
migration-hub-refactor-spaces = ["mypy-boto3-migration-hub-refactor-spaces (>=1.24.0,<1.25.0)"]
migrationhub-config = ["mypy-boto3-migrationhub-config (>=1.24.0,<1.25.0)"]
migrationhubstrategy = ["mypy-boto3-migrationhubstrategy (>=1.24.0,<1.25.0)"]
mobile = ["mypy-boto3-mobile (>=1.24.0,<1.25.0)"]
mq = ["mypy-boto3-mq (>=1.24.0,<1.25.0)"]
mturk = ["mypy-boto3-mturk (>=1.24.0,<1.25.0)"]
mwaa = ["mypy-boto3-mwaa (>=1.24.0,<1.25.0)"]
neptune = ["mypy-boto3-neptune (>=1.24.0,<1.25.0)"]
network-firewall = ["mypy-boto3-network-firewall (>=1.24.0,<1.25.0)"]
networkmanager = ["mypy-boto3-networkmanager (>=1.24.0,<1.25.0)"]
nimble = ["mypy-boto3-nimble (>=1.24.0,<1.25.0)"]
opensearch = ["mypy-boto3-opensearch (>=1.24.0,<1.25.0)"]
opsworks = ["mypy-boto3-opsworks (>=1.24.0,<1.25.0)"]
opsworkscm = ["mypy-boto3-opsworkscm (>=1.24.0,<1.25.0)"]
organizations = ["mypy-boto3-organizations (>=1.24.0,<1.25.0)"]
outposts = ["mypy-boto3-outposts (>=1.24.0,<1.25.0)"]
panorama = ["mypy-boto3-panorama (>=1.24.0,<1.25.0)"]
personalize = ["mypy-boto3-personalize (>=1.24.0,<1.25.0)"]
personalize-events = ["mypy-boto3-personalize-events (>=1.24.0,<1.25.0)"]
personalize-runtime = ["mypy-boto3-personalize-runtime (>=1.24.0,<1.25.0)"]
pi = ["mypy-boto3-pi (>=1.24.0,<1.25.0)"]
pinpoint = ["mypy-boto3-pinpoint (>=1.24.0,<1.25.0)"]
pinpoint-email = ["mypy-boto3-pinpoint-email (>=1.24.0,<1.25.0)"]
pinpoint-sms-voice = ["mypy-boto3-pinpoint-sms-voice (>=1.24.0,<1.25.0)"]
pinpoint-sms-voice-v2 = ["mypy-boto3-pinpoint-sms-voice-v2 (>=1.24.0,<1.25.0)"]
polly = ["mypy-boto3-polly (>=1.24.0,<1.25.0)"]
pricing = ["mypy-boto3-pricing (>=1.24.0,<1.25.0)"]
proton = ["mypy-boto3-proton (>=1.24.0,<1.25.0)"]
qldb = ["mypy-boto3-qldb (>=1.24.0,<1.25.0)"]
qldb-session = ["mypy-boto3-qldb-session (>=1.24.0,<1.25.0)"]
quicksight = ["mypy-boto3-quicksight (>=1.24.0,<1.25.0)"]
ram = ["mypy-boto3-ram (>=1.24.0,<1.25.0)"]
rbin = ["mypy-boto3-rbin (>=1.24.0,<1.25.0)"]
rds = ["mypy-boto3-rds (>=1.24.0,<1.25.0)"]
rds-data = ["mypy-boto3-rds-data (>=1.24.0,<1.25.0)"]
redshift = ["mypy-boto3-redshift (>=1.24.0,<1.25.0)"]
redshift-data = ["mypy-boto3-redshift-data (>=1.24.0,<1.25.0)"]
redshift-serverless = ["mypy-boto3-redshift-serverless (>=1.24.0,<1.25.0)"]
rekognition = ["mypy-boto3-rekognition (>=1.24.0,<1.25.0)"]
resiliencehub = ["mypy-boto3-resiliencehub (>=1.24.0,<1.25.0)"]
resource-groups = ["mypy-boto3-resource-groups (>=1.24.0,<1.25.0)"]
resourcegroupstaggingapi = ["mypy-boto3-resourcegroupstaggingapi (>=1.24.0,<1.25.0)"]
robomaker = ["mypy-boto3-robomaker (>=1.24.0,<1.25.0)"]
route53 = ["mypy-boto3-route53 (>=1.24.0,<1.25.0)"]
route53-recovery-cluster = ["mypy-boto3-route53-recovery-cluster (>=1.24.0,<1.25.0)"]
route53-recovery-control-config = ["mypy-boto3-route53-recovery-control-config (>=1.24.0,<1.25.0)"]
route53-recovery-readiness = ["mypy-boto3-route53-recovery-readiness (>=1.24.0,<1.25.0)"]
route53domains = ["mypy-boto3-route53domains (>=1.24.0,<1.25.0)"]
route53resolver = ["mypy-boto3-route53resolver (>=1.24.0,<1.25.0)"]
rum = ["mypy-boto3-rum (>=1.24.0,<1.25.0)"]
s3 = ["mypy-boto3-s3 (>=1.24.0,<1.25.0)"]
s3control = ["mypy-boto3-s3control (>=1.24.0,<1.25.0)"]
s3outposts = ["mypy-boto3-s3outposts (>=1.24.0,<1.25.0)"]
sagemaker = ["mypy-boto3-sagemaker (>=1.24.0,<1.25.0)"]
sagemaker-a2i-runtime = ["mypy-boto3-sagemaker-a2i-runtime (>=1.24.0,<1.25.0)"]
sagemaker-edge = ["mypy-boto3-sagemaker-edge (>=1.24.0,<1.25.0)"]
sagemaker-featurestore-runtime = ["mypy-boto3-sagemaker-featurestore-runtime (>=1.24.0,<1.25.0)"]
sagemaker-runtime = ["mypy-boto3-sagemaker-runtime (>=1.24.0,<1.25.0)"]
savingsplans = ["mypy-boto3-savingsplans (>=1.24.0,<1.25.0)"]
schemas = ["mypy-boto3-schemas (>=1.24.0,<1.25.0)"]
sdb = ["mypy-boto3-sdb (>=1.24.0,<1.25.0)"]
secretsmanager = ["mypy-boto3-secretsmanager (>=1.24.0,<1.25.0)"]
securityhub = ["mypy-boto3-securityhub (>=1.24.0,<1.25.0)"]
serverlessrepo = ["mypy-boto3-serverlessrepo (>=1.24.0,<1.25.0)"]
service-quotas = ["mypy-boto3-service-quotas (>=1.24.0,<1.25.0)"]
servicecatalog = ["mypy-boto3-servicecatalog (>=1.24.0,<1.25.0)"]
servicecatalog-appregistry = ["mypy-boto3-servicecatalog-appregistry (>=1.24.0,<1.25.0)"]
servicediscovery = ["mypy-boto3-servicediscovery (>=1.24.0,<1.25.0)"]
ses = ["mypy-boto3-ses (>=1.24.0,<1.25.0)"]
sesv2 = ["mypy-boto3-sesv2 (>=1.24.0,<1.25.0)"]
shield = ["mypy-boto3-shield (>=1.24.0,<1.25.0)"]
signer = ["mypy-boto3-signer (>=1.24.0,<1.25.0)"]
sms = ["mypy-boto3-sms (>=1.24.0,<1.25.0)"]
sms-voice = ["mypy-boto3-sms-voice (>=1.24.0,<1.25.0)"]
snow-device-management = ["mypy-boto3-snow-device-management (>=1.24.0,<1.25.0)"]
snowball = ["mypy-boto3-snowball (>=1.24.0,<1.25.0)"]
sns = ["mypy-boto3-sns (>=1.24.0,<1.25.0)"]
sqs = ["mypy-boto3-sqs (>=1.24.0,<1.25.0)"]
ssm = ["mypy-boto3-ssm (>=1.24.0,<1.25.0)"]
ssm-contacts = ["mypy-boto3-ssm-contacts (>=1.24.0,<1.25.0)"]
ssm-incidents = ["mypy-boto3-ssm-incidents (>=1.24.0,<1.25.0)"]
sso = ["mypy-boto3-sso (>=1.24.0,<1.25.0)"]
sso-admin = ["mypy-boto3-sso-admin (>=1.24.0,<1.25.0)"]
sso-oidc = ["mypy-boto3-sso-oidc (>=1.24.0,<1.25.0)"]
stepfunctions = ["mypy-boto3-stepfunctions (>=1.24.0,<1.25.0)"]
storagegateway = ["mypy-boto3-storagegateway (>=1.24.0,<1.25.0)"]
sts = ["mypy-boto3-sts (>=1.24.0,<1.25.0)"]
support = ["mypy-boto3-support (>=1.24.0,<1.25.0)"]
swf = ["mypy-boto3-swf (>=1.24.0,<1.25.0)"]
synthetics = ["mypy-boto3-synthetics (>=1.24.0,<1.25.0)"]
textract = ["mypy-boto3-textract (>=1.24.0,<1.25.0)"]
timestream-query = ["mypy-boto3-timestream-query (>=1.24.0,<1.25.0)"]
timestream-write = ["mypy-boto3-timestream-write (>=1.24.0,<1.25.0)"]
transcribe = ["mypy-boto3-transcribe (>=1.24.0,<1.25.0)"]
transfer = ["mypy-boto3-transfer (>=1.24.0,<1.25.0)"]
translate = ["mypy-boto3-translate (>=1.24.0,<1.25.0)"]
voice-id = ["mypy-boto3-voice-id (>=1.24.0,<1.25.0)"]
waf = ["mypy-boto3-waf (>=1.24.0,<1.25.0)"]
waf-regional = ["mypy-boto3-waf-regional (>=1.24.0,<1.25.0)"]
wafv2 = ["mypy-boto3-wafv2 (>=1.24.0,<1.25.0)"]
wellarchitected = ["mypy-boto3-wellarchitected (>=1.24.0,<1.25.0)"]
wisdom = ["mypy-boto3-wisdom (>=1.24.0,<1.25.0)"]
workdocs = ["mypy-boto3-workdocs (>=1.24.0,<1.25.0)"]
worklink = ["mypy-boto3-worklink (>=1.24.0,<1.25.0)"]
workmail = ["mypy-boto3-workmail (>=1.24.0,<1.25.0)"]
workmailmessageflow = ["mypy-boto3-workmailmessageflow (>=1.24.0,<1.25.0)"]
workspaces = ["mypy-boto3-workspaces (>=1.24.0,<1.25.0)"]
workspaces-web = ["mypy-boto3-workspaces-web (>=1.24.0,<1.25.0)"]
xray = ["mypy-boto3-xray (>=1.24.0,<1.25.0)"]

[[package]]
name = "botocore"
<<<<<<< HEAD
version = "1.27.4"
=======
version = "1.27.5"
>>>>>>> be67da49
description = "Low-level, data-driven core of boto 3."
category = "main"
optional = false
python-versions = ">= 3.7"

[package.dependencies]
jmespath = ">=0.7.1,<2.0.0"
python-dateutil = ">=2.1,<3.0.0"
urllib3 = ">=1.25.4,<1.27"

[package.extras]
crt = ["awscrt (==0.13.8)"]

[[package]]
name = "botocore-stubs"
<<<<<<< HEAD
version = "1.27.4"
description = "Type annotations for botocore 1.27.4 generated with mypy-boto3-builder 7.6.1"
=======
version = "1.27.5"
description = "Type annotations for botocore 1.27.5 generated with mypy-boto3-builder 7.6.1"
>>>>>>> be67da49
category = "dev"
optional = false
python-versions = ">=3.6"

[package.dependencies]
typing-extensions = ">=4.1.0"

[[package]]
name = "certifi"
version = "2022.5.18.1"
description = "Python package for providing Mozilla's CA Bundle."
category = "main"
optional = false
python-versions = ">=3.6"

[[package]]
name = "cffi"
version = "1.15.0"
description = "Foreign Function Interface for Python calling C code."
category = "dev"
optional = false
python-versions = "*"

[package.dependencies]
pycparser = "*"

[[package]]
name = "chardet"
version = "3.0.4"
description = "Universal encoding detector for Python 2 and 3"
category = "main"
optional = false
python-versions = "*"

[[package]]
name = "charset-normalizer"
version = "2.0.12"
description = "The Real First Universal Charset Detector. Open, modern and actively maintained alternative to Chardet."
category = "main"
optional = false
python-versions = ">=3.5.0"

[package.extras]
unicode_backport = ["unicodedata2"]

[[package]]
name = "click"
version = "8.1.3"
description = "Composable command line interface toolkit"
category = "dev"
optional = false
python-versions = ">=3.7"

[package.dependencies]
colorama = {version = "*", markers = "platform_system == \"Windows\""}
importlib-metadata = {version = "*", markers = "python_version < \"3.8\""}

[[package]]
name = "codacy-coverage"
version = "1.3.11"
description = "Codacy coverage reporter for Python"
category = "dev"
optional = false
python-versions = "*"

[package.dependencies]
requests = ">=2.9.1"

[package.extras]
dev = ["check-manifest"]
test = ["coverage", "nosetests"]

[[package]]
name = "codeguru-profiler-agent"
version = "1.2.4"
description = "The Python agent to be used for Amazon CodeGuru Profiler"
category = "main"
optional = false
python-versions = ">=3.6"

[package.dependencies]
boto3 = ">=1.14.0"

[[package]]
name = "colorama"
version = "0.3.3"
description = "Cross-platform colored terminal text."
category = "main"
optional = false
python-versions = "*"

[[package]]
name = "coverage"
version = "6.4.1"
description = "Code coverage measurement for Python"
category = "dev"
optional = false
python-versions = ">=3.7"

[package.extras]
toml = ["tomli"]

[[package]]
name = "coveralls"
version = "3.3.1"
description = "Show coverage stats online via coveralls.io"
category = "dev"
optional = false
python-versions = ">= 3.5"

[package.dependencies]
coverage = ">=4.1,<6.0.0 || >6.1,<6.1.1 || >6.1.1,<7.0"
docopt = ">=0.6.1"
requests = ">=1.0.0"

[package.extras]
yaml = ["PyYAML (>=3.10)"]

[[package]]
name = "cryptography"
version = "37.0.2"
description = "cryptography is a package which provides cryptographic recipes and primitives to Python developers."
category = "dev"
optional = false
python-versions = ">=3.6"

[package.dependencies]
cffi = ">=1.12"

[package.extras]
docs = ["sphinx (>=1.6.5,!=1.8.0,!=3.1.0,!=3.1.1)", "sphinx-rtd-theme"]
docstest = ["pyenchant (>=1.6.11)", "twine (>=1.12.0)", "sphinxcontrib-spelling (>=4.0.1)"]
pep8test = ["black", "flake8", "flake8-import-order", "pep8-naming"]
sdist = ["setuptools_rust (>=0.11.4)"]
ssh = ["bcrypt (>=3.1.5)"]
test = ["pytest (>=6.2.0)", "pytest-benchmark", "pytest-cov", "pytest-subtests", "pytest-xdist", "pretend", "iso8601", "pytz", "hypothesis (>=1.11.4,!=3.79.2)"]

[[package]]
name = "cycler"
version = "0.11.0"
description = "Composable style cycles"
category = "main"
optional = false
python-versions = ">=3.6"

[[package]]
name = "dcicpyvcf"
version = "1.0.0"
description = "Variant Call Format (VCF) parser for Python"
category = "main"
optional = false
python-versions = "*"

[[package]]
name = "dcicsnovault"
<<<<<<< HEAD
version = "5.6.1b0"
=======
version = "5.6.1"
>>>>>>> be67da49
description = "Storage support for 4DN Data Portals."
category = "main"
optional = false
python-versions = ">=3.7.1,<3.9"

[package.dependencies]
aws_requests_auth = ">=0.4.1,<0.5.0"
"backports.statistics" = "0.1.0"
boto3 = ">=1.20.49,<2.0.0"
dcicutils = ">=3.8.0,<4.0.0"
elasticsearch = "6.8.1"
elasticsearch_dsl = ">=6.4.0,<7.0.0"
future = ">=0.15.2,<1"
futures = ">=3.1.1,<4.0.0"
html5lib = ">=1.1"
humanfriendly = ">=1.44.9,<2.0.0"
jsonschema_serialize_fork = ">=2.1.1,<3.0.0"
netaddr = ">=0.8.0,<1"
passlib = ">=1.7.4,<2.0.0"
psutil = ">=5.9.0,<6.0.0"
psycopg2-binary = ">=2.9.1,<3.0.0"
PyBrowserID = ">=0.10.0,<1"
pyramid = "1.10.4"
pyramid_localroles = ">=0.1,<1"
pyramid-multiauth = ">=0.9.0,<1"
pyramid-retry = ">=1.0,<2.0"
pyramid-tm = ">=2.4,<3.0"
pyramid-translogger = ">=0.1,<0.2"
python-dateutil = ">=2.8.2,<3.0.0"
python_magic = ">=0.4.11,<1"
pytz = ">=2021.3"
rdflib = ">=4.2.2,<5.0.0"
rdflib-jsonld = ">=0.5.0,<1.0.0"
rutter = ">=0.3,<1"
simplejson = ">=3.17.6,<4.0.0"
SPARQLWrapper = ">=1.8.5,<2.0.0"
SQLAlchemy = "1.3.16"
structlog = ">=19.2.0,<20"
subprocess_middleware = ">=0.3,<1"
transaction = ">=2.4.0,<3.0.0"
venusian = ">=1.2.0,<2.0.0"
WebOb = ">=1.8.7,<2.0.0"
WebTest = ">=2.0.35,<3.0.0"
WSGIProxy2 = "0.4.2"
xlrd = ">=1.0.0,<2.0.0"
"zope.deprecation" = ">=4.4.0,<5.0.0"
"zope.interface" = ">=4.7.2,<5.0.0"
"zope.sqlalchemy" = "1.3"

[[package]]
name = "dcicutils"
version = "3.13.1"
description = "Utility package for interacting with the 4DN Data Portal and other 4DN resources"
category = "main"
optional = false
python-versions = ">=3.6.1,<3.10"

[package.dependencies]
aws-requests-auth = ">=0.4.2,<1"
boto3 = ">=1.17.39,<2.0.0"
botocore = ">=1.20.39,<2.0.0"
docker = ">=4.4.4,<5.0.0"
elasticsearch = "6.8.1"
gitpython = ">=3.1.2,<4.0.0"
pytz = ">=2020.4"
requests = ">=2.21.0,<3.0.0"
rfc3986 = ">=1.4.0,<2.0.0"
structlog = ">=19.2.0,<20.0.0"
toml = ">=0.10.1,<1"
typing-extensions = ">=3.8"
urllib3 = ">=1.26.6,<2.0.0"
webtest = ">=2.0.34,<3.0.0"

[[package]]
name = "docker"
version = "4.4.4"
description = "A Python library for the Docker Engine API."
category = "main"
optional = false
python-versions = ">=2.7, !=3.0.*, !=3.1.*, !=3.2.*, !=3.3.*, !=3.4.*"

[package.dependencies]
pywin32 = {version = "227", markers = "sys_platform == \"win32\""}
requests = ">=2.14.2,<2.18.0 || >2.18.0"
six = ">=1.4.0"
websocket-client = ">=0.32.0"

[package.extras]
ssh = ["paramiko (>=2.4.2)"]
tls = ["pyOpenSSL (>=17.5.0)", "cryptography (>=1.3.4)", "idna (>=2.0.0)"]

[[package]]
name = "docopt"
version = "0.6.2"
description = "Pythonic argument parser, that will make you smile"
category = "dev"
optional = false
python-versions = "*"

[[package]]
name = "ecdsa"
version = "0.17.0"
description = "ECDSA cryptographic signature library (pure python)"
category = "dev"
optional = false
python-versions = ">=2.6, !=3.0.*, !=3.1.*, !=3.2.*"

[package.dependencies]
six = ">=1.9.0"

[package.extras]
gmpy = ["gmpy"]
gmpy2 = ["gmpy2"]

[[package]]
name = "elasticsearch"
version = "6.8.1"
description = "Python client for Elasticsearch"
category = "main"
optional = false
python-versions = ">=2.6, !=3.0.*, !=3.1.*, !=3.2.*, <4"

[package.dependencies]
urllib3 = ">=1.21.1"

[package.extras]
develop = ["requests (>=2.0.0,<3.0.0)", "nose", "coverage", "mock", "pyyaml", "nosexcover", "numpy", "pandas", "sphinx (<1.7)", "sphinx-rtd-theme"]
requests = ["requests (>=2.4.0,<3.0.0)"]

[[package]]
name = "elasticsearch-dsl"
version = "6.4.0"
description = "Python client for Elasticsearch"
category = "main"
optional = false
python-versions = "*"

[package.dependencies]
elasticsearch = ">=6.0.0,<7.0.0"
python-dateutil = "*"
six = "*"

[package.extras]
develop = ["mock", "pytest (>=3.0.0)", "pytest-cov", "pytz", "coverage (<5.0.0)", "sphinx", "sphinx-rtd-theme"]

[[package]]
name = "et-xmlfile"
version = "1.1.0"
description = "An implementation of lxml.xmlfile for the standard library"
category = "main"
optional = false
python-versions = ">=3.6"

[[package]]
name = "execnet"
version = "1.4.1"
description = "execnet: rapid multi-Python deployment"
category = "main"
optional = false
python-versions = "*"

[package.dependencies]
apipkg = ">=1.4"

[[package]]
name = "flake8"
version = "4.0.1"
description = "the modular source code checker: pep8 pyflakes and co"
category = "dev"
optional = false
python-versions = ">=3.6"

[package.dependencies]
importlib-metadata = {version = "<4.3", markers = "python_version < \"3.8\""}
mccabe = ">=0.6.0,<0.7.0"
pycodestyle = ">=2.8.0,<2.9.0"
pyflakes = ">=2.4.0,<2.5.0"

[[package]]
name = "flaky"
version = "3.7.0"
description = "Plugin for nose or pytest that automatically reruns flaky tests."
category = "dev"
optional = false
python-versions = ">=2.7, !=3.0.*, !=3.1.*, !=3.2.*, !=3.3.*"

[[package]]
name = "flask"
version = "2.1.2"
description = "A simple framework for building complex web applications."
category = "dev"
optional = false
python-versions = ">=3.7"

[package.dependencies]
click = ">=8.0"
importlib-metadata = {version = ">=3.6.0", markers = "python_version < \"3.10\""}
itsdangerous = ">=2.0"
Jinja2 = ">=3.0"
Werkzeug = ">=2.0"

[package.extras]
async = ["asgiref (>=3.2)"]
dotenv = ["python-dotenv"]

[[package]]
name = "future"
version = "0.18.2"
description = "Clean single-source support for Python 3 and 2"
category = "main"
optional = false
python-versions = ">=2.6, !=3.0.*, !=3.1.*, !=3.2.*"

[[package]]
name = "futures"
version = "3.1.1"
description = "Backport of the concurrent.futures package from Python 3.2"
category = "main"
optional = false
python-versions = "*"

[[package]]
name = "gitdb"
version = "4.0.9"
description = "Git Object Database"
category = "main"
optional = false
python-versions = ">=3.6"

[package.dependencies]
smmap = ">=3.0.1,<6"

[[package]]
name = "gitpython"
version = "3.1.27"
description = "GitPython is a python library used to interact with Git repositories"
category = "main"
optional = false
python-versions = ">=3.7"

[package.dependencies]
gitdb = ">=4.0.1,<5"
typing-extensions = {version = ">=3.7.4.3", markers = "python_version < \"3.8\""}

[[package]]
name = "granite-suite"
version = "0.1.11b0"
description = "granite is a collection of software to call, filter and work with genomic variants"
category = "main"
optional = false
python-versions = ">=3.6"

[package.dependencies]
bitarray = ">=1.2.0"
h5py = ">=2.10.0"
matplotlib = "3.3.4"
numpy = ">=1.18.0"
pysam = ">=0.15.0"
pytabix = ">=0.0.2"

[[package]]
name = "h5py"
version = "2.10.0"
description = "Read and write HDF5 files from Python"
category = "main"
optional = false
python-versions = "*"

[package.dependencies]
numpy = ">=1.7"
six = "*"

[[package]]
name = "html5lib"
version = "1.1"
description = "HTML parser based on the WHATWG HTML specification"
category = "main"
optional = false
python-versions = ">=2.7, !=3.0.*, !=3.1.*, !=3.2.*, !=3.3.*, !=3.4.*"

[package.dependencies]
six = ">=1.9"
webencodings = "*"

[package.extras]
all = ["genshi", "chardet (>=2.2)", "lxml"]
chardet = ["chardet (>=2.2)"]
genshi = ["genshi"]
lxml = ["lxml"]

[[package]]
name = "humanfriendly"
version = "1.44.9"
description = "Human friendly output for text interfaces using Python"
category = "main"
optional = false
python-versions = "*"

[[package]]
name = "hupper"
version = "1.5"
description = "Integrated process monitor for developing and reloading daemons."
category = "main"
optional = false
python-versions = ">=2.7,!=3.0.*,!=3.1.*,!=3.2.*,!=3.3.*"

[package.extras]
docs = ["watchdog", "sphinx", "pylons-sphinx-themes"]
testing = ["watchdog", "pytest", "pytest-cov", "mock"]

[[package]]
name = "idna"
version = "2.10"
description = "Internationalized Domain Names in Applications (IDNA)"
category = "main"
optional = false
python-versions = ">=2.7, !=3.0.*, !=3.1.*, !=3.2.*, !=3.3.*"

[[package]]
name = "importlib-metadata"
version = "4.2.0"
description = "Read metadata from Python packages"
category = "dev"
optional = false
python-versions = ">=3.6"

[package.dependencies]
typing-extensions = {version = ">=3.6.4", markers = "python_version < \"3.8\""}
zipp = ">=0.5"

[package.extras]
docs = ["sphinx", "jaraco.packaging (>=8.2)", "rst.linker (>=1.9)"]
testing = ["pytest (>=4.6)", "pytest-checkdocs (>=2.4)", "pytest-flake8", "pytest-cov", "pytest-enabler (>=1.0.1)", "packaging", "pep517", "pyfakefs", "flufl.flake8", "pytest-black (>=0.3.7)", "pytest-mypy", "importlib-resources (>=1.3)"]

[[package]]
name = "isodate"
version = "0.5.4"
description = "An ISO 8601 date/time/duration parser and formatter"
category = "main"
optional = false
python-versions = "*"

[[package]]
name = "itsdangerous"
version = "2.1.2"
description = "Safely pass data to untrusted environments and back."
category = "dev"
optional = false
python-versions = ">=3.7"

[[package]]
name = "jinja2"
version = "3.1.2"
description = "A very fast and expressive template engine."
category = "dev"
optional = false
python-versions = ">=3.7"

[package.dependencies]
MarkupSafe = ">=2.0"

[package.extras]
i18n = ["Babel (>=2.7)"]

[[package]]
name = "jmespath"
version = "0.9.0"
description = "JSON Matching Expressions"
category = "main"
optional = false
python-versions = "*"

[[package]]
name = "jsondiff"
version = "1.1.1"
description = "Diff JSON and JSON-like structures in Python"
category = "dev"
optional = false
python-versions = "*"

[[package]]
name = "jsonpickle"
version = "2.2.0"
description = "Python library for serializing any arbitrary object graph into JSON"
category = "dev"
optional = false
python-versions = ">=2.7"

[package.dependencies]
importlib-metadata = {version = "*", markers = "python_version < \"3.8\""}

[package.extras]
docs = ["sphinx", "jaraco.packaging (>=3.2)", "rst.linker (>=1.9)"]
testing = ["pytest (>=3.5,!=3.7.3)", "pytest-checkdocs (>=1.2.3)", "pytest-black-multipy", "pytest-cov", "ecdsa", "feedparser", "numpy", "pandas", "pymongo", "scikit-learn", "sqlalchemy", "pytest-flake8 (<1.1.0)", "enum34", "jsonlib", "pytest-flake8 (>=1.1.1)"]
"testing.libs" = ["simplejson", "ujson", "yajl"]

[[package]]
name = "jsonschema-serialize-fork"
version = "2.1.1"
description = "Fork of Julian Berman's jsonschema to include support for serializing defaults"
category = "main"
optional = false
python-versions = "*"

[[package]]
name = "keepalive"
version = "0.5"
description = "urllib keepalive support for python"
category = "main"
optional = false
python-versions = "*"

[[package]]
name = "kiwisolver"
version = "1.4.2"
description = "A fast implementation of the Cassowary constraint solver"
category = "main"
optional = false
python-versions = ">=3.7"

[package.dependencies]
typing-extensions = {version = "*", markers = "python_version < \"3.8\""}

[[package]]
name = "loremipsum"
version = "1.0.5"
description = "A Lorem Ipsum text generator"
category = "main"
optional = false
python-versions = "*"

[[package]]
name = "markupsafe"
version = "2.1.1"
description = "Safely add untrusted strings to HTML/XML markup."
category = "dev"
optional = false
python-versions = ">=3.7"

[[package]]
name = "matplotlib"
version = "3.3.4"
description = "Python plotting package"
category = "main"
optional = false
python-versions = ">=3.6"

[package.dependencies]
cycler = ">=0.10"
kiwisolver = ">=1.0.1"
numpy = ">=1.15"
pillow = ">=6.2.0"
pyparsing = ">=2.0.3,<2.0.4 || >2.0.4,<2.1.2 || >2.1.2,<2.1.6 || >2.1.6"
python-dateutil = ">=2.1"

[[package]]
name = "mccabe"
version = "0.6.1"
description = "McCabe checker, plugin for flake8"
category = "dev"
optional = false
python-versions = "*"

[[package]]
name = "mock"
version = "4.0.3"
description = "Rolling backport of unittest.mock for all Pythons"
category = "dev"
optional = false
python-versions = ">=3.6"

[package.extras]
build = ["twine", "wheel", "blurb"]
docs = ["sphinx"]
test = ["pytest (<5.4)", "pytest-cov"]

[[package]]
name = "more-itertools"
version = "8.13.0"
description = "More routines for operating on iterables, beyond itertools"
category = "dev"
optional = false
python-versions = ">=3.5"

[[package]]
name = "moto"
version = "1.3.7"
description = "A library that allows your python tests to easily mock out the boto library"
category = "dev"
optional = false
python-versions = "*"

[package.dependencies]
aws-xray-sdk = ">=0.93,<0.96"
boto = ">=2.36.0"
boto3 = ">=1.6.16"
botocore = ">=1.12.13"
cryptography = ">=2.3.0"
docker = ">=2.5.1"
Jinja2 = ">=2.7.3"
jsondiff = "1.1.1"
mock = "*"
pyaml = "*"
python-dateutil = ">=2.1,<3.0.0"
python-jose = "<3.0.0"
pytz = "*"
requests = ">=2.5"
responses = ">=0.9.0"
six = ">1.9"
werkzeug = "*"
xmltodict = "*"

[package.extras]
server = ["flask"]

[[package]]
name = "negspy"
version = "0.2.24"
description = "Python NGS tools"
category = "main"
optional = false
python-versions = "*"

[[package]]
name = "netaddr"
version = "0.8.0"
description = "A network address manipulation library for Python"
category = "main"
optional = false
python-versions = "*"

[[package]]
name = "numpy"
version = "1.19.1"
description = "NumPy is the fundamental package for array computing with Python."
category = "main"
optional = false
python-versions = ">=3.6"

[[package]]
name = "openpyxl"
version = "3.0.10"
description = "A Python library to read/write Excel 2010 xlsx/xlsm files"
category = "main"
optional = false
python-versions = ">=3.6"

[package.dependencies]
et-xmlfile = "*"

[[package]]
name = "passlib"
version = "1.7.4"
description = "comprehensive password hashing framework supporting over 30 schemes"
category = "main"
optional = false
python-versions = "*"

[package.extras]
argon2 = ["argon2-cffi (>=18.2.0)"]
bcrypt = ["bcrypt (>=3.1.0)"]
build_docs = ["sphinx (>=1.6)", "sphinxcontrib-fulltoc (>=1.2.0)", "cloud-sptheme (>=1.10.1)"]
totp = ["cryptography"]

[[package]]
name = "pastedeploy"
version = "1.5.2"
description = "Load, configure, and compose WSGI applications and servers"
category = "main"
optional = false
python-versions = "*"

[package.extras]
Paste = ["paste"]

[[package]]
name = "pbkdf2"
version = "1.3"
description = "PKCS#5 v2.0 PBKDF2 Module"
category = "main"
optional = false
python-versions = "*"

[[package]]
name = "pillow"
version = "9.1.1"
description = "Python Imaging Library (Fork)"
category = "main"
optional = false
python-versions = ">=3.7"

[package.extras]
docs = ["olefile", "sphinx (>=2.4)", "sphinx-copybutton", "sphinx-issues (>=3.0.1)", "sphinx-removed-in", "sphinx-rtd-theme (>=1.0)", "sphinxext-opengraph"]
tests = ["check-manifest", "coverage", "defusedxml", "markdown2", "olefile", "packaging", "pyroma", "pytest", "pytest-cov", "pytest-timeout"]

[[package]]
name = "pip-licenses"
version = "3.5.4"
description = "Dump the software license list of Python packages installed with pip."
category = "dev"
optional = false
python-versions = "~=3.6"

[package.dependencies]
PTable = "*"

[package.extras]
test = ["docutils", "pytest-cov", "pytest-pycodestyle", "pytest-runner"]

[[package]]
name = "pipdeptree"
version = "2.2.1"
description = "Command line utility to show dependency tree of packages"
category = "dev"
optional = false
python-versions = ">=2.7,!=3.0.*,!=3.1.*,!=3.2.*,!=3.3.*"

[package.extras]
graphviz = ["graphviz"]

[[package]]
name = "plaster"
version = "1.0"
description = "A loader interface around multiple config file formats."
category = "main"
optional = false
python-versions = ">=2.7,!=3.0.*,!=3.1.*,!=3.2.*,!=3.3.*"

[package.extras]
docs = ["sphinx", "pylons-sphinx-themes"]
testing = ["pytest", "pytest-cov"]

[[package]]
name = "plaster-pastedeploy"
version = "0.6"
description = "A loader implementing the PasteDeploy syntax to be used by plaster."
category = "main"
optional = false
python-versions = ">=2.7,!=3.0.*,!=3.1.*,!=3.2.*,!=3.3.*"

[package.dependencies]
PasteDeploy = ">=1.5.0"
plaster = ">=0.5"

[package.extras]
testing = ["pytest", "pytest-cov"]

[[package]]
name = "pluggy"
version = "1.0.0"
description = "plugin and hook calling mechanisms for python"
category = "dev"
optional = false
python-versions = ">=3.6"

[package.dependencies]
importlib-metadata = {version = ">=0.12", markers = "python_version < \"3.8\""}

[package.extras]
dev = ["pre-commit", "tox"]
testing = ["pytest", "pytest-benchmark"]

[[package]]
name = "psutil"
version = "5.9.1"
description = "Cross-platform lib for process and system monitoring in Python."
category = "main"
optional = false
python-versions = ">=2.7, !=3.0.*, !=3.1.*, !=3.2.*, !=3.3.*"

[package.extras]
test = ["ipaddress", "mock", "enum34", "pywin32", "wmi"]

[[package]]
name = "psycopg2-binary"
version = "2.9.3"
description = "psycopg2 - Python-PostgreSQL Database Adapter"
category = "main"
optional = false
python-versions = ">=3.6"

[[package]]
name = "ptable"
version = "0.9.2"
description = "A simple Python library for easily displaying tabular data in a visually appealing ASCII table format"
category = "dev"
optional = false
python-versions = "*"

[[package]]
name = "py"
version = "1.11.0"
description = "library with cross-python path, ini-parsing, io, code, log facilities"
category = "main"
optional = false
python-versions = ">=2.7, !=3.0.*, !=3.1.*, !=3.2.*, !=3.3.*, !=3.4.*"

[[package]]
name = "pyaml"
version = "21.10.1"
description = "PyYAML-based module to produce pretty and readable YAML-serialized data"
category = "dev"
optional = false
python-versions = "*"

[package.dependencies]
PyYAML = "*"

[[package]]
name = "pyasn1"
version = "0.1.9"
description = "ASN.1 types and codecs"
category = "main"
optional = false
python-versions = "*"

[[package]]
name = "pybrowserid"
version = "0.14.0"
description = "Python library for the BrowserID Protocol"
category = "main"
optional = false
python-versions = "*"

[package.dependencies]
requests = "*"

[[package]]
name = "pycodestyle"
version = "2.8.0"
description = "Python style guide checker"
category = "dev"
optional = false
python-versions = ">=2.7, !=3.0.*, !=3.1.*, !=3.2.*, !=3.3.*, !=3.4.*"

[[package]]
name = "pycparser"
version = "2.14"
description = "C parser in Python"
category = "main"
optional = false
python-versions = "*"

[[package]]
name = "pycryptodome"
version = "3.14.1"
description = "Cryptographic library for Python"
category = "dev"
optional = false
python-versions = ">=2.7, !=3.0.*, !=3.1.*, !=3.2.*, !=3.3.*, !=3.4.*"

[[package]]
name = "pyflakes"
version = "2.4.0"
description = "passive checker of Python programs"
category = "dev"
optional = false
python-versions = ">=2.7, !=3.0.*, !=3.1.*, !=3.2.*, !=3.3.*"

[[package]]
name = "pyjwt"
version = "1.5.3"
description = "JSON Web Token implementation in Python"
category = "main"
optional = false
python-versions = "*"

[package.extras]
crypto = ["cryptography (>=1.4)"]
flake8 = ["flake8", "flake8-import-order", "pep8-naming"]
test = ["pytest (>3,<4)", "pytest-cov", "pytest-runner"]

[[package]]
name = "pyparsing"
version = "2.4.7"
description = "Python parsing module"
category = "main"
optional = false
python-versions = ">=2.6, !=3.0.*, !=3.1.*, !=3.2.*"

[[package]]
name = "pyramid"
version = "1.10.4"
description = "The Pyramid Web Framework, a Pylons project"
category = "main"
optional = false
python-versions = ">=2.7,!=3.0.*,!=3.1.*,!=3.2.*,!=3.3.*"

[package.dependencies]
hupper = ">=1.5"
plaster = "*"
plaster-pastedeploy = "*"
translationstring = ">=0.4"
venusian = ">=1.0"
webob = ">=1.8.3"
"zope.deprecation" = ">=3.5.0"
"zope.interface" = ">=3.8.0"

[package.extras]
docs = ["Sphinx (>=1.8.1)", "docutils", "pylons-sphinx-themes (>=1.0.8)", "pylons-sphinx-latesturl", "repoze.sphinx.autointerface", "sphinxcontrib-autoprogram"]
testing = ["webtest (>=1.3.1)", "zope.component (>=4.0)", "coverage", "nose", "virtualenv"]

[[package]]
name = "pyramid-localroles"
version = "0.1"
description = "Local roles authorization policy for Pyramid"
category = "main"
optional = false
python-versions = "*"

[package.dependencies]
pyramid = "*"

[[package]]
name = "pyramid-multiauth"
version = "0.9.0"
description = "pyramid_multiauth"
category = "main"
optional = false
python-versions = "*"

[package.dependencies]
pyramid = "*"

[[package]]
name = "pyramid-retry"
version = "1.0"
description = "An execution policy for Pyramid that supports retrying requests after certain failure exceptions."
category = "main"
optional = false
python-versions = "*"

[package.dependencies]
pyramid = ">=1.9"
"zope.interface" = "*"

[package.extras]
docs = ["sphinx", "pylons-sphinx-themes", "repoze.sphinx.autointerface"]
testing = ["pytest", "pytest-cov", "webtest"]

[[package]]
name = "pyramid-tm"
version = "2.5"
description = "A package which allows Pyramid requests to join the active transaction"
category = "main"
optional = false
python-versions = ">=3.7"

[package.dependencies]
pyramid = ">=1.5"
transaction = ">=2.0"

[package.extras]
docs = ["Sphinx (>=1.8.1)", "pylons-sphinx-themes (>=1.0.9)"]
testing = ["webtest", "pytest", "pytest-cov", "coverage (>=5.0)"]

[[package]]
name = "pyramid-translogger"
version = "0.1"
description = "access log logger tween (almost stolen from Paste.translogger)"
category = "main"
optional = false
python-versions = "*"

[[package]]
name = "pysam"
version = "0.19.1"
description = "pysam"
category = "main"
optional = false
python-versions = "*"

[[package]]
name = "pytabix"
version = "0.1"
description = "Python interface for tabix"
category = "main"
optional = false
python-versions = "*"

[[package]]
name = "pytest"
version = "3.10.1"
description = "pytest: simple powerful testing with Python"
category = "dev"
optional = false
python-versions = ">=2.7, !=3.0.*, !=3.1.*, !=3.2.*, !=3.3.*"

[package.dependencies]
atomicwrites = ">=1.0"
attrs = ">=17.4.0"
colorama = {version = "*", markers = "sys_platform == \"win32\""}
more-itertools = ">=4.0.0"
pluggy = ">=0.7"
py = ">=1.5.0"
six = ">=1.10.0"

[[package]]
name = "pytest-cov"
version = "2.9.0"
description = "Pytest plugin for measuring coverage."
category = "dev"
optional = false
python-versions = ">=2.7, !=3.0.*, !=3.1.*, !=3.2.*, !=3.3.*, !=3.4.*"

[package.dependencies]
coverage = ">=4.4"
pytest = ">=3.6"

[package.extras]
testing = ["fields", "hunter", "process-tests (==2.0.2)", "six", "pytest-xdist", "virtualenv"]

[[package]]
name = "pytest-exact-fixtures"
version = "0.3"
description = "Parse queries in Lucene and Elasticsearch syntaxes"
category = "dev"
optional = false
python-versions = "*"

[package.dependencies]
pytest = ">=3.3.0"

[[package]]
name = "pytest-forked"
version = "1.4.0"
description = "run tests in isolated forked subprocesses"
category = "dev"
optional = false
python-versions = ">=3.6"

[package.dependencies]
py = "*"
pytest = ">=3.10"

[[package]]
name = "pytest-instafail"
version = "0.4.2"
description = "pytest plugin to show failures instantly"
category = "dev"
optional = false
python-versions = ">=2.7, !=3.0.*, !=3.1.*, !=3.2.*, !=3.3.*, !=3.4.*"

[package.dependencies]
pytest = ">=2.9"

[[package]]
name = "pytest-mock"
version = "3.2.0"
description = "Thin-wrapper around the mock package for easier use with pytest"
category = "dev"
optional = false
python-versions = ">=3.5"

[package.dependencies]
pytest = ">=2.7"

[package.extras]
dev = ["pre-commit", "tox", "pytest-asyncio"]

[[package]]
name = "pytest-timeout"
version = "1.4.2"
description = "py.test plugin to abort hanging tests"
category = "dev"
optional = false
python-versions = "*"

[package.dependencies]
pytest = ">=3.6.0"

[[package]]
name = "pytest-xdist"
version = "1.27.0"
description = "pytest xdist plugin for distributed testing and loop-on-failing modes"
category = "dev"
optional = false
python-versions = ">=2.7, !=3.0.*, !=3.1.*, !=3.2.*, !=3.3.*"

[package.dependencies]
execnet = ">=1.1"
pytest = ">=3.6.0"
pytest-forked = "*"
six = "*"

[[package]]
name = "python-dateutil"
version = "2.8.2"
description = "Extensions to the standard Python datetime module"
category = "main"
optional = false
python-versions = "!=3.0.*,!=3.1.*,!=3.2.*,>=2.7"

[package.dependencies]
six = ">=1.5"

[[package]]
name = "python-jose"
version = "2.0.2"
description = "JOSE implementation in Python"
category = "dev"
optional = false
python-versions = "*"

[package.dependencies]
ecdsa = "<1.0"
future = "<1.0"
pycryptodome = ">=3.3.1,<4.0.0"
six = "<2.0"

[package.extras]
cryptography = ["cryptography"]
pycrypto = ["pycrypto (>=2.6.0,<2.7.0)"]

[[package]]
name = "python-magic"
version = "0.4.27"
description = "File type identification using libmagic"
category = "main"
optional = false
python-versions = ">=2.7, !=3.0.*, !=3.1.*, !=3.2.*, !=3.3.*, !=3.4.*"

[[package]]
name = "pytz"
version = "2022.1"
description = "World timezone definitions, modern and historical"
category = "main"
optional = false
python-versions = "*"

[[package]]
name = "pywin32"
version = "227"
description = "Python for Window Extensions"
category = "main"
optional = false
python-versions = "*"

[[package]]
name = "pyyaml"
version = "6.0"
description = "YAML parser and emitter for Python"
category = "dev"
optional = false
python-versions = ">=3.6"

[[package]]
name = "rdflib"
version = "4.2.2"
description = "RDFLib is a Python library for working with RDF, a simple yet powerful language for representing information."
category = "main"
optional = false
python-versions = "*"

[package.dependencies]
isodate = "*"
pyparsing = "*"

[package.extras]
html = ["html5lib"]
sparql = ["sparqlwrapper"]

[[package]]
name = "rdflib-jsonld"
version = "0.6.0"
description = "rdflib extension adding JSON-LD parser and serializer"
category = "main"
optional = false
python-versions = "*"

[package.dependencies]
rdflib = "*"

[[package]]
name = "repoze.debug"
version = "1.1"
description = "Forensic debugging WSGI middleware"
category = "main"
optional = false
python-versions = "*"

[package.dependencies]
WebOb = "*"

[package.extras]
docs = ["sphinx", "webob"]
testing = ["webob", "coverage", "nose"]

[[package]]
name = "requests"
version = "2.27.1"
description = "Python HTTP for Humans."
category = "main"
optional = false
python-versions = ">=2.7, !=3.0.*, !=3.1.*, !=3.2.*, !=3.3.*, !=3.4.*, !=3.5.*"

[package.dependencies]
certifi = ">=2017.4.17"
charset-normalizer = {version = ">=2.0.0,<2.1.0", markers = "python_version >= \"3\""}
idna = {version = ">=2.5,<4", markers = "python_version >= \"3\""}
urllib3 = ">=1.21.1,<1.27"

[package.extras]
socks = ["PySocks (>=1.5.6,!=1.5.7)", "win-inet-pton"]
use_chardet_on_py3 = ["chardet (>=3.0.2,<5)"]

[[package]]
name = "responses"
version = "0.21.0"
description = "A utility library for mocking out the `requests` Python library."
category = "dev"
optional = false
python-versions = ">=3.7"

[package.dependencies]
requests = ">=2.0,<3.0"
typing-extensions = {version = "*", markers = "python_version < \"3.8\""}
urllib3 = ">=1.25.10"

[package.extras]
tests = ["pytest (>=7.0.0)", "coverage (>=6.0.0)", "pytest-cov", "pytest-asyncio", "pytest-localserver", "flake8", "types-mock", "types-requests", "mypy"]

[[package]]
name = "rfc3986"
version = "1.5.0"
description = "Validating URI References per RFC 3986"
category = "main"
optional = false
python-versions = "*"

[package.extras]
idna2008 = ["idna"]

[[package]]
name = "rsa"
version = "3.3"
description = "Pure-Python RSA implementation"
category = "main"
optional = false
python-versions = "*"

[package.dependencies]
pyasn1 = ">=0.1.3"

[[package]]
name = "rutter"
version = "0.4"
description = "Py3k-compatible fork of Paste's urlmap"
category = "main"
optional = false
python-versions = "*"

[package.dependencies]
WebOb = "*"

[package.extras]
testing = ["pytest", "pytest-cov", "coverage", "webtest"]

[[package]]
name = "s3transfer"
version = "0.6.0"
description = "An Amazon S3 Transfer Manager"
category = "main"
optional = false
python-versions = ">= 3.7"

[package.dependencies]
botocore = ">=1.12.36,<2.0a.0"

[package.extras]
crt = ["botocore[crt] (>=1.20.29,<2.0a.0)"]

[[package]]
name = "sentry-sdk"
version = "1.5.12"
description = "Python client for Sentry (https://sentry.io)"
category = "main"
optional = false
python-versions = "*"

[package.dependencies]
certifi = "*"
urllib3 = ">=1.10.0"

[package.extras]
aiohttp = ["aiohttp (>=3.5)"]
beam = ["apache-beam (>=2.12)"]
bottle = ["bottle (>=0.12.13)"]
celery = ["celery (>=3)"]
chalice = ["chalice (>=1.16.0)"]
django = ["django (>=1.8)"]
falcon = ["falcon (>=1.4)"]
flask = ["flask (>=0.11)", "blinker (>=1.1)"]
httpx = ["httpx (>=0.16.0)"]
pure_eval = ["pure-eval", "executing", "asttokens"]
pyspark = ["pyspark (>=2.4.4)"]
quart = ["quart (>=0.16.1)", "blinker (>=1.1)"]
rq = ["rq (>=0.6)"]
sanic = ["sanic (>=0.8)"]
sqlalchemy = ["sqlalchemy (>=1.2)"]
tornado = ["tornado (>=5)"]

[[package]]
name = "simplejson"
version = "3.17.6"
description = "Simple, fast, extensible JSON encoder/decoder for Python"
category = "main"
optional = false
python-versions = ">=2.5, !=3.0.*, !=3.1.*, !=3.2.*"

[[package]]
name = "six"
version = "1.16.0"
description = "Python 2 and 3 compatibility utilities"
category = "main"
optional = false
python-versions = ">=2.7, !=3.0.*, !=3.1.*, !=3.2.*"

[[package]]
name = "smmap"
version = "5.0.0"
description = "A pure Python implementation of a sliding window memory map manager"
category = "main"
optional = false
python-versions = ">=3.6"

[[package]]
name = "soupsieve"
version = "2.3.2.post1"
description = "A modern CSS selector implementation for Beautiful Soup."
category = "main"
optional = false
python-versions = ">=3.6"

[[package]]
name = "sparqlwrapper"
version = "1.8.5"
description = "SPARQL Endpoint interface to Python"
category = "main"
optional = false
python-versions = "*"

[package.dependencies]
rdflib = ">=4.0"

[package.extras]
keepalive = ["keepalive (>=0.5)"]

[[package]]
name = "sqlalchemy"
version = "1.3.16"
description = "Database Abstraction Library"
category = "main"
optional = false
python-versions = ">=2.7, !=3.0.*, !=3.1.*, !=3.2.*, !=3.3.*"

[package.extras]
mssql = ["pyodbc"]
mssql_pymssql = ["pymssql"]
mssql_pyodbc = ["pyodbc"]
mysql = ["mysqlclient"]
oracle = ["cx-oracle"]
postgresql = ["psycopg2"]
postgresql_pg8000 = ["pg8000"]
postgresql_psycopg2binary = ["psycopg2-binary"]
postgresql_psycopg2cffi = ["psycopg2cffi"]
pymysql = ["pymysql"]

[[package]]
name = "structlog"
version = "19.2.0"
description = "Structured Logging for Python"
category = "main"
optional = false
python-versions = "*"

[package.dependencies]
six = "*"

[package.extras]
azure-pipelines = ["coverage", "freezegun (>=0.2.8)", "pretend", "pytest (>=3.3.0)", "simplejson", "pytest-azurepipelines", "python-rapidjson"]
dev = ["coverage", "freezegun (>=0.2.8)", "pretend", "pytest (>=3.3.0)", "simplejson", "sphinx", "twisted", "pre-commit", "python-rapidjson"]
docs = ["sphinx", "twisted"]
tests = ["coverage", "freezegun (>=0.2.8)", "pretend", "pytest (>=3.3.0)", "simplejson", "python-rapidjson"]

[[package]]
name = "subprocess-middleware"
version = "0.3"
description = "Subprocess WSGI middleware and Pyramid tween."
category = "main"
optional = false
python-versions = "*"

[package.dependencies]
WebOb = "*"

[package.extras]
test = ["webtest", "pyramid", "pytest"]

[[package]]
name = "supervisor"
version = "4.2.4"
description = "A system for controlling process state under UNIX"
category = "main"
optional = false
python-versions = "*"

[package.extras]
testing = ["pytest", "pytest-cov"]

[[package]]
name = "toml"
version = "0.10.2"
description = "Python Library for Tom's Obvious, Minimal Language"
category = "main"
optional = false
python-versions = ">=2.6, !=3.0.*, !=3.1.*, !=3.2.*"

[[package]]
name = "tqdm"
version = "4.64.0"
description = "Fast, Extensible Progress Meter"
category = "main"
optional = false
python-versions = "!=3.0.*,!=3.1.*,!=3.2.*,!=3.3.*,>=2.7"

[package.dependencies]
colorama = {version = "*", markers = "platform_system == \"Windows\""}

[package.extras]
dev = ["py-make (>=0.1.0)", "twine", "wheel"]
notebook = ["ipywidgets (>=6)"]
slack = ["slack-sdk"]
telegram = ["requests"]

[[package]]
name = "transaction"
version = "2.4.0"
description = "Transaction management for Python"
category = "main"
optional = false
python-versions = "*"

[package.dependencies]
"zope.interface" = "*"

[package.extras]
docs = ["sphinx", "repoze.sphinx.autointerface"]
test = ["mock"]
testing = ["nose", "coverage", "mock"]

[[package]]
name = "translationstring"
version = "1.3"
description = "Utility library for i18n relied on by various Repoze and Pyramid packages"
category = "main"
optional = false
python-versions = "*"

[[package]]
name = "typing-extensions"
version = "4.2.0"
description = "Backported and Experimental Type Hints for Python 3.7+"
category = "main"
optional = false
python-versions = ">=3.7"

[[package]]
name = "uptime"
version = "3.0.1"
description = "Cross-platform uptime library"
category = "main"
optional = false
python-versions = "*"

[[package]]
name = "urllib3"
version = "1.26.9"
description = "HTTP library with thread-safe connection pooling, file post, and more."
category = "main"
optional = false
python-versions = ">=2.7, !=3.0.*, !=3.1.*, !=3.2.*, !=3.3.*, !=3.4.*, <4"

[package.extras]
brotli = ["brotlicffi (>=0.8.0)", "brotli (>=1.0.9)", "brotlipy (>=0.6.0)"]
secure = ["pyOpenSSL (>=0.14)", "cryptography (>=1.3.4)", "idna (>=2.0.0)", "certifi", "ipaddress"]
socks = ["PySocks (>=1.5.6,!=1.5.7,<2.0)"]

[[package]]
name = "venusian"
version = "1.2.0"
description = "A library for deferring decorator actions"
category = "main"
optional = false
python-versions = "*"

[package.extras]
docs = ["sphinx", "repoze.sphinx.autointerface"]
testing = ["pytest", "coverage", "pytest-cov"]

[[package]]
name = "waitress"
version = "2.1.2"
description = "Waitress WSGI server"
category = "main"
optional = false
python-versions = ">=3.7.0"

[package.extras]
docs = ["Sphinx (>=1.8.1)", "docutils", "pylons-sphinx-themes (>=1.0.9)"]
testing = ["pytest", "pytest-cover", "coverage (>=5.0)"]

[[package]]
name = "watchtower"
version = "1.0.6"
description = "Python CloudWatch Logging"
category = "main"
optional = false
python-versions = ">=3.5"

[package.dependencies]
boto3 = ">=1.9.253,<2"

[[package]]
name = "webencodings"
version = "0.5.1"
description = "Character encoding aliases for legacy web content"
category = "main"
optional = false
python-versions = "*"

[[package]]
name = "webob"
version = "1.8.7"
description = "WSGI request and response object"
category = "main"
optional = false
python-versions = ">=2.7,!=3.0.*,!=3.1.*,!=3.2.*"

[package.extras]
docs = ["Sphinx (>=1.7.5)", "pylons-sphinx-themes"]
testing = ["pytest (>=3.1.0)", "coverage", "pytest-cov", "pytest-xdist"]

[[package]]
name = "websocket-client"
version = "1.3.2"
description = "WebSocket client for Python with low level API options"
category = "main"
optional = false
python-versions = ">=3.7"

[package.extras]
docs = ["Sphinx (>=3.4)", "sphinx-rtd-theme (>=0.5)"]
optional = ["python-socks", "wsaccel"]
test = ["websockets"]

[[package]]
name = "webtest"
version = "2.0.35"
description = "Helper to test WSGI applications"
category = "main"
optional = false
python-versions = "*"

[package.dependencies]
beautifulsoup4 = "*"
six = "*"
waitress = ">=0.8.5"
WebOb = ">=1.2"

[package.extras]
docs = ["Sphinx (>=1.8.1)", "docutils", "pylons-sphinx-themes (>=1.0.8)"]
tests = ["nose (<1.3.0)", "coverage", "mock", "pastedeploy", "wsgiproxy2", "pyquery"]

[[package]]
name = "werkzeug"
version = "2.1.2"
description = "The comprehensive WSGI web application library."
category = "dev"
optional = false
python-versions = ">=3.7"

[package.extras]
watchdog = ["watchdog"]

[[package]]
name = "wrapt"
version = "1.14.1"
description = "Module for decorators, wrappers and monkey patching."
category = "dev"
optional = false
python-versions = "!=3.0.*,!=3.1.*,!=3.2.*,!=3.3.*,!=3.4.*,>=2.7"

[[package]]
name = "wsgiproxy2"
version = "0.4.2"
description = "UNKNOWN"
category = "main"
optional = false
python-versions = "*"

[package.dependencies]
six = "*"
webob = "*"

[[package]]
name = "xlrd"
version = "1.2.0"
description = "Library for developers to extract data from Microsoft Excel (tm) spreadsheet files"
category = "main"
optional = false
python-versions = ">=2.7, !=3.0.*, !=3.1.*, !=3.2.*, !=3.3.*"

[[package]]
name = "xmltodict"
version = "0.13.0"
description = "Makes working with XML feel like you are working with JSON"
category = "dev"
optional = false
python-versions = ">=3.4"

[[package]]
name = "zipp"
version = "3.8.0"
description = "Backport of pathlib-compatible object wrapper for zip files"
category = "dev"
optional = false
python-versions = ">=3.7"

[package.extras]
docs = ["sphinx", "jaraco.packaging (>=9)", "rst.linker (>=1.9)"]
testing = ["pytest (>=6)", "pytest-checkdocs (>=2.4)", "pytest-flake8", "pytest-cov", "pytest-enabler (>=1.0.1)", "jaraco.itertools", "func-timeout", "pytest-black (>=0.3.7)", "pytest-mypy (>=0.9.1)"]

[[package]]
name = "zope.deprecation"
version = "4.4.0"
description = "Zope Deprecation Infrastructure"
category = "main"
optional = false
python-versions = "*"

[package.extras]
docs = ["sphinx"]
test = ["zope.testrunner"]

[[package]]
name = "zope.interface"
version = "4.7.2"
description = "Interfaces for Python"
category = "main"
optional = false
python-versions = ">=2.7, !=3.0.*, !=3.1.*, !=3.2.*, !=3.3.*, !=3.4.*"

[package.extras]
docs = ["sphinx", "repoze.sphinx.autointerface"]
test = ["zope.event"]
testing = ["zope.event", "nose", "coverage"]

[[package]]
name = "zope.sqlalchemy"
version = "1.3"
description = "Minimal Zope/SQLAlchemy transaction integration"
category = "main"
optional = false
python-versions = "*"

[package.dependencies]
SQLAlchemy = ">=0.7"
transaction = ">=1.6.0"
"zope.interface" = ">=3.6.0"

[package.extras]
test = ["zope.testing"]

[metadata]
lock-version = "1.1"
python-versions = ">=3.7.1,<3.9"
<<<<<<< HEAD
content-hash = "c88e92456a43e9fbafff3d12bb7e18db8df3400b9ef02e2f2e9e7a4387307bc4"
=======
content-hash = "6da5f799ef85885008d5680762dbc793cb1581a58ee9ccf1e89287fca892e5a8"
>>>>>>> be67da49

[metadata.files]
apipkg = [
    {file = "apipkg-3.0.1-py3-none-any.whl", hash = "sha256:6c4e654de1be834c66579003abc992121745209c2d12561a0dd5888feb06906f"},
    {file = "apipkg-3.0.1.tar.gz", hash = "sha256:f8c021adafc9132ac2fba9fd3c5768365d0a8c10aa375fb15e329f1fce8a5f01"},
]
atomicwrites = [
    {file = "atomicwrites-1.4.0-py2.py3-none-any.whl", hash = "sha256:6d1784dea7c0c8d4a5172b6c620f40b6e4cbfdf96d783691f2e1302a7b88e197"},
    {file = "atomicwrites-1.4.0.tar.gz", hash = "sha256:ae70396ad1a434f9c7046fd2dd196fc04b12f9e91ffb859164193be8b6168a7a"},
]
attrs = [
    {file = "attrs-21.4.0-py2.py3-none-any.whl", hash = "sha256:2d27e3784d7a565d36ab851fe94887c5eccd6a463168875832a1be79c82828b4"},
    {file = "attrs-21.4.0.tar.gz", hash = "sha256:626ba8234211db98e869df76230a137c4c40a12d72445c45d5f5b716f076e2fd"},
]
aws-requests-auth = [
    {file = "aws-requests-auth-0.4.3.tar.gz", hash = "sha256:33593372018b960a31dbbe236f89421678b885c35f0b6a7abfae35bb77e069b2"},
    {file = "aws_requests_auth-0.4.3-py2.py3-none-any.whl", hash = "sha256:646bc37d62140ea1c709d20148f5d43197e6bd2d63909eb36fa4bb2345759977"},
]
aws-xray-sdk = [
    {file = "aws-xray-sdk-0.95.tar.gz", hash = "sha256:9e7ba8dd08fd2939376c21423376206bff01d0deaea7d7721c6b35921fed1943"},
    {file = "aws_xray_sdk-0.95-py2.py3-none-any.whl", hash = "sha256:72791618feb22eaff2e628462b0d58f398ce8c1bacfa989b7679817ab1fad60c"},
]
"backports.statistics" = [
    {file = "backports.statistics-0.1.0-py2.py3-none-any.whl", hash = "sha256:2732e003151620762ba3ea25b881b5ca0debe2fcbf41b32b6eaff5842a8b99d7"},
    {file = "backports.statistics-0.1.0.tar.gz", hash = "sha256:714ab29b9b9937c6ec65d8c6a3dcc39ee4972f929d55977b018bb9f204ba1f98"},
]
beautifulsoup4 = [
    {file = "beautifulsoup4-4.11.1-py3-none-any.whl", hash = "sha256:58d5c3d29f5a36ffeb94f02f0d786cd53014cf9b3b3951d42e0080d8a9498d30"},
    {file = "beautifulsoup4-4.11.1.tar.gz", hash = "sha256:ad9aa55b65ef2808eb405f46cf74df7fcb7044d5cbc26487f96eb2ef2e436693"},
]
bitarray = [
    {file = "bitarray-2.5.1-cp310-cp310-macosx_10_9_universal2.whl", hash = "sha256:aba39ecdf648dad3a8b94de02453c75abb31596d71dc3a5d5eff92b05ed5477b"},
    {file = "bitarray-2.5.1-cp310-cp310-macosx_10_9_x86_64.whl", hash = "sha256:2b4c52c9054be0363a5048f161df98c78c57c92beca91961bce4d6bbed667392"},
    {file = "bitarray-2.5.1-cp310-cp310-macosx_11_0_arm64.whl", hash = "sha256:20fb3ef4901475431dd62f3460674208745e1171925b89dadee154ca581cbdb2"},
    {file = "bitarray-2.5.1-cp310-cp310-manylinux_2_17_aarch64.manylinux2014_aarch64.whl", hash = "sha256:d7fb4b32b1bc7a2f1c977866a4f14e5e9416608fd9bad468f8bb5d9c96eec9ac"},
    {file = "bitarray-2.5.1-cp310-cp310-manylinux_2_17_ppc64le.manylinux2014_ppc64le.whl", hash = "sha256:9f5babc13ebf79c1b6e2d42cecb16c142ebbb135a5c7e38fe1dd426871a75496"},
    {file = "bitarray-2.5.1-cp310-cp310-manylinux_2_17_s390x.manylinux2014_s390x.whl", hash = "sha256:45eadfe229aa5b2877329a07da28ef68371ace57a519a5a477f6080f9e87b7b4"},
    {file = "bitarray-2.5.1-cp310-cp310-manylinux_2_17_x86_64.manylinux2014_x86_64.whl", hash = "sha256:887738314d4c4ef8f1f015211d56d078e7c9b3ff7898387374191e6662b72191"},
    {file = "bitarray-2.5.1-cp310-cp310-manylinux_2_5_i686.manylinux1_i686.manylinux_2_17_i686.manylinux2014_i686.whl", hash = "sha256:a29be32a4331ed5940b9b0b75fa2541b844b2161350108500851298b6be0715f"},
    {file = "bitarray-2.5.1-cp310-cp310-musllinux_1_1_aarch64.whl", hash = "sha256:92293d8a5620eb323369985d2d7e9a3ed0a51c348ec11d9f699a79f03ff90266"},
    {file = "bitarray-2.5.1-cp310-cp310-musllinux_1_1_i686.whl", hash = "sha256:171a0f2d1b4f5d6e950fb8e4c5fc205116c72f575bd44a56cd890c8bfc3c5a4c"},
    {file = "bitarray-2.5.1-cp310-cp310-musllinux_1_1_ppc64le.whl", hash = "sha256:1791c532cb0c5ea70e7c563dafa5251ff6cdbd8e68119fcd6097d9cddd4e08e2"},
    {file = "bitarray-2.5.1-cp310-cp310-musllinux_1_1_s390x.whl", hash = "sha256:1c5019a406bfbbfa4853b22541fab4b8cd8da8910d9e0728940d035651103228"},
    {file = "bitarray-2.5.1-cp310-cp310-musllinux_1_1_x86_64.whl", hash = "sha256:1c303d7b4fab60e30841a4b2db5057521f1f1edaeba3fa65bf17ef2ec168bbbe"},
    {file = "bitarray-2.5.1-cp310-cp310-win32.whl", hash = "sha256:90224767651a85f988160b3b0fc7319a408b4892a81acb5aa8d47c8ec83b7e90"},
    {file = "bitarray-2.5.1-cp310-cp310-win_amd64.whl", hash = "sha256:4298e7efb4bbbd6c38eb2b47c50454dcb481993e523d80afe786c96f773b838a"},
    {file = "bitarray-2.5.1-cp36-cp36m-macosx_10_9_x86_64.whl", hash = "sha256:7511632e9f64b4dddb40a8e7cc0352274b064b641b24335ddfaae2cb7929adba"},
    {file = "bitarray-2.5.1-cp36-cp36m-manylinux_2_17_aarch64.manylinux2014_aarch64.whl", hash = "sha256:e2f116b7af9de43eb029c5b4e6e55d708c75c139065acf6e4a3a137d5966c0d2"},
    {file = "bitarray-2.5.1-cp36-cp36m-manylinux_2_17_ppc64le.manylinux2014_ppc64le.whl", hash = "sha256:d7744c501b90336e96534e2f8e9e4a7651c47bfd99b01db1a327fe94548217b4"},
    {file = "bitarray-2.5.1-cp36-cp36m-manylinux_2_17_s390x.manylinux2014_s390x.whl", hash = "sha256:5d7460084ef08cde29af868fde235cb918b99945f63435e54e347629fde6ccdb"},
    {file = "bitarray-2.5.1-cp36-cp36m-manylinux_2_17_x86_64.manylinux2014_x86_64.whl", hash = "sha256:d8959252ab7bab3bf7a1df8178ba48ccee0e76b3646f067f15a0737e1ea8260d"},
    {file = "bitarray-2.5.1-cp36-cp36m-manylinux_2_5_i686.manylinux1_i686.manylinux_2_17_i686.manylinux2014_i686.whl", hash = "sha256:364602ce9d92b7ecc7bd99680f8b65fb84912ed04e457b8ed372fd02a6bd4809"},
    {file = "bitarray-2.5.1-cp36-cp36m-musllinux_1_1_aarch64.whl", hash = "sha256:938bed547915ebafad8e6cc491c3858ed1de4768da6c75a7308d24bd74e0a2e5"},
    {file = "bitarray-2.5.1-cp36-cp36m-musllinux_1_1_i686.whl", hash = "sha256:2b4b4d0a62681445bf19e29336b9ac85d45a9af3dcf93775dd3a2240029b2dd3"},
    {file = "bitarray-2.5.1-cp36-cp36m-musllinux_1_1_ppc64le.whl", hash = "sha256:0debd8431eab8c0bd4d0c35c962e252cef5276a540d6df1397f4f468931a8380"},
    {file = "bitarray-2.5.1-cp36-cp36m-musllinux_1_1_s390x.whl", hash = "sha256:631a8942445e306d95b312f2a73067bef615bea82d4dbfcd8281d1852e4182f4"},
    {file = "bitarray-2.5.1-cp36-cp36m-musllinux_1_1_x86_64.whl", hash = "sha256:1f06480d5a4c644aa4f5d487ed9e0d22424b91c8adefce95d96e84a8ad76e893"},
    {file = "bitarray-2.5.1-cp36-cp36m-win32.whl", hash = "sha256:506baff0f065e0be920f7aafc0e6270202f564eae357c3b1879e88f33375da2d"},
    {file = "bitarray-2.5.1-cp36-cp36m-win_amd64.whl", hash = "sha256:14e6888579bb4f84db0aa604b157da2c814524e02937941d05ce43e76ae680f0"},
    {file = "bitarray-2.5.1-cp37-cp37m-macosx_10_9_x86_64.whl", hash = "sha256:643ef1b8f07eaa77e5a5114c0d1c779536cab598e9c410fa38775f4ab571e567"},
    {file = "bitarray-2.5.1-cp37-cp37m-manylinux_2_17_aarch64.manylinux2014_aarch64.whl", hash = "sha256:5bc014119a14f6ad7fa45c1e69032873ba452f88749798659f5391675caff3de"},
    {file = "bitarray-2.5.1-cp37-cp37m-manylinux_2_17_ppc64le.manylinux2014_ppc64le.whl", hash = "sha256:074eb21d9c3f16af1297f81f9b0d6606c6555748a31ebc6977baaa55b62be83d"},
    {file = "bitarray-2.5.1-cp37-cp37m-manylinux_2_17_s390x.manylinux2014_s390x.whl", hash = "sha256:79e41159b6c45ebe304feac113a5ce23117d04e80f2f25fed83d6e73f1d510b6"},
    {file = "bitarray-2.5.1-cp37-cp37m-manylinux_2_17_x86_64.manylinux2014_x86_64.whl", hash = "sha256:4c9df541c2ee7fef43c60e3ad361edf8f3a0dcf1d62cc536f73108984f9f6ab3"},
    {file = "bitarray-2.5.1-cp37-cp37m-manylinux_2_5_i686.manylinux1_i686.manylinux_2_17_i686.manylinux2014_i686.whl", hash = "sha256:6827a674b586bf8376042513fa774c500ae130c940728ef3df6e7214a5221d36"},
    {file = "bitarray-2.5.1-cp37-cp37m-musllinux_1_1_aarch64.whl", hash = "sha256:12b86f00550a0562586319b4c294060d7ec5051f583f241a83eb497a5294f538"},
    {file = "bitarray-2.5.1-cp37-cp37m-musllinux_1_1_i686.whl", hash = "sha256:f347263a36d6d7be27ae55c5d0697ef22134841c4f19adb600dcaeedcad8c4ac"},
    {file = "bitarray-2.5.1-cp37-cp37m-musllinux_1_1_ppc64le.whl", hash = "sha256:a15791a13253d138d0eee433f582ea54fbc9580bcd1d6ecb1964d87c5fc2b0e5"},
    {file = "bitarray-2.5.1-cp37-cp37m-musllinux_1_1_s390x.whl", hash = "sha256:9e4196098e45e67e644de10586ef1838157f18a924d8d3aecde2342b04aed48d"},
    {file = "bitarray-2.5.1-cp37-cp37m-musllinux_1_1_x86_64.whl", hash = "sha256:af42bf25e40d5cd12f0772a1fe0fa402605f341cecb8b25786e3672ffcb698ed"},
    {file = "bitarray-2.5.1-cp37-cp37m-win32.whl", hash = "sha256:018f785b3451bed5cab0b7c24fba43276e888e376594dab2a22b6a3254b8e5c5"},
    {file = "bitarray-2.5.1-cp37-cp37m-win_amd64.whl", hash = "sha256:6cdf79279da7f874af593ee1e6197a083c040b023b06d77a87d501210331c9ab"},
    {file = "bitarray-2.5.1-cp38-cp38-macosx_10_9_universal2.whl", hash = "sha256:f674783a0012c9c15d8d57e5be87fdfe20b2f0186a4c36b954cf271b34fba12f"},
    {file = "bitarray-2.5.1-cp38-cp38-macosx_10_9_x86_64.whl", hash = "sha256:71bd233b76844d7bf57f36a8417d16643368d8ab85b5b39373defa0f0024c9dd"},
    {file = "bitarray-2.5.1-cp38-cp38-macosx_11_0_arm64.whl", hash = "sha256:dd46116314e805d2f7d2ab4085358b2ea39ae5f7561ccb5509474fd24d2d5c20"},
    {file = "bitarray-2.5.1-cp38-cp38-manylinux_2_17_aarch64.manylinux2014_aarch64.whl", hash = "sha256:d472110dbe289f852fcc9a01164225c4f1351ff502f8e7da18cd6f2801eef923"},
    {file = "bitarray-2.5.1-cp38-cp38-manylinux_2_17_ppc64le.manylinux2014_ppc64le.whl", hash = "sha256:9e21104b14dfb61f4eb25e49ac2593f055296b74bc86d0226a0bf413193c4ab1"},
    {file = "bitarray-2.5.1-cp38-cp38-manylinux_2_17_s390x.manylinux2014_s390x.whl", hash = "sha256:c100cde3bc0fc7ff35e12c4e1ddcfa8a7a079ec0c0c2a6e98e7f208e5bbcf845"},
    {file = "bitarray-2.5.1-cp38-cp38-manylinux_2_17_x86_64.manylinux2014_x86_64.whl", hash = "sha256:80ecf7e5dd10b9637c2ad12a15900605d2597f8f83e7b070e09f71ddf044a445"},
    {file = "bitarray-2.5.1-cp38-cp38-manylinux_2_5_i686.manylinux1_i686.manylinux_2_17_i686.manylinux2014_i686.whl", hash = "sha256:07fc532b29c1d7b28d0127b46783fed03f4020e92587c8a1fb476ee5b43efe98"},
    {file = "bitarray-2.5.1-cp38-cp38-musllinux_1_1_aarch64.whl", hash = "sha256:87df0a8d7143e1a81992be4823c5b2ee73357795fde146368759db93d9359dbc"},
    {file = "bitarray-2.5.1-cp38-cp38-musllinux_1_1_i686.whl", hash = "sha256:f2ff4df0ba170a6076cb72b21054bd9f67779d3f0466f22d70d2b4cdae3bb53f"},
    {file = "bitarray-2.5.1-cp38-cp38-musllinux_1_1_ppc64le.whl", hash = "sha256:00b42b50ec0c1634c14983a1a9805e61d9fee8b58f323475da217f5e6735b015"},
    {file = "bitarray-2.5.1-cp38-cp38-musllinux_1_1_s390x.whl", hash = "sha256:155404f42205c5666f10fbf6bb84e1aa24fab8b3bd5188a8fe1dc5114ddc73df"},
    {file = "bitarray-2.5.1-cp38-cp38-musllinux_1_1_x86_64.whl", hash = "sha256:c6cad54ce5b41a0b0661980fbbe22c2a372df5c6516625ba5d6fcfa2136b7326"},
    {file = "bitarray-2.5.1-cp38-cp38-win32.whl", hash = "sha256:81e5c1fb6ddbb8ca9eace906538e9715ec7151a818172230c231479722e28b2f"},
    {file = "bitarray-2.5.1-cp38-cp38-win_amd64.whl", hash = "sha256:90ab3c6f1b4ef350154d4ef1161a0f7bb2ed2383fb1bb753f7380d5d2ab4565c"},
    {file = "bitarray-2.5.1-cp39-cp39-macosx_10_9_universal2.whl", hash = "sha256:021b0e76d42ed3634305210ec1a8fc320607ce842eefd3a54742054deb339d8f"},
    {file = "bitarray-2.5.1-cp39-cp39-macosx_10_9_x86_64.whl", hash = "sha256:37d561ecb5be12680213cd91cde4e142e6aa27c8251f63f36deec07d554a06b9"},
    {file = "bitarray-2.5.1-cp39-cp39-macosx_11_0_arm64.whl", hash = "sha256:029e21fe4f3b967142a27b1c43283333d621bb66a8f8f6d23f694f0934a1ea2c"},
    {file = "bitarray-2.5.1-cp39-cp39-manylinux_2_17_aarch64.manylinux2014_aarch64.whl", hash = "sha256:014f08d6c060ebb39c5ff4c122f3d7ed7e7b45d95ce95a59f7f99fc29d7333cf"},
    {file = "bitarray-2.5.1-cp39-cp39-manylinux_2_17_ppc64le.manylinux2014_ppc64le.whl", hash = "sha256:7fb60b48a5d0d03858ae1222cbc7517335f03ea324a3409a2ccc1e1b6da082dc"},
    {file = "bitarray-2.5.1-cp39-cp39-manylinux_2_17_s390x.manylinux2014_s390x.whl", hash = "sha256:c638b476bcdddea785b3c27d9ec484067a51277c0e751d02cc9321e434eed321"},
    {file = "bitarray-2.5.1-cp39-cp39-manylinux_2_17_x86_64.manylinux2014_x86_64.whl", hash = "sha256:e8d92604505640b73e2951892e2a2d004d8332fd52a22b47d60fb68e0770dda2"},
    {file = "bitarray-2.5.1-cp39-cp39-manylinux_2_5_i686.manylinux1_i686.manylinux_2_17_i686.manylinux2014_i686.whl", hash = "sha256:3d3f5b5a12eb7dab634ea10ed819101c929e01ded93941b2f0fadcbee1b5ec0b"},
    {file = "bitarray-2.5.1-cp39-cp39-musllinux_1_1_aarch64.whl", hash = "sha256:a9086c5bd295d69381fca7b805c9e28484653611e28898e01ad28a01133a8872"},
    {file = "bitarray-2.5.1-cp39-cp39-musllinux_1_1_i686.whl", hash = "sha256:486f4ea7bf03b16aeee276ebff99b7e6428ff5f7d089e810c13a948280381282"},
    {file = "bitarray-2.5.1-cp39-cp39-musllinux_1_1_ppc64le.whl", hash = "sha256:1b4392b6c409f3ed1bba862ed1790ca34f7a3d847fd07caae01a3b672b50f0f6"},
    {file = "bitarray-2.5.1-cp39-cp39-musllinux_1_1_s390x.whl", hash = "sha256:4ce285b1e4414568cb6f8e669c894adbaef3e558cb4d97be5a134fed4f020cba"},
    {file = "bitarray-2.5.1-cp39-cp39-musllinux_1_1_x86_64.whl", hash = "sha256:9e7752bbd0bd9243287de4757c4c732807301bd5edff9855cfcf87164fac1c33"},
    {file = "bitarray-2.5.1-cp39-cp39-win32.whl", hash = "sha256:456b164dd15bb8ab4fe044c09a9788f851fd6f49fcbc8cbdd233891a205cb44d"},
    {file = "bitarray-2.5.1-cp39-cp39-win_amd64.whl", hash = "sha256:bea1ea63a709af3fdd3c901d1d77f80827627e483fc28d2e0da097097e2f1bda"},
    {file = "bitarray-2.5.1.tar.gz", hash = "sha256:8d38f60751008099a659d5acfb35ef4150183effd5b2bfa6c10199270ddf4c9c"},
]
boto = [
    {file = "boto-2.49.0-py2.py3-none-any.whl", hash = "sha256:147758d41ae7240dc989f0039f27da8ca0d53734be0eb869ef16e3adcfa462e8"},
    {file = "boto-2.49.0.tar.gz", hash = "sha256:ea0d3b40a2d852767be77ca343b58a9e3a4b00d9db440efb8da74b4e58025e5a"},
]
boto3 = [
<<<<<<< HEAD
    {file = "boto3-1.24.4-py3-none-any.whl", hash = "sha256:79b7acf5cf83b34d23a975e400374caaf4711c52266c8717b293f40f3041e0aa"},
    {file = "boto3-1.24.4.tar.gz", hash = "sha256:8bfb695cbe27d2ee9730ea4e1c894ef1fc255219d3fc7bc804171943ae8d7914"},
]
boto3-stubs = [
    {file = "boto3-stubs-1.24.4.tar.gz", hash = "sha256:51365626386ac9a30a4f683fbe85027b56e900ec44a460ee365f4176e2031ea4"},
    {file = "boto3_stubs-1.24.4-py3-none-any.whl", hash = "sha256:60571885c9ad0b4c68b8f93391564caf5fa7f87f76f925ca1edb78ce7060add3"},
]
botocore = [
    {file = "botocore-1.27.4-py3-none-any.whl", hash = "sha256:54ef4b035c51fe8937a61d3017e30e0a47237916143889ecf4eace481220029a"},
    {file = "botocore-1.27.4.tar.gz", hash = "sha256:866ac4ad7de326cfb6956462cc224eee1ef1c17987c2313c6fecdbe017e753fc"},
]
botocore-stubs = [
    {file = "botocore-stubs-1.27.4.tar.gz", hash = "sha256:7d9159d08714bfd2d6b9d04ee6ca7a049af0dad55e5bc75068dcd34651a4bf31"},
    {file = "botocore_stubs-1.27.4-py3-none-any.whl", hash = "sha256:6eb2689cb96feeb714092c26adbe1aa170c05957ea0c274cf03772ec2355df1d"},
=======
    {file = "boto3-1.24.5-py3-none-any.whl", hash = "sha256:c414013899a63a2d1574e6405fbdc2a8379dae71b7d4defdfdc6682ad75df079"},
    {file = "boto3-1.24.5.tar.gz", hash = "sha256:7d9f636f4a3327968fec2ba1d556c0d4644917a7f041e8ecc1adf299603093f4"},
]
boto3-stubs = [
    {file = "boto3-stubs-1.24.5.tar.gz", hash = "sha256:ac2037eac1798a489b16784e6b1626d630ec3031b3845b70806f6e06872535b0"},
    {file = "boto3_stubs-1.24.5-py3-none-any.whl", hash = "sha256:9ccd0d7ef8116528d41c78644938add79f291557cb59a14de3cd592d4d238554"},
]
botocore = [
    {file = "botocore-1.27.5-py3-none-any.whl", hash = "sha256:326f3fae882524007edf2c9e352169abe4cb8fb87c148ca559522b99d8dfdc74"},
    {file = "botocore-1.27.5.tar.gz", hash = "sha256:2cc567c453eca85a7140bd984be4c761fddd938f4fb26e4747655f0849d64f25"},
]
botocore-stubs = [
    {file = "botocore-stubs-1.27.5.tar.gz", hash = "sha256:cd6705be18065b99e1707e08014bde0e526268e768f40fee36fc3b813c0a0b71"},
    {file = "botocore_stubs-1.27.5-py3-none-any.whl", hash = "sha256:571e081c83369376d5e71a55acdc74fdbff1d3cc67d94adcd1235187c3df182b"},
>>>>>>> be67da49
]
certifi = [
    {file = "certifi-2022.5.18.1-py3-none-any.whl", hash = "sha256:f1d53542ee8cbedbe2118b5686372fb33c297fcd6379b050cca0ef13a597382a"},
    {file = "certifi-2022.5.18.1.tar.gz", hash = "sha256:9c5705e395cd70084351dd8ad5c41e65655e08ce46f2ec9cf6c2c08390f71eb7"},
]
cffi = [
    {file = "cffi-1.15.0-cp27-cp27m-macosx_10_9_x86_64.whl", hash = "sha256:c2502a1a03b6312837279c8c1bd3ebedf6c12c4228ddbad40912d671ccc8a962"},
    {file = "cffi-1.15.0-cp27-cp27m-manylinux1_i686.whl", hash = "sha256:23cfe892bd5dd8941608f93348c0737e369e51c100d03718f108bf1add7bd6d0"},
    {file = "cffi-1.15.0-cp27-cp27m-manylinux1_x86_64.whl", hash = "sha256:41d45de54cd277a7878919867c0f08b0cf817605e4eb94093e7516505d3c8d14"},
    {file = "cffi-1.15.0-cp27-cp27m-win32.whl", hash = "sha256:4a306fa632e8f0928956a41fa8e1d6243c71e7eb59ffbd165fc0b41e316b2474"},
    {file = "cffi-1.15.0-cp27-cp27m-win_amd64.whl", hash = "sha256:e7022a66d9b55e93e1a845d8c9eba2a1bebd4966cd8bfc25d9cd07d515b33fa6"},
    {file = "cffi-1.15.0-cp27-cp27mu-manylinux1_i686.whl", hash = "sha256:14cd121ea63ecdae71efa69c15c5543a4b5fbcd0bbe2aad864baca0063cecf27"},
    {file = "cffi-1.15.0-cp27-cp27mu-manylinux1_x86_64.whl", hash = "sha256:d4d692a89c5cf08a8557fdeb329b82e7bf609aadfaed6c0d79f5a449a3c7c023"},
    {file = "cffi-1.15.0-cp310-cp310-macosx_10_9_x86_64.whl", hash = "sha256:0104fb5ae2391d46a4cb082abdd5c69ea4eab79d8d44eaaf79f1b1fd806ee4c2"},
    {file = "cffi-1.15.0-cp310-cp310-macosx_11_0_arm64.whl", hash = "sha256:91ec59c33514b7c7559a6acda53bbfe1b283949c34fe7440bcf917f96ac0723e"},
    {file = "cffi-1.15.0-cp310-cp310-manylinux_2_12_i686.manylinux2010_i686.whl", hash = "sha256:f5c7150ad32ba43a07c4479f40241756145a1f03b43480e058cfd862bf5041c7"},
    {file = "cffi-1.15.0-cp310-cp310-manylinux_2_12_x86_64.manylinux2010_x86_64.whl", hash = "sha256:00c878c90cb53ccfaae6b8bc18ad05d2036553e6d9d1d9dbcf323bbe83854ca3"},
    {file = "cffi-1.15.0-cp310-cp310-manylinux_2_17_aarch64.manylinux2014_aarch64.whl", hash = "sha256:abb9a20a72ac4e0fdb50dae135ba5e77880518e742077ced47eb1499e29a443c"},
    {file = "cffi-1.15.0-cp310-cp310-manylinux_2_17_ppc64le.manylinux2014_ppc64le.whl", hash = "sha256:a5263e363c27b653a90078143adb3d076c1a748ec9ecc78ea2fb916f9b861962"},
    {file = "cffi-1.15.0-cp310-cp310-manylinux_2_17_s390x.manylinux2014_s390x.whl", hash = "sha256:f54a64f8b0c8ff0b64d18aa76675262e1700f3995182267998c31ae974fbc382"},
    {file = "cffi-1.15.0-cp310-cp310-win32.whl", hash = "sha256:c21c9e3896c23007803a875460fb786118f0cdd4434359577ea25eb556e34c55"},
    {file = "cffi-1.15.0-cp310-cp310-win_amd64.whl", hash = "sha256:5e069f72d497312b24fcc02073d70cb989045d1c91cbd53979366077959933e0"},
    {file = "cffi-1.15.0-cp36-cp36m-macosx_10_9_x86_64.whl", hash = "sha256:64d4ec9f448dfe041705426000cc13e34e6e5bb13736e9fd62e34a0b0c41566e"},
    {file = "cffi-1.15.0-cp36-cp36m-manylinux_2_17_aarch64.manylinux2014_aarch64.whl", hash = "sha256:2756c88cbb94231c7a147402476be2c4df2f6078099a6f4a480d239a8817ae39"},
    {file = "cffi-1.15.0-cp36-cp36m-manylinux_2_17_ppc64le.manylinux2014_ppc64le.whl", hash = "sha256:3b96a311ac60a3f6be21d2572e46ce67f09abcf4d09344c49274eb9e0bf345fc"},
    {file = "cffi-1.15.0-cp36-cp36m-manylinux_2_17_s390x.manylinux2014_s390x.whl", hash = "sha256:75e4024375654472cc27e91cbe9eaa08567f7fbdf822638be2814ce059f58032"},
    {file = "cffi-1.15.0-cp36-cp36m-manylinux_2_5_i686.manylinux1_i686.whl", hash = "sha256:59888172256cac5629e60e72e86598027aca6bf01fa2465bdb676d37636573e8"},
    {file = "cffi-1.15.0-cp36-cp36m-manylinux_2_5_x86_64.manylinux1_x86_64.whl", hash = "sha256:27c219baf94952ae9d50ec19651a687b826792055353d07648a5695413e0c605"},
    {file = "cffi-1.15.0-cp36-cp36m-win32.whl", hash = "sha256:4958391dbd6249d7ad855b9ca88fae690783a6be9e86df65865058ed81fc860e"},
    {file = "cffi-1.15.0-cp36-cp36m-win_amd64.whl", hash = "sha256:f6f824dc3bce0edab5f427efcfb1d63ee75b6fcb7282900ccaf925be84efb0fc"},
    {file = "cffi-1.15.0-cp37-cp37m-macosx_10_9_x86_64.whl", hash = "sha256:06c48159c1abed75c2e721b1715c379fa3200c7784271b3c46df01383b593636"},
    {file = "cffi-1.15.0-cp37-cp37m-manylinux_2_12_i686.manylinux2010_i686.whl", hash = "sha256:c2051981a968d7de9dd2d7b87bcb9c939c74a34626a6e2f8181455dd49ed69e4"},
    {file = "cffi-1.15.0-cp37-cp37m-manylinux_2_12_x86_64.manylinux2010_x86_64.whl", hash = "sha256:fd8a250edc26254fe5b33be00402e6d287f562b6a5b2152dec302fa15bb3e997"},
    {file = "cffi-1.15.0-cp37-cp37m-manylinux_2_17_aarch64.manylinux2014_aarch64.whl", hash = "sha256:91d77d2a782be4274da750752bb1650a97bfd8f291022b379bb8e01c66b4e96b"},
    {file = "cffi-1.15.0-cp37-cp37m-manylinux_2_17_ppc64le.manylinux2014_ppc64le.whl", hash = "sha256:45db3a33139e9c8f7c09234b5784a5e33d31fd6907800b316decad50af323ff2"},
    {file = "cffi-1.15.0-cp37-cp37m-manylinux_2_17_s390x.manylinux2014_s390x.whl", hash = "sha256:263cc3d821c4ab2213cbe8cd8b355a7f72a8324577dc865ef98487c1aeee2bc7"},
    {file = "cffi-1.15.0-cp37-cp37m-win32.whl", hash = "sha256:17771976e82e9f94976180f76468546834d22a7cc404b17c22df2a2c81db0c66"},
    {file = "cffi-1.15.0-cp37-cp37m-win_amd64.whl", hash = "sha256:3415c89f9204ee60cd09b235810be700e993e343a408693e80ce7f6a40108029"},
    {file = "cffi-1.15.0-cp38-cp38-macosx_10_9_x86_64.whl", hash = "sha256:4238e6dab5d6a8ba812de994bbb0a79bddbdf80994e4ce802b6f6f3142fcc880"},
    {file = "cffi-1.15.0-cp38-cp38-manylinux_2_12_i686.manylinux2010_i686.whl", hash = "sha256:0808014eb713677ec1292301ea4c81ad277b6cdf2fdd90fd540af98c0b101d20"},
    {file = "cffi-1.15.0-cp38-cp38-manylinux_2_12_x86_64.manylinux2010_x86_64.whl", hash = "sha256:57e9ac9ccc3101fac9d6014fba037473e4358ef4e89f8e181f8951a2c0162024"},
    {file = "cffi-1.15.0-cp38-cp38-manylinux_2_17_aarch64.manylinux2014_aarch64.whl", hash = "sha256:8b6c2ea03845c9f501ed1313e78de148cd3f6cad741a75d43a29b43da27f2e1e"},
    {file = "cffi-1.15.0-cp38-cp38-manylinux_2_17_ppc64le.manylinux2014_ppc64le.whl", hash = "sha256:10dffb601ccfb65262a27233ac273d552ddc4d8ae1bf93b21c94b8511bffe728"},
    {file = "cffi-1.15.0-cp38-cp38-manylinux_2_17_s390x.manylinux2014_s390x.whl", hash = "sha256:786902fb9ba7433aae840e0ed609f45c7bcd4e225ebb9c753aa39725bb3e6ad6"},
    {file = "cffi-1.15.0-cp38-cp38-win32.whl", hash = "sha256:da5db4e883f1ce37f55c667e5c0de439df76ac4cb55964655906306918e7363c"},
    {file = "cffi-1.15.0-cp38-cp38-win_amd64.whl", hash = "sha256:181dee03b1170ff1969489acf1c26533710231c58f95534e3edac87fff06c443"},
    {file = "cffi-1.15.0-cp39-cp39-macosx_10_9_x86_64.whl", hash = "sha256:45e8636704eacc432a206ac7345a5d3d2c62d95a507ec70d62f23cd91770482a"},
    {file = "cffi-1.15.0-cp39-cp39-macosx_11_0_arm64.whl", hash = "sha256:31fb708d9d7c3f49a60f04cf5b119aeefe5644daba1cd2a0fe389b674fd1de37"},
    {file = "cffi-1.15.0-cp39-cp39-manylinux_2_12_i686.manylinux2010_i686.whl", hash = "sha256:6dc2737a3674b3e344847c8686cf29e500584ccad76204efea14f451d4cc669a"},
    {file = "cffi-1.15.0-cp39-cp39-manylinux_2_12_x86_64.manylinux2010_x86_64.whl", hash = "sha256:74fdfdbfdc48d3f47148976f49fab3251e550a8720bebc99bf1483f5bfb5db3e"},
    {file = "cffi-1.15.0-cp39-cp39-manylinux_2_17_aarch64.manylinux2014_aarch64.whl", hash = "sha256:ffaa5c925128e29efbde7301d8ecaf35c8c60ffbcd6a1ffd3a552177c8e5e796"},
    {file = "cffi-1.15.0-cp39-cp39-manylinux_2_17_ppc64le.manylinux2014_ppc64le.whl", hash = "sha256:3f7d084648d77af029acb79a0ff49a0ad7e9d09057a9bf46596dac9514dc07df"},
    {file = "cffi-1.15.0-cp39-cp39-manylinux_2_17_s390x.manylinux2014_s390x.whl", hash = "sha256:ef1f279350da2c586a69d32fc8733092fd32cc8ac95139a00377841f59a3f8d8"},
    {file = "cffi-1.15.0-cp39-cp39-win32.whl", hash = "sha256:2a23af14f408d53d5e6cd4e3d9a24ff9e05906ad574822a10563efcef137979a"},
    {file = "cffi-1.15.0-cp39-cp39-win_amd64.whl", hash = "sha256:3773c4d81e6e818df2efbc7dd77325ca0dcb688116050fb2b3011218eda36139"},
    {file = "cffi-1.15.0.tar.gz", hash = "sha256:920f0d66a896c2d99f0adbb391f990a84091179542c205fa53ce5787aff87954"},
]
chardet = [
    {file = "chardet-3.0.4-py2.py3-none-any.whl", hash = "sha256:fc323ffcaeaed0e0a02bf4d117757b98aed530d9ed4531e3e15460124c106691"},
    {file = "chardet-3.0.4.tar.gz", hash = "sha256:84ab92ed1c4d4f16916e05906b6b75a6c0fb5db821cc65e70cbd64a3e2a5eaae"},
]
charset-normalizer = [
    {file = "charset-normalizer-2.0.12.tar.gz", hash = "sha256:2857e29ff0d34db842cd7ca3230549d1a697f96ee6d3fb071cfa6c7393832597"},
    {file = "charset_normalizer-2.0.12-py3-none-any.whl", hash = "sha256:6881edbebdb17b39b4eaaa821b438bf6eddffb4468cf344f09f89def34a8b1df"},
]
click = [
    {file = "click-8.1.3-py3-none-any.whl", hash = "sha256:bb4d8133cb15a609f44e8213d9b391b0809795062913b383c62be0ee95b1db48"},
    {file = "click-8.1.3.tar.gz", hash = "sha256:7682dc8afb30297001674575ea00d1814d808d6a36af415a82bd481d37ba7b8e"},
]
codacy-coverage = [
    {file = "codacy-coverage-1.3.11.tar.gz", hash = "sha256:b94651934745c638a980ad8d67494077e60f71e19e29aad1c275b66e0a070cbc"},
    {file = "codacy_coverage-1.3.11-py2.py3-none-any.whl", hash = "sha256:d8a1ce56b0dd156d6b1de14fa6217d32ec86097902f08a17ff2f95ba27264474"},
]
codeguru-profiler-agent = [
    {file = "codeguru_profiler_agent-1.2.4-py3-none-any.whl", hash = "sha256:7325777f83acd0e5be342eba7acc5bc372a4d992eb3e22218e3f42f137bebe95"},
    {file = "codeguru_profiler_agent-1.2.4.tar.gz", hash = "sha256:fde1bc9837b79ce9587a723ef8ac2776846e4c5c6a4acc93cc8029fb1fc9168b"},
]
colorama = [
    {file = "colorama-0.3.3.tar.gz", hash = "sha256:eb21f2ba718fbf357afdfdf6f641ab393901c7ca8d9f37edd0bee4806ffa269c"},
]
coverage = [
    {file = "coverage-6.4.1-cp310-cp310-macosx_10_9_x86_64.whl", hash = "sha256:f1d5aa2703e1dab4ae6cf416eb0095304f49d004c39e9db1d86f57924f43006b"},
    {file = "coverage-6.4.1-cp310-cp310-macosx_11_0_arm64.whl", hash = "sha256:4ce1b258493cbf8aec43e9b50d89982346b98e9ffdfaae8ae5793bc112fb0068"},
    {file = "coverage-6.4.1-cp310-cp310-manylinux_2_17_aarch64.manylinux2014_aarch64.whl", hash = "sha256:83c4e737f60c6936460c5be330d296dd5b48b3963f48634c53b3f7deb0f34ec4"},
    {file = "coverage-6.4.1-cp310-cp310-manylinux_2_5_i686.manylinux1_i686.manylinux_2_17_i686.manylinux2014_i686.whl", hash = "sha256:84e65ef149028516c6d64461b95a8dbcfce95cfd5b9eb634320596173332ea84"},
    {file = "coverage-6.4.1-cp310-cp310-manylinux_2_5_x86_64.manylinux1_x86_64.manylinux_2_17_x86_64.manylinux2014_x86_64.whl", hash = "sha256:f69718750eaae75efe506406c490d6fc5a6161d047206cc63ce25527e8a3adad"},
    {file = "coverage-6.4.1-cp310-cp310-musllinux_1_1_aarch64.whl", hash = "sha256:e57816f8ffe46b1df8f12e1b348f06d164fd5219beba7d9433ba79608ef011cc"},
    {file = "coverage-6.4.1-cp310-cp310-musllinux_1_1_i686.whl", hash = "sha256:01c5615d13f3dd3aa8543afc069e5319cfa0c7d712f6e04b920431e5c564a749"},
    {file = "coverage-6.4.1-cp310-cp310-musllinux_1_1_x86_64.whl", hash = "sha256:75ab269400706fab15981fd4bd5080c56bd5cc07c3bccb86aab5e1d5a88dc8f4"},
    {file = "coverage-6.4.1-cp310-cp310-win32.whl", hash = "sha256:a7f3049243783df2e6cc6deafc49ea123522b59f464831476d3d1448e30d72df"},
    {file = "coverage-6.4.1-cp310-cp310-win_amd64.whl", hash = "sha256:ee2ddcac99b2d2aec413e36d7a429ae9ebcadf912946b13ffa88e7d4c9b712d6"},
    {file = "coverage-6.4.1-cp37-cp37m-macosx_10_9_x86_64.whl", hash = "sha256:fb73e0011b8793c053bfa85e53129ba5f0250fdc0392c1591fd35d915ec75c46"},
    {file = "coverage-6.4.1-cp37-cp37m-manylinux_2_17_aarch64.manylinux2014_aarch64.whl", hash = "sha256:106c16dfe494de3193ec55cac9640dd039b66e196e4641fa8ac396181578b982"},
    {file = "coverage-6.4.1-cp37-cp37m-manylinux_2_5_i686.manylinux1_i686.manylinux_2_17_i686.manylinux2014_i686.whl", hash = "sha256:87f4f3df85aa39da00fd3ec4b5abeb7407e82b68c7c5ad181308b0e2526da5d4"},
    {file = "coverage-6.4.1-cp37-cp37m-manylinux_2_5_x86_64.manylinux1_x86_64.manylinux_2_17_x86_64.manylinux2014_x86_64.whl", hash = "sha256:961e2fb0680b4f5ad63234e0bf55dfb90d302740ae9c7ed0120677a94a1590cb"},
    {file = "coverage-6.4.1-cp37-cp37m-musllinux_1_1_aarch64.whl", hash = "sha256:cec3a0f75c8f1031825e19cd86ee787e87cf03e4fd2865c79c057092e69e3a3b"},
    {file = "coverage-6.4.1-cp37-cp37m-musllinux_1_1_i686.whl", hash = "sha256:129cd05ba6f0d08a766d942a9ed4b29283aff7b2cccf5b7ce279d50796860bb3"},
    {file = "coverage-6.4.1-cp37-cp37m-musllinux_1_1_x86_64.whl", hash = "sha256:bf5601c33213d3cb19d17a796f8a14a9eaa5e87629a53979a5981e3e3ae166f6"},
    {file = "coverage-6.4.1-cp37-cp37m-win32.whl", hash = "sha256:269eaa2c20a13a5bf17558d4dc91a8d078c4fa1872f25303dddcbba3a813085e"},
    {file = "coverage-6.4.1-cp37-cp37m-win_amd64.whl", hash = "sha256:f02cbbf8119db68455b9d763f2f8737bb7db7e43720afa07d8eb1604e5c5ae28"},
    {file = "coverage-6.4.1-cp38-cp38-macosx_10_9_x86_64.whl", hash = "sha256:ffa9297c3a453fba4717d06df579af42ab9a28022444cae7fa605af4df612d54"},
    {file = "coverage-6.4.1-cp38-cp38-macosx_11_0_arm64.whl", hash = "sha256:145f296d00441ca703a659e8f3eb48ae39fb083baba2d7ce4482fb2723e050d9"},
    {file = "coverage-6.4.1-cp38-cp38-manylinux_2_17_aarch64.manylinux2014_aarch64.whl", hash = "sha256:d67d44996140af8b84284e5e7d398e589574b376fb4de8ccd28d82ad8e3bea13"},
    {file = "coverage-6.4.1-cp38-cp38-manylinux_2_5_i686.manylinux1_i686.manylinux_2_17_i686.manylinux2014_i686.whl", hash = "sha256:2bd9a6fc18aab8d2e18f89b7ff91c0f34ff4d5e0ba0b33e989b3cd4194c81fd9"},
    {file = "coverage-6.4.1-cp38-cp38-manylinux_2_5_x86_64.manylinux1_x86_64.manylinux_2_17_x86_64.manylinux2014_x86_64.whl", hash = "sha256:3384f2a3652cef289e38100f2d037956194a837221edd520a7ee5b42d00cc605"},
    {file = "coverage-6.4.1-cp38-cp38-musllinux_1_1_aarch64.whl", hash = "sha256:9b3e07152b4563722be523e8cd0b209e0d1a373022cfbde395ebb6575bf6790d"},
    {file = "coverage-6.4.1-cp38-cp38-musllinux_1_1_i686.whl", hash = "sha256:1480ff858b4113db2718848d7b2d1b75bc79895a9c22e76a221b9d8d62496428"},
    {file = "coverage-6.4.1-cp38-cp38-musllinux_1_1_x86_64.whl", hash = "sha256:865d69ae811a392f4d06bde506d531f6a28a00af36f5c8649684a9e5e4a85c83"},
    {file = "coverage-6.4.1-cp38-cp38-win32.whl", hash = "sha256:664a47ce62fe4bef9e2d2c430306e1428ecea207ffd68649e3b942fa8ea83b0b"},
    {file = "coverage-6.4.1-cp38-cp38-win_amd64.whl", hash = "sha256:26dff09fb0d82693ba9e6231248641d60ba606150d02ed45110f9ec26404ed1c"},
    {file = "coverage-6.4.1-cp39-cp39-macosx_10_9_x86_64.whl", hash = "sha256:d9c80df769f5ec05ad21ea34be7458d1dc51ff1fb4b2219e77fe24edf462d6df"},
    {file = "coverage-6.4.1-cp39-cp39-macosx_11_0_arm64.whl", hash = "sha256:39ee53946bf009788108b4dd2894bf1349b4e0ca18c2016ffa7d26ce46b8f10d"},
    {file = "coverage-6.4.1-cp39-cp39-manylinux_2_17_aarch64.manylinux2014_aarch64.whl", hash = "sha256:f5b66caa62922531059bc5ac04f836860412f7f88d38a476eda0a6f11d4724f4"},
    {file = "coverage-6.4.1-cp39-cp39-manylinux_2_5_i686.manylinux1_i686.manylinux_2_17_i686.manylinux2014_i686.whl", hash = "sha256:fd180ed867e289964404051a958f7cccabdeed423f91a899829264bb7974d3d3"},
    {file = "coverage-6.4.1-cp39-cp39-manylinux_2_5_x86_64.manylinux1_x86_64.manylinux_2_17_x86_64.manylinux2014_x86_64.whl", hash = "sha256:84631e81dd053e8a0d4967cedab6db94345f1c36107c71698f746cb2636c63e3"},
    {file = "coverage-6.4.1-cp39-cp39-musllinux_1_1_aarch64.whl", hash = "sha256:8c08da0bd238f2970230c2a0d28ff0e99961598cb2e810245d7fc5afcf1254e8"},
    {file = "coverage-6.4.1-cp39-cp39-musllinux_1_1_i686.whl", hash = "sha256:d42c549a8f41dc103a8004b9f0c433e2086add8a719da00e246e17cbe4056f72"},
    {file = "coverage-6.4.1-cp39-cp39-musllinux_1_1_x86_64.whl", hash = "sha256:309ce4a522ed5fca432af4ebe0f32b21d6d7ccbb0f5fcc99290e71feba67c264"},
    {file = "coverage-6.4.1-cp39-cp39-win32.whl", hash = "sha256:fdb6f7bd51c2d1714cea40718f6149ad9be6a2ee7d93b19e9f00934c0f2a74d9"},
    {file = "coverage-6.4.1-cp39-cp39-win_amd64.whl", hash = "sha256:342d4aefd1c3e7f620a13f4fe563154d808b69cccef415415aece4c786665397"},
    {file = "coverage-6.4.1-pp36.pp37.pp38-none-any.whl", hash = "sha256:4803e7ccf93230accb928f3a68f00ffa80a88213af98ed338a57ad021ef06815"},
    {file = "coverage-6.4.1.tar.gz", hash = "sha256:4321f075095a096e70aff1d002030ee612b65a205a0a0f5b815280d5dc58100c"},
]
coveralls = [
    {file = "coveralls-3.3.1-py2.py3-none-any.whl", hash = "sha256:f42015f31d386b351d4226389b387ae173207058832fbf5c8ec4b40e27b16026"},
    {file = "coveralls-3.3.1.tar.gz", hash = "sha256:b32a8bb5d2df585207c119d6c01567b81fba690c9c10a753bfe27a335bfc43ea"},
]
cryptography = [
    {file = "cryptography-37.0.2-cp36-abi3-macosx_10_10_universal2.whl", hash = "sha256:ef15c2df7656763b4ff20a9bc4381d8352e6640cfeb95c2972c38ef508e75181"},
    {file = "cryptography-37.0.2-cp36-abi3-macosx_10_10_x86_64.whl", hash = "sha256:3c81599befb4d4f3d7648ed3217e00d21a9341a9a688ecdd615ff72ffbed7336"},
    {file = "cryptography-37.0.2-cp36-abi3-manylinux_2_12_x86_64.manylinux2010_x86_64.whl", hash = "sha256:2bd1096476aaac820426239ab534b636c77d71af66c547b9ddcd76eb9c79e004"},
    {file = "cryptography-37.0.2-cp36-abi3-manylinux_2_17_aarch64.manylinux2014_aarch64.manylinux_2_24_aarch64.whl", hash = "sha256:31fe38d14d2e5f787e0aecef831457da6cec68e0bb09a35835b0b44ae8b988fe"},
    {file = "cryptography-37.0.2-cp36-abi3-manylinux_2_17_aarch64.manylinux2014_aarch64.whl", hash = "sha256:093cb351031656d3ee2f4fa1be579a8c69c754cf874206be1d4cf3b542042804"},
    {file = "cryptography-37.0.2-cp36-abi3-manylinux_2_17_x86_64.manylinux2014_x86_64.whl", hash = "sha256:59b281eab51e1b6b6afa525af2bd93c16d49358404f814fe2c2410058623928c"},
    {file = "cryptography-37.0.2-cp36-abi3-manylinux_2_24_x86_64.whl", hash = "sha256:0cc20f655157d4cfc7bada909dc5cc228211b075ba8407c46467f63597c78178"},
    {file = "cryptography-37.0.2-cp36-abi3-musllinux_1_1_aarch64.whl", hash = "sha256:f8ec91983e638a9bcd75b39f1396e5c0dc2330cbd9ce4accefe68717e6779e0a"},
    {file = "cryptography-37.0.2-cp36-abi3-musllinux_1_1_x86_64.whl", hash = "sha256:46f4c544f6557a2fefa7ac8ac7d1b17bf9b647bd20b16decc8fbcab7117fbc15"},
    {file = "cryptography-37.0.2-cp36-abi3-win32.whl", hash = "sha256:731c8abd27693323b348518ed0e0705713a36d79fdbd969ad968fbef0979a7e0"},
    {file = "cryptography-37.0.2-cp36-abi3-win_amd64.whl", hash = "sha256:471e0d70201c069f74c837983189949aa0d24bb2d751b57e26e3761f2f782b8d"},
    {file = "cryptography-37.0.2-pp37-pypy37_pp73-manylinux_2_17_x86_64.manylinux2014_x86_64.whl", hash = "sha256:a68254dd88021f24a68b613d8c51d5c5e74d735878b9e32cc0adf19d1f10aaf9"},
    {file = "cryptography-37.0.2-pp37-pypy37_pp73-manylinux_2_24_x86_64.whl", hash = "sha256:a7d5137e556cc0ea418dca6186deabe9129cee318618eb1ffecbd35bee55ddc1"},
    {file = "cryptography-37.0.2-pp38-pypy38_pp73-macosx_10_10_x86_64.whl", hash = "sha256:aeaba7b5e756ea52c8861c133c596afe93dd716cbcacae23b80bc238202dc023"},
    {file = "cryptography-37.0.2-pp38-pypy38_pp73-manylinux_2_17_x86_64.manylinux2014_x86_64.whl", hash = "sha256:95e590dd70642eb2079d280420a888190aa040ad20f19ec8c6e097e38aa29e06"},
    {file = "cryptography-37.0.2-pp38-pypy38_pp73-manylinux_2_24_x86_64.whl", hash = "sha256:1b9362d34363f2c71b7853f6251219298124aa4cc2075ae2932e64c91a3e2717"},
    {file = "cryptography-37.0.2-pp38-pypy38_pp73-win_amd64.whl", hash = "sha256:e53258e69874a306fcecb88b7534d61820db8a98655662a3dd2ec7f1afd9132f"},
    {file = "cryptography-37.0.2-pp39-pypy39_pp73-macosx_10_10_x86_64.whl", hash = "sha256:1f3bfbd611db5cb58ca82f3deb35e83af34bb8cf06043fa61500157d50a70982"},
    {file = "cryptography-37.0.2-pp39-pypy39_pp73-manylinux_2_17_x86_64.manylinux2014_x86_64.whl", hash = "sha256:419c57d7b63f5ec38b1199a9521d77d7d1754eb97827bbb773162073ccd8c8d4"},
    {file = "cryptography-37.0.2-pp39-pypy39_pp73-manylinux_2_24_x86_64.whl", hash = "sha256:dc26bb134452081859aa21d4990474ddb7e863aa39e60d1592800a8865a702de"},
    {file = "cryptography-37.0.2-pp39-pypy39_pp73-win_amd64.whl", hash = "sha256:3b8398b3d0efc420e777c40c16764d6870bcef2eb383df9c6dbb9ffe12c64452"},
    {file = "cryptography-37.0.2.tar.gz", hash = "sha256:f224ad253cc9cea7568f49077007d2263efa57396a2f2f78114066fd54b5c68e"},
]
cycler = [
    {file = "cycler-0.11.0-py3-none-any.whl", hash = "sha256:3a27e95f763a428a739d2add979fa7494c912a32c17c4c38c4d5f082cad165a3"},
    {file = "cycler-0.11.0.tar.gz", hash = "sha256:9c87405839a19696e837b3b818fed3f5f69f16f1eec1a1ad77e043dcea9c772f"},
]
dcicpyvcf = [
    {file = "dcicpyvcf-1.0.0.tar.gz", hash = "sha256:c5bf8d585002ab3b95d13a47803376b456b931865e4189c38a18cca47b108449"},
]
dcicsnovault = [
<<<<<<< HEAD
    {file = "dcicsnovault-5.6.1b0-py3-none-any.whl", hash = "sha256:d0a923433908b940bb4f1bd1a15cfe4d970aaed5ddfacd13fb0055eeab4bcd0c"},
    {file = "dcicsnovault-5.6.1b0.tar.gz", hash = "sha256:de150fb9de4e05cde16b003321e5bea89641ea06c8191cb6af98fe810e91167c"},
=======
    {file = "dcicsnovault-5.6.1-py3-none-any.whl", hash = "sha256:f26fb4815cee147860dad19648c335dedefcd7d2019b8d83a9f389c14487aa69"},
    {file = "dcicsnovault-5.6.1.tar.gz", hash = "sha256:df1d3bd63f487f2acb9f363e7059ab2ea5ec04a71f3931952b060db42db1b7e1"},
>>>>>>> be67da49
]
dcicutils = [
    {file = "dcicutils-3.13.1-py3-none-any.whl", hash = "sha256:15c0705bc670c2a99b2290f0d9b6317f443f91b1112991df66d54fdec6102ecd"},
    {file = "dcicutils-3.13.1.tar.gz", hash = "sha256:057660ddec570b6db1e249bcdd4115506555a85ecf26938d68f39ba25bd26948"},
]
docker = [
    {file = "docker-4.4.4-py2.py3-none-any.whl", hash = "sha256:f3607d5695be025fa405a12aca2e5df702a57db63790c73b927eb6a94aac60af"},
    {file = "docker-4.4.4.tar.gz", hash = "sha256:d3393c878f575d3a9ca3b94471a3c89a6d960b35feb92f033c0de36cc9d934db"},
]
docopt = [
    {file = "docopt-0.6.2.tar.gz", hash = "sha256:49b3a825280bd66b3aa83585ef59c4a8c82f2c8a522dbe754a8bc8d08c85c491"},
]
ecdsa = [
    {file = "ecdsa-0.17.0-py2.py3-none-any.whl", hash = "sha256:5cf31d5b33743abe0dfc28999036c849a69d548f994b535e527ee3cb7f3ef676"},
    {file = "ecdsa-0.17.0.tar.gz", hash = "sha256:b9f500bb439e4153d0330610f5d26baaf18d17b8ced1bc54410d189385ea68aa"},
]
elasticsearch = [
    {file = "elasticsearch-6.8.1-py2.py3-none-any.whl", hash = "sha256:540d633afcc0a32972e4b489c4559c9a96e294850853238f7a18b1cbd267c2ed"},
    {file = "elasticsearch-6.8.1.tar.gz", hash = "sha256:a8062a00b61bc7babeea028530667583a68ecb1a9f59ab0b22ff7feaf70d3564"},
]
elasticsearch-dsl = [
    {file = "elasticsearch-dsl-6.4.0.tar.gz", hash = "sha256:26416f4dd46ceca43d62ef74970d9de4bdd6f4b0f163316f0b432c9e61a08bec"},
    {file = "elasticsearch_dsl-6.4.0-py2.py3-none-any.whl", hash = "sha256:f60aea7fd756ac1fbe7ce114bbf4949aefbf495dfe8896640e787c67344f12f6"},
]
et-xmlfile = [
    {file = "et_xmlfile-1.1.0-py3-none-any.whl", hash = "sha256:a2ba85d1d6a74ef63837eed693bcb89c3f752169b0e3e7ae5b16ca5e1b3deada"},
    {file = "et_xmlfile-1.1.0.tar.gz", hash = "sha256:8eb9e2bc2f8c97e37a2dc85a09ecdcdec9d8a396530a6d5a33b30b9a92da0c5c"},
]
execnet = [
    {file = "execnet-1.4.1-py2.py3-none-any.whl", hash = "sha256:d2b909c7945832e1c19cfacd96e78da68bdadc656440cfc7dfe59b766744eb8c"},
    {file = "execnet-1.4.1.tar.gz", hash = "sha256:f66dd4a7519725a1b7e14ad9ae7d3df8e09b2da88062386e08e941cafc0ef3e6"},
]
flake8 = [
    {file = "flake8-4.0.1-py2.py3-none-any.whl", hash = "sha256:479b1304f72536a55948cb40a32dce8bb0ffe3501e26eaf292c7e60eb5e0428d"},
    {file = "flake8-4.0.1.tar.gz", hash = "sha256:806e034dda44114815e23c16ef92f95c91e4c71100ff52813adf7132a6ad870d"},
]
flaky = [
    {file = "flaky-3.7.0-py2.py3-none-any.whl", hash = "sha256:d6eda73cab5ae7364504b7c44670f70abed9e75f77dd116352f662817592ec9c"},
    {file = "flaky-3.7.0.tar.gz", hash = "sha256:3ad100780721a1911f57a165809b7ea265a7863305acb66708220820caf8aa0d"},
]
flask = [
    {file = "Flask-2.1.2-py3-none-any.whl", hash = "sha256:fad5b446feb0d6db6aec0c3184d16a8c1f6c3e464b511649c8918a9be100b4fe"},
    {file = "Flask-2.1.2.tar.gz", hash = "sha256:315ded2ddf8a6281567edb27393010fe3406188bafbfe65a3339d5787d89e477"},
]
future = [
    {file = "future-0.18.2.tar.gz", hash = "sha256:b1bead90b70cf6ec3f0710ae53a525360fa360d306a86583adc6bf83a4db537d"},
]
futures = [
    {file = "futures-3.1.1-py2-none-any.whl", hash = "sha256:c4884a65654a7c45435063e14ae85280eb1f111d94e542396717ba9828c4337f"},
    {file = "futures-3.1.1-py3-none-any.whl", hash = "sha256:3a44f286998ae64f0cc083682fcfec16c406134a81a589a5de445d7bb7c2751b"},
    {file = "futures-3.1.1.tar.gz", hash = "sha256:51ecb45f0add83c806c68e4b06106f90db260585b25ef2abfcda0bd95c0132fd"},
]
gitdb = [
    {file = "gitdb-4.0.9-py3-none-any.whl", hash = "sha256:8033ad4e853066ba6ca92050b9df2f89301b8fc8bf7e9324d412a63f8bf1a8fd"},
    {file = "gitdb-4.0.9.tar.gz", hash = "sha256:bac2fd45c0a1c9cf619e63a90d62bdc63892ef92387424b855792a6cabe789aa"},
]
gitpython = [
    {file = "GitPython-3.1.27-py3-none-any.whl", hash = "sha256:5b68b000463593e05ff2b261acff0ff0972df8ab1b70d3cdbd41b546c8b8fc3d"},
    {file = "GitPython-3.1.27.tar.gz", hash = "sha256:1c885ce809e8ba2d88a29befeb385fcea06338d3640712b59ca623c220bb5704"},
]
granite-suite = [
    {file = "granite-suite-0.1.11b0.tar.gz", hash = "sha256:8d5b893ff8658d42cd16e7b2013c2456dad6216aa836fea45767bee07a9aaf97"},
    {file = "granite_suite-0.1.11b0-py3-none-any.whl", hash = "sha256:cea481877fe1d819bfb100ffbfd8959841ff2d3811cb8c3b4966813ec6380a78"},
    {file = "granite_suite-0.1.11b0-py3.6.egg", hash = "sha256:83faaf1c8e789101af900ad59dbea2c38a14bfc652e7010d65b6a70f3c21fef7"},
]
h5py = [
    {file = "h5py-2.10.0-cp27-cp27m-macosx_10_6_intel.whl", hash = "sha256:ecf4d0b56ee394a0984de15bceeb97cbe1fe485f1ac205121293fc44dcf3f31f"},
    {file = "h5py-2.10.0-cp27-cp27m-manylinux1_i686.whl", hash = "sha256:86868dc07b9cc8cb7627372a2e6636cdc7a53b7e2854ad020c9e9d8a4d3fd0f5"},
    {file = "h5py-2.10.0-cp27-cp27m-manylinux1_x86_64.whl", hash = "sha256:aac4b57097ac29089f179bbc2a6e14102dd210618e94d77ee4831c65f82f17c0"},
    {file = "h5py-2.10.0-cp27-cp27m-win32.whl", hash = "sha256:7be5754a159236e95bd196419485343e2b5875e806fe68919e087b6351f40a70"},
    {file = "h5py-2.10.0-cp27-cp27m-win_amd64.whl", hash = "sha256:13c87efa24768a5e24e360a40e0bc4c49bcb7ce1bb13a3a7f9902cec302ccd36"},
    {file = "h5py-2.10.0-cp27-cp27mu-manylinux1_i686.whl", hash = "sha256:79b23f47c6524d61f899254f5cd5e486e19868f1823298bc0c29d345c2447172"},
    {file = "h5py-2.10.0-cp27-cp27mu-manylinux1_x86_64.whl", hash = "sha256:cbf28ae4b5af0f05aa6e7551cee304f1d317dbed1eb7ac1d827cee2f1ef97a99"},
    {file = "h5py-2.10.0-cp34-cp34m-manylinux1_i686.whl", hash = "sha256:c0d4b04bbf96c47b6d360cd06939e72def512b20a18a8547fa4af810258355d5"},
    {file = "h5py-2.10.0-cp34-cp34m-manylinux1_x86_64.whl", hash = "sha256:549ad124df27c056b2e255ea1c44d30fb7a17d17676d03096ad5cd85edb32dc1"},
    {file = "h5py-2.10.0-cp35-cp35m-macosx_10_6_intel.whl", hash = "sha256:a5f82cd4938ff8761d9760af3274acf55afc3c91c649c50ab18fcff5510a14a5"},
    {file = "h5py-2.10.0-cp35-cp35m-manylinux1_i686.whl", hash = "sha256:3dad1730b6470fad853ef56d755d06bb916ee68a3d8272b3bab0c1ddf83bb99e"},
    {file = "h5py-2.10.0-cp35-cp35m-manylinux1_x86_64.whl", hash = "sha256:063947eaed5f271679ed4ffa36bb96f57bc14f44dd4336a827d9a02702e6ce6b"},
    {file = "h5py-2.10.0-cp35-cp35m-win32.whl", hash = "sha256:c54a2c0dd4957776ace7f95879d81582298c5daf89e77fb8bee7378f132951de"},
    {file = "h5py-2.10.0-cp35-cp35m-win_amd64.whl", hash = "sha256:6998be619c695910cb0effe5eb15d3a511d3d1a5d217d4bd0bebad1151ec2262"},
    {file = "h5py-2.10.0-cp36-cp36m-macosx_10_6_intel.whl", hash = "sha256:ff7d241f866b718e4584fa95f520cb19405220c501bd3a53ee11871ba5166ea2"},
    {file = "h5py-2.10.0-cp36-cp36m-manylinux1_i686.whl", hash = "sha256:54817b696e87eb9e403e42643305f142cd8b940fe9b3b490bbf98c3b8a894cf4"},
    {file = "h5py-2.10.0-cp36-cp36m-manylinux1_x86_64.whl", hash = "sha256:d3c59549f90a891691991c17f8e58c8544060fdf3ccdea267100fa5f561ff62f"},
    {file = "h5py-2.10.0-cp36-cp36m-win32.whl", hash = "sha256:d7ae7a0576b06cb8e8a1c265a8bc4b73d05fdee6429bffc9a26a6eb531e79d72"},
    {file = "h5py-2.10.0-cp36-cp36m-win_amd64.whl", hash = "sha256:bffbc48331b4a801d2f4b7dac8a72609f0b10e6e516e5c480a3e3241e091c878"},
    {file = "h5py-2.10.0-cp37-cp37m-macosx_10_6_intel.whl", hash = "sha256:51ae56894c6c93159086ffa2c94b5b3388c0400548ab26555c143e7cfa05b8e5"},
    {file = "h5py-2.10.0-cp37-cp37m-manylinux1_i686.whl", hash = "sha256:16ead3c57141101e3296ebeed79c9c143c32bdd0e82a61a2fc67e8e6d493e9d1"},
    {file = "h5py-2.10.0-cp37-cp37m-manylinux1_x86_64.whl", hash = "sha256:f0e25bb91e7a02efccb50aba6591d3fe2c725479e34769802fcdd4076abfa917"},
    {file = "h5py-2.10.0-cp37-cp37m-win32.whl", hash = "sha256:f23951a53d18398ef1344c186fb04b26163ca6ce449ebd23404b153fd111ded9"},
    {file = "h5py-2.10.0-cp37-cp37m-win_amd64.whl", hash = "sha256:8bb1d2de101f39743f91512a9750fb6c351c032e5cd3204b4487383e34da7f75"},
    {file = "h5py-2.10.0-cp38-cp38-macosx_10_9_x86_64.whl", hash = "sha256:64f74da4a1dd0d2042e7d04cf8294e04ddad686f8eba9bb79e517ae582f6668d"},
    {file = "h5py-2.10.0-cp38-cp38-manylinux1_x86_64.whl", hash = "sha256:d35f7a3a6cefec82bfdad2785e78359a0e6a5fbb3f605dd5623ce88082ccd681"},
    {file = "h5py-2.10.0-cp38-cp38-win32.whl", hash = "sha256:6ef7ab1089e3ef53ca099038f3c0a94d03e3560e6aff0e9d6c64c55fb13fc681"},
    {file = "h5py-2.10.0-cp38-cp38-win_amd64.whl", hash = "sha256:769e141512b54dee14ec76ed354fcacfc7d97fea5a7646b709f7400cf1838630"},
    {file = "h5py-2.10.0.tar.gz", hash = "sha256:84412798925dc870ffd7107f045d7659e60f5d46d1c70c700375248bf6bf512d"},
]
html5lib = [
    {file = "html5lib-1.1-py2.py3-none-any.whl", hash = "sha256:0d78f8fde1c230e99fe37986a60526d7049ed4bf8a9fadbad5f00e22e58e041d"},
    {file = "html5lib-1.1.tar.gz", hash = "sha256:b2e5b40261e20f354d198eae92afc10d750afb487ed5e50f9c4eaf07c184146f"},
]
humanfriendly = [
    {file = "humanfriendly-1.44.9-py2.py3-none-any.whl", hash = "sha256:ed65dfd6172b579318eef1c6f73614a406db618e6c55fc8788de05a73ab88657"},
    {file = "humanfriendly-1.44.9.tar.gz", hash = "sha256:c87a120046cc6d05e86d69fd5bc7794e7f5229fc40f05544d0a6a8f9040b07f5"},
]
hupper = [
    {file = "hupper-1.5-py2.py3-none-any.whl", hash = "sha256:626b77e3ce55dbfc11e670a0eeed413de6fdbf5cf0bb92458dd4e0d5fc462ab8"},
    {file = "hupper-1.5.tar.gz", hash = "sha256:693a167badbe82177219fccf1a27c5a007498c843c21d0071795a9bbb3f0c60a"},
]
idna = [
    {file = "idna-2.10-py2.py3-none-any.whl", hash = "sha256:b97d804b1e9b523befed77c48dacec60e6dcb0b5391d57af6a65a312a90648c0"},
    {file = "idna-2.10.tar.gz", hash = "sha256:b307872f855b18632ce0c21c5e45be78c0ea7ae4c15c828c20788b26921eb3f6"},
]
importlib-metadata = [
    {file = "importlib_metadata-4.2.0-py3-none-any.whl", hash = "sha256:057e92c15bc8d9e8109738a48db0ccb31b4d9d5cfbee5a8670879a30be66304b"},
    {file = "importlib_metadata-4.2.0.tar.gz", hash = "sha256:b7e52a1f8dec14a75ea73e0891f3060099ca1d8e6a462a4dff11c3e119ea1b31"},
]
isodate = [
    {file = "isodate-0.5.4.tar.gz", hash = "sha256:42105c41d037246dc1987e36d96f3752ffd5c0c24834dd12e4fdbe1e79544e31"},
]
itsdangerous = [
    {file = "itsdangerous-2.1.2-py3-none-any.whl", hash = "sha256:2c2349112351b88699d8d4b6b075022c0808887cb7ad10069318a8b0bc88db44"},
    {file = "itsdangerous-2.1.2.tar.gz", hash = "sha256:5dbbc68b317e5e42f327f9021763545dc3fc3bfe22e6deb96aaf1fc38874156a"},
]
jinja2 = [
    {file = "Jinja2-3.1.2-py3-none-any.whl", hash = "sha256:6088930bfe239f0e6710546ab9c19c9ef35e29792895fed6e6e31a023a182a61"},
    {file = "Jinja2-3.1.2.tar.gz", hash = "sha256:31351a702a408a9e7595a8fc6150fc3f43bb6bf7e319770cbc0db9df9437e852"},
]
jmespath = [
    {file = "jmespath-0.9.0-py2.py3-none-any.whl", hash = "sha256:ade5261b0d7d34b6f53accc91e6881b579b40161ed575e6ac465de5edad32815"},
    {file = "jmespath-0.9.0.tar.gz", hash = "sha256:08dfaa06d4397f283a01e57089f3360e3b52b5b9da91a70e1fd91e9f0cdd3d3d"},
]
jsondiff = [
    {file = "jsondiff-1.1.1.tar.gz", hash = "sha256:2d0437782de9418efa34e694aa59f43d7adb1899bd9a793f063867ddba8f7893"},
]
jsonpickle = [
    {file = "jsonpickle-2.2.0-py2.py3-none-any.whl", hash = "sha256:de7f2613818aa4f234138ca11243d6359ff83ae528b2185efdd474f62bcf9ae1"},
    {file = "jsonpickle-2.2.0.tar.gz", hash = "sha256:7b272918b0554182e53dc340ddd62d9b7f902fec7e7b05620c04f3ccef479a0e"},
]
jsonschema-serialize-fork = [
    {file = "jsonschema_serialize_fork-2.1.1.tar.gz", hash = "sha256:49b502326ac408729f72c95db018bf0e4d47860e3cd76e944f368f41a5483ed5"},
]
keepalive = [
    {file = "keepalive-0.5-py2.7.egg", hash = "sha256:400f944ec7978da1a3b7f455a0794b38d5f5551850d794feb2d246d7b081a8ce"},
    {file = "keepalive-0.5-py3.4.egg", hash = "sha256:8bf2f399245ed30e598f8f6d95e1d966fbf8c1cc0abf3a1726dddae7c8772e02"},
    {file = "keepalive-0.5.tar.gz", hash = "sha256:3c6b96f9062a5a76022f0c9d41e9ef5552d80b1cadd4fccc1bf8f183ba1d1ec1"},
    {file = "keepalive-0.5.zip", hash = "sha256:f18cb2f4e7af9fc0119fb4d1b731af6c06bd9e12a57f54df32929dc2bcb58c82"},
]
kiwisolver = [
    {file = "kiwisolver-1.4.2-cp310-cp310-macosx_10_9_universal2.whl", hash = "sha256:6e395ece147f0692ca7cdb05a028d31b83b72c369f7b4a2c1798f4b96af1e3d8"},
    {file = "kiwisolver-1.4.2-cp310-cp310-macosx_10_9_x86_64.whl", hash = "sha256:0b7f50a1a25361da3440f07c58cd1d79957c2244209e4f166990e770256b6b0b"},
    {file = "kiwisolver-1.4.2-cp310-cp310-macosx_11_0_arm64.whl", hash = "sha256:3c032c41ae4c3a321b43a3650e6ecc7406b99ff3e5279f24c9b310f41bc98479"},
    {file = "kiwisolver-1.4.2-cp310-cp310-manylinux_2_12_i686.manylinux2010_i686.whl", hash = "sha256:1dcade8f6fe12a2bb4efe2cbe22116556e3b6899728d3b2a0d3b367db323eacc"},
    {file = "kiwisolver-1.4.2-cp310-cp310-manylinux_2_12_x86_64.manylinux2010_x86_64.whl", hash = "sha256:0e45e780a74416ef2f173189ef4387e44b5494f45e290bcb1f03735faa6779bf"},
    {file = "kiwisolver-1.4.2-cp310-cp310-manylinux_2_17_aarch64.manylinux2014_aarch64.whl", hash = "sha256:9d2bb56309fb75a811d81ed55fbe2208aa77a3a09ff5f546ca95e7bb5fac6eff"},
    {file = "kiwisolver-1.4.2-cp310-cp310-manylinux_2_17_ppc64le.manylinux2014_ppc64le.whl", hash = "sha256:69b2d6c12f2ad5f55104a36a356192cfb680c049fe5e7c1f6620fc37f119cdc2"},
    {file = "kiwisolver-1.4.2-cp310-cp310-manylinux_2_17_s390x.manylinux2014_s390x.whl", hash = "sha256:262c248c60f22c2b547683ad521e8a3db5909c71f679b93876921549107a0c24"},
    {file = "kiwisolver-1.4.2-cp310-cp310-win32.whl", hash = "sha256:1008346a7741620ab9cc6c96e8ad9b46f7a74ce839dbb8805ddf6b119d5fc6c2"},
    {file = "kiwisolver-1.4.2-cp310-cp310-win_amd64.whl", hash = "sha256:6ece2e12e4b57bc5646b354f436416cd2a6f090c1dadcd92b0ca4542190d7190"},
    {file = "kiwisolver-1.4.2-cp37-cp37m-macosx_10_9_x86_64.whl", hash = "sha256:b978afdb913ca953cf128d57181da2e8798e8b6153be866ae2a9c446c6162f40"},
    {file = "kiwisolver-1.4.2-cp37-cp37m-manylinux_2_17_aarch64.manylinux2014_aarch64.whl", hash = "sha256:7f88c4b8e449908eeddb3bbd4242bd4dc2c7a15a7aa44bb33df893203f02dc2d"},
    {file = "kiwisolver-1.4.2-cp37-cp37m-manylinux_2_17_ppc64le.manylinux2014_ppc64le.whl", hash = "sha256:e348f1904a4fab4153407f7ccc27e43b2a139752e8acf12e6640ba683093dd96"},
    {file = "kiwisolver-1.4.2-cp37-cp37m-manylinux_2_17_s390x.manylinux2014_s390x.whl", hash = "sha256:c839bf28e45d7ddad4ae8f986928dbf5a6d42ff79760d54ec8ada8fb263e097c"},
    {file = "kiwisolver-1.4.2-cp37-cp37m-manylinux_2_5_i686.manylinux1_i686.whl", hash = "sha256:8ae5a071185f1a93777c79a9a1e67ac46544d4607f18d07131eece08d415083a"},
    {file = "kiwisolver-1.4.2-cp37-cp37m-manylinux_2_5_x86_64.manylinux1_x86_64.whl", hash = "sha256:c222f91a45da9e01a9bc4f760727ae49050f8e8345c4ff6525495f7a164c8973"},
    {file = "kiwisolver-1.4.2-cp37-cp37m-win32.whl", hash = "sha256:a4e8f072db1d6fb7a7cc05a6dbef8442c93001f4bb604f1081d8c2db3ca97159"},
    {file = "kiwisolver-1.4.2-cp37-cp37m-win_amd64.whl", hash = "sha256:be9a650890fb60393e60aacb65878c4a38bb334720aa5ecb1c13d0dac54dd73b"},
    {file = "kiwisolver-1.4.2-cp38-cp38-macosx_10_9_universal2.whl", hash = "sha256:8ec2e55bf31b43aabe32089125dca3b46fdfe9f50afbf0756ae11e14c97b80ca"},
    {file = "kiwisolver-1.4.2-cp38-cp38-macosx_10_9_x86_64.whl", hash = "sha256:1d1078ba770d6165abed3d9a1be1f9e79b61515de1dd00d942fa53bba79f01ae"},
    {file = "kiwisolver-1.4.2-cp38-cp38-macosx_11_0_arm64.whl", hash = "sha256:cbb5eb4a2ea1ffec26268d49766cafa8f957fe5c1b41ad00733763fae77f9436"},
    {file = "kiwisolver-1.4.2-cp38-cp38-manylinux_2_17_aarch64.manylinux2014_aarch64.whl", hash = "sha256:2e6cda72db409eefad6b021e8a4f964965a629f577812afc7860c69df7bdb84a"},
    {file = "kiwisolver-1.4.2-cp38-cp38-manylinux_2_17_ppc64le.manylinux2014_ppc64le.whl", hash = "sha256:b1605c7c38cc6a85212dfd6a641f3905a33412e49f7c003f35f9ac6d71f67720"},
    {file = "kiwisolver-1.4.2-cp38-cp38-manylinux_2_17_s390x.manylinux2014_s390x.whl", hash = "sha256:81237957b15469ea9151ec8ca08ce05656090ffabc476a752ef5ad7e2644c526"},
    {file = "kiwisolver-1.4.2-cp38-cp38-manylinux_2_5_i686.manylinux1_i686.whl", hash = "sha256:240009fdf4fa87844f805e23f48995537a8cb8f8c361e35fda6b5ac97fcb906f"},
    {file = "kiwisolver-1.4.2-cp38-cp38-manylinux_2_5_x86_64.manylinux1_x86_64.whl", hash = "sha256:240c2d51d098395c012ddbcb9bd7b3ba5de412a1d11840698859f51d0e643c4f"},
    {file = "kiwisolver-1.4.2-cp38-cp38-win32.whl", hash = "sha256:8b6086aa6936865962b2cee0e7aaecf01ab6778ce099288354a7229b4d9f1408"},
    {file = "kiwisolver-1.4.2-cp38-cp38-win_amd64.whl", hash = "sha256:0d98dca86f77b851350c250f0149aa5852b36572514d20feeadd3c6b1efe38d0"},
    {file = "kiwisolver-1.4.2-cp39-cp39-macosx_10_9_universal2.whl", hash = "sha256:91eb4916271655dfe3a952249cb37a5c00b6ba68b4417ee15af9ba549b5ba61d"},
    {file = "kiwisolver-1.4.2-cp39-cp39-macosx_10_9_x86_64.whl", hash = "sha256:fa4d97d7d2b2c082e67907c0b8d9f31b85aa5d3ba0d33096b7116f03f8061261"},
    {file = "kiwisolver-1.4.2-cp39-cp39-macosx_11_0_arm64.whl", hash = "sha256:71469b5845b9876b8d3d252e201bef6f47bf7456804d2fbe9a1d6e19e78a1e65"},
    {file = "kiwisolver-1.4.2-cp39-cp39-manylinux_2_12_i686.manylinux2010_i686.whl", hash = "sha256:8ff3033e43e7ca1389ee59fb7ecb8303abb8713c008a1da49b00869e92e3dd7c"},
    {file = "kiwisolver-1.4.2-cp39-cp39-manylinux_2_12_x86_64.manylinux2010_x86_64.whl", hash = "sha256:89b57c2984f4464840e4b768affeff6b6809c6150d1166938ade3e22fbe22db8"},
    {file = "kiwisolver-1.4.2-cp39-cp39-manylinux_2_17_aarch64.manylinux2014_aarch64.whl", hash = "sha256:ffbdb9a96c536f0405895b5e21ee39ec579cb0ed97bdbd169ae2b55f41d73219"},
    {file = "kiwisolver-1.4.2-cp39-cp39-manylinux_2_17_ppc64le.manylinux2014_ppc64le.whl", hash = "sha256:8a830a03970c462d1a2311c90e05679da56d3bd8e78a4ba9985cb78ef7836c9f"},
    {file = "kiwisolver-1.4.2-cp39-cp39-manylinux_2_17_s390x.manylinux2014_s390x.whl", hash = "sha256:f74f2a13af201559e3d32b9ddfc303c94ae63d63d7f4326d06ce6fe67e7a8255"},
    {file = "kiwisolver-1.4.2-cp39-cp39-win32.whl", hash = "sha256:e677cc3626287f343de751e11b1e8a5b915a6ac897e8aecdbc996cd34de753a0"},
    {file = "kiwisolver-1.4.2-cp39-cp39-win_amd64.whl", hash = "sha256:b3e251e5c38ac623c5d786adb21477f018712f8c6fa54781bd38aa1c60b60fc2"},
    {file = "kiwisolver-1.4.2-pp37-pypy37_pp73-manylinux_2_12_i686.manylinux2010_i686.whl", hash = "sha256:0c380bb5ae20d829c1a5473cfcae64267b73aaa4060adc091f6df1743784aae0"},
    {file = "kiwisolver-1.4.2-pp37-pypy37_pp73-manylinux_2_12_x86_64.manylinux2010_x86_64.whl", hash = "sha256:484f2a5f0307bc944bc79db235f41048bae4106ffa764168a068d88b644b305d"},
    {file = "kiwisolver-1.4.2-pp37-pypy37_pp73-manylinux_2_17_aarch64.manylinux2014_aarch64.whl", hash = "sha256:0e8afdf533b613122e4bbaf3c1e42c2a5e9e2d1dd3a0a017749a7658757cb377"},
    {file = "kiwisolver-1.4.2-pp37-pypy37_pp73-win_amd64.whl", hash = "sha256:42f6ef9b640deb6f7d438e0a371aedd8bef6ddfde30683491b2e6f568b4e884e"},
    {file = "kiwisolver-1.4.2.tar.gz", hash = "sha256:7f606d91b8a8816be476513a77fd30abe66227039bd6f8b406c348cb0247dcc9"},
]
loremipsum = [
    {file = "loremipsum-1.0.5-py2.7.egg", hash = "sha256:30481f59ef323fc5566efe2271f63e85ea5bc358a8f25274927232388a1557ee"},
    {file = "loremipsum-1.0.5.tar.gz", hash = "sha256:b849c69305c3f52badfe25ecc0495b991769d96cafdfd99014d17f50ee523af5"},
    {file = "loremipsum-1.0.5.zip", hash = "sha256:a38672c145c0e0790cb40403d46bee695e5e9a0350f0643199a012a18f65449a"},
]
markupsafe = [
    {file = "MarkupSafe-2.1.1-cp310-cp310-macosx_10_9_universal2.whl", hash = "sha256:86b1f75c4e7c2ac2ccdaec2b9022845dbb81880ca318bb7a0a01fbf7813e3812"},
    {file = "MarkupSafe-2.1.1-cp310-cp310-macosx_10_9_x86_64.whl", hash = "sha256:f121a1420d4e173a5d96e47e9a0c0dcff965afdf1626d28de1460815f7c4ee7a"},
    {file = "MarkupSafe-2.1.1-cp310-cp310-manylinux_2_17_aarch64.manylinux2014_aarch64.whl", hash = "sha256:a49907dd8420c5685cfa064a1335b6754b74541bbb3706c259c02ed65b644b3e"},
    {file = "MarkupSafe-2.1.1-cp310-cp310-manylinux_2_17_x86_64.manylinux2014_x86_64.whl", hash = "sha256:10c1bfff05d95783da83491be968e8fe789263689c02724e0c691933c52994f5"},
    {file = "MarkupSafe-2.1.1-cp310-cp310-manylinux_2_5_i686.manylinux1_i686.manylinux_2_17_i686.manylinux2014_i686.whl", hash = "sha256:b7bd98b796e2b6553da7225aeb61f447f80a1ca64f41d83612e6139ca5213aa4"},
    {file = "MarkupSafe-2.1.1-cp310-cp310-musllinux_1_1_aarch64.whl", hash = "sha256:b09bf97215625a311f669476f44b8b318b075847b49316d3e28c08e41a7a573f"},
    {file = "MarkupSafe-2.1.1-cp310-cp310-musllinux_1_1_i686.whl", hash = "sha256:694deca8d702d5db21ec83983ce0bb4b26a578e71fbdbd4fdcd387daa90e4d5e"},
    {file = "MarkupSafe-2.1.1-cp310-cp310-musllinux_1_1_x86_64.whl", hash = "sha256:efc1913fd2ca4f334418481c7e595c00aad186563bbc1ec76067848c7ca0a933"},
    {file = "MarkupSafe-2.1.1-cp310-cp310-win32.whl", hash = "sha256:4a33dea2b688b3190ee12bd7cfa29d39c9ed176bda40bfa11099a3ce5d3a7ac6"},
    {file = "MarkupSafe-2.1.1-cp310-cp310-win_amd64.whl", hash = "sha256:dda30ba7e87fbbb7eab1ec9f58678558fd9a6b8b853530e176eabd064da81417"},
    {file = "MarkupSafe-2.1.1-cp37-cp37m-macosx_10_9_x86_64.whl", hash = "sha256:671cd1187ed5e62818414afe79ed29da836dde67166a9fac6d435873c44fdd02"},
    {file = "MarkupSafe-2.1.1-cp37-cp37m-manylinux_2_17_aarch64.manylinux2014_aarch64.whl", hash = "sha256:3799351e2336dc91ea70b034983ee71cf2f9533cdff7c14c90ea126bfd95d65a"},
    {file = "MarkupSafe-2.1.1-cp37-cp37m-manylinux_2_17_x86_64.manylinux2014_x86_64.whl", hash = "sha256:e72591e9ecd94d7feb70c1cbd7be7b3ebea3f548870aa91e2732960fa4d57a37"},
    {file = "MarkupSafe-2.1.1-cp37-cp37m-manylinux_2_5_i686.manylinux1_i686.manylinux_2_17_i686.manylinux2014_i686.whl", hash = "sha256:6fbf47b5d3728c6aea2abb0589b5d30459e369baa772e0f37a0320185e87c980"},
    {file = "MarkupSafe-2.1.1-cp37-cp37m-musllinux_1_1_aarch64.whl", hash = "sha256:d5ee4f386140395a2c818d149221149c54849dfcfcb9f1debfe07a8b8bd63f9a"},
    {file = "MarkupSafe-2.1.1-cp37-cp37m-musllinux_1_1_i686.whl", hash = "sha256:bcb3ed405ed3222f9904899563d6fc492ff75cce56cba05e32eff40e6acbeaa3"},
    {file = "MarkupSafe-2.1.1-cp37-cp37m-musllinux_1_1_x86_64.whl", hash = "sha256:e1c0b87e09fa55a220f058d1d49d3fb8df88fbfab58558f1198e08c1e1de842a"},
    {file = "MarkupSafe-2.1.1-cp37-cp37m-win32.whl", hash = "sha256:8dc1c72a69aa7e082593c4a203dcf94ddb74bb5c8a731e4e1eb68d031e8498ff"},
    {file = "MarkupSafe-2.1.1-cp37-cp37m-win_amd64.whl", hash = "sha256:97a68e6ada378df82bc9f16b800ab77cbf4b2fada0081794318520138c088e4a"},
    {file = "MarkupSafe-2.1.1-cp38-cp38-macosx_10_9_universal2.whl", hash = "sha256:e8c843bbcda3a2f1e3c2ab25913c80a3c5376cd00c6e8c4a86a89a28c8dc5452"},
    {file = "MarkupSafe-2.1.1-cp38-cp38-macosx_10_9_x86_64.whl", hash = "sha256:0212a68688482dc52b2d45013df70d169f542b7394fc744c02a57374a4207003"},
    {file = "MarkupSafe-2.1.1-cp38-cp38-manylinux_2_17_aarch64.manylinux2014_aarch64.whl", hash = "sha256:8e576a51ad59e4bfaac456023a78f6b5e6e7651dcd383bcc3e18d06f9b55d6d1"},
    {file = "MarkupSafe-2.1.1-cp38-cp38-manylinux_2_17_x86_64.manylinux2014_x86_64.whl", hash = "sha256:4b9fe39a2ccc108a4accc2676e77da025ce383c108593d65cc909add5c3bd601"},
    {file = "MarkupSafe-2.1.1-cp38-cp38-manylinux_2_5_i686.manylinux1_i686.manylinux_2_17_i686.manylinux2014_i686.whl", hash = "sha256:96e37a3dc86e80bf81758c152fe66dbf60ed5eca3d26305edf01892257049925"},
    {file = "MarkupSafe-2.1.1-cp38-cp38-musllinux_1_1_aarch64.whl", hash = "sha256:6d0072fea50feec76a4c418096652f2c3238eaa014b2f94aeb1d56a66b41403f"},
    {file = "MarkupSafe-2.1.1-cp38-cp38-musllinux_1_1_i686.whl", hash = "sha256:089cf3dbf0cd6c100f02945abeb18484bd1ee57a079aefd52cffd17fba910b88"},
    {file = "MarkupSafe-2.1.1-cp38-cp38-musllinux_1_1_x86_64.whl", hash = "sha256:6a074d34ee7a5ce3effbc526b7083ec9731bb3cbf921bbe1d3005d4d2bdb3a63"},
    {file = "MarkupSafe-2.1.1-cp38-cp38-win32.whl", hash = "sha256:421be9fbf0ffe9ffd7a378aafebbf6f4602d564d34be190fc19a193232fd12b1"},
    {file = "MarkupSafe-2.1.1-cp38-cp38-win_amd64.whl", hash = "sha256:fc7b548b17d238737688817ab67deebb30e8073c95749d55538ed473130ec0c7"},
    {file = "MarkupSafe-2.1.1-cp39-cp39-macosx_10_9_universal2.whl", hash = "sha256:e04e26803c9c3851c931eac40c695602c6295b8d432cbe78609649ad9bd2da8a"},
    {file = "MarkupSafe-2.1.1-cp39-cp39-macosx_10_9_x86_64.whl", hash = "sha256:b87db4360013327109564f0e591bd2a3b318547bcef31b468a92ee504d07ae4f"},
    {file = "MarkupSafe-2.1.1-cp39-cp39-manylinux_2_17_aarch64.manylinux2014_aarch64.whl", hash = "sha256:99a2a507ed3ac881b975a2976d59f38c19386d128e7a9a18b7df6fff1fd4c1d6"},
    {file = "MarkupSafe-2.1.1-cp39-cp39-manylinux_2_17_x86_64.manylinux2014_x86_64.whl", hash = "sha256:56442863ed2b06d19c37f94d999035e15ee982988920e12a5b4ba29b62ad1f77"},
    {file = "MarkupSafe-2.1.1-cp39-cp39-manylinux_2_5_i686.manylinux1_i686.manylinux_2_17_i686.manylinux2014_i686.whl", hash = "sha256:3ce11ee3f23f79dbd06fb3d63e2f6af7b12db1d46932fe7bd8afa259a5996603"},
    {file = "MarkupSafe-2.1.1-cp39-cp39-musllinux_1_1_aarch64.whl", hash = "sha256:33b74d289bd2f5e527beadcaa3f401e0df0a89927c1559c8566c066fa4248ab7"},
    {file = "MarkupSafe-2.1.1-cp39-cp39-musllinux_1_1_i686.whl", hash = "sha256:43093fb83d8343aac0b1baa75516da6092f58f41200907ef92448ecab8825135"},
    {file = "MarkupSafe-2.1.1-cp39-cp39-musllinux_1_1_x86_64.whl", hash = "sha256:8e3dcf21f367459434c18e71b2a9532d96547aef8a871872a5bd69a715c15f96"},
    {file = "MarkupSafe-2.1.1-cp39-cp39-win32.whl", hash = "sha256:d4306c36ca495956b6d568d276ac11fdd9c30a36f1b6eb928070dc5360b22e1c"},
    {file = "MarkupSafe-2.1.1-cp39-cp39-win_amd64.whl", hash = "sha256:46d00d6cfecdde84d40e572d63735ef81423ad31184100411e6e3388d405e247"},
    {file = "MarkupSafe-2.1.1.tar.gz", hash = "sha256:7f91197cc9e48f989d12e4e6fbc46495c446636dfc81b9ccf50bb0ec74b91d4b"},
]
matplotlib = [
    {file = "matplotlib-3.3.4-cp36-cp36m-macosx_10_9_x86_64.whl", hash = "sha256:672960dd114e342b7c610bf32fb99d14227f29919894388b41553217457ba7ef"},
    {file = "matplotlib-3.3.4-cp36-cp36m-manylinux1_i686.whl", hash = "sha256:7c155437ae4fd366e2700e2716564d1787700687443de46bcb895fe0f84b761d"},
    {file = "matplotlib-3.3.4-cp36-cp36m-manylinux1_x86_64.whl", hash = "sha256:a17f0a10604fac7627ec82820439e7db611722e80c408a726cd00d8c974c2fb3"},
    {file = "matplotlib-3.3.4-cp36-cp36m-win32.whl", hash = "sha256:215e2a30a2090221a9481db58b770ce56b8ef46f13224ae33afe221b14b24dc1"},
    {file = "matplotlib-3.3.4-cp36-cp36m-win_amd64.whl", hash = "sha256:348e6032f666ffd151b323342f9278b16b95d4a75dfacae84a11d2829a7816ae"},
    {file = "matplotlib-3.3.4-cp37-cp37m-macosx_10_9_x86_64.whl", hash = "sha256:94bdd1d55c20e764d8aea9d471d2ae7a7b2c84445e0fa463f02e20f9730783e1"},
    {file = "matplotlib-3.3.4-cp37-cp37m-manylinux1_i686.whl", hash = "sha256:a1acb72f095f1d58ecc2538ed1b8bca0b57df313b13db36ed34b8cdf1868e674"},
    {file = "matplotlib-3.3.4-cp37-cp37m-manylinux1_x86_64.whl", hash = "sha256:46b1a60a04e6d884f0250d5cc8dc7bd21a9a96c584a7acdaab44698a44710bab"},
    {file = "matplotlib-3.3.4-cp37-cp37m-win32.whl", hash = "sha256:ed4a9e6dcacba56b17a0a9ac22ae2c72a35b7f0ef0693aa68574f0b2df607a89"},
    {file = "matplotlib-3.3.4-cp37-cp37m-win_amd64.whl", hash = "sha256:c24c05f645aef776e8b8931cb81e0f1632d229b42b6d216e30836e2e145a2b40"},
    {file = "matplotlib-3.3.4-cp38-cp38-macosx_10_9_x86_64.whl", hash = "sha256:7310e353a4a35477c7f032409966920197d7df3e757c7624fd842f3eeb307d3d"},
    {file = "matplotlib-3.3.4-cp38-cp38-manylinux1_i686.whl", hash = "sha256:451cc89cb33d6652c509fc6b588dc51c41d7246afdcc29b8624e256b7663ed1f"},
    {file = "matplotlib-3.3.4-cp38-cp38-manylinux1_x86_64.whl", hash = "sha256:3d2eb9c1cc254d0ffa90bc96fde4b6005d09c2228f99dfd493a4219c1af99644"},
    {file = "matplotlib-3.3.4-cp38-cp38-win32.whl", hash = "sha256:e15fa23d844d54e7b3b7243afd53b7567ee71c721f592deb0727ee85e668f96a"},
    {file = "matplotlib-3.3.4-cp38-cp38-win_amd64.whl", hash = "sha256:1de0bb6cbfe460725f0e97b88daa8643bcf9571c18ba90bb8e41432aaeca91d6"},
    {file = "matplotlib-3.3.4-cp39-cp39-macosx_10_9_x86_64.whl", hash = "sha256:f44149a0ef5b4991aaef12a93b8e8d66d6412e762745fea1faa61d98524e0ba9"},
    {file = "matplotlib-3.3.4-cp39-cp39-manylinux1_i686.whl", hash = "sha256:746a1df55749629e26af7f977ea426817ca9370ad1569436608dc48d1069b87c"},
    {file = "matplotlib-3.3.4-cp39-cp39-manylinux1_x86_64.whl", hash = "sha256:5f571b92a536206f7958f7cb2d367ff6c9a1fa8229dc35020006e4cdd1ca0acd"},
    {file = "matplotlib-3.3.4-cp39-cp39-win32.whl", hash = "sha256:9265ae0fb35e29f9b8cc86c2ab0a2e3dcddc4dd9de4b85bf26c0f63fe5c1c2ca"},
    {file = "matplotlib-3.3.4-cp39-cp39-win_amd64.whl", hash = "sha256:9a79e5dd7bb797aa611048f5b70588b23c5be05b63eefd8a0d152ac77c4243db"},
    {file = "matplotlib-3.3.4-pp36-pypy36_pp73-macosx_10_9_x86_64.whl", hash = "sha256:1e850163579a8936eede29fad41e202b25923a0a8d5ffd08ce50fc0a97dcdc93"},
    {file = "matplotlib-3.3.4-pp36-pypy36_pp73-manylinux2010_x86_64.whl", hash = "sha256:d738acfdfb65da34c91acbdb56abed46803db39af259b7f194dc96920360dbe4"},
    {file = "matplotlib-3.3.4-pp37-pypy37_pp73-macosx_10_9_x86_64.whl", hash = "sha256:aa49571d8030ad0b9ac39708ee77bd2a22f87815e12bdee52ecaffece9313ed8"},
    {file = "matplotlib-3.3.4-pp37-pypy37_pp73-manylinux2010_x86_64.whl", hash = "sha256:cf3a7e54eff792f0815dbbe9b85df2f13d739289c93d346925554f71d484be78"},
    {file = "matplotlib-3.3.4.tar.gz", hash = "sha256:3e477db76c22929e4c6876c44f88d790aacdf3c3f8f3a90cb1975c0bf37825b0"},
]
mccabe = [
    {file = "mccabe-0.6.1-py2.py3-none-any.whl", hash = "sha256:ab8a6258860da4b6677da4bd2fe5dc2c659cff31b3ee4f7f5d64e79735b80d42"},
    {file = "mccabe-0.6.1.tar.gz", hash = "sha256:dd8d182285a0fe56bace7f45b5e7d1a6ebcbf524e8f3bd87eb0f125271b8831f"},
]
mock = [
    {file = "mock-4.0.3-py3-none-any.whl", hash = "sha256:122fcb64ee37cfad5b3f48d7a7d51875d7031aaf3d8be7c42e2bee25044eee62"},
    {file = "mock-4.0.3.tar.gz", hash = "sha256:7d3fbbde18228f4ff2f1f119a45cdffa458b4c0dee32eb4d2bb2f82554bac7bc"},
]
more-itertools = [
    {file = "more-itertools-8.13.0.tar.gz", hash = "sha256:a42901a0a5b169d925f6f217cd5a190e32ef54360905b9c39ee7db5313bfec0f"},
    {file = "more_itertools-8.13.0-py3-none-any.whl", hash = "sha256:c5122bffc5f104d37c1626b8615b511f3427aa5389b94d61e5ef8236bfbc3ddb"},
]
moto = [
    {file = "moto-1.3.7-py2.py3-none-any.whl", hash = "sha256:4df37936ff8d6a4b8229aab347a7b412cd2ca4823ff47bd1362ddfbc6c5e4ecf"},
    {file = "moto-1.3.7.tar.gz", hash = "sha256:129de2e04cb250d9f8b2c722ec152ed1b5426ef179b4ebb03e9ec36e6eb3fcc5"},
]
negspy = [
    {file = "negspy-0.2.24.tar.gz", hash = "sha256:c3077f9a4616f597e4f7d87d7d93cd7c8a1c8aab25a1561ba21072e577137c72"},
]
netaddr = [
    {file = "netaddr-0.8.0-py2.py3-none-any.whl", hash = "sha256:9666d0232c32d2656e5e5f8d735f58fd6c7457ce52fc21c98d45f2af78f990ac"},
    {file = "netaddr-0.8.0.tar.gz", hash = "sha256:d6cc57c7a07b1d9d2e917aa8b36ae8ce61c35ba3fcd1b83ca31c5a0ee2b5a243"},
]
numpy = [
    {file = "numpy-1.19.1-cp36-cp36m-macosx_10_9_x86_64.whl", hash = "sha256:b1cca51512299841bf69add3b75361779962f9cee7d9ee3bb446d5982e925b69"},
    {file = "numpy-1.19.1-cp36-cp36m-manylinux1_i686.whl", hash = "sha256:c9591886fc9cbe5532d5df85cb8e0cc3b44ba8ce4367bd4cf1b93dc19713da72"},
    {file = "numpy-1.19.1-cp36-cp36m-manylinux1_x86_64.whl", hash = "sha256:cf1347450c0b7644ea142712619533553f02ef23f92f781312f6a3553d031fc7"},
    {file = "numpy-1.19.1-cp36-cp36m-manylinux2010_i686.whl", hash = "sha256:ed8a311493cf5480a2ebc597d1e177231984c818a86875126cfd004241a73c3e"},
    {file = "numpy-1.19.1-cp36-cp36m-manylinux2010_x86_64.whl", hash = "sha256:3673c8b2b29077f1b7b3a848794f8e11f401ba0b71c49fbd26fb40b71788b132"},
    {file = "numpy-1.19.1-cp36-cp36m-manylinux2014_aarch64.whl", hash = "sha256:56ef7f56470c24bb67fb43dae442e946a6ce172f97c69f8d067ff8550cf782ff"},
    {file = "numpy-1.19.1-cp36-cp36m-win32.whl", hash = "sha256:aaf42a04b472d12515debc621c31cf16c215e332242e7a9f56403d814c744624"},
    {file = "numpy-1.19.1-cp36-cp36m-win_amd64.whl", hash = "sha256:082f8d4dd69b6b688f64f509b91d482362124986d98dc7dc5f5e9f9b9c3bb983"},
    {file = "numpy-1.19.1-cp37-cp37m-macosx_10_9_x86_64.whl", hash = "sha256:e4f6d3c53911a9d103d8ec9518190e52a8b945bab021745af4939cfc7c0d4a9e"},
    {file = "numpy-1.19.1-cp37-cp37m-manylinux1_i686.whl", hash = "sha256:5b6885c12784a27e957294b60f97e8b5b4174c7504665333c5e94fbf41ae5d6a"},
    {file = "numpy-1.19.1-cp37-cp37m-manylinux1_x86_64.whl", hash = "sha256:1bc0145999e8cb8aed9d4e65dd8b139adf1919e521177f198529687dbf613065"},
    {file = "numpy-1.19.1-cp37-cp37m-manylinux2010_i686.whl", hash = "sha256:5a936fd51049541d86ccdeef2833cc89a18e4d3808fe58a8abeb802665c5af93"},
    {file = "numpy-1.19.1-cp37-cp37m-manylinux2010_x86_64.whl", hash = "sha256:ef71a1d4fd4858596ae80ad1ec76404ad29701f8ca7cdcebc50300178db14dfc"},
    {file = "numpy-1.19.1-cp37-cp37m-manylinux2014_aarch64.whl", hash = "sha256:b9792b0ac0130b277536ab8944e7b754c69560dac0415dd4b2dbd16b902c8954"},
    {file = "numpy-1.19.1-cp37-cp37m-win32.whl", hash = "sha256:b12e639378c741add21fbffd16ba5ad25c0a1a17cf2b6fe4288feeb65144f35b"},
    {file = "numpy-1.19.1-cp37-cp37m-win_amd64.whl", hash = "sha256:8343bf67c72e09cfabfab55ad4a43ce3f6bf6e6ced7acf70f45ded9ebb425055"},
    {file = "numpy-1.19.1-cp38-cp38-macosx_10_9_x86_64.whl", hash = "sha256:e45f8e981a0ab47103181773cc0a54e650b2aef8c7b6cd07405d0fa8d869444a"},
    {file = "numpy-1.19.1-cp38-cp38-manylinux1_i686.whl", hash = "sha256:667c07063940e934287993366ad5f56766bc009017b4a0fe91dbd07960d0aba7"},
    {file = "numpy-1.19.1-cp38-cp38-manylinux1_x86_64.whl", hash = "sha256:480fdd4dbda4dd6b638d3863da3be82873bba6d32d1fc12ea1b8486ac7b8d129"},
    {file = "numpy-1.19.1-cp38-cp38-manylinux2010_i686.whl", hash = "sha256:935c27ae2760c21cd7354402546f6be21d3d0c806fffe967f745d5f2de5005a7"},
    {file = "numpy-1.19.1-cp38-cp38-manylinux2010_x86_64.whl", hash = "sha256:309cbcfaa103fc9a33ec16d2d62569d541b79f828c382556ff072442226d1968"},
    {file = "numpy-1.19.1-cp38-cp38-manylinux2014_aarch64.whl", hash = "sha256:7ed448ff4eaffeb01094959b19cbaf998ecdee9ef9932381420d514e446601cd"},
    {file = "numpy-1.19.1-cp38-cp38-win32.whl", hash = "sha256:de8b4a9b56255797cbddb93281ed92acbc510fb7b15df3f01bd28f46ebc4edae"},
    {file = "numpy-1.19.1-cp38-cp38-win_amd64.whl", hash = "sha256:92feb989b47f83ebef246adabc7ff3b9a59ac30601c3f6819f8913458610bdcc"},
    {file = "numpy-1.19.1-pp36-pypy36_pp73-manylinux2010_x86_64.whl", hash = "sha256:e1b1dc0372f530f26a03578ac75d5e51b3868b9b76cd2facba4c9ee0eb252ab1"},
    {file = "numpy-1.19.1.zip", hash = "sha256:b8456987b637232602ceb4d663cb34106f7eb780e247d51a260b84760fd8f491"},
]
openpyxl = [
    {file = "openpyxl-3.0.10-py2.py3-none-any.whl", hash = "sha256:0ab6d25d01799f97a9464630abacbb34aafecdcaa0ef3cba6d6b3499867d0355"},
    {file = "openpyxl-3.0.10.tar.gz", hash = "sha256:e47805627aebcf860edb4edf7987b1309c1b3632f3750538ed962bbcc3bd7449"},
]
passlib = [
    {file = "passlib-1.7.4-py2.py3-none-any.whl", hash = "sha256:aa6bca462b8d8bda89c70b382f0c298a20b5560af6cbfa2dce410c0a2fb669f1"},
    {file = "passlib-1.7.4.tar.gz", hash = "sha256:defd50f72b65c5402ab2c573830a6978e5f202ad0d984793c8dde2c4152ebe04"},
]
pastedeploy = [
    {file = "PasteDeploy-1.5.2-py2.py3-none-any.whl", hash = "sha256:39973e73f391335fac8bc8a8a95f7d34a9f42e2775600ce2dc518d93b37ef943"},
    {file = "PasteDeploy-1.5.2.tar.gz", hash = "sha256:d5858f89a255e6294e63ed46b73613c56e3b9a2d82a42f1df4d06c8421a9e3cb"},
]
pbkdf2 = [
    {file = "pbkdf2-1.3.tar.gz", hash = "sha256:ac6397369f128212c43064a2b4878038dab78dab41875364554aaf2a684e6979"},
]
pillow = [
    {file = "Pillow-9.1.1-cp310-cp310-macosx_10_10_x86_64.whl", hash = "sha256:42dfefbef90eb67c10c45a73a9bc1599d4dac920f7dfcbf4ec6b80cb620757fe"},
    {file = "Pillow-9.1.1-cp310-cp310-macosx_11_0_arm64.whl", hash = "sha256:ffde4c6fabb52891d81606411cbfaf77756e3b561b566efd270b3ed3791fde4e"},
    {file = "Pillow-9.1.1-cp310-cp310-manylinux_2_17_aarch64.manylinux2014_aarch64.whl", hash = "sha256:9c857532c719fb30fafabd2371ce9b7031812ff3889d75273827633bca0c4602"},
    {file = "Pillow-9.1.1-cp310-cp310-manylinux_2_17_i686.manylinux2014_i686.whl", hash = "sha256:59789a7d06c742e9d13b883d5e3569188c16acb02eeed2510fd3bfdbc1bd1530"},
    {file = "Pillow-9.1.1-cp310-cp310-manylinux_2_17_x86_64.manylinux2014_x86_64.whl", hash = "sha256:4d45dbe4b21a9679c3e8b3f7f4f42a45a7d3ddff8a4a16109dff0e1da30a35b2"},
    {file = "Pillow-9.1.1-cp310-cp310-musllinux_1_1_x86_64.whl", hash = "sha256:e9ed59d1b6ee837f4515b9584f3d26cf0388b742a11ecdae0d9237a94505d03a"},
    {file = "Pillow-9.1.1-cp310-cp310-win32.whl", hash = "sha256:b3fe2ff1e1715d4475d7e2c3e8dabd7c025f4410f79513b4ff2de3d51ce0fa9c"},
    {file = "Pillow-9.1.1-cp310-cp310-win_amd64.whl", hash = "sha256:5b650dbbc0969a4e226d98a0b440c2f07a850896aed9266b6fedc0f7e7834108"},
    {file = "Pillow-9.1.1-cp37-cp37m-macosx_10_10_x86_64.whl", hash = "sha256:0b4d5ad2cd3a1f0d1df882d926b37dbb2ab6c823ae21d041b46910c8f8cd844b"},
    {file = "Pillow-9.1.1-cp37-cp37m-manylinux_2_17_aarch64.manylinux2014_aarch64.whl", hash = "sha256:9370d6744d379f2de5d7fa95cdbd3a4d92f0b0ef29609b4b1687f16bc197063d"},
    {file = "Pillow-9.1.1-cp37-cp37m-manylinux_2_17_i686.manylinux2014_i686.whl", hash = "sha256:b761727ed7d593e49671d1827044b942dd2f4caae6e51bab144d4accf8244a84"},
    {file = "Pillow-9.1.1-cp37-cp37m-manylinux_2_17_x86_64.manylinux2014_x86_64.whl", hash = "sha256:8a66fe50386162df2da701b3722781cbe90ce043e7d53c1fd6bd801bca6b48d4"},
    {file = "Pillow-9.1.1-cp37-cp37m-win32.whl", hash = "sha256:2b291cab8a888658d72b575a03e340509b6b050b62db1f5539dd5cd18fd50578"},
    {file = "Pillow-9.1.1-cp37-cp37m-win_amd64.whl", hash = "sha256:1d4331aeb12f6b3791911a6da82de72257a99ad99726ed6b63f481c0184b6fb9"},
    {file = "Pillow-9.1.1-cp38-cp38-macosx_10_10_x86_64.whl", hash = "sha256:8844217cdf66eabe39567118f229e275f0727e9195635a15e0e4b9227458daaf"},
    {file = "Pillow-9.1.1-cp38-cp38-macosx_11_0_arm64.whl", hash = "sha256:b6617221ff08fbd3b7a811950b5c3f9367f6e941b86259843eab77c8e3d2b56b"},
    {file = "Pillow-9.1.1-cp38-cp38-manylinux_2_17_aarch64.manylinux2014_aarch64.whl", hash = "sha256:20d514c989fa28e73a5adbddd7a171afa5824710d0ab06d4e1234195d2a2e546"},
    {file = "Pillow-9.1.1-cp38-cp38-manylinux_2_17_i686.manylinux2014_i686.whl", hash = "sha256:088df396b047477dd1bbc7de6e22f58400dae2f21310d9e2ec2933b2ef7dfa4f"},
    {file = "Pillow-9.1.1-cp38-cp38-manylinux_2_17_x86_64.manylinux2014_x86_64.whl", hash = "sha256:53c27bd452e0f1bc4bfed07ceb235663a1df7c74df08e37fd6b03eb89454946a"},
    {file = "Pillow-9.1.1-cp38-cp38-musllinux_1_1_x86_64.whl", hash = "sha256:3f6c1716c473ebd1649663bf3b42702d0d53e27af8b64642be0dd3598c761fb1"},
    {file = "Pillow-9.1.1-cp38-cp38-win32.whl", hash = "sha256:c67db410508b9de9c4694c57ed754b65a460e4812126e87f5052ecf23a011a54"},
    {file = "Pillow-9.1.1-cp38-cp38-win_amd64.whl", hash = "sha256:f054b020c4d7e9786ae0404278ea318768eb123403b18453e28e47cdb7a0a4bf"},
    {file = "Pillow-9.1.1-cp39-cp39-macosx_10_10_x86_64.whl", hash = "sha256:c17770a62a71718a74b7548098a74cd6880be16bcfff5f937f900ead90ca8e92"},
    {file = "Pillow-9.1.1-cp39-cp39-macosx_11_0_arm64.whl", hash = "sha256:f3f6a6034140e9e17e9abc175fc7a266a6e63652028e157750bd98e804a8ed9a"},
    {file = "Pillow-9.1.1-cp39-cp39-manylinux_2_17_aarch64.manylinux2014_aarch64.whl", hash = "sha256:f372d0f08eff1475ef426344efe42493f71f377ec52237bf153c5713de987251"},
    {file = "Pillow-9.1.1-cp39-cp39-manylinux_2_17_i686.manylinux2014_i686.whl", hash = "sha256:09e67ef6e430f90caa093528bd758b0616f8165e57ed8d8ce014ae32df6a831d"},
    {file = "Pillow-9.1.1-cp39-cp39-manylinux_2_17_x86_64.manylinux2014_x86_64.whl", hash = "sha256:66daa16952d5bf0c9d5389c5e9df562922a59bd16d77e2a276e575d32e38afd1"},
    {file = "Pillow-9.1.1-cp39-cp39-musllinux_1_1_x86_64.whl", hash = "sha256:d78ca526a559fb84faaaf84da2dd4addef5edb109db8b81677c0bb1aad342601"},
    {file = "Pillow-9.1.1-cp39-cp39-win32.whl", hash = "sha256:55e74faf8359ddda43fee01bffbc5bd99d96ea508d8a08c527099e84eb708f45"},
    {file = "Pillow-9.1.1-cp39-cp39-win_amd64.whl", hash = "sha256:7c150dbbb4a94ea4825d1e5f2c5501af7141ea95825fadd7829f9b11c97aaf6c"},
    {file = "Pillow-9.1.1-pp37-pypy37_pp73-macosx_10_10_x86_64.whl", hash = "sha256:769a7f131a2f43752455cc72f9f7a093c3ff3856bf976c5fb53a59d0ccc704f6"},
    {file = "Pillow-9.1.1-pp37-pypy37_pp73-manylinux_2_17_i686.manylinux2014_i686.whl", hash = "sha256:488f3383cf5159907d48d32957ac6f9ea85ccdcc296c14eca1a4e396ecc32098"},
    {file = "Pillow-9.1.1-pp37-pypy37_pp73-manylinux_2_17_x86_64.manylinux2014_x86_64.whl", hash = "sha256:0b525a356680022b0af53385944026d3486fc8c013638cf9900eb87c866afb4c"},
    {file = "Pillow-9.1.1-pp38-pypy38_pp73-macosx_10_10_x86_64.whl", hash = "sha256:6e760cf01259a1c0a50f3c845f9cad1af30577fd8b670339b1659c6d0e7a41dd"},
    {file = "Pillow-9.1.1-pp38-pypy38_pp73-manylinux_2_17_i686.manylinux2014_i686.whl", hash = "sha256:a4165205a13b16a29e1ac57efeee6be2dfd5b5408122d59ef2145bc3239fa340"},
    {file = "Pillow-9.1.1-pp38-pypy38_pp73-manylinux_2_17_x86_64.manylinux2014_x86_64.whl", hash = "sha256:937a54e5694684f74dcbf6e24cc453bfc5b33940216ddd8f4cd8f0f79167f765"},
    {file = "Pillow-9.1.1-pp38-pypy38_pp73-win_amd64.whl", hash = "sha256:baf3be0b9446a4083cc0c5bb9f9c964034be5374b5bc09757be89f5d2fa247b8"},
    {file = "Pillow-9.1.1.tar.gz", hash = "sha256:7502539939b53d7565f3d11d87c78e7ec900d3c72945d4ee0e2f250d598309a0"},
]
pip-licenses = [
    {file = "pip-licenses-3.5.4.tar.gz", hash = "sha256:a8b4dabe2b83901f9ac876afc47b57cff9a5ebe19a6d90c0b2579fa8cf2db176"},
    {file = "pip_licenses-3.5.4-py3-none-any.whl", hash = "sha256:5e23593c670b8db616b627c68729482a65bb88498eefd8df337762fdaf7936a8"},
]
pipdeptree = [
    {file = "pipdeptree-2.2.1-py3-none-any.whl", hash = "sha256:e20655a38d6e363d8e86d6a85e8a648680a3f4b6d039d6ee3ab0f539da1ad6ce"},
    {file = "pipdeptree-2.2.1.tar.gz", hash = "sha256:2b97d80c64d229e01ad242f14229a899263c6e8645c588ec5b054c1b81f3065d"},
]
plaster = [
    {file = "plaster-1.0-py2.py3-none-any.whl", hash = "sha256:215c921a438b5349931fd7df9a5a11a3572947f20f4bc6dd622ac08f1c3ba249"},
    {file = "plaster-1.0.tar.gz", hash = "sha256:8351c7c7efdf33084c1de88dd0f422cbe7342534537b553c49b857b12d98c8c3"},
]
plaster-pastedeploy = [
    {file = "plaster_pastedeploy-0.6-py2.py3-none-any.whl", hash = "sha256:71e29b0ab90df8343bca5f0debe4706f0f8147308a78922c8c26e8252809bce4"},
    {file = "plaster_pastedeploy-0.6.tar.gz", hash = "sha256:c231130cb86ae414084008fe1d1797db7e61dc5eaafb5e755de21387c27c6fae"},
]
pluggy = [
    {file = "pluggy-1.0.0-py2.py3-none-any.whl", hash = "sha256:74134bbf457f031a36d68416e1509f34bd5ccc019f0bcc952c7b909d06b37bd3"},
    {file = "pluggy-1.0.0.tar.gz", hash = "sha256:4224373bacce55f955a878bf9cfa763c1e360858e330072059e10bad68531159"},
]
psutil = [
    {file = "psutil-5.9.1-cp27-cp27m-manylinux2010_i686.whl", hash = "sha256:799759d809c31aab5fe4579e50addf84565e71c1dc9f1c31258f159ff70d3f87"},
    {file = "psutil-5.9.1-cp27-cp27m-manylinux2010_x86_64.whl", hash = "sha256:9272167b5f5fbfe16945be3db475b3ce8d792386907e673a209da686176552af"},
    {file = "psutil-5.9.1-cp27-cp27m-win32.whl", hash = "sha256:0904727e0b0a038830b019551cf3204dd48ef5c6868adc776e06e93d615fc5fc"},
    {file = "psutil-5.9.1-cp27-cp27m-win_amd64.whl", hash = "sha256:e7e10454cb1ab62cc6ce776e1c135a64045a11ec4c6d254d3f7689c16eb3efd2"},
    {file = "psutil-5.9.1-cp27-cp27mu-manylinux2010_i686.whl", hash = "sha256:56960b9e8edcca1456f8c86a196f0c3d8e3e361320071c93378d41445ffd28b0"},
    {file = "psutil-5.9.1-cp27-cp27mu-manylinux2010_x86_64.whl", hash = "sha256:44d1826150d49ffd62035785a9e2c56afcea66e55b43b8b630d7706276e87f22"},
    {file = "psutil-5.9.1-cp310-cp310-macosx_10_9_x86_64.whl", hash = "sha256:c7be9d7f5b0d206f0bbc3794b8e16fb7dbc53ec9e40bbe8787c6f2d38efcf6c9"},
    {file = "psutil-5.9.1-cp310-cp310-manylinux_2_12_i686.manylinux2010_i686.manylinux_2_17_i686.manylinux2014_i686.whl", hash = "sha256:abd9246e4cdd5b554a2ddd97c157e292ac11ef3e7af25ac56b08b455c829dca8"},
    {file = "psutil-5.9.1-cp310-cp310-manylinux_2_12_x86_64.manylinux2010_x86_64.manylinux_2_17_x86_64.manylinux2014_x86_64.whl", hash = "sha256:29a442e25fab1f4d05e2655bb1b8ab6887981838d22effa2396d584b740194de"},
    {file = "psutil-5.9.1-cp310-cp310-win32.whl", hash = "sha256:20b27771b077dcaa0de1de3ad52d22538fe101f9946d6dc7869e6f694f079329"},
    {file = "psutil-5.9.1-cp310-cp310-win_amd64.whl", hash = "sha256:58678bbadae12e0db55186dc58f2888839228ac9f41cc7848853539b70490021"},
    {file = "psutil-5.9.1-cp36-cp36m-macosx_10_9_x86_64.whl", hash = "sha256:3a76ad658641172d9c6e593de6fe248ddde825b5866464c3b2ee26c35da9d237"},
    {file = "psutil-5.9.1-cp36-cp36m-manylinux_2_12_i686.manylinux2010_i686.manylinux_2_17_i686.manylinux2014_i686.whl", hash = "sha256:a6a11e48cb93a5fa606306493f439b4aa7c56cb03fc9ace7f6bfa21aaf07c453"},
    {file = "psutil-5.9.1-cp36-cp36m-manylinux_2_12_x86_64.manylinux2010_x86_64.manylinux_2_17_x86_64.manylinux2014_x86_64.whl", hash = "sha256:068935df39055bf27a29824b95c801c7a5130f118b806eee663cad28dca97685"},
    {file = "psutil-5.9.1-cp36-cp36m-win32.whl", hash = "sha256:0f15a19a05f39a09327345bc279c1ba4a8cfb0172cc0d3c7f7d16c813b2e7d36"},
    {file = "psutil-5.9.1-cp36-cp36m-win_amd64.whl", hash = "sha256:db417f0865f90bdc07fa30e1aadc69b6f4cad7f86324b02aa842034efe8d8c4d"},
    {file = "psutil-5.9.1-cp37-cp37m-macosx_10_9_x86_64.whl", hash = "sha256:91c7ff2a40c373d0cc9121d54bc5f31c4fa09c346528e6a08d1845bce5771ffc"},
    {file = "psutil-5.9.1-cp37-cp37m-manylinux_2_12_i686.manylinux2010_i686.manylinux_2_17_i686.manylinux2014_i686.whl", hash = "sha256:fea896b54f3a4ae6f790ac1d017101252c93f6fe075d0e7571543510f11d2676"},
    {file = "psutil-5.9.1-cp37-cp37m-manylinux_2_12_x86_64.manylinux2010_x86_64.manylinux_2_17_x86_64.manylinux2014_x86_64.whl", hash = "sha256:3054e923204b8e9c23a55b23b6df73a8089ae1d075cb0bf711d3e9da1724ded4"},
    {file = "psutil-5.9.1-cp37-cp37m-win32.whl", hash = "sha256:d2d006286fbcb60f0b391741f520862e9b69f4019b4d738a2a45728c7e952f1b"},
    {file = "psutil-5.9.1-cp37-cp37m-win_amd64.whl", hash = "sha256:b14ee12da9338f5e5b3a3ef7ca58b3cba30f5b66f7662159762932e6d0b8f680"},
    {file = "psutil-5.9.1-cp38-cp38-macosx_10_9_x86_64.whl", hash = "sha256:19f36c16012ba9cfc742604df189f2f28d2720e23ff7d1e81602dbe066be9fd1"},
    {file = "psutil-5.9.1-cp38-cp38-manylinux_2_12_i686.manylinux2010_i686.manylinux_2_17_i686.manylinux2014_i686.whl", hash = "sha256:944c4b4b82dc4a1b805329c980f270f170fdc9945464223f2ec8e57563139cf4"},
    {file = "psutil-5.9.1-cp38-cp38-manylinux_2_12_x86_64.manylinux2010_x86_64.manylinux_2_17_x86_64.manylinux2014_x86_64.whl", hash = "sha256:4b6750a73a9c4a4e689490ccb862d53c7b976a2a35c4e1846d049dcc3f17d83b"},
    {file = "psutil-5.9.1-cp38-cp38-win32.whl", hash = "sha256:a8746bfe4e8f659528c5c7e9af5090c5a7d252f32b2e859c584ef7d8efb1e689"},
    {file = "psutil-5.9.1-cp38-cp38-win_amd64.whl", hash = "sha256:79c9108d9aa7fa6fba6e668b61b82facc067a6b81517cab34d07a84aa89f3df0"},
    {file = "psutil-5.9.1-cp39-cp39-macosx_10_9_x86_64.whl", hash = "sha256:28976df6c64ddd6320d281128817f32c29b539a52bdae5e192537bc338a9ec81"},
    {file = "psutil-5.9.1-cp39-cp39-manylinux_2_12_i686.manylinux2010_i686.manylinux_2_17_i686.manylinux2014_i686.whl", hash = "sha256:b88f75005586131276634027f4219d06e0561292be8bd6bc7f2f00bdabd63c4e"},
    {file = "psutil-5.9.1-cp39-cp39-manylinux_2_12_x86_64.manylinux2010_x86_64.manylinux_2_17_x86_64.manylinux2014_x86_64.whl", hash = "sha256:645bd4f7bb5b8633803e0b6746ff1628724668681a434482546887d22c7a9537"},
    {file = "psutil-5.9.1-cp39-cp39-win32.whl", hash = "sha256:32c52611756096ae91f5d1499fe6c53b86f4a9ada147ee42db4991ba1520e574"},
    {file = "psutil-5.9.1-cp39-cp39-win_amd64.whl", hash = "sha256:f65f9a46d984b8cd9b3750c2bdb419b2996895b005aefa6cbaba9a143b1ce2c5"},
    {file = "psutil-5.9.1.tar.gz", hash = "sha256:57f1819b5d9e95cdfb0c881a8a5b7d542ed0b7c522d575706a80bedc848c8954"},
]
psycopg2-binary = [
    {file = "psycopg2-binary-2.9.3.tar.gz", hash = "sha256:761df5313dc15da1502b21453642d7599d26be88bff659382f8f9747c7ebea4e"},
    {file = "psycopg2_binary-2.9.3-cp310-cp310-macosx_10_14_x86_64.macosx_10_9_intel.macosx_10_9_x86_64.macosx_10_10_intel.macosx_10_10_x86_64.whl", hash = "sha256:539b28661b71da7c0e428692438efbcd048ca21ea81af618d845e06ebfd29478"},
    {file = "psycopg2_binary-2.9.3-cp310-cp310-manylinux_2_17_i686.manylinux2014_i686.whl", hash = "sha256:6e82d38390a03da28c7985b394ec3f56873174e2c88130e6966cb1c946508e65"},
    {file = "psycopg2_binary-2.9.3-cp310-cp310-manylinux_2_17_x86_64.manylinux2014_x86_64.whl", hash = "sha256:57804fc02ca3ce0dbfbef35c4b3a4a774da66d66ea20f4bda601294ad2ea6092"},
    {file = "psycopg2_binary-2.9.3-cp310-cp310-manylinux_2_24_aarch64.whl", hash = "sha256:083a55275f09a62b8ca4902dd11f4b33075b743cf0d360419e2051a8a5d5ff76"},
    {file = "psycopg2_binary-2.9.3-cp310-cp310-manylinux_2_24_ppc64le.whl", hash = "sha256:0a29729145aaaf1ad8bafe663131890e2111f13416b60e460dae0a96af5905c9"},
    {file = "psycopg2_binary-2.9.3-cp310-cp310-musllinux_1_1_aarch64.whl", hash = "sha256:3a79d622f5206d695d7824cbf609a4f5b88ea6d6dab5f7c147fc6d333a8787e4"},
    {file = "psycopg2_binary-2.9.3-cp310-cp310-musllinux_1_1_i686.whl", hash = "sha256:090f3348c0ab2cceb6dfbe6bf721ef61262ddf518cd6cc6ecc7d334996d64efa"},
    {file = "psycopg2_binary-2.9.3-cp310-cp310-musllinux_1_1_ppc64le.whl", hash = "sha256:a9e1f75f96ea388fbcef36c70640c4efbe4650658f3d6a2967b4cc70e907352e"},
    {file = "psycopg2_binary-2.9.3-cp310-cp310-musllinux_1_1_x86_64.whl", hash = "sha256:c3ae8e75eb7160851e59adc77b3a19a976e50622e44fd4fd47b8b18208189d42"},
    {file = "psycopg2_binary-2.9.3-cp310-cp310-win32.whl", hash = "sha256:7b1e9b80afca7b7a386ef087db614faebbf8839b7f4db5eb107d0f1a53225029"},
    {file = "psycopg2_binary-2.9.3-cp310-cp310-win_amd64.whl", hash = "sha256:8b344adbb9a862de0c635f4f0425b7958bf5a4b927c8594e6e8d261775796d53"},
    {file = "psycopg2_binary-2.9.3-cp36-cp36m-macosx_10_14_x86_64.macosx_10_9_intel.macosx_10_9_x86_64.macosx_10_10_intel.macosx_10_10_x86_64.whl", hash = "sha256:e847774f8ffd5b398a75bc1c18fbb56564cda3d629fe68fd81971fece2d3c67e"},
    {file = "psycopg2_binary-2.9.3-cp36-cp36m-manylinux_2_17_i686.manylinux2014_i686.whl", hash = "sha256:68641a34023d306be959101b345732360fc2ea4938982309b786f7be1b43a4a1"},
    {file = "psycopg2_binary-2.9.3-cp36-cp36m-manylinux_2_17_x86_64.manylinux2014_x86_64.whl", hash = "sha256:3303f8807f342641851578ee7ed1f3efc9802d00a6f83c101d21c608cb864460"},
    {file = "psycopg2_binary-2.9.3-cp36-cp36m-manylinux_2_24_aarch64.whl", hash = "sha256:e3699852e22aa68c10de06524a3721ade969abf382da95884e6a10ff798f9281"},
    {file = "psycopg2_binary-2.9.3-cp36-cp36m-manylinux_2_24_ppc64le.whl", hash = "sha256:526ea0378246d9b080148f2d6681229f4b5964543c170dd10bf4faaab6e0d27f"},
    {file = "psycopg2_binary-2.9.3-cp36-cp36m-musllinux_1_1_aarch64.whl", hash = "sha256:b1c8068513f5b158cf7e29c43a77eb34b407db29aca749d3eb9293ee0d3103ca"},
    {file = "psycopg2_binary-2.9.3-cp36-cp36m-musllinux_1_1_i686.whl", hash = "sha256:15803fa813ea05bef089fa78835118b5434204f3a17cb9f1e5dbfd0b9deea5af"},
    {file = "psycopg2_binary-2.9.3-cp36-cp36m-musllinux_1_1_ppc64le.whl", hash = "sha256:152f09f57417b831418304c7f30d727dc83a12761627bb826951692cc6491e57"},
    {file = "psycopg2_binary-2.9.3-cp36-cp36m-musllinux_1_1_x86_64.whl", hash = "sha256:404224e5fef3b193f892abdbf8961ce20e0b6642886cfe1fe1923f41aaa75c9d"},
    {file = "psycopg2_binary-2.9.3-cp36-cp36m-win32.whl", hash = "sha256:1f6b813106a3abdf7b03640d36e24669234120c72e91d5cbaeb87c5f7c36c65b"},
    {file = "psycopg2_binary-2.9.3-cp36-cp36m-win_amd64.whl", hash = "sha256:2d872e3c9d5d075a2e104540965a1cf898b52274a5923936e5bfddb58c59c7c2"},
    {file = "psycopg2_binary-2.9.3-cp37-cp37m-macosx_10_14_x86_64.macosx_10_9_intel.macosx_10_9_x86_64.macosx_10_10_intel.macosx_10_10_x86_64.whl", hash = "sha256:10bb90fb4d523a2aa67773d4ff2b833ec00857f5912bafcfd5f5414e45280fb1"},
    {file = "psycopg2_binary-2.9.3-cp37-cp37m-manylinux_2_17_i686.manylinux2014_i686.whl", hash = "sha256:874a52ecab70af13e899f7847b3e074eeb16ebac5615665db33bce8a1009cf33"},
    {file = "psycopg2_binary-2.9.3-cp37-cp37m-manylinux_2_17_x86_64.manylinux2014_x86_64.whl", hash = "sha256:a29b3ca4ec9defec6d42bf5feb36bb5817ba3c0230dd83b4edf4bf02684cd0ae"},
    {file = "psycopg2_binary-2.9.3-cp37-cp37m-manylinux_2_24_aarch64.whl", hash = "sha256:12b11322ea00ad8db8c46f18b7dfc47ae215e4df55b46c67a94b4effbaec7094"},
    {file = "psycopg2_binary-2.9.3-cp37-cp37m-manylinux_2_24_ppc64le.whl", hash = "sha256:53293533fcbb94c202b7c800a12c873cfe24599656b341f56e71dd2b557be063"},
    {file = "psycopg2_binary-2.9.3-cp37-cp37m-musllinux_1_1_aarch64.whl", hash = "sha256:c381bda330ddf2fccbafab789d83ebc6c53db126e4383e73794c74eedce855ef"},
    {file = "psycopg2_binary-2.9.3-cp37-cp37m-musllinux_1_1_i686.whl", hash = "sha256:9d29409b625a143649d03d0fd7b57e4b92e0ecad9726ba682244b73be91d2fdb"},
    {file = "psycopg2_binary-2.9.3-cp37-cp37m-musllinux_1_1_ppc64le.whl", hash = "sha256:183a517a3a63503f70f808b58bfbf962f23d73b6dccddae5aa56152ef2bcb232"},
    {file = "psycopg2_binary-2.9.3-cp37-cp37m-musllinux_1_1_x86_64.whl", hash = "sha256:15c4e4cfa45f5a60599d9cec5f46cd7b1b29d86a6390ec23e8eebaae84e64554"},
    {file = "psycopg2_binary-2.9.3-cp37-cp37m-win32.whl", hash = "sha256:adf20d9a67e0b6393eac162eb81fb10bc9130a80540f4df7e7355c2dd4af9fba"},
    {file = "psycopg2_binary-2.9.3-cp37-cp37m-win_amd64.whl", hash = "sha256:2f9ffd643bc7349eeb664eba8864d9e01f057880f510e4681ba40a6532f93c71"},
    {file = "psycopg2_binary-2.9.3-cp38-cp38-macosx_10_14_x86_64.macosx_10_9_intel.macosx_10_9_x86_64.macosx_10_10_intel.macosx_10_10_x86_64.whl", hash = "sha256:def68d7c21984b0f8218e8a15d514f714d96904265164f75f8d3a70f9c295667"},
    {file = "psycopg2_binary-2.9.3-cp38-cp38-manylinux_2_17_i686.manylinux2014_i686.whl", hash = "sha256:dffc08ca91c9ac09008870c9eb77b00a46b3378719584059c034b8945e26b272"},
    {file = "psycopg2_binary-2.9.3-cp38-cp38-manylinux_2_17_x86_64.manylinux2014_x86_64.whl", hash = "sha256:280b0bb5cbfe8039205c7981cceb006156a675362a00fe29b16fbc264e242834"},
    {file = "psycopg2_binary-2.9.3-cp38-cp38-manylinux_2_24_aarch64.whl", hash = "sha256:af9813db73395fb1fc211bac696faea4ca9ef53f32dc0cfa27e4e7cf766dcf24"},
    {file = "psycopg2_binary-2.9.3-cp38-cp38-manylinux_2_24_ppc64le.whl", hash = "sha256:63638d875be8c2784cfc952c9ac34e2b50e43f9f0a0660b65e2a87d656b3116c"},
    {file = "psycopg2_binary-2.9.3-cp38-cp38-musllinux_1_1_aarch64.whl", hash = "sha256:ffb7a888a047696e7f8240d649b43fb3644f14f0ee229077e7f6b9f9081635bd"},
    {file = "psycopg2_binary-2.9.3-cp38-cp38-musllinux_1_1_i686.whl", hash = "sha256:0c9d5450c566c80c396b7402895c4369a410cab5a82707b11aee1e624da7d004"},
    {file = "psycopg2_binary-2.9.3-cp38-cp38-musllinux_1_1_ppc64le.whl", hash = "sha256:d1c1b569ecafe3a69380a94e6ae09a4789bbb23666f3d3a08d06bbd2451f5ef1"},
    {file = "psycopg2_binary-2.9.3-cp38-cp38-musllinux_1_1_x86_64.whl", hash = "sha256:8fc53f9af09426a61db9ba357865c77f26076d48669f2e1bb24d85a22fb52307"},
    {file = "psycopg2_binary-2.9.3-cp38-cp38-win32.whl", hash = "sha256:6472a178e291b59e7f16ab49ec8b4f3bdada0a879c68d3817ff0963e722a82ce"},
    {file = "psycopg2_binary-2.9.3-cp38-cp38-win_amd64.whl", hash = "sha256:35168209c9d51b145e459e05c31a9eaeffa9a6b0fd61689b48e07464ffd1a83e"},
    {file = "psycopg2_binary-2.9.3-cp39-cp39-macosx_10_14_x86_64.macosx_10_9_intel.macosx_10_9_x86_64.macosx_10_10_intel.macosx_10_10_x86_64.whl", hash = "sha256:47133f3f872faf28c1e87d4357220e809dfd3fa7c64295a4a148bcd1e6e34ec9"},
    {file = "psycopg2_binary-2.9.3-cp39-cp39-manylinux_2_17_i686.manylinux2014_i686.whl", hash = "sha256:91920527dea30175cc02a1099f331aa8c1ba39bf8b7762b7b56cbf54bc5cce42"},
    {file = "psycopg2_binary-2.9.3-cp39-cp39-manylinux_2_17_x86_64.manylinux2014_x86_64.whl", hash = "sha256:887dd9aac71765ac0d0bac1d0d4b4f2c99d5f5c1382d8b770404f0f3d0ce8a39"},
    {file = "psycopg2_binary-2.9.3-cp39-cp39-manylinux_2_24_aarch64.whl", hash = "sha256:1f14c8b0942714eb3c74e1e71700cbbcb415acbc311c730370e70c578a44a25c"},
    {file = "psycopg2_binary-2.9.3-cp39-cp39-manylinux_2_24_ppc64le.whl", hash = "sha256:7af0dd86ddb2f8af5da57a976d27cd2cd15510518d582b478fbb2292428710b4"},
    {file = "psycopg2_binary-2.9.3-cp39-cp39-musllinux_1_1_aarch64.whl", hash = "sha256:93cd1967a18aa0edd4b95b1dfd554cf15af657cb606280996d393dadc88c3c35"},
    {file = "psycopg2_binary-2.9.3-cp39-cp39-musllinux_1_1_i686.whl", hash = "sha256:bda845b664bb6c91446ca9609fc69f7db6c334ec5e4adc87571c34e4f47b7ddb"},
    {file = "psycopg2_binary-2.9.3-cp39-cp39-musllinux_1_1_ppc64le.whl", hash = "sha256:01310cf4cf26db9aea5158c217caa92d291f0500051a6469ac52166e1a16f5b7"},
    {file = "psycopg2_binary-2.9.3-cp39-cp39-musllinux_1_1_x86_64.whl", hash = "sha256:99485cab9ba0fa9b84f1f9e1fef106f44a46ef6afdeec8885e0b88d0772b49e8"},
    {file = "psycopg2_binary-2.9.3-cp39-cp39-win32.whl", hash = "sha256:46f0e0a6b5fa5851bbd9ab1bc805eef362d3a230fbdfbc209f4a236d0a7a990d"},
    {file = "psycopg2_binary-2.9.3-cp39-cp39-win_amd64.whl", hash = "sha256:accfe7e982411da3178ec690baaceaad3c278652998b2c45828aaac66cd8285f"},
]
ptable = [
    {file = "PTable-0.9.2.tar.gz", hash = "sha256:aa7fc151cb40f2dabcd2275ba6f7fd0ff8577a86be3365cd3fb297cbe09cc292"},
]
py = [
    {file = "py-1.11.0-py2.py3-none-any.whl", hash = "sha256:607c53218732647dff4acdfcd50cb62615cedf612e72d1724fb1a0cc6405b378"},
    {file = "py-1.11.0.tar.gz", hash = "sha256:51c75c4126074b472f746a24399ad32f6053d1b34b68d2fa41e558e6f4a98719"},
]
pyaml = [
    {file = "pyaml-21.10.1-py2.py3-none-any.whl", hash = "sha256:19985ed303c3a985de4cf8fd329b6d0a5a5b5c9035ea240eccc709ebacbaf4a0"},
    {file = "pyaml-21.10.1.tar.gz", hash = "sha256:c6519fee13bf06e3bb3f20cacdea8eba9140385a7c2546df5dbae4887f768383"},
]
pyasn1 = [
    {file = "pyasn1-0.1.9-py2.4.egg", hash = "sha256:61f9d99e3cef65feb1bfe3a2eef7a93eb93819d345bf54bcd42f4e63d5204dae"},
    {file = "pyasn1-0.1.9-py2.5.egg", hash = "sha256:1802a6dd32045e472a419db1441aecab469d33e0d2749e192abdec52101724af"},
    {file = "pyasn1-0.1.9-py2.6.egg", hash = "sha256:35025cd9422c96504912f04e2f15fe79390a8597b430c2ca5d0534cf9309ffa0"},
    {file = "pyasn1-0.1.9-py2.7.egg", hash = "sha256:2f96ed5a0c329ca16230b326ca12b7461ec8f65e0be3e4f997516f36bf82a345"},
    {file = "pyasn1-0.1.9-py2.py3-none-any.whl", hash = "sha256:28fee44217991cfad9e6a0b9f7e3f26041e21ebc96629e94e585ccd05d49fa65"},
    {file = "pyasn1-0.1.9-py3.1.egg", hash = "sha256:326e7a854a17fab07691204747695f8f692d674588a355c441fb14f660bf4e68"},
    {file = "pyasn1-0.1.9-py3.2.egg", hash = "sha256:cda5a90485709ca6795c86056c3e5fe7266028b05e53f1d527fdf93a6365a6b8"},
    {file = "pyasn1-0.1.9-py3.3.egg", hash = "sha256:0cb2a14742b543fdd68f931a14ce3829186ed2b1b2267a06787388c96b2dd9be"},
    {file = "pyasn1-0.1.9-py3.4.egg", hash = "sha256:5191ff6b9126d2c039dd87f8ff025bed274baf07fa78afa46f556b1ad7265d6e"},
    {file = "pyasn1-0.1.9-py3.5.egg", hash = "sha256:8323e03637b2d072cc7041300bac6ec448c3c28950ab40376036788e9a1af629"},
    {file = "pyasn1-0.1.9.tar.gz", hash = "sha256:853cacd96d1f701ddd67aa03ecc05f51890135b7262e922710112f12a2ed2a7f"},
]
pybrowserid = [
    {file = "PyBrowserID-0.14.0-py2-none-any.whl", hash = "sha256:8e237d6a2bc9ead849a4472a84d3e6a9309bec99cf8e10d36213710dda8df8ca"},
    {file = "PyBrowserID-0.14.0.tar.gz", hash = "sha256:6c227669e87cc25796ae76f6a0ef65025528c8ad82d352679fa9a3e5663a71e3"},
]
pycodestyle = [
    {file = "pycodestyle-2.8.0-py2.py3-none-any.whl", hash = "sha256:720f8b39dde8b293825e7ff02c475f3077124006db4f440dcbc9a20b76548a20"},
    {file = "pycodestyle-2.8.0.tar.gz", hash = "sha256:eddd5847ef438ea1c7870ca7eb78a9d47ce0cdb4851a5523949f2601d0cbbe7f"},
]
pycparser = [
    {file = "pycparser-2.14.tar.gz", hash = "sha256:7959b4a74abdc27b312fed1c21e6caf9309ce0b29ea86b591fd2e99ecdf27f73"},
]
pycryptodome = [
    {file = "pycryptodome-3.14.1-cp27-cp27m-macosx_10_9_x86_64.whl", hash = "sha256:75a3a364fee153e77ed889c957f6f94ec6d234b82e7195b117180dcc9fc16f96"},
    {file = "pycryptodome-3.14.1-cp27-cp27m-manylinux1_i686.whl", hash = "sha256:aae395f79fa549fb1f6e3dc85cf277f0351e15a22e6547250056c7f0c990d6a5"},
    {file = "pycryptodome-3.14.1-cp27-cp27m-manylinux1_x86_64.whl", hash = "sha256:f403a3e297a59d94121cb3ee4b1cf41f844332940a62d71f9e4a009cc3533493"},
    {file = "pycryptodome-3.14.1-cp27-cp27m-manylinux2010_i686.whl", hash = "sha256:ce7a875694cd6ccd8682017a7c06c6483600f151d8916f2b25cf7a439e600263"},
    {file = "pycryptodome-3.14.1-cp27-cp27m-manylinux2010_x86_64.whl", hash = "sha256:a36ab51674b014ba03da7f98b675fcb8eabd709a2d8e18219f784aba2db73b72"},
    {file = "pycryptodome-3.14.1-cp27-cp27m-manylinux2014_aarch64.whl", hash = "sha256:50a5346af703330944bea503106cd50c9c2212174cfcb9939db4deb5305a8367"},
    {file = "pycryptodome-3.14.1-cp27-cp27m-win32.whl", hash = "sha256:36e3242c4792e54ed906c53f5d840712793dc68b726ec6baefd8d978c5282d30"},
    {file = "pycryptodome-3.14.1-cp27-cp27m-win_amd64.whl", hash = "sha256:c880a98376939165b7dc504559f60abe234b99e294523a273847f9e7756f4132"},
    {file = "pycryptodome-3.14.1-cp27-cp27mu-manylinux1_i686.whl", hash = "sha256:dcd65355acba9a1d0fc9b923875da35ed50506e339b35436277703d7ace3e222"},
    {file = "pycryptodome-3.14.1-cp27-cp27mu-manylinux1_x86_64.whl", hash = "sha256:766a8e9832128c70012e0c2b263049506cbf334fb21ff7224e2704102b6ef59e"},
    {file = "pycryptodome-3.14.1-cp27-cp27mu-manylinux2010_i686.whl", hash = "sha256:2562de213960693b6d657098505fd4493c45f3429304da67efcbeb61f0edfe89"},
    {file = "pycryptodome-3.14.1-cp27-cp27mu-manylinux2010_x86_64.whl", hash = "sha256:d1b7739b68a032ad14c5e51f7e4e1a5f92f3628bba024a2bda1f30c481fc85d8"},
    {file = "pycryptodome-3.14.1-cp27-cp27mu-manylinux2014_aarch64.whl", hash = "sha256:27e92c1293afcb8d2639baf7eb43f4baada86e4de0f1fb22312bfc989b95dae2"},
    {file = "pycryptodome-3.14.1-cp35-abi3-macosx_10_9_x86_64.whl", hash = "sha256:f2772af1c3ef8025c85335f8b828d0193fa1e43256621f613280e2c81bfad423"},
    {file = "pycryptodome-3.14.1-cp35-abi3-manylinux1_i686.whl", hash = "sha256:9ec761a35dbac4a99dcbc5cd557e6e57432ddf3e17af8c3c86b44af9da0189c0"},
    {file = "pycryptodome-3.14.1-cp35-abi3-manylinux1_x86_64.whl", hash = "sha256:e64738207a02a83590df35f59d708bf1e7ea0d6adce712a777be2967e5f7043c"},
    {file = "pycryptodome-3.14.1-cp35-abi3-manylinux2010_i686.whl", hash = "sha256:e24d4ec4b029611359566c52f31af45c5aecde7ef90bf8f31620fd44c438efe7"},
    {file = "pycryptodome-3.14.1-cp35-abi3-manylinux2010_x86_64.whl", hash = "sha256:8b5c28058102e2974b9868d72ae5144128485d466ba8739abd674b77971454cc"},
    {file = "pycryptodome-3.14.1-cp35-abi3-manylinux2014_aarch64.whl", hash = "sha256:924b6aad5386fb54f2645f22658cb0398b1f25bc1e714a6d1522c75d527deaa5"},
    {file = "pycryptodome-3.14.1-cp35-abi3-win32.whl", hash = "sha256:53dedbd2a6a0b02924718b520a723e88bcf22e37076191eb9b91b79934fb2192"},
    {file = "pycryptodome-3.14.1-cp35-abi3-win_amd64.whl", hash = "sha256:ea56a35fd0d13121417d39a83f291017551fa2c62d6daa6b04af6ece7ed30d84"},
    {file = "pycryptodome-3.14.1-pp27-pypy_73-macosx_10_9_x86_64.whl", hash = "sha256:028dcbf62d128b4335b61c9fbb7dd8c376594db607ef36d5721ee659719935d5"},
    {file = "pycryptodome-3.14.1-pp27-pypy_73-manylinux1_x86_64.whl", hash = "sha256:69f05aaa90c99ac2f2af72d8d7f185f729721ad7c4be89e9e3d0ab101b0ee875"},
    {file = "pycryptodome-3.14.1-pp27-pypy_73-manylinux2010_x86_64.whl", hash = "sha256:12ef157eb1e01a157ca43eda275fa68f8db0dd2792bc4fe00479ab8f0e6ae075"},
    {file = "pycryptodome-3.14.1-pp27-pypy_73-win32.whl", hash = "sha256:f572a3ff7b6029dd9b904d6be4e0ce9e309dcb847b03e3ac8698d9d23bb36525"},
    {file = "pycryptodome-3.14.1-pp36-pypy36_pp73-macosx_10_9_x86_64.whl", hash = "sha256:9924248d6920b59c260adcae3ee231cd5af404ac706ad30aa4cd87051bf09c50"},
    {file = "pycryptodome-3.14.1-pp36-pypy36_pp73-manylinux1_x86_64.whl", hash = "sha256:e0c04c41e9ade19fbc0eff6aacea40b831bfcb2c91c266137bcdfd0d7b2f33ba"},
    {file = "pycryptodome-3.14.1-pp36-pypy36_pp73-manylinux2010_x86_64.whl", hash = "sha256:893f32210de74b9f8ac869ed66c97d04e7d351182d6d39ebd3b36d3db8bda65d"},
    {file = "pycryptodome-3.14.1-pp36-pypy36_pp73-win32.whl", hash = "sha256:7fb90a5000cc9c9ff34b4d99f7f039e9c3477700e309ff234eafca7b7471afc0"},
    {file = "pycryptodome-3.14.1.tar.gz", hash = "sha256:e04e40a7f8c1669195536a37979dd87da2c32dbdc73d6fe35f0077b0c17c803b"},
]
pyflakes = [
    {file = "pyflakes-2.4.0-py2.py3-none-any.whl", hash = "sha256:3bb3a3f256f4b7968c9c788781e4ff07dce46bdf12339dcda61053375426ee2e"},
    {file = "pyflakes-2.4.0.tar.gz", hash = "sha256:05a85c2872edf37a4ed30b0cce2f6093e1d0581f8c19d7393122da7e25b2b24c"},
]
pyjwt = [
    {file = "PyJWT-1.5.3-py2.py3-none-any.whl", hash = "sha256:a4e5f1441e3ca7b382fd0c0b416777ced1f97c64ef0c33bfa39daf38505cfd2f"},
    {file = "PyJWT-1.5.3.tar.gz", hash = "sha256:500be75b17a63f70072416843dc80c8821109030be824f4d14758f114978bae7"},
]
pyparsing = [
    {file = "pyparsing-2.4.7-py2.py3-none-any.whl", hash = "sha256:ef9d7589ef3c200abe66653d3f1ab1033c3c419ae9b9bdb1240a85b024efc88b"},
    {file = "pyparsing-2.4.7.tar.gz", hash = "sha256:c203ec8783bf771a155b207279b9bccb8dea02d8f0c9e5f8ead507bc3246ecc1"},
]
pyramid = [
    {file = "pyramid-1.10.4-py2.py3-none-any.whl", hash = "sha256:51bf64647345237c00d2fe558935e0e4938c156e29f17e203457fd8e1d757dc7"},
    {file = "pyramid-1.10.4.tar.gz", hash = "sha256:d80ccb8cfa550139b50801591d4ca8a5575334adb493c402fce2312f55d07d66"},
]
pyramid-localroles = [
    {file = "pyramid_localroles-0.1.zip", hash = "sha256:4d297d06677d54471cbca9f2744e9224528204cf83045a2a19b6f84707d0ef1b"},
]
pyramid-multiauth = [
    {file = "pyramid_multiauth-0.9.0-py2.py3-none-any.whl", hash = "sha256:6cad38c3613db10b45fe7dd5f4b81e43d7ed12c623cbceee7626d4d0dd8a0f52"},
    {file = "pyramid_multiauth-0.9.0.tar.gz", hash = "sha256:3eda2a01de867ce8e68e8f0f410a7b51be68891e34dc31808992fdf1bcc4f952"},
]
pyramid-retry = [
    {file = "pyramid_retry-1.0-py2.py3-none-any.whl", hash = "sha256:7053f2345b2676f9b9031605a6764169963dad2f73e26873ce9331f86c78db46"},
    {file = "pyramid_retry-1.0.tar.gz", hash = "sha256:7ad3b813df3c5c903bb1e2c4075266b52295ce32e614ba8c15c656c07c503923"},
]
pyramid-tm = [
    {file = "pyramid_tm-2.5-py2.py3-none-any.whl", hash = "sha256:6638721946e809de8b4bf3f405bd2daaaa76d58442cbdf46be30ebc259f1a354"},
    {file = "pyramid_tm-2.5.tar.gz", hash = "sha256:5c81dcecd33770f5e3596687d2be35ffc4f8ce5eda00a31acb00ae35a51430d0"},
]
pyramid-translogger = [
    {file = "pyramid_translogger-0.1.tar.gz", hash = "sha256:0bae9a98a7ba62316917272d06c553fbb9116cbc561592b6ebfabcb335724589"},
]
pysam = [
    {file = "pysam-0.19.1-cp310-cp310-macosx_10_9_x86_64.whl", hash = "sha256:8c066877dd3a10c38d6ad401637a819f03b18364a046aba3e654e212dee721e8"},
    {file = "pysam-0.19.1-cp310-cp310-manylinux_2_24_aarch64.whl", hash = "sha256:780afb82dd6ac5fcded0ee2e39ab936e2813dc97f2ccc208f0dcd0a013c5390d"},
    {file = "pysam-0.19.1-cp310-cp310-manylinux_2_24_i686.whl", hash = "sha256:951bbaa4cebe666b08d2ff3d043d82cf79f7b0abc2a6587ee1a8be00ee8d82b3"},
    {file = "pysam-0.19.1-cp310-cp310-manylinux_2_24_x86_64.whl", hash = "sha256:7ea4362a06b810b4ed443107b13fbe997c2f6909eca9a69e52addfe99f76c916"},
    {file = "pysam-0.19.1-cp36-cp36m-macosx_10_9_x86_64.whl", hash = "sha256:aef6d98fade6dd030712a8f4c20f70eec5f86aa3489e34488fc701f2a66d1fdd"},
    {file = "pysam-0.19.1-cp36-cp36m-manylinux_2_24_aarch64.whl", hash = "sha256:1603e5e4d9fb16566024392bc1a58f8a41dab3567588ece335514b7f89f3439e"},
    {file = "pysam-0.19.1-cp36-cp36m-manylinux_2_24_i686.whl", hash = "sha256:fc993c004f2c17b14e87c4957ebe2774385febf40c11c837c242847b35c15f7f"},
    {file = "pysam-0.19.1-cp36-cp36m-manylinux_2_24_x86_64.whl", hash = "sha256:f85b58cb246adcf8e5414bc3581dad1f3c776e61816a3b84fa5ec57c6e749475"},
    {file = "pysam-0.19.1-cp37-cp37m-macosx_10_9_x86_64.whl", hash = "sha256:9e4f8dc355a5d91e733bdba5cf7768c88b8da5ccde6df3704e1ce1932f24f312"},
    {file = "pysam-0.19.1-cp37-cp37m-manylinux_2_24_aarch64.whl", hash = "sha256:20fd2269d5dac8053428f42e6ef831d17dd5ae73bc0aa29cbc7d96e688a9fcb6"},
    {file = "pysam-0.19.1-cp37-cp37m-manylinux_2_24_i686.whl", hash = "sha256:55afc5df041a663f5809e6579ceb70335d2b49be8647c872b73c63897f76d2c4"},
    {file = "pysam-0.19.1-cp37-cp37m-manylinux_2_24_x86_64.whl", hash = "sha256:502529cdb004aebd2fc56cc2b0881a12d599e1c8d6d0ce114e54983e1c7e3b6d"},
    {file = "pysam-0.19.1-cp38-cp38-macosx_10_9_x86_64.whl", hash = "sha256:91bab0b59c1f06f9a2e30e737ad8f835adb5668acd445d75f26dba83b8d63480"},
    {file = "pysam-0.19.1-cp38-cp38-manylinux_2_24_aarch64.whl", hash = "sha256:9fa3fb0cd865d8068d3401c9f455a9bd80fd31911938f526b8f943ba684e6c70"},
    {file = "pysam-0.19.1-cp38-cp38-manylinux_2_24_i686.whl", hash = "sha256:08c7515c3a58e49ddf9cabf82fff378338ba9acf14c631747b7a65b4540be16c"},
    {file = "pysam-0.19.1-cp38-cp38-manylinux_2_24_x86_64.whl", hash = "sha256:94dec3e952b92398ae7ad641f9050014388c214cdd61fa625cec3ab285578be0"},
    {file = "pysam-0.19.1-cp39-cp39-macosx_10_9_x86_64.whl", hash = "sha256:d826486e1672e08300dbcc6c9eae8192db8578683d7d2bc1c041db0393d696bc"},
    {file = "pysam-0.19.1-cp39-cp39-manylinux_2_24_aarch64.whl", hash = "sha256:159b588b941a947c16f2c097b5c91e9249180b23f925c91be47fc1849e95fc25"},
    {file = "pysam-0.19.1-cp39-cp39-manylinux_2_24_i686.whl", hash = "sha256:dcd491d0d757d91e34d177d48bb911ebf63cd20c84ed1a9d43c5f2e7ea0014ba"},
    {file = "pysam-0.19.1-cp39-cp39-manylinux_2_24_x86_64.whl", hash = "sha256:d97c21d0f7fbf2594b9c8b66e1654159095ca7e08341f06c42074b2c20a8489b"},
    {file = "pysam-0.19.1.tar.gz", hash = "sha256:dee403cbdf232170c1e11cc24c76e7dd748fc672ad38eb0414f3b9d569b1448f"},
]
pytabix = [
    {file = "pytabix-0.1.tar.gz", hash = "sha256:0774f1687ebd41811fb07a0e50951b6be72d7cc7e22ed2b18972eaf7482eb7d1"},
]
pytest = [
    {file = "pytest-3.10.1-py2.py3-none-any.whl", hash = "sha256:3f193df1cfe1d1609d4c583838bea3d532b18d6160fd3f55c9447fdca30848ec"},
    {file = "pytest-3.10.1.tar.gz", hash = "sha256:e246cf173c01169b9617fc07264b7b1316e78d7a650055235d6d897bc80d9660"},
]
pytest-cov = [
    {file = "pytest-cov-2.9.0.tar.gz", hash = "sha256:b6a814b8ed6247bd81ff47f038511b57fe1ce7f4cc25b9106f1a4b106f1d9322"},
    {file = "pytest_cov-2.9.0-py2.py3-none-any.whl", hash = "sha256:c87dfd8465d865655a8213859f1b4749b43448b5fae465cb981e16d52a811424"},
]
pytest-exact-fixtures = [
    {file = "pytest_exact_fixtures-0.3-py2.py3-none-any.whl", hash = "sha256:853436198b51026de937b06de60ab5276a6c924614e36193c60041140b66aec6"},
    {file = "pytest_exact_fixtures-0.3.tar.gz", hash = "sha256:f3e93bbea59f74f0beb5bf71cd18048e2b478ad665e71c37a4f8b33f4ec72718"},
]
pytest-forked = [
    {file = "pytest-forked-1.4.0.tar.gz", hash = "sha256:8b67587c8f98cbbadfdd804539ed5455b6ed03802203485dd2f53c1422d7440e"},
    {file = "pytest_forked-1.4.0-py3-none-any.whl", hash = "sha256:bbbb6717efc886b9d64537b41fb1497cfaf3c9601276be8da2cccfea5a3c8ad8"},
]
pytest-instafail = [
    {file = "pytest-instafail-0.4.2.tar.gz", hash = "sha256:19273fdf3f0f9a1cb4b7a0bc8aa1bdaaf6b0f62a681b693d5eca4626abc99782"},
    {file = "pytest_instafail-0.4.2-py2.py3-none-any.whl", hash = "sha256:1ec440a177be89a9ed2759dade8e1f7a2b95bac74ae81dc91318d309bf4ebd4f"},
]
pytest-mock = [
    {file = "pytest-mock-3.2.0.tar.gz", hash = "sha256:7122d55505d5ed5a6f3df940ad174b3f606ecae5e9bc379569cdcbd4cd9d2b83"},
    {file = "pytest_mock-3.2.0-py3-none-any.whl", hash = "sha256:5564c7cd2569b603f8451ec77928083054d8896046830ca763ed68f4112d17c7"},
]
pytest-timeout = [
    {file = "pytest-timeout-1.4.2.tar.gz", hash = "sha256:20b3113cf6e4e80ce2d403b6fb56e9e1b871b510259206d40ff8d609f48bda76"},
    {file = "pytest_timeout-1.4.2-py2.py3-none-any.whl", hash = "sha256:541d7aa19b9a6b4e475c759fd6073ef43d7cdc9a92d95644c260076eb257a063"},
]
pytest-xdist = [
    {file = "pytest-xdist-1.27.0.tar.gz", hash = "sha256:a96ed691705882560fa3fc95531fbd4c224896c827f4004817eb2dcac4ba41a2"},
    {file = "pytest_xdist-1.27.0-py2.py3-none-any.whl", hash = "sha256:a64915be2b23235d6cec0992b8f59b791d64083756fbf13cf574fa5757085bc7"},
]
python-dateutil = [
    {file = "python-dateutil-2.8.2.tar.gz", hash = "sha256:0123cacc1627ae19ddf3c27a5de5bd67ee4586fbdd6440d9748f8abb483d3e86"},
    {file = "python_dateutil-2.8.2-py2.py3-none-any.whl", hash = "sha256:961d03dc3453ebbc59dbdea9e4e11c5651520a876d0f4db161e8674aae935da9"},
]
python-jose = [
    {file = "python-jose-2.0.2.tar.gz", hash = "sha256:391f860dbe274223d73dd87de25e4117bf09e8fe5f93a417663b1f2d7b591165"},
    {file = "python_jose-2.0.2-py2.py3-none-any.whl", hash = "sha256:3b35cdb0e55a88581ff6d3f12de753aa459e940b50fe7ca5aa25149bc94cb37b"},
]
python-magic = [
    {file = "python-magic-0.4.27.tar.gz", hash = "sha256:c1ba14b08e4a5f5c31a302b7721239695b2f0f058d125bd5ce1ee36b9d9d3c3b"},
    {file = "python_magic-0.4.27-py2.py3-none-any.whl", hash = "sha256:c212960ad306f700aa0d01e5d7a325d20548ff97eb9920dcd29513174f0294d3"},
]
pytz = [
    {file = "pytz-2022.1-py2.py3-none-any.whl", hash = "sha256:e68985985296d9a66a881eb3193b0906246245294a881e7c8afe623866ac6a5c"},
    {file = "pytz-2022.1.tar.gz", hash = "sha256:1e760e2fe6a8163bc0b3d9a19c4f84342afa0a2affebfaa84b01b978a02ecaa7"},
]
pywin32 = [
    {file = "pywin32-227-cp27-cp27m-win32.whl", hash = "sha256:371fcc39416d736401f0274dd64c2302728c9e034808e37381b5e1b22be4a6b0"},
    {file = "pywin32-227-cp27-cp27m-win_amd64.whl", hash = "sha256:4cdad3e84191194ea6d0dd1b1b9bdda574ff563177d2adf2b4efec2a244fa116"},
    {file = "pywin32-227-cp35-cp35m-win32.whl", hash = "sha256:f4c5be1a293bae0076d93c88f37ee8da68136744588bc5e2be2f299a34ceb7aa"},
    {file = "pywin32-227-cp35-cp35m-win_amd64.whl", hash = "sha256:a929a4af626e530383a579431b70e512e736e9588106715215bf685a3ea508d4"},
    {file = "pywin32-227-cp36-cp36m-win32.whl", hash = "sha256:300a2db938e98c3e7e2093e4491439e62287d0d493fe07cce110db070b54c0be"},
    {file = "pywin32-227-cp36-cp36m-win_amd64.whl", hash = "sha256:9b31e009564fb95db160f154e2aa195ed66bcc4c058ed72850d047141b36f3a2"},
    {file = "pywin32-227-cp37-cp37m-win32.whl", hash = "sha256:47a3c7551376a865dd8d095a98deba954a98f326c6fe3c72d8726ca6e6b15507"},
    {file = "pywin32-227-cp37-cp37m-win_amd64.whl", hash = "sha256:31f88a89139cb2adc40f8f0e65ee56a8c585f629974f9e07622ba80199057511"},
    {file = "pywin32-227-cp38-cp38-win32.whl", hash = "sha256:7f18199fbf29ca99dff10e1f09451582ae9e372a892ff03a28528a24d55875bc"},
    {file = "pywin32-227-cp38-cp38-win_amd64.whl", hash = "sha256:7c1ae32c489dc012930787f06244426f8356e129184a02c25aef163917ce158e"},
    {file = "pywin32-227-cp39-cp39-win32.whl", hash = "sha256:c054c52ba46e7eb6b7d7dfae4dbd987a1bb48ee86debe3f245a2884ece46e295"},
    {file = "pywin32-227-cp39-cp39-win_amd64.whl", hash = "sha256:f27cec5e7f588c3d1051651830ecc00294f90728d19c3bf6916e6dba93ea357c"},
]
pyyaml = [
    {file = "PyYAML-6.0-cp310-cp310-macosx_10_9_x86_64.whl", hash = "sha256:d4db7c7aef085872ef65a8fd7d6d09a14ae91f691dec3e87ee5ee0539d516f53"},
    {file = "PyYAML-6.0-cp310-cp310-macosx_11_0_arm64.whl", hash = "sha256:9df7ed3b3d2e0ecfe09e14741b857df43adb5a3ddadc919a2d94fbdf78fea53c"},
    {file = "PyYAML-6.0-cp310-cp310-manylinux_2_17_aarch64.manylinux2014_aarch64.whl", hash = "sha256:77f396e6ef4c73fdc33a9157446466f1cff553d979bd00ecb64385760c6babdc"},
    {file = "PyYAML-6.0-cp310-cp310-manylinux_2_17_s390x.manylinux2014_s390x.whl", hash = "sha256:a80a78046a72361de73f8f395f1f1e49f956c6be882eed58505a15f3e430962b"},
    {file = "PyYAML-6.0-cp310-cp310-manylinux_2_5_x86_64.manylinux1_x86_64.manylinux_2_12_x86_64.manylinux2010_x86_64.whl", hash = "sha256:f84fbc98b019fef2ee9a1cb3ce93e3187a6df0b2538a651bfb890254ba9f90b5"},
    {file = "PyYAML-6.0-cp310-cp310-win32.whl", hash = "sha256:2cd5df3de48857ed0544b34e2d40e9fac445930039f3cfe4bcc592a1f836d513"},
    {file = "PyYAML-6.0-cp310-cp310-win_amd64.whl", hash = "sha256:daf496c58a8c52083df09b80c860005194014c3698698d1a57cbcfa182142a3a"},
    {file = "PyYAML-6.0-cp36-cp36m-macosx_10_9_x86_64.whl", hash = "sha256:897b80890765f037df3403d22bab41627ca8811ae55e9a722fd0392850ec4d86"},
    {file = "PyYAML-6.0-cp36-cp36m-manylinux_2_17_aarch64.manylinux2014_aarch64.whl", hash = "sha256:50602afada6d6cbfad699b0c7bb50d5ccffa7e46a3d738092afddc1f9758427f"},
    {file = "PyYAML-6.0-cp36-cp36m-manylinux_2_17_s390x.manylinux2014_s390x.whl", hash = "sha256:48c346915c114f5fdb3ead70312bd042a953a8ce5c7106d5bfb1a5254e47da92"},
    {file = "PyYAML-6.0-cp36-cp36m-manylinux_2_5_x86_64.manylinux1_x86_64.manylinux_2_12_x86_64.manylinux2010_x86_64.whl", hash = "sha256:98c4d36e99714e55cfbaaee6dd5badbc9a1ec339ebfc3b1f52e293aee6bb71a4"},
    {file = "PyYAML-6.0-cp36-cp36m-win32.whl", hash = "sha256:0283c35a6a9fbf047493e3a0ce8d79ef5030852c51e9d911a27badfde0605293"},
    {file = "PyYAML-6.0-cp36-cp36m-win_amd64.whl", hash = "sha256:07751360502caac1c067a8132d150cf3d61339af5691fe9e87803040dbc5db57"},
    {file = "PyYAML-6.0-cp37-cp37m-macosx_10_9_x86_64.whl", hash = "sha256:819b3830a1543db06c4d4b865e70ded25be52a2e0631ccd2f6a47a2822f2fd7c"},
    {file = "PyYAML-6.0-cp37-cp37m-manylinux_2_17_aarch64.manylinux2014_aarch64.whl", hash = "sha256:473f9edb243cb1935ab5a084eb238d842fb8f404ed2193a915d1784b5a6b5fc0"},
    {file = "PyYAML-6.0-cp37-cp37m-manylinux_2_17_s390x.manylinux2014_s390x.whl", hash = "sha256:0ce82d761c532fe4ec3f87fc45688bdd3a4c1dc5e0b4a19814b9009a29baefd4"},
    {file = "PyYAML-6.0-cp37-cp37m-manylinux_2_5_x86_64.manylinux1_x86_64.manylinux_2_12_x86_64.manylinux2010_x86_64.whl", hash = "sha256:231710d57adfd809ef5d34183b8ed1eeae3f76459c18fb4a0b373ad56bedcdd9"},
    {file = "PyYAML-6.0-cp37-cp37m-win32.whl", hash = "sha256:c5687b8d43cf58545ade1fe3e055f70eac7a5a1a0bf42824308d868289a95737"},
    {file = "PyYAML-6.0-cp37-cp37m-win_amd64.whl", hash = "sha256:d15a181d1ecd0d4270dc32edb46f7cb7733c7c508857278d3d378d14d606db2d"},
    {file = "PyYAML-6.0-cp38-cp38-macosx_10_9_x86_64.whl", hash = "sha256:0b4624f379dab24d3725ffde76559cff63d9ec94e1736b556dacdfebe5ab6d4b"},
    {file = "PyYAML-6.0-cp38-cp38-manylinux_2_17_aarch64.manylinux2014_aarch64.whl", hash = "sha256:213c60cd50106436cc818accf5baa1aba61c0189ff610f64f4a3e8c6726218ba"},
    {file = "PyYAML-6.0-cp38-cp38-manylinux_2_17_s390x.manylinux2014_s390x.whl", hash = "sha256:9fa600030013c4de8165339db93d182b9431076eb98eb40ee068700c9c813e34"},
    {file = "PyYAML-6.0-cp38-cp38-manylinux_2_5_x86_64.manylinux1_x86_64.manylinux_2_12_x86_64.manylinux2010_x86_64.whl", hash = "sha256:277a0ef2981ca40581a47093e9e2d13b3f1fbbeffae064c1d21bfceba2030287"},
    {file = "PyYAML-6.0-cp38-cp38-win32.whl", hash = "sha256:d4eccecf9adf6fbcc6861a38015c2a64f38b9d94838ac1810a9023a0609e1b78"},
    {file = "PyYAML-6.0-cp38-cp38-win_amd64.whl", hash = "sha256:1e4747bc279b4f613a09eb64bba2ba602d8a6664c6ce6396a4d0cd413a50ce07"},
    {file = "PyYAML-6.0-cp39-cp39-macosx_10_9_x86_64.whl", hash = "sha256:055d937d65826939cb044fc8c9b08889e8c743fdc6a32b33e2390f66013e449b"},
    {file = "PyYAML-6.0-cp39-cp39-macosx_11_0_arm64.whl", hash = "sha256:e61ceaab6f49fb8bdfaa0f92c4b57bcfbea54c09277b1b4f7ac376bfb7a7c174"},
    {file = "PyYAML-6.0-cp39-cp39-manylinux_2_17_aarch64.manylinux2014_aarch64.whl", hash = "sha256:d67d839ede4ed1b28a4e8909735fc992a923cdb84e618544973d7dfc71540803"},
    {file = "PyYAML-6.0-cp39-cp39-manylinux_2_17_s390x.manylinux2014_s390x.whl", hash = "sha256:cba8c411ef271aa037d7357a2bc8f9ee8b58b9965831d9e51baf703280dc73d3"},
    {file = "PyYAML-6.0-cp39-cp39-manylinux_2_5_x86_64.manylinux1_x86_64.manylinux_2_12_x86_64.manylinux2010_x86_64.whl", hash = "sha256:40527857252b61eacd1d9af500c3337ba8deb8fc298940291486c465c8b46ec0"},
    {file = "PyYAML-6.0-cp39-cp39-win32.whl", hash = "sha256:b5b9eccad747aabaaffbc6064800670f0c297e52c12754eb1d976c57e4f74dcb"},
    {file = "PyYAML-6.0-cp39-cp39-win_amd64.whl", hash = "sha256:b3d267842bf12586ba6c734f89d1f5b871df0273157918b0ccefa29deb05c21c"},
    {file = "PyYAML-6.0.tar.gz", hash = "sha256:68fb519c14306fec9720a2a5b45bc9f0c8d1b9c72adf45c37baedfcd949c35a2"},
]
rdflib = [
    {file = "rdflib-4.2.2-py3-none-any.whl", hash = "sha256:58d5994610105a457cff7fdfe3d683d87786c5028a45ae032982498a7e913d6f"},
    {file = "rdflib-4.2.2.tar.gz", hash = "sha256:da1df14552555c5c7715d8ce71c08f404c988c58a1ecd38552d0da4fc261280d"},
]
rdflib-jsonld = [
    {file = "rdflib-jsonld-0.6.0.tar.gz", hash = "sha256:03af8b5540a8e7bb0dae0d9ba1a3bd7f6435abd82cfb4b3ad5e0cdb1bf45a2a6"},
    {file = "rdflib_jsonld-0.6.0-py2.py3-none-any.whl", hash = "sha256:d290c03c5097ec3d96bd20dad8ff8b535e3e7cf53d05acf8ac48983eb36a4572"},
]
"repoze.debug" = [
    {file = "repoze.debug-1.1-py2-none-any.whl", hash = "sha256:1d90e5b088b167bcde13bdedfe2e34f15fe8a1f53103e406e49b7c11be4d994d"},
    {file = "repoze.debug-1.1.tar.gz", hash = "sha256:f897fbb3a09499b0cee3fe2c5e4579ff04e5b0b87b1aad6098d242cbbf573000"},
]
requests = [
    {file = "requests-2.27.1-py2.py3-none-any.whl", hash = "sha256:f22fa1e554c9ddfd16e6e41ac79759e17be9e492b3587efa038054674760e72d"},
    {file = "requests-2.27.1.tar.gz", hash = "sha256:68d7c56fd5a8999887728ef304a6d12edc7be74f1cfa47714fc8b414525c9a61"},
]
responses = [
    {file = "responses-0.21.0-py3-none-any.whl", hash = "sha256:2dcc863ba63963c0c3d9ee3fa9507cbe36b7d7b0fccb4f0bdfd9e96c539b1487"},
    {file = "responses-0.21.0.tar.gz", hash = "sha256:b82502eb5f09a0289d8e209e7bad71ef3978334f56d09b444253d5ad67bf5253"},
]
rfc3986 = [
    {file = "rfc3986-1.5.0-py2.py3-none-any.whl", hash = "sha256:a86d6e1f5b1dc238b218b012df0aa79409667bb209e58da56d0b94704e712a97"},
    {file = "rfc3986-1.5.0.tar.gz", hash = "sha256:270aaf10d87d0d4e095063c65bf3ddbc6ee3d0b226328ce21e036f946e421835"},
]
rsa = [
    {file = "rsa-3.3-py2.py3-none-any.whl", hash = "sha256:928fdb62edfff5c9860f932f76aea7c94bfbcd3f0e7acf6dd64ccd19a597e9c7"},
    {file = "rsa-3.3.tar.gz", hash = "sha256:03f3d9bebad06681771016b8752a40b12f615ff32363c7aa19b3798e73ccd615"},
]
rutter = [
    {file = "rutter-0.4-py2.py3-none-any.whl", hash = "sha256:f6a9b6c8b45ee686ec260265a89013041e36d8dd0000df197723837a968b1c7f"},
    {file = "rutter-0.4.tar.gz", hash = "sha256:e091ba49946022018a470701993152b96ca7b8997be3f85fc56f6b050372f914"},
]
s3transfer = [
    {file = "s3transfer-0.6.0-py3-none-any.whl", hash = "sha256:06176b74f3a15f61f1b4f25a1fc29a4429040b7647133a463da8fa5bd28d5ecd"},
    {file = "s3transfer-0.6.0.tar.gz", hash = "sha256:2ed07d3866f523cc561bf4a00fc5535827981b117dd7876f036b0c1aca42c947"},
]
sentry-sdk = [
    {file = "sentry-sdk-1.5.12.tar.gz", hash = "sha256:259535ba66933eacf85ab46524188c84dcb4c39f40348455ce15e2c0aca68863"},
    {file = "sentry_sdk-1.5.12-py2.py3-none-any.whl", hash = "sha256:778b53f0a6c83b1ee43d3b7886318ba86d975e686cb2c7906ccc35b334360be1"},
]
simplejson = [
    {file = "simplejson-3.17.6-cp27-cp27m-macosx_10_9_x86_64.whl", hash = "sha256:a89acae02b2975b1f8e4974cb8cdf9bf9f6c91162fb8dec50c259ce700f2770a"},
    {file = "simplejson-3.17.6-cp27-cp27m-manylinux1_i686.whl", hash = "sha256:82ff356ff91be0ab2293fc6d8d262451eb6ac4fd999244c4b5f863e049ba219c"},
    {file = "simplejson-3.17.6-cp27-cp27m-manylinux1_x86_64.whl", hash = "sha256:0de783e9c2b87bdd75b57efa2b6260c24b94605b5c9843517577d40ee0c3cc8a"},
    {file = "simplejson-3.17.6-cp27-cp27m-manylinux2010_i686.whl", hash = "sha256:d24a9e61df7a7787b338a58abfba975414937b609eb6b18973e25f573bc0eeeb"},
    {file = "simplejson-3.17.6-cp27-cp27m-manylinux2010_x86_64.whl", hash = "sha256:e8603e691580487f11306ecb066c76f1f4a8b54fb3bdb23fa40643a059509366"},
    {file = "simplejson-3.17.6-cp27-cp27mu-manylinux1_i686.whl", hash = "sha256:9b01e7b00654115965a206e3015f0166674ec1e575198a62a977355597c0bef5"},
    {file = "simplejson-3.17.6-cp27-cp27mu-manylinux1_x86_64.whl", hash = "sha256:37bc0cf0e5599f36072077e56e248f3336917ded1d33d2688624d8ed3cefd7d2"},
    {file = "simplejson-3.17.6-cp27-cp27mu-manylinux2010_i686.whl", hash = "sha256:cf6e7d5fe2aeb54898df18db1baf479863eae581cce05410f61f6b4188c8ada1"},
    {file = "simplejson-3.17.6-cp27-cp27mu-manylinux2010_x86_64.whl", hash = "sha256:bdfc54b4468ed4cd7415928cbe782f4d782722a81aeb0f81e2ddca9932632211"},
    {file = "simplejson-3.17.6-cp310-cp310-macosx_10_9_universal2.whl", hash = "sha256:dd16302d39c4d6f4afde80edd0c97d4db643327d355a312762ccd9bd2ca515ed"},
    {file = "simplejson-3.17.6-cp310-cp310-macosx_10_9_x86_64.whl", hash = "sha256:deac4bdafa19bbb89edfb73b19f7f69a52d0b5bd3bb0c4ad404c1bbfd7b4b7fd"},
    {file = "simplejson-3.17.6-cp310-cp310-macosx_11_0_arm64.whl", hash = "sha256:a8bbdb166e2fb816e43ab034c865147edafe28e1b19c72433147789ac83e2dda"},
    {file = "simplejson-3.17.6-cp310-cp310-manylinux_2_17_aarch64.manylinux2014_aarch64.whl", hash = "sha256:a7854326920d41c3b5d468154318fe6ba4390cb2410480976787c640707e0180"},
    {file = "simplejson-3.17.6-cp310-cp310-manylinux_2_5_i686.manylinux1_i686.manylinux_2_12_i686.manylinux2010_i686.whl", hash = "sha256:04e31fa6ac8e326480703fb6ded1488bfa6f1d3f760d32e29dbf66d0838982ce"},
    {file = "simplejson-3.17.6-cp310-cp310-manylinux_2_5_x86_64.manylinux1_x86_64.manylinux_2_12_x86_64.manylinux2010_x86_64.whl", hash = "sha256:f63600ec06982cdf480899026f4fda622776f5fabed9a869fdb32d72bc17e99a"},
    {file = "simplejson-3.17.6-cp310-cp310-musllinux_1_1_aarch64.whl", hash = "sha256:e03c3b8cc7883a54c3f34a6a135c4a17bc9088a33f36796acdb47162791b02f6"},
    {file = "simplejson-3.17.6-cp310-cp310-musllinux_1_1_i686.whl", hash = "sha256:a2d30d6c1652140181dc6861f564449ad71a45e4f165a6868c27d36745b65d40"},
    {file = "simplejson-3.17.6-cp310-cp310-musllinux_1_1_x86_64.whl", hash = "sha256:a1aa6e4cae8e3b8d5321be4f51c5ce77188faf7baa9fe1e78611f93a8eed2882"},
    {file = "simplejson-3.17.6-cp310-cp310-win32.whl", hash = "sha256:97202f939c3ff341fc3fa84d15db86156b1edc669424ba20b0a1fcd4a796a045"},
    {file = "simplejson-3.17.6-cp310-cp310-win_amd64.whl", hash = "sha256:80d3bc9944be1d73e5b1726c3bbfd2628d3d7fe2880711b1eb90b617b9b8ac70"},
    {file = "simplejson-3.17.6-cp36-cp36m-macosx_10_9_x86_64.whl", hash = "sha256:9fa621b3c0c05d965882c920347b6593751b7ab20d8fa81e426f1735ca1a9fc7"},
    {file = "simplejson-3.17.6-cp36-cp36m-manylinux_2_17_aarch64.manylinux2014_aarch64.whl", hash = "sha256:dd2fb11922f58df8528adfca123f6a84748ad17d066007e7ac977720063556bd"},
    {file = "simplejson-3.17.6-cp36-cp36m-manylinux_2_5_i686.manylinux1_i686.manylinux_2_12_i686.manylinux2010_i686.whl", hash = "sha256:724c1fe135aa437d5126138d977004d165a3b5e2ee98fc4eb3e7c0ef645e7e27"},
    {file = "simplejson-3.17.6-cp36-cp36m-manylinux_2_5_x86_64.manylinux1_x86_64.manylinux_2_12_x86_64.manylinux2010_x86_64.whl", hash = "sha256:4ff4ac6ff3aa8f814ac0f50bf218a2e1a434a17aafad4f0400a57a8cc62ef17f"},
    {file = "simplejson-3.17.6-cp36-cp36m-musllinux_1_1_aarch64.whl", hash = "sha256:67093a526e42981fdd954868062e56c9b67fdd7e712616cc3265ad0c210ecb51"},
    {file = "simplejson-3.17.6-cp36-cp36m-musllinux_1_1_i686.whl", hash = "sha256:5d6b4af7ad7e4ac515bc6e602e7b79e2204e25dbd10ab3aa2beef3c5a9cad2c7"},
    {file = "simplejson-3.17.6-cp36-cp36m-musllinux_1_1_x86_64.whl", hash = "sha256:1c9b1ed7ed282b36571638297525f8ef80f34b3e2d600a56f962c6044f24200d"},
    {file = "simplejson-3.17.6-cp36-cp36m-win32.whl", hash = "sha256:632ecbbd2228575e6860c9e49ea3cc5423764d5aa70b92acc4e74096fb434044"},
    {file = "simplejson-3.17.6-cp36-cp36m-win_amd64.whl", hash = "sha256:4c09868ddb86bf79b1feb4e3e7e4a35cd6e61ddb3452b54e20cf296313622566"},
    {file = "simplejson-3.17.6-cp37-cp37m-macosx_10_9_x86_64.whl", hash = "sha256:4b6bd8144f15a491c662f06814bd8eaa54b17f26095bb775411f39bacaf66837"},
    {file = "simplejson-3.17.6-cp37-cp37m-manylinux_2_17_aarch64.manylinux2014_aarch64.whl", hash = "sha256:5decdc78849617917c206b01e9fc1d694fd58caa961be816cb37d3150d613d9a"},
    {file = "simplejson-3.17.6-cp37-cp37m-manylinux_2_5_i686.manylinux1_i686.manylinux_2_12_i686.manylinux2010_i686.whl", hash = "sha256:521877c7bd060470806eb6335926e27453d740ac1958eaf0d8c00911bc5e1802"},
    {file = "simplejson-3.17.6-cp37-cp37m-manylinux_2_5_x86_64.manylinux1_x86_64.manylinux_2_12_x86_64.manylinux2010_x86_64.whl", hash = "sha256:65b998193bd7b0c7ecdfffbc825d808eac66279313cb67d8892bb259c9d91494"},
    {file = "simplejson-3.17.6-cp37-cp37m-musllinux_1_1_aarch64.whl", hash = "sha256:ac786f6cb7aa10d44e9641c7a7d16d7f6e095b138795cd43503769d4154e0dc2"},
    {file = "simplejson-3.17.6-cp37-cp37m-musllinux_1_1_i686.whl", hash = "sha256:3ff5b3464e1ce86a8de8c88e61d4836927d5595c2162cab22e96ff551b916e81"},
    {file = "simplejson-3.17.6-cp37-cp37m-musllinux_1_1_x86_64.whl", hash = "sha256:69bd56b1d257a91e763256d63606937ae4eb890b18a789b66951c00062afec33"},
    {file = "simplejson-3.17.6-cp37-cp37m-win32.whl", hash = "sha256:b81076552d34c27e5149a40187a8f7e2abb2d3185576a317aaf14aeeedad862a"},
    {file = "simplejson-3.17.6-cp37-cp37m-win_amd64.whl", hash = "sha256:07ecaafc1b1501f275bf5acdee34a4ad33c7c24ede287183ea77a02dc071e0c0"},
    {file = "simplejson-3.17.6-cp38-cp38-macosx_10_9_universal2.whl", hash = "sha256:068670af975247acbb9fc3d5393293368cda17026db467bf7a51548ee8f17ee1"},
    {file = "simplejson-3.17.6-cp38-cp38-macosx_10_9_x86_64.whl", hash = "sha256:4d1c135af0c72cb28dd259cf7ba218338f4dc027061262e46fe058b4e6a4c6a3"},
    {file = "simplejson-3.17.6-cp38-cp38-macosx_11_0_arm64.whl", hash = "sha256:23fe704da910ff45e72543cbba152821685a889cf00fc58d5c8ee96a9bad5f94"},
    {file = "simplejson-3.17.6-cp38-cp38-manylinux_2_17_aarch64.manylinux2014_aarch64.whl", hash = "sha256:f444762fed1bc1fd75187ef14a20ed900c1fbb245d45be9e834b822a0223bc81"},
    {file = "simplejson-3.17.6-cp38-cp38-manylinux_2_5_i686.manylinux1_i686.manylinux_2_12_i686.manylinux2010_i686.whl", hash = "sha256:681eb4d37c9a9a6eb9b3245a5e89d7f7b2b9895590bb08a20aa598c1eb0a1d9d"},
    {file = "simplejson-3.17.6-cp38-cp38-manylinux_2_5_x86_64.manylinux1_x86_64.manylinux_2_12_x86_64.manylinux2010_x86_64.whl", hash = "sha256:8e8607d8f6b4f9d46fee11447e334d6ab50e993dd4dbfb22f674616ce20907ab"},
    {file = "simplejson-3.17.6-cp38-cp38-musllinux_1_1_aarch64.whl", hash = "sha256:b10556817f09d46d420edd982dd0653940b90151d0576f09143a8e773459f6fe"},
    {file = "simplejson-3.17.6-cp38-cp38-musllinux_1_1_i686.whl", hash = "sha256:e1ec8a9ee0987d4524ffd6299e778c16cc35fef6d1a2764e609f90962f0b293a"},
    {file = "simplejson-3.17.6-cp38-cp38-musllinux_1_1_x86_64.whl", hash = "sha256:0b4126cac7d69ac06ff22efd3e0b3328a4a70624fcd6bca4fc1b4e6d9e2e12bf"},
    {file = "simplejson-3.17.6-cp38-cp38-win32.whl", hash = "sha256:35a49ebef25f1ebdef54262e54ae80904d8692367a9f208cdfbc38dbf649e00a"},
    {file = "simplejson-3.17.6-cp38-cp38-win_amd64.whl", hash = "sha256:743cd768affaa508a21499f4858c5b824ffa2e1394ed94eb85caf47ac0732198"},
    {file = "simplejson-3.17.6-cp39-cp39-macosx_10_9_universal2.whl", hash = "sha256:fb62d517a516128bacf08cb6a86ecd39fb06d08e7c4980251f5d5601d29989ba"},
    {file = "simplejson-3.17.6-cp39-cp39-macosx_10_9_x86_64.whl", hash = "sha256:12133863178a8080a3dccbf5cb2edfab0001bc41e5d6d2446af2a1131105adfe"},
    {file = "simplejson-3.17.6-cp39-cp39-macosx_11_0_arm64.whl", hash = "sha256:5540fba2d437edaf4aa4fbb80f43f42a8334206ad1ad3b27aef577fd989f20d9"},
    {file = "simplejson-3.17.6-cp39-cp39-manylinux_2_17_aarch64.manylinux2014_aarch64.whl", hash = "sha256:d74ee72b5071818a1a5dab47338e87f08a738cb938a3b0653b9e4d959ddd1fd9"},
    {file = "simplejson-3.17.6-cp39-cp39-manylinux_2_5_i686.manylinux1_i686.manylinux_2_12_i686.manylinux2010_i686.whl", hash = "sha256:28221620f4dcabdeac310846629b976e599a13f59abb21616356a85231ebd6ad"},
    {file = "simplejson-3.17.6-cp39-cp39-manylinux_2_5_x86_64.manylinux1_x86_64.manylinux_2_12_x86_64.manylinux2010_x86_64.whl", hash = "sha256:b09bc62e5193e31d7f9876220fb429ec13a6a181a24d897b9edfbbdbcd678851"},
    {file = "simplejson-3.17.6-cp39-cp39-musllinux_1_1_aarch64.whl", hash = "sha256:7255a37ff50593c9b2f1afa8fafd6ef5763213c1ed5a9e2c6f5b9cc925ab979f"},
    {file = "simplejson-3.17.6-cp39-cp39-musllinux_1_1_i686.whl", hash = "sha256:401d40969cee3df7bda211e57b903a534561b77a7ade0dd622a8d1a31eaa8ba7"},
    {file = "simplejson-3.17.6-cp39-cp39-musllinux_1_1_x86_64.whl", hash = "sha256:a649d0f66029c7eb67042b15374bd93a26aae202591d9afd71e111dd0006b198"},
    {file = "simplejson-3.17.6-cp39-cp39-win32.whl", hash = "sha256:522fad7be85de57430d6d287c4b635813932946ebf41b913fe7e880d154ade2e"},
    {file = "simplejson-3.17.6-cp39-cp39-win_amd64.whl", hash = "sha256:3fe87570168b2ae018391e2b43fbf66e8593a86feccb4b0500d134c998983ccc"},
    {file = "simplejson-3.17.6.tar.gz", hash = "sha256:cf98038d2abf63a1ada5730e91e84c642ba6c225b0198c3684151b1f80c5f8a6"},
]
six = [
    {file = "six-1.16.0-py2.py3-none-any.whl", hash = "sha256:8abb2f1d86890a2dfb989f9a77cfcfd3e47c2a354b01111771326f8aa26e0254"},
    {file = "six-1.16.0.tar.gz", hash = "sha256:1e61c37477a1626458e36f7b1d82aa5c9b094fa4802892072e49de9c60c4c926"},
]
smmap = [
    {file = "smmap-5.0.0-py3-none-any.whl", hash = "sha256:2aba19d6a040e78d8b09de5c57e96207b09ed71d8e55ce0959eeee6c8e190d94"},
    {file = "smmap-5.0.0.tar.gz", hash = "sha256:c840e62059cd3be204b0c9c9f74be2c09d5648eddd4580d9314c3ecde0b30936"},
]
soupsieve = [
    {file = "soupsieve-2.3.2.post1-py3-none-any.whl", hash = "sha256:3b2503d3c7084a42b1ebd08116e5f81aadfaea95863628c80a3b774a11b7c759"},
    {file = "soupsieve-2.3.2.post1.tar.gz", hash = "sha256:fc53893b3da2c33de295667a0e19f078c14bf86544af307354de5fcf12a3f30d"},
]
sparqlwrapper = [
    {file = "SPARQLWrapper-1.8.5-py2-none-any.whl", hash = "sha256:357ee8a27bc910ea13d77836dbddd0b914991495b8cc1bf70676578155e962a8"},
    {file = "SPARQLWrapper-1.8.5-py2.7.egg", hash = "sha256:17ec44b08b8ae2888c801066249f74fe328eec25d90203ce7eadaf82e64484c7"},
    {file = "SPARQLWrapper-1.8.5-py3-none-any.whl", hash = "sha256:c7f9c9d8ebb13428771bc3b6dee54197422507dcc3dea34e30d5dcfc53478dec"},
    {file = "SPARQLWrapper-1.8.5-py3.4.egg", hash = "sha256:8cf6c21126ed76edc85c5c232fd6f77b9f61f8ad1db90a7147cdde2104aff145"},
    {file = "SPARQLWrapper-1.8.5.tar.gz", hash = "sha256:d6a66b5b8cda141660e07aeb00472db077a98d22cb588c973209c7336850fb3c"},
]
sqlalchemy = [
    {file = "SQLAlchemy-1.3.16-cp27-cp27m-macosx_10_13_x86_64.whl", hash = "sha256:8d8c21e9d4efef01351bf28513648ceb988031be4159745a7ad1b3e28c8ff68a"},
    {file = "SQLAlchemy-1.3.16-cp27-cp27m-win32.whl", hash = "sha256:083e383a1dca8384d0ea6378bd182d83c600ed4ff4ec8247d3b2442cf70db1ad"},
    {file = "SQLAlchemy-1.3.16-cp27-cp27m-win_amd64.whl", hash = "sha256:128f6179325f7597a46403dde0bf148478f868df44841348dfc8d158e00db1f9"},
    {file = "SQLAlchemy-1.3.16-cp36-cp36m-macosx_10_13_x86_64.whl", hash = "sha256:6056b671aeda3fc451382e52ab8a753c0d5f66ef2a5ccc8fa5ba7abd20988b4d"},
    {file = "SQLAlchemy-1.3.16-cp36-cp36m-manylinux1_x86_64.whl", hash = "sha256:7025c639ce7e170db845e94006cf5f404e243e6fc00d6c86fa19e8ad8d411880"},
    {file = "SQLAlchemy-1.3.16-cp36-cp36m-manylinux2010_x86_64.whl", hash = "sha256:e18752cecaef61031252ca72031d4d6247b3212ebb84748fc5d1a0d2029c23ea"},
    {file = "SQLAlchemy-1.3.16-cp36-cp36m-win32.whl", hash = "sha256:0a690a6486658d03cc6a73536d46e796b6570ac1f8a7ec133f9e28c448b69828"},
    {file = "SQLAlchemy-1.3.16-cp36-cp36m-win_amd64.whl", hash = "sha256:d00b393f05dbd4ecd65c989b7f5a81110eae4baea7a6a4cdd94c20a908d1456e"},
    {file = "SQLAlchemy-1.3.16-cp37-cp37m-macosx_10_13_x86_64.whl", hash = "sha256:114b6ace30001f056e944cebd46daef38fdb41ebb98f5e5940241a03ed6cad43"},
    {file = "SQLAlchemy-1.3.16-cp37-cp37m-manylinux1_x86_64.whl", hash = "sha256:13d48cd8b925b6893a4e59b2dfb3e59a5204fd8c98289aad353af78bd214db49"},
    {file = "SQLAlchemy-1.3.16-cp37-cp37m-manylinux2010_x86_64.whl", hash = "sha256:211a1ce7e825f7142121144bac76f53ac28b12172716a710f4bf3eab477e730b"},
    {file = "SQLAlchemy-1.3.16-cp37-cp37m-win32.whl", hash = "sha256:68d78cf4a9dfade2e6cf57c4be19f7b82ed66e67dacf93b32bb390c9bed12749"},
    {file = "SQLAlchemy-1.3.16-cp37-cp37m-win_amd64.whl", hash = "sha256:2dc57ee80b76813759cccd1a7affedf9c4dbe5b065a91fb6092c9d8151d66078"},
    {file = "SQLAlchemy-1.3.16-cp38-cp38-macosx_10_13_x86_64.whl", hash = "sha256:43078c7ec0457387c79b8d52fff90a7ad352ca4c7aa841c366238c3e2cf52fdf"},
    {file = "SQLAlchemy-1.3.16-cp38-cp38-manylinux1_x86_64.whl", hash = "sha256:bbb545da054e6297242a1bb1ba88e7a8ffb679f518258d66798ec712b82e4e07"},
    {file = "SQLAlchemy-1.3.16-cp38-cp38-manylinux2010_x86_64.whl", hash = "sha256:5b1bf3c2c2dca738235ce08079783ef04f1a7fc5b21cf24adaae77f2da4e73c3"},
    {file = "SQLAlchemy-1.3.16-cp38-cp38-win32.whl", hash = "sha256:3e625e283eecc15aee5b1ef77203bfb542563fa4a9aa622c7643c7b55438ff49"},
    {file = "SQLAlchemy-1.3.16-cp38-cp38-win_amd64.whl", hash = "sha256:7d98e0785c4cd7ae30b4a451416db71f5724a1839025544b4edbd92e00b91f0f"},
    {file = "SQLAlchemy-1.3.16.tar.gz", hash = "sha256:7224e126c00b8178dfd227bc337ba5e754b197a3867d33b9f30dc0208f773d70"},
]
structlog = [
    {file = "structlog-19.2.0-py2.py3-none-any.whl", hash = "sha256:6640e6690fc31d5949bc614c1a630464d3aaa625284aeb7c6e486c3010d73e12"},
    {file = "structlog-19.2.0.tar.gz", hash = "sha256:4287058cf4ce1a59bc5dea290d6386d37f29a37529c9a51cdf7387e51710152b"},
]
subprocess-middleware = [
    {file = "subprocess_middleware-0.3.zip", hash = "sha256:182c3ecd1d5657dbfb2e1d22629835305b26851d8baaf759f10cd1b2e4b4697e"},
]
supervisor = [
    {file = "supervisor-4.2.4-py2.py3-none-any.whl", hash = "sha256:bbae57abf74e078fe0ecc9f30068b6da41b840546e233ef1e659a12e4c875af6"},
    {file = "supervisor-4.2.4.tar.gz", hash = "sha256:40dc582ce1eec631c3df79420b187a6da276bbd68a4ec0a8f1f123ea616b97a2"},
]
toml = [
    {file = "toml-0.10.2-py2.py3-none-any.whl", hash = "sha256:806143ae5bfb6a3c6e736a764057db0e6a0e05e338b5630894a5f779cabb4f9b"},
    {file = "toml-0.10.2.tar.gz", hash = "sha256:b3bda1d108d5dd99f4a20d24d9c348e91c4db7ab1b749200bded2f839ccbe68f"},
]
tqdm = [
    {file = "tqdm-4.64.0-py2.py3-none-any.whl", hash = "sha256:74a2cdefe14d11442cedf3ba4e21a3b84ff9a2dbdc6cfae2c34addb2a14a5ea6"},
    {file = "tqdm-4.64.0.tar.gz", hash = "sha256:40be55d30e200777a307a7585aee69e4eabb46b4ec6a4b4a5f2d9f11e7d5408d"},
]
transaction = [
    {file = "transaction-2.4.0-py2.py3-none-any.whl", hash = "sha256:b96a5e9aaa73f905759bc9ccf0021bf4864c01ac36666e0d28395e871f6d584a"},
    {file = "transaction-2.4.0.tar.gz", hash = "sha256:726059c461b9ec4e69e5bead6680667a3db01bf2adf901f23e4031228a0f9f9f"},
]
translationstring = [
    {file = "translationstring-1.3-py2.py3-none-any.whl", hash = "sha256:e26c7bf383413234ed442e0980a2ebe192b95e3745288a8fd2805156d27515b4"},
    {file = "translationstring-1.3.tar.gz", hash = "sha256:4ee44cfa58c52ade8910ea0ebc3d2d84bdcad9fa0422405b1801ec9b9a65b72d"},
]
typing-extensions = [
    {file = "typing_extensions-4.2.0-py3-none-any.whl", hash = "sha256:6657594ee297170d19f67d55c05852a874e7eb634f4f753dbd667855e07c1708"},
    {file = "typing_extensions-4.2.0.tar.gz", hash = "sha256:f1c24655a0da0d1b67f07e17a5e6b2a105894e6824b92096378bb3668ef02376"},
]
uptime = [
    {file = "uptime-3.0.1.tar.gz", hash = "sha256:7c300254775b807ce46e3dcbcda30aa3b9a204b9c57a7ac1e79ee6dbe3942973"},
]
urllib3 = [
    {file = "urllib3-1.26.9-py2.py3-none-any.whl", hash = "sha256:44ece4d53fb1706f667c9bd1c648f5469a2ec925fcf3a776667042d645472c14"},
    {file = "urllib3-1.26.9.tar.gz", hash = "sha256:aabaf16477806a5e1dd19aa41f8c2b7950dd3c746362d7e3223dbe6de6ac448e"},
]
venusian = [
    {file = "venusian-1.2.0-py2.py3-none-any.whl", hash = "sha256:2f2d077a1eedc3fda40425f65687c8c494da7e83d7c23bc2c4d1a40eb3ca5b6d"},
    {file = "venusian-1.2.0.tar.gz", hash = "sha256:64ec8285b80b110d0ae5db4280e90e31848a59db98db1aba4d7d46f48ce91e3e"},
]
waitress = [
    {file = "waitress-2.1.2-py3-none-any.whl", hash = "sha256:7500c9625927c8ec60f54377d590f67b30c8e70ef4b8894214ac6e4cad233d2a"},
    {file = "waitress-2.1.2.tar.gz", hash = "sha256:780a4082c5fbc0fde6a2fcfe5e26e6efc1e8f425730863c04085769781f51eba"},
]
watchtower = [
    {file = "watchtower-1.0.6-py3-none-any.whl", hash = "sha256:2859275df4ad71b005b983613dd64cabbda61f9fdd3db7600753fc465090119d"},
    {file = "watchtower-1.0.6.tar.gz", hash = "sha256:5eb5d78e730e1016e166b14a79a02d1b939cf1a58f2d559ff4f7c6f953284ebf"},
]
webencodings = [
    {file = "webencodings-0.5.1-py2.py3-none-any.whl", hash = "sha256:a0af1213f3c2226497a97e2b3aa01a7e4bee4f403f95be16fc9acd2947514a78"},
    {file = "webencodings-0.5.1.tar.gz", hash = "sha256:b36a1c245f2d304965eb4e0a82848379241dc04b865afcc4aab16748587e1923"},
]
webob = [
    {file = "WebOb-1.8.7-py2.py3-none-any.whl", hash = "sha256:73aae30359291c14fa3b956f8b5ca31960e420c28c1bec002547fb04928cf89b"},
    {file = "WebOb-1.8.7.tar.gz", hash = "sha256:b64ef5141be559cfade448f044fa45c2260351edcb6a8ef6b7e00c7dcef0c323"},
]
websocket-client = [
    {file = "websocket-client-1.3.2.tar.gz", hash = "sha256:50b21db0058f7a953d67cc0445be4b948d7fc196ecbeb8083d68d94628e4abf6"},
    {file = "websocket_client-1.3.2-py3-none-any.whl", hash = "sha256:722b171be00f2b90e1d4fb2f2b53146a536ca38db1da8ff49c972a4e1365d0ef"},
]
webtest = [
    {file = "WebTest-2.0.35-py2.py3-none-any.whl", hash = "sha256:44ddfe99b5eca4cf07675e7222c81dd624d22f9a26035d2b93dc8862dc1153c6"},
    {file = "WebTest-2.0.35.tar.gz", hash = "sha256:aac168b5b2b4f200af4e35867cf316712210e3d5db81c1cbdff38722647bb087"},
]
werkzeug = [
    {file = "Werkzeug-2.1.2-py3-none-any.whl", hash = "sha256:72a4b735692dd3135217911cbeaa1be5fa3f62bffb8745c5215420a03dc55255"},
    {file = "Werkzeug-2.1.2.tar.gz", hash = "sha256:1ce08e8093ed67d638d63879fd1ba3735817f7a80de3674d293f5984f25fb6e6"},
]
wrapt = [
    {file = "wrapt-1.14.1-cp27-cp27m-macosx_10_9_x86_64.whl", hash = "sha256:1b376b3f4896e7930f1f772ac4b064ac12598d1c38d04907e696cc4d794b43d3"},
    {file = "wrapt-1.14.1-cp27-cp27m-manylinux1_i686.whl", hash = "sha256:903500616422a40a98a5a3c4ff4ed9d0066f3b4c951fa286018ecdf0750194ef"},
    {file = "wrapt-1.14.1-cp27-cp27m-manylinux1_x86_64.whl", hash = "sha256:5a9a0d155deafd9448baff28c08e150d9b24ff010e899311ddd63c45c2445e28"},
    {file = "wrapt-1.14.1-cp27-cp27m-manylinux2010_i686.whl", hash = "sha256:ddaea91abf8b0d13443f6dac52e89051a5063c7d014710dcb4d4abb2ff811a59"},
    {file = "wrapt-1.14.1-cp27-cp27m-manylinux2010_x86_64.whl", hash = "sha256:36f582d0c6bc99d5f39cd3ac2a9062e57f3cf606ade29a0a0d6b323462f4dd87"},
    {file = "wrapt-1.14.1-cp27-cp27mu-manylinux1_i686.whl", hash = "sha256:7ef58fb89674095bfc57c4069e95d7a31cfdc0939e2a579882ac7d55aadfd2a1"},
    {file = "wrapt-1.14.1-cp27-cp27mu-manylinux1_x86_64.whl", hash = "sha256:e2f83e18fe2f4c9e7db597e988f72712c0c3676d337d8b101f6758107c42425b"},
    {file = "wrapt-1.14.1-cp27-cp27mu-manylinux2010_i686.whl", hash = "sha256:ee2b1b1769f6707a8a445162ea16dddf74285c3964f605877a20e38545c3c462"},
    {file = "wrapt-1.14.1-cp27-cp27mu-manylinux2010_x86_64.whl", hash = "sha256:833b58d5d0b7e5b9832869f039203389ac7cbf01765639c7309fd50ef619e0b1"},
    {file = "wrapt-1.14.1-cp310-cp310-macosx_10_9_x86_64.whl", hash = "sha256:80bb5c256f1415f747011dc3604b59bc1f91c6e7150bd7db03b19170ee06b320"},
    {file = "wrapt-1.14.1-cp310-cp310-macosx_11_0_arm64.whl", hash = "sha256:07f7a7d0f388028b2df1d916e94bbb40624c59b48ecc6cbc232546706fac74c2"},
    {file = "wrapt-1.14.1-cp310-cp310-manylinux_2_17_aarch64.manylinux2014_aarch64.whl", hash = "sha256:02b41b633c6261feff8ddd8d11c711df6842aba629fdd3da10249a53211a72c4"},
    {file = "wrapt-1.14.1-cp310-cp310-manylinux_2_5_i686.manylinux1_i686.manylinux_2_17_i686.manylinux2014_i686.whl", hash = "sha256:2fe803deacd09a233e4762a1adcea5db5d31e6be577a43352936179d14d90069"},
    {file = "wrapt-1.14.1-cp310-cp310-manylinux_2_5_x86_64.manylinux1_x86_64.manylinux_2_17_x86_64.manylinux2014_x86_64.whl", hash = "sha256:257fd78c513e0fb5cdbe058c27a0624c9884e735bbd131935fd49e9fe719d310"},
    {file = "wrapt-1.14.1-cp310-cp310-musllinux_1_1_aarch64.whl", hash = "sha256:4fcc4649dc762cddacd193e6b55bc02edca674067f5f98166d7713b193932b7f"},
    {file = "wrapt-1.14.1-cp310-cp310-musllinux_1_1_i686.whl", hash = "sha256:11871514607b15cfeb87c547a49bca19fde402f32e2b1c24a632506c0a756656"},
    {file = "wrapt-1.14.1-cp310-cp310-musllinux_1_1_x86_64.whl", hash = "sha256:8ad85f7f4e20964db4daadcab70b47ab05c7c1cf2a7c1e51087bfaa83831854c"},
    {file = "wrapt-1.14.1-cp310-cp310-win32.whl", hash = "sha256:a9a52172be0b5aae932bef82a79ec0a0ce87288c7d132946d645eba03f0ad8a8"},
    {file = "wrapt-1.14.1-cp310-cp310-win_amd64.whl", hash = "sha256:6d323e1554b3d22cfc03cd3243b5bb815a51f5249fdcbb86fda4bf62bab9e164"},
    {file = "wrapt-1.14.1-cp35-cp35m-manylinux1_i686.whl", hash = "sha256:43ca3bbbe97af00f49efb06e352eae40434ca9d915906f77def219b88e85d907"},
    {file = "wrapt-1.14.1-cp35-cp35m-manylinux1_x86_64.whl", hash = "sha256:6b1a564e6cb69922c7fe3a678b9f9a3c54e72b469875aa8018f18b4d1dd1adf3"},
    {file = "wrapt-1.14.1-cp35-cp35m-manylinux2010_i686.whl", hash = "sha256:00b6d4ea20a906c0ca56d84f93065b398ab74b927a7a3dbd470f6fc503f95dc3"},
    {file = "wrapt-1.14.1-cp35-cp35m-manylinux2010_x86_64.whl", hash = "sha256:a85d2b46be66a71bedde836d9e41859879cc54a2a04fad1191eb50c2066f6e9d"},
    {file = "wrapt-1.14.1-cp35-cp35m-win32.whl", hash = "sha256:dbcda74c67263139358f4d188ae5faae95c30929281bc6866d00573783c422b7"},
    {file = "wrapt-1.14.1-cp35-cp35m-win_amd64.whl", hash = "sha256:b21bb4c09ffabfa0e85e3a6b623e19b80e7acd709b9f91452b8297ace2a8ab00"},
    {file = "wrapt-1.14.1-cp36-cp36m-macosx_10_9_x86_64.whl", hash = "sha256:9e0fd32e0148dd5dea6af5fee42beb949098564cc23211a88d799e434255a1f4"},
    {file = "wrapt-1.14.1-cp36-cp36m-manylinux_2_17_aarch64.manylinux2014_aarch64.whl", hash = "sha256:9736af4641846491aedb3c3f56b9bc5568d92b0692303b5a305301a95dfd38b1"},
    {file = "wrapt-1.14.1-cp36-cp36m-manylinux_2_5_i686.manylinux1_i686.manylinux_2_17_i686.manylinux2014_i686.whl", hash = "sha256:5b02d65b9ccf0ef6c34cba6cf5bf2aab1bb2f49c6090bafeecc9cd81ad4ea1c1"},
    {file = "wrapt-1.14.1-cp36-cp36m-manylinux_2_5_x86_64.manylinux1_x86_64.manylinux_2_17_x86_64.manylinux2014_x86_64.whl", hash = "sha256:21ac0156c4b089b330b7666db40feee30a5d52634cc4560e1905d6529a3897ff"},
    {file = "wrapt-1.14.1-cp36-cp36m-musllinux_1_1_aarch64.whl", hash = "sha256:9f3e6f9e05148ff90002b884fbc2a86bd303ae847e472f44ecc06c2cd2fcdb2d"},
    {file = "wrapt-1.14.1-cp36-cp36m-musllinux_1_1_i686.whl", hash = "sha256:6e743de5e9c3d1b7185870f480587b75b1cb604832e380d64f9504a0535912d1"},
    {file = "wrapt-1.14.1-cp36-cp36m-musllinux_1_1_x86_64.whl", hash = "sha256:d79d7d5dc8a32b7093e81e97dad755127ff77bcc899e845f41bf71747af0c569"},
    {file = "wrapt-1.14.1-cp36-cp36m-win32.whl", hash = "sha256:81b19725065dcb43df02b37e03278c011a09e49757287dca60c5aecdd5a0b8ed"},
    {file = "wrapt-1.14.1-cp36-cp36m-win_amd64.whl", hash = "sha256:b014c23646a467558be7da3d6b9fa409b2c567d2110599b7cf9a0c5992b3b471"},
    {file = "wrapt-1.14.1-cp37-cp37m-macosx_10_9_x86_64.whl", hash = "sha256:88bd7b6bd70a5b6803c1abf6bca012f7ed963e58c68d76ee20b9d751c74a3248"},
    {file = "wrapt-1.14.1-cp37-cp37m-manylinux_2_17_aarch64.manylinux2014_aarch64.whl", hash = "sha256:b5901a312f4d14c59918c221323068fad0540e34324925c8475263841dbdfe68"},
    {file = "wrapt-1.14.1-cp37-cp37m-manylinux_2_5_i686.manylinux1_i686.manylinux_2_17_i686.manylinux2014_i686.whl", hash = "sha256:d77c85fedff92cf788face9bfa3ebaa364448ebb1d765302e9af11bf449ca36d"},
    {file = "wrapt-1.14.1-cp37-cp37m-manylinux_2_5_x86_64.manylinux1_x86_64.manylinux_2_17_x86_64.manylinux2014_x86_64.whl", hash = "sha256:8d649d616e5c6a678b26d15ece345354f7c2286acd6db868e65fcc5ff7c24a77"},
    {file = "wrapt-1.14.1-cp37-cp37m-musllinux_1_1_aarch64.whl", hash = "sha256:7d2872609603cb35ca513d7404a94d6d608fc13211563571117046c9d2bcc3d7"},
    {file = "wrapt-1.14.1-cp37-cp37m-musllinux_1_1_i686.whl", hash = "sha256:ee6acae74a2b91865910eef5e7de37dc6895ad96fa23603d1d27ea69df545015"},
    {file = "wrapt-1.14.1-cp37-cp37m-musllinux_1_1_x86_64.whl", hash = "sha256:2b39d38039a1fdad98c87279b48bc5dce2c0ca0d73483b12cb72aa9609278e8a"},
    {file = "wrapt-1.14.1-cp37-cp37m-win32.whl", hash = "sha256:60db23fa423575eeb65ea430cee741acb7c26a1365d103f7b0f6ec412b893853"},
    {file = "wrapt-1.14.1-cp37-cp37m-win_amd64.whl", hash = "sha256:709fe01086a55cf79d20f741f39325018f4df051ef39fe921b1ebe780a66184c"},
    {file = "wrapt-1.14.1-cp38-cp38-macosx_10_9_x86_64.whl", hash = "sha256:8c0ce1e99116d5ab21355d8ebe53d9460366704ea38ae4d9f6933188f327b456"},
    {file = "wrapt-1.14.1-cp38-cp38-macosx_11_0_arm64.whl", hash = "sha256:e3fb1677c720409d5f671e39bac6c9e0e422584e5f518bfd50aa4cbbea02433f"},
    {file = "wrapt-1.14.1-cp38-cp38-manylinux_2_17_aarch64.manylinux2014_aarch64.whl", hash = "sha256:642c2e7a804fcf18c222e1060df25fc210b9c58db7c91416fb055897fc27e8cc"},
    {file = "wrapt-1.14.1-cp38-cp38-manylinux_2_5_i686.manylinux1_i686.manylinux_2_17_i686.manylinux2014_i686.whl", hash = "sha256:7b7c050ae976e286906dd3f26009e117eb000fb2cf3533398c5ad9ccc86867b1"},
    {file = "wrapt-1.14.1-cp38-cp38-manylinux_2_5_x86_64.manylinux1_x86_64.manylinux_2_17_x86_64.manylinux2014_x86_64.whl", hash = "sha256:ef3f72c9666bba2bab70d2a8b79f2c6d2c1a42a7f7e2b0ec83bb2f9e383950af"},
    {file = "wrapt-1.14.1-cp38-cp38-musllinux_1_1_aarch64.whl", hash = "sha256:01c205616a89d09827986bc4e859bcabd64f5a0662a7fe95e0d359424e0e071b"},
    {file = "wrapt-1.14.1-cp38-cp38-musllinux_1_1_i686.whl", hash = "sha256:5a0f54ce2c092aaf439813735584b9537cad479575a09892b8352fea5e988dc0"},
    {file = "wrapt-1.14.1-cp38-cp38-musllinux_1_1_x86_64.whl", hash = "sha256:2cf71233a0ed05ccdabe209c606fe0bac7379fdcf687f39b944420d2a09fdb57"},
    {file = "wrapt-1.14.1-cp38-cp38-win32.whl", hash = "sha256:aa31fdcc33fef9eb2552cbcbfee7773d5a6792c137b359e82879c101e98584c5"},
    {file = "wrapt-1.14.1-cp38-cp38-win_amd64.whl", hash = "sha256:d1967f46ea8f2db647c786e78d8cc7e4313dbd1b0aca360592d8027b8508e24d"},
    {file = "wrapt-1.14.1-cp39-cp39-macosx_10_9_x86_64.whl", hash = "sha256:3232822c7d98d23895ccc443bbdf57c7412c5a65996c30442ebe6ed3df335383"},
    {file = "wrapt-1.14.1-cp39-cp39-macosx_11_0_arm64.whl", hash = "sha256:988635d122aaf2bdcef9e795435662bcd65b02f4f4c1ae37fbee7401c440b3a7"},
    {file = "wrapt-1.14.1-cp39-cp39-manylinux_2_17_aarch64.manylinux2014_aarch64.whl", hash = "sha256:9cca3c2cdadb362116235fdbd411735de4328c61425b0aa9f872fd76d02c4e86"},
    {file = "wrapt-1.14.1-cp39-cp39-manylinux_2_5_i686.manylinux1_i686.manylinux_2_17_i686.manylinux2014_i686.whl", hash = "sha256:d52a25136894c63de15a35bc0bdc5adb4b0e173b9c0d07a2be9d3ca64a332735"},
    {file = "wrapt-1.14.1-cp39-cp39-manylinux_2_5_x86_64.manylinux1_x86_64.manylinux_2_17_x86_64.manylinux2014_x86_64.whl", hash = "sha256:40e7bc81c9e2b2734ea4bc1aceb8a8f0ceaac7c5299bc5d69e37c44d9081d43b"},
    {file = "wrapt-1.14.1-cp39-cp39-musllinux_1_1_aarch64.whl", hash = "sha256:b9b7a708dd92306328117d8c4b62e2194d00c365f18eff11a9b53c6f923b01e3"},
    {file = "wrapt-1.14.1-cp39-cp39-musllinux_1_1_i686.whl", hash = "sha256:6a9a25751acb379b466ff6be78a315e2b439d4c94c1e99cb7266d40a537995d3"},
    {file = "wrapt-1.14.1-cp39-cp39-musllinux_1_1_x86_64.whl", hash = "sha256:34aa51c45f28ba7f12accd624225e2b1e5a3a45206aa191f6f9aac931d9d56fe"},
    {file = "wrapt-1.14.1-cp39-cp39-win32.whl", hash = "sha256:dee0ce50c6a2dd9056c20db781e9c1cfd33e77d2d569f5d1d9321c641bb903d5"},
    {file = "wrapt-1.14.1-cp39-cp39-win_amd64.whl", hash = "sha256:dee60e1de1898bde3b238f18340eec6148986da0455d8ba7848d50470a7a32fb"},
    {file = "wrapt-1.14.1.tar.gz", hash = "sha256:380a85cf89e0e69b7cfbe2ea9f765f004ff419f34194018a6827ac0e3edfed4d"},
]
wsgiproxy2 = [
    {file = "WSGIProxy2-0.4.2.zip", hash = "sha256:a4b236fac5d4a2b51d9b3ed34cbe0d01aae173dce0ab9877f225b1dcdb4a6e8e"},
]
xlrd = [
    {file = "xlrd-1.2.0-py2.py3-none-any.whl", hash = "sha256:e551fb498759fa3a5384a94ccd4c3c02eb7c00ea424426e212ac0c57be9dfbde"},
    {file = "xlrd-1.2.0.tar.gz", hash = "sha256:546eb36cee8db40c3eaa46c351e67ffee6eeb5fa2650b71bc4c758a29a1b29b2"},
]
xmltodict = [
    {file = "xmltodict-0.13.0-py2.py3-none-any.whl", hash = "sha256:aa89e8fd76320154a40d19a0df04a4695fb9dc5ba977cbb68ab3e4eb225e7852"},
    {file = "xmltodict-0.13.0.tar.gz", hash = "sha256:341595a488e3e01a85a9d8911d8912fd922ede5fecc4dce437eb4b6c8d037e56"},
]
zipp = [
    {file = "zipp-3.8.0-py3-none-any.whl", hash = "sha256:c4f6e5bbf48e74f7a38e7cc5b0480ff42b0ae5178957d564d18932525d5cf099"},
    {file = "zipp-3.8.0.tar.gz", hash = "sha256:56bf8aadb83c24db6c4b577e13de374ccfb67da2078beba1d037c17980bf43ad"},
]
"zope.deprecation" = [
    {file = "zope.deprecation-4.4.0-py2.py3-none-any.whl", hash = "sha256:f1480b74995958b24ce37b0ef04d3663d2683e5d6debc96726eff18acf4ea113"},
    {file = "zope.deprecation-4.4.0.tar.gz", hash = "sha256:0d453338f04bacf91bbfba545d8bcdf529aa829e67b705eac8c1a7fdce66e2df"},
]
"zope.interface" = [
    {file = "zope.interface-4.7.2-cp27-cp27m-macosx_10_9_x86_64.whl", hash = "sha256:34381fcecc6e6f57d72bc2fab6175976eeacdd61dbb34427a37b260238278199"},
    {file = "zope.interface-4.7.2-cp27-cp27m-manylinux1_i686.whl", hash = "sha256:4d0830e1d544b2c303064ec01923de2b9d6f5b5d0d78608a91d758b0f469361c"},
    {file = "zope.interface-4.7.2-cp27-cp27m-manylinux1_x86_64.whl", hash = "sha256:73a618e734803ded8b8d8f14f9a6371c6a1acc445840cf6ae57733041e796671"},
    {file = "zope.interface-4.7.2-cp27-cp27m-manylinux2010_i686.whl", hash = "sha256:a82d36ecc28e72904388f72f57f3c04aee7c43a019e302d61944b3886c261be3"},
    {file = "zope.interface-4.7.2-cp27-cp27m-manylinux2010_x86_64.whl", hash = "sha256:b0029f193d91a1e0085e4a99dd71e4c63a3e7826ec4a8d2ea457f02e1b6b0bb4"},
    {file = "zope.interface-4.7.2-cp27-cp27m-win32.whl", hash = "sha256:d8a0cb84de725ccd6abd9b5bd32cb94a11db336076fb6d459f1fed23d0719e0c"},
    {file = "zope.interface-4.7.2-cp27-cp27m-win_amd64.whl", hash = "sha256:a36e7e1972109504dfa0995a89b6c24a990113eb4cedef93d0eaf1452901b6ac"},
    {file = "zope.interface-4.7.2-cp27-cp27mu-manylinux1_i686.whl", hash = "sha256:2690fd5b042062d866017db11ce1e12d4862df28614cc2915dc57e52b46a8594"},
    {file = "zope.interface-4.7.2-cp27-cp27mu-manylinux1_x86_64.whl", hash = "sha256:0616040d5a18786aff5d25ef6e1fa0f875b7ba5b6f1a923c1153be81dd9c65ad"},
    {file = "zope.interface-4.7.2-cp27-cp27mu-manylinux2010_i686.whl", hash = "sha256:6f1e8914eee2e3a0bcf435d963ca5cf3a3df89a47cbd3e2b16343bc875194fed"},
    {file = "zope.interface-4.7.2-cp27-cp27mu-manylinux2010_x86_64.whl", hash = "sha256:a41a34c55887743ee124e8f696217dec1a7eead1164d27ef27dfae528c396a23"},
    {file = "zope.interface-4.7.2-cp35-cp35m-macosx_10_6_intel.whl", hash = "sha256:1033e7bb858c398580ca7cbb50f15b715e6031d5772f8a1bde4042c12300a52a"},
    {file = "zope.interface-4.7.2-cp35-cp35m-manylinux1_i686.whl", hash = "sha256:ae6c4a1fa696c12c3b654fa0d160f3781271f0edbbb0ae50f285a91f2a272a09"},
    {file = "zope.interface-4.7.2-cp35-cp35m-manylinux1_x86_64.whl", hash = "sha256:64446f9baa2c51f47b0e272939c583ffd220e67f5bcbc2f18dd244c5a46a7018"},
    {file = "zope.interface-4.7.2-cp35-cp35m-manylinux2010_i686.whl", hash = "sha256:a7b50fa86c1bd863ef3b3314da62928c015a732bb0aef220852b9606104f0df5"},
    {file = "zope.interface-4.7.2-cp35-cp35m-manylinux2010_x86_64.whl", hash = "sha256:a9fce290a6ba88e5e6e81dd1e800c045212df69ab69d1de0d303b1af9cec692f"},
    {file = "zope.interface-4.7.2-cp35-cp35m-win32.whl", hash = "sha256:f044fec9c7e1b0ec6fdf0d3abc648c2f3b9128933051a9a73af52dbdd9e6d6e9"},
    {file = "zope.interface-4.7.2-cp35-cp35m-win_amd64.whl", hash = "sha256:23c4a70a9abb8faa35e2967e2e7cbd9225512b706b6eb96b01eb1ccbb2b632c3"},
    {file = "zope.interface-4.7.2-cp36-cp36m-macosx_10_6_intel.whl", hash = "sha256:61b95dbfd03ce2a55c38da711cba7130605dbef4839ca12b53c46827826c5c5b"},
    {file = "zope.interface-4.7.2-cp36-cp36m-manylinux1_i686.whl", hash = "sha256:98a21acc7d1e45fcb700831b66ec6c84a3c2a5a94868d72ef83565966adc474f"},
    {file = "zope.interface-4.7.2-cp36-cp36m-manylinux1_x86_64.whl", hash = "sha256:6f2bf246ee9350f428860c37db6158cfb27a7e585d60b2bb3b88864810875835"},
    {file = "zope.interface-4.7.2-cp36-cp36m-manylinux2010_i686.whl", hash = "sha256:b12241fac561b635329c3275e911a53e104b43875b99d31332d006d52e180912"},
    {file = "zope.interface-4.7.2-cp36-cp36m-manylinux2010_x86_64.whl", hash = "sha256:7d3c4f10b7a8502a68a8eadcd57e86a35e3948af3edee7bd49a21b225361b0da"},
    {file = "zope.interface-4.7.2-cp36-cp36m-win32.whl", hash = "sha256:02339c53bbf7e438dec371af1f401e4843f9dc5765b3b032032b195dd72b47f2"},
    {file = "zope.interface-4.7.2-cp36-cp36m-win_amd64.whl", hash = "sha256:31fdcc9eaf2c379e8b416184a0749ce3f95fdaf206b092b63bdc065aecca6a95"},
    {file = "zope.interface-4.7.2-cp37-cp37m-macosx_10_9_x86_64.whl", hash = "sha256:9e67e9fa7dc43210ad766cd6eef133d9d256a530fe07e5585685cdc742170d10"},
    {file = "zope.interface-4.7.2-cp37-cp37m-manylinux1_i686.whl", hash = "sha256:b906dda76ab70b6905ef3014260e7f1c861a0c4841e29826eb34a6187255504b"},
    {file = "zope.interface-4.7.2-cp37-cp37m-manylinux1_x86_64.whl", hash = "sha256:07de051fac6dedc6c659034f80bc46623edc776c757fa26f3f467954b12d2403"},
    {file = "zope.interface-4.7.2-cp37-cp37m-manylinux2010_i686.whl", hash = "sha256:36e7438d2f71153cea6b119ddd2648bc010cec4368fd8e7170e50090c0d7ed19"},
    {file = "zope.interface-4.7.2-cp37-cp37m-manylinux2010_x86_64.whl", hash = "sha256:4855384c27fe7e31efbee32f74659421d64e5bfa8b7df2ec08d306d0f3d4cee6"},
    {file = "zope.interface-4.7.2-cp37-cp37m-win32.whl", hash = "sha256:3b6a2ef2c6b4e9786939bd9861e7b98bc01cb3024f87c8cf4b78872f2afcf584"},
    {file = "zope.interface-4.7.2-cp37-cp37m-win_amd64.whl", hash = "sha256:eb92c733be08c6e2b8dfd4613d1b3c2f345ca4f83219d40fda4680333d3a0dc4"},
    {file = "zope.interface-4.7.2-cp38-cp38-manylinux1_i686.whl", hash = "sha256:07a8bb9110854c0ab9329adbbec7050af242a78a62e226ab49e9c2182090f501"},
    {file = "zope.interface-4.7.2-cp38-cp38-manylinux1_x86_64.whl", hash = "sha256:11db683f49652b34aa87904b27d00f9032fa2db7f1f9676c05b13361a3c7547c"},
    {file = "zope.interface-4.7.2-cp38-cp38-manylinux2010_i686.whl", hash = "sha256:65cef4766be4be9372621cd17773424302c21785dfaf6e9bd5b64b1f1264f9cc"},
    {file = "zope.interface-4.7.2-cp38-cp38-manylinux2010_x86_64.whl", hash = "sha256:08ae0a88ac29b92faff069e0511ad27197b3274bdf67ebd8c75aaeb05823c7af"},
    {file = "zope.interface-4.7.2-cp38-cp38-win32.whl", hash = "sha256:993051db4278f9ec3b191ae823a7bb32b6a91fed6e960d43500fc4ce64cdb4e0"},
    {file = "zope.interface-4.7.2-cp38-cp38-win_amd64.whl", hash = "sha256:d79da12a15edd6d7c366766954c4b6de0247e85ba35ee2ad9f37f972e7080f8a"},
    {file = "zope.interface-4.7.2.tar.gz", hash = "sha256:fd1101bd3fcb4f4cf3485bb20d6cb0b56909b94d3bd2a53a6cb9d381c3da3365"},
]
"zope.sqlalchemy" = [
    {file = "zope.sqlalchemy-1.3-py2.py3-none-any.whl", hash = "sha256:607d65c7974b2aa586f0608ca740b03ddb582ad84ceb3545b55ad5a402fd6dff"},
    {file = "zope.sqlalchemy-1.3.tar.gz", hash = "sha256:b9c689d39d83856b5a81ac45dbd3317762bf6a2b576c5dd13aaa2c56e0168154"},
]<|MERGE_RESOLUTION|>--- conflicted
+++ resolved
@@ -93,22 +93,14 @@
 
 [[package]]
 name = "boto3"
-<<<<<<< HEAD
-version = "1.24.4"
-=======
 version = "1.24.5"
->>>>>>> be67da49
 description = "The AWS SDK for Python"
 category = "main"
 optional = false
 python-versions = ">= 3.7"
 
 [package.dependencies]
-<<<<<<< HEAD
-botocore = ">=1.27.4,<1.28.0"
-=======
 botocore = ">=1.27.5,<1.28.0"
->>>>>>> be67da49
 jmespath = ">=0.7.1,<2.0.0"
 s3transfer = ">=0.6.0,<0.7.0"
 
@@ -117,13 +109,8 @@
 
 [[package]]
 name = "boto3-stubs"
-<<<<<<< HEAD
-version = "1.24.4"
-description = "Type annotations for boto3 1.24.4 generated with mypy-boto3-builder 7.6.1"
-=======
 version = "1.24.5"
 description = "Type annotations for boto3 1.24.5 generated with mypy-boto3-builder 7.6.1"
->>>>>>> be67da49
 category = "dev"
 optional = false
 python-versions = ">=3.6"
@@ -446,11 +433,7 @@
 
 [[package]]
 name = "botocore"
-<<<<<<< HEAD
-version = "1.27.4"
-=======
 version = "1.27.5"
->>>>>>> be67da49
 description = "Low-level, data-driven core of boto 3."
 category = "main"
 optional = false
@@ -466,13 +449,8 @@
 
 [[package]]
 name = "botocore-stubs"
-<<<<<<< HEAD
-version = "1.27.4"
-description = "Type annotations for botocore 1.27.4 generated with mypy-boto3-builder 7.6.1"
-=======
 version = "1.27.5"
 description = "Type annotations for botocore 1.27.5 generated with mypy-boto3-builder 7.6.1"
->>>>>>> be67da49
 category = "dev"
 optional = false
 python-versions = ">=3.6"
@@ -628,11 +606,7 @@
 
 [[package]]
 name = "dcicsnovault"
-<<<<<<< HEAD
-version = "5.6.1b0"
-=======
 version = "5.6.1"
->>>>>>> be67da49
 description = "Storage support for 4DN Data Portals."
 category = "main"
 optional = false
@@ -2210,11 +2184,7 @@
 [metadata]
 lock-version = "1.1"
 python-versions = ">=3.7.1,<3.9"
-<<<<<<< HEAD
-content-hash = "c88e92456a43e9fbafff3d12bb7e18db8df3400b9ef02e2f2e9e7a4387307bc4"
-=======
 content-hash = "6da5f799ef85885008d5680762dbc793cb1581a58ee9ccf1e89287fca892e5a8"
->>>>>>> be67da49
 
 [metadata.files]
 apipkg = [
@@ -2324,22 +2294,6 @@
     {file = "boto-2.49.0.tar.gz", hash = "sha256:ea0d3b40a2d852767be77ca343b58a9e3a4b00d9db440efb8da74b4e58025e5a"},
 ]
 boto3 = [
-<<<<<<< HEAD
-    {file = "boto3-1.24.4-py3-none-any.whl", hash = "sha256:79b7acf5cf83b34d23a975e400374caaf4711c52266c8717b293f40f3041e0aa"},
-    {file = "boto3-1.24.4.tar.gz", hash = "sha256:8bfb695cbe27d2ee9730ea4e1c894ef1fc255219d3fc7bc804171943ae8d7914"},
-]
-boto3-stubs = [
-    {file = "boto3-stubs-1.24.4.tar.gz", hash = "sha256:51365626386ac9a30a4f683fbe85027b56e900ec44a460ee365f4176e2031ea4"},
-    {file = "boto3_stubs-1.24.4-py3-none-any.whl", hash = "sha256:60571885c9ad0b4c68b8f93391564caf5fa7f87f76f925ca1edb78ce7060add3"},
-]
-botocore = [
-    {file = "botocore-1.27.4-py3-none-any.whl", hash = "sha256:54ef4b035c51fe8937a61d3017e30e0a47237916143889ecf4eace481220029a"},
-    {file = "botocore-1.27.4.tar.gz", hash = "sha256:866ac4ad7de326cfb6956462cc224eee1ef1c17987c2313c6fecdbe017e753fc"},
-]
-botocore-stubs = [
-    {file = "botocore-stubs-1.27.4.tar.gz", hash = "sha256:7d9159d08714bfd2d6b9d04ee6ca7a049af0dad55e5bc75068dcd34651a4bf31"},
-    {file = "botocore_stubs-1.27.4-py3-none-any.whl", hash = "sha256:6eb2689cb96feeb714092c26adbe1aa170c05957ea0c274cf03772ec2355df1d"},
-=======
     {file = "boto3-1.24.5-py3-none-any.whl", hash = "sha256:c414013899a63a2d1574e6405fbdc2a8379dae71b7d4defdfdc6682ad75df079"},
     {file = "boto3-1.24.5.tar.gz", hash = "sha256:7d9f636f4a3327968fec2ba1d556c0d4644917a7f041e8ecc1adf299603093f4"},
 ]
@@ -2354,7 +2308,6 @@
 botocore-stubs = [
     {file = "botocore-stubs-1.27.5.tar.gz", hash = "sha256:cd6705be18065b99e1707e08014bde0e526268e768f40fee36fc3b813c0a0b71"},
     {file = "botocore_stubs-1.27.5-py3-none-any.whl", hash = "sha256:571e081c83369376d5e71a55acdc74fdbff1d3cc67d94adcd1235187c3df182b"},
->>>>>>> be67da49
 ]
 certifi = [
     {file = "certifi-2022.5.18.1-py3-none-any.whl", hash = "sha256:f1d53542ee8cbedbe2118b5686372fb33c297fcd6379b050cca0ef13a597382a"},
@@ -2514,13 +2467,8 @@
     {file = "dcicpyvcf-1.0.0.tar.gz", hash = "sha256:c5bf8d585002ab3b95d13a47803376b456b931865e4189c38a18cca47b108449"},
 ]
 dcicsnovault = [
-<<<<<<< HEAD
-    {file = "dcicsnovault-5.6.1b0-py3-none-any.whl", hash = "sha256:d0a923433908b940bb4f1bd1a15cfe4d970aaed5ddfacd13fb0055eeab4bcd0c"},
-    {file = "dcicsnovault-5.6.1b0.tar.gz", hash = "sha256:de150fb9de4e05cde16b003321e5bea89641ea06c8191cb6af98fe810e91167c"},
-=======
     {file = "dcicsnovault-5.6.1-py3-none-any.whl", hash = "sha256:f26fb4815cee147860dad19648c335dedefcd7d2019b8d83a9f389c14487aa69"},
     {file = "dcicsnovault-5.6.1.tar.gz", hash = "sha256:df1d3bd63f487f2acb9f363e7059ab2ea5ec04a71f3931952b060db42db1b7e1"},
->>>>>>> be67da49
 ]
 dcicutils = [
     {file = "dcicutils-3.13.1-py3-none-any.whl", hash = "sha256:15c0705bc670c2a99b2290f0d9b6317f443f91b1112991df66d54fdec6102ecd"},

packages:
  yum:
    git: []
    postgresql93-devel: []
    libffi-devel: []
    libjpeg-turbo-devel: []
    libtiff: []
    ruby-devel: []
    bsdtar: []
    graphviz: []
    mod24_ssl: []

container_commands:
  01_nodejs_install:
    command: curl --silent --location https://rpm.nodesource.com/setup_7.x | sudo bash - && yum install nodejs -y && node --version
  015_setup_wsgi_home:
    command: "mkdir -p /home/wsgi && chown wsgi:wsgi /home/wsgi" 
  02_setup_apache:
    command: cp .ebextensions/encoded-apache.conf /etc/httpd/conf.d/encoded-apache.conf
  03_make_buildout_config_for_beanstalk:
    command: "source /opt/python/run/venv/bin/activate && python deploy/generate_buildout_cfg.py >> /var/log/deploy.log"
  04_bootstrap:
    command: "source /opt/python/run/venv/bin/activate && python bootstrap.py --buildout-version 2.4.1 --setuptools-version 18.1 > /var/log/deploy.log"
  05_buildout:
    command: "source /opt/python/run/venv/bin/activate && bin/buildout -c beanstalk.cfg  >> /var/log/deploy.log"
  05_secret_key:
    command: cat /dev/urandom | head -c 256 | base64 > session-secret.b64
  07_elastic_search_mapping:
    test: test -z "$SKIP_MAPPING" 
<<<<<<< HEAD:.ebextensions/01_packages.config
    command: "bin/create-mapping production.ini --app-name app  >> /var/log/deploy.log"
    leader_only: true
  08_elastic_search_index:
    command: "bin/index-annotations production.ini --check-first --app-name app  >> /var/log/deploy.log" 
=======
    command: "bin/create-mapping production.ini --app-name app --check-first  >> /var/log/deploy.log"
>>>>>>> origin:.ebextensions/02_packages.config
    leader_only: true
  09_load_dummy_data:
    command: "bin/load-data production.ini --app-name app --access-key s3  >> /var/log/deploy.log"
    leader_only: true
option_settings:
  "aws:elasticbeanstalk:application:environment":
     "LC_ALL" : "en_US.UTF-8"
     "LANG" : "en_US.UTF-8"
  "aws:elasticbeanstalk:container:python:staticfiles":
    "/static/": "src/encoded/static/"
  "aws:elasticbeanstalk:container:python":
    WSGIPath: parts/production/wsgi<|MERGE_RESOLUTION|>--- conflicted
+++ resolved
@@ -14,7 +14,7 @@
   01_nodejs_install:
     command: curl --silent --location https://rpm.nodesource.com/setup_7.x | sudo bash - && yum install nodejs -y && node --version
   015_setup_wsgi_home:
-    command: "mkdir -p /home/wsgi && chown wsgi:wsgi /home/wsgi" 
+    command: "mkdir -p /home/wsgi && chown wsgi:wsgi /home/wsgi"
   02_setup_apache:
     command: cp .ebextensions/encoded-apache.conf /etc/httpd/conf.d/encoded-apache.conf
   03_make_buildout_config_for_beanstalk:
@@ -26,15 +26,8 @@
   05_secret_key:
     command: cat /dev/urandom | head -c 256 | base64 > session-secret.b64
   07_elastic_search_mapping:
-    test: test -z "$SKIP_MAPPING" 
-<<<<<<< HEAD:.ebextensions/01_packages.config
-    command: "bin/create-mapping production.ini --app-name app  >> /var/log/deploy.log"
-    leader_only: true
-  08_elastic_search_index:
-    command: "bin/index-annotations production.ini --check-first --app-name app  >> /var/log/deploy.log" 
-=======
+    test: test -z "$SKIP_MAPPING"
     command: "bin/create-mapping production.ini --app-name app --check-first  >> /var/log/deploy.log"
->>>>>>> origin:.ebextensions/02_packages.config
     leader_only: true
   09_load_dummy_data:
     command: "bin/load-data production.ini --app-name app --access-key s3  >> /var/log/deploy.log"

--- conflicted
+++ resolved
@@ -13,16 +13,11 @@
 
 container_commands:
   0000_nodejs_install:
-    command: "curl --silent --location https://rpm.nodesource.com/setup_12.x | sudo bash - && yum install nodejs -y && node --version >> /var/log/deploy.log"
+    command: "curl --location https://rpm.nodesource.com/setup_12.x | sudo bash - && yum install nodejs -y && node --version >> /var/log/deploy.log"
   0100_setup_wsgi_home:
     command: "mkdir -p /home/wsgi && chown wsgi:wsgi /home/wsgi"
-<<<<<<< HEAD
-  0190_mostly_ugprade_pip:  # 20.0.1 version known to work
-    command: "source /opt/python/run/venv/bin/activate && pip install --upgrade pip==20.0.1 >> /var/log/deploy.log"
-=======
   0190_mostly_ugprade_pip:  # pin a version believed to work
     command: "source /opt/python/run/venv/bin/activate && pip install --upgrade pip==21.0.1 >> /var/log/deploy.log"
->>>>>>> e51c39ca
   0191_check_pip_version_anew:
     command: "source /opt/python/run/venv/bin/activate && pip --version"
   0200_install_poetry:  # pin a version believed to work
@@ -54,13 +49,7 @@
   0600_generate_production_ini:
     command: "source /opt/python/run/venv/bin/activate && python deploy/generate_production_ini.py"
   0696_pip_install_encoded:
-<<<<<<< HEAD
-    command: "source /opt/python/run/venv/bin/activate && python setup_eb.py develop --verbose"
-  0698_remove_extra_files:  # XXX: This is required as of 10/1/2020 to remove files that mess up the install -Will
-    command: "rm /opt/python/run/venv/lib/python3.6/site-packages/encoded.pth && rm -rf /opt/python/run/venv/lib/python3.6/site-packages/encoded-[0-9]*.dist-info"
-=======
     command: "source /opt/python/run/venv/bin/activate && python setup_eb.py develop --verbose && make fix-dist-info"
->>>>>>> e51c39ca
   0700_clear_db_es_contents:
     command: "source /opt/python/run/venv/bin/activate && clear-db-es-contents production.ini --app-name app --skip-es --env fourfront-cgapdev >> /var/log/deploy.log"
     leader_only: true

[versions]
# Added by buildout at 2016-03-26 10:52:20.106432
MarkupSafe = 0.23
PasteDeploy = 1.5.2
SPARQLWrapper = 1.7.6
SQLAlchemy = 1.0.12
collective.recipe.cmd = 0.11
collective.recipe.modwsgi = 2.1
collective.recipe.template = 1.13
coverage = 4.0.3
keepalive = 0.5
mr.developer = 1.34
psycopg2 = 2.6.1
py = 1.4.31
pyramid-translogger = 0.1
pytest = 2.9.1
pytest-bdd = 2.16.1
pytest-cov = 2.2.1
pytest-exact-fixtures = 0.1
pytest-instafail = 0.3.0
pytest-mock = 0.11.0
pytest-splinter = 1.7.2
pytest-timeout = 1.0.0
repoze.debug = 1.0.2
repoze.lru = 0.6
rubygemsrecipe = 0.2.2
rutter = 0.2
selenium = 2.53.1
splinter = 0.7.3
translationstring = 1.3
urllib3 = 1.14
waitress = 0.8.10
zc.recipe.egg = 2.0.3
zope.deprecation = 4.1.2
zope.interface = 4.1.3

# Required by:
# pytest-bdd==2.16.1
Mako = 1.0.4

# Required by:
# encoded==0.1
Pillow = 3.1.1

# Required by:
# encoded==0.1
PyBrowserID = 0.10.0

# Required by:
# encoded==0.1
WSGIProxy2 = 0.4.2

# Required by:
# WSGIProxy2==0.4.2
# repoze.debug==1.0.2
# rutter==0.2
# subprocess-middleware==0.3
WebOb = 1.6.0

# Required by:
# encoded==0.1
WebTest = 2.0.20

# Required by:
# lucenequery==0.1
antlr4-python3-runtime = 4.5.2.1

# Required by:
# WebTest==2.0.20
beautifulsoup4 = 4.4.1

# Required by:
# encoded==0.1

# Required by:
# encoded==0.1
future = 0.15.2

# Required by:
# pytest-bdd==2.16.1
glob2 = 0.4.1

# Required by:
# rubygemsrecipe==0.2.2
hexagonit.recipe.download = 1.7.1

# Required by:
# encoded==0.1
humanfriendly = 1.44.5

# Required by:
# rdflib==4.2.2.dev0
isodate = 0.5.4

# Required by:
# encoded==0.1
jsonschema-serialize-fork = 2.1.1

# Required by:
# encoded==0.1
loremipsum = 1.0.5

# Required by:
# encoded==0.1
lucenequery = 0.1

# Required by:
# encoded==0.1
netaddr = 0.7.18

# Required by:
# pytest-bdd==2.16.1
parse = 1.6.6

# Required by:
# pytest-bdd==2.16.1
parse-type = 0.3.4

# Required by:
# encoded==0.1
passlib = 1.6.5

# Required by:
# encoded==0.1
psutil = 4.1.0

# Required by:
# rdflib==4.2.2.dev0
pyparsing = 2.1.1

# Required by:
# encoded==0.1
pyramid-localroles = 0.1

# Required by:
# encoded==0.1
pyramid-multiauth = 0.8.0

# Required by:
# encoded==0.1
pyramid-tm = 0.12.1

# Required by:
# encoded==0.1
pytz = 2016.3

# Required by:
# encoded==0.1
rdflib-jsonld = 0.3

# Required by:
# PyBrowserID==0.10.0
requests = 2.9.1

# Required by:
# encoded==0.1
rfc3987 = 1.3.5

# Required by:
# encoded==0.1
simplejson = 3.8.2

# Required by:
# encoded==0.1
strict-rfc3339 = 0.6

# Required by:
# encoded==0.1
subprocess-middleware = 0.3

# Required by:
# pyramid-tm==0.12.1
# zope.sqlalchemy==0.7.6
transaction = 1.4.4

# Required by:
# encoded==0.1
xlrd = 0.9.4

# Required by:
# encoded==0.1
zope.sqlalchemy = 0.7.6

# Added by buildout at 2016-03-26 11:24:23.268932
colorama = 0.3.3
docutils = 0.12
pyasn1 = 0.1.9
python-dateutil = 2.5.1
rsa = 3.3

# Required by:
# encoded==0.1
jmespath = 0.9.0

# Required by:
# WSGIProxy2==0.4.2
# WebTest==2.0.20
# rubygemsrecipe==0.2.2
six = 1.10.0

# Added by buildout at 2016-05-16 16:29:03.614894
cffi = 1.6.0

# Required by:
# encoded==0.1
bcrypt = 2.0.0

# Required by:
# encoded==0.1
cryptacular = 1.4.1

# Required by:
# cryptacular==1.4.1
pbkdf2 = 1.3

# Required by:
# cffi==1.6.0
pycparser = 2.14

# Added by buildout at 2016-05-26 10:52:00.452653
pyramid-debugtoolbar = 3.0.1
pyramid-mako = 1.0.2

# Required by:
# pyramid-debugtoolbar==3.0.1
Pygments = 2.1.3

# Added by buildout at 2016-06-02 14:48:55.566554
apipkg = 1.4
execnet = 1.4.1
pytest-xdist = 1.14

# Added by buildout at 2016-06-22 23:45:11.510647
funcsigs = 1.0.2
futures = 3.0.5

# Required by:
# lucenequery==0.1
antlr4-python2-runtime = 4.5.3

# Required by:
# encoded==0.1
backports.functools-lru-cache = 1.2.1

# Required by:
# parse-type==0.3.4
enum34 = 1.1.6

# Required by:
# rdflib==4.2.2.dev0
html5lib = 0.9999999

# Required by:
# pytest-mock==0.11.0
mock = 2.0.0

# Required by:
# encoded==0.1
subprocess32 = 3.2.7

# Added by buildout at 2016-07-19 23:10:10.336452

# Required by:
# encoded==0.1
snovault = 0.13

# Added by buildout at 2016-09-16 10:06:36.131389
attr = 0.1.0

# Added by buildout at 2016-11-04 12:26:49.404571
PyJWT = 1.4.2

# Added by buildout at 2017-01-27 12:00:29.601122
xlwt = 1.2.0

# Required by:
# Submit4DN==0.8.5
attrs = 16.3.0

# Required by:
# encoded==0.1
python-magic = 0.4.12

# Added by buildout at 2017-02-01 13:47:04.209407

# Required by:
# encoded==0.1
boto = 2.45.0

# Required by:
# encoded==0.1
boto3 = 1.4.4

# Added by buildout at 2017-02-01 14:06:20.387621
PyYAML = 3.12
s3transfer = 0.1.10

# Required by:
# Submit4DN==0.8.6
awscli = 1.11.108

# Required by:
# encoded==0.1
botocore = 1.5.71


# Added by buildout at 2017-04-03 14:18:42.388198
wheel = 0.29.0

# Added by buildout at 2017-06-13 14:26:48.827421
elasticsearch = 5.4.0

<<<<<<< HEAD
# Added by buildout at 2017-06-20 12:10:58.345786
=======
# Added by buildout at 2017-06-20 12:33:11.927825
>>>>>>> f80deaca
elasticsearch-dsl = 5.3.0<|MERGE_RESOLUTION|>--- conflicted
+++ resolved
@@ -310,9 +310,5 @@
 # Added by buildout at 2017-06-13 14:26:48.827421
 elasticsearch = 5.4.0
 
-<<<<<<< HEAD
-# Added by buildout at 2017-06-20 12:10:58.345786
-=======
 # Added by buildout at 2017-06-20 12:33:11.927825
->>>>>>> f80deaca
 elasticsearch-dsl = 5.3.0
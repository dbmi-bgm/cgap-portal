--- conflicted
+++ resolved
@@ -305,12 +305,8 @@
 # Added by buildout at 2017-06-20 12:33:11.927825
 elasticsearch-dsl = 5.3.0
 
-<<<<<<< HEAD
 # Added by buildout at 2017-12-11 20:54:58.920229
 s3transfer = 0.1.12
-
-=======
->>>>>>> 0ffb1c40
 # Required by:
 # Submit4DN==0.9.7
 awscli = 1.14.8

[tool.poetry]
# Note: Various modules refer to this system as "encoded", not "cgap-portal".
name = "encoded"
<<<<<<< HEAD
version = "7.17.7"
=======
version = "7.18.2"
>>>>>>> d226f1cc
description = "Clinical Genomics Analysis Platform"
authors = ["4DN-DCIC Team <support@4dnucleome.org>"]
license = "MIT"
readme = "README.rst"
homepage = "https://github.com/dbmi-bgm/cgap-portal"
repository = "https://github.com/dbmi-bgm/cgap-portal"
documentation = "https://github.com/dbmi-bgm/cgap-portal"
packages = [
  { include="encoded", from="src" }
]
classifiers = [
    # How mature is this project? Common values are
    #   3 - Alpha
    #   4 - Beta
    #   5 - Production/Stable
    'Development Status :: 3 - Alpha',

    # Indicate who your project is intended for
    'Intended Audience :: Developers',
    'Intended Audience :: Science/Research',
    'Framework :: Pyramid',

    # Pick your license as you wish (should match "license" above)
    'License :: OSI Approved :: MIT License',
    'Topic :: Database :: Database Engines/Servers',

    # Specify the Python versions you support here. In particular, ensure
    # that you indicate whether you support Python 2, Python 3 or both.
    'Programming Language :: Python :: 3',
    'Programming Language :: Python :: 3.6'
]

[tool.poetry.dependencies]
python = ">=3.6.1,<3.7"
boto3 = "^1.18.46"
botocore = "^1.21.46"
certifi = ">=2021.5.30"
chardet = "3.0.4"
colorama = "0.3.3"
dcicpyvcf = "1.0.0"
dcicsnovault = "^4.9.0"
dcicutils = "^3.4.1"
elasticsearch = "6.8.1"
execnet = "1.4.1"
future = "^0.15.2"
humanfriendly = "^1.44.9"
hupper = "1.5"
idna = ">=2.10,<3"
isodate = "0.5.4"
jmespath = "0.9.0"
jsonschema_serialize_fork = "^2.1.1"
keepalive = "0.5"
loremipsum = "1.0.5"
netaddr = ">=0.8.0,<1"
negspy = "0.2.24"
numpy = "1.19.1" # negspy needs it
passlib = "^1.7.4"
PasteDeploy = "1.5.2"
pbkdf2 = "1.3"
Pillow = "^6.2.2"  # 6.x.x should work for CGAP -Will 11/18/2020
plaster = "1.0"
plaster-pastedeploy = "0.6"
psutil = "^5.8.0"
psycopg2-binary = "^2.8.6"
py = ">=1.10.0"  # used by pytest, not sure if elsewhere
pyasn1 = "0.1.9"
PyBrowserID = "^0.10.0"
pycparser = "2.14"
PyJWT = "1.5.3"
pyparsing = "^2.4.7"
pyramid = "1.10.4"
pyramid_localroles = ">=0.1,<1"
pyramid_multiauth = ">=0.9.0,<1"
pyramid-retry = "^1.0"
pyramid-tm = "^2.4"
pyramid_translogger = "^0.1"
python-dateutil = "^2.8.2"
# python-magic is presently pinned to 0.4.15 in lockstep with dcicsnovault's requirements. See explanation there.
python-magic = "0.4.15"
pytz = ">=2020.4"
rdflib = "^4.2.2"
rdflib-jsonld = ">=0.5.0,<1.0.0"
requests = "^2.23.0"
rfc3986 = "^1.4.0"
rsa = "3.3"
rutter = ">=0.3,<1"
# We don't use this directly. It's part of boto3. It slows down solving to pin.
# s3transfer = ">=0.3.7,<0.4.0"
simplejson = "^3.17.0"
SPARQLWrapper = "^1.8.5"
SQLAlchemy = "1.3.16"  # Pinned because >=1.3.17 is broken for us (circular constraints prevent deletes)
structlog = ">=19.2.0,<20"
#submit4dn = "0.9.7"
subprocess_middleware = ">=0.3,<1"
# Useful for picking apart pyproject.toml
toml = ">=0.10.1,<1"
tqdm = "^4.59.0"
transaction = "^2.4.0"
translationstring = "1.3"
uptime = ">=3.0.1,<4"
urllib3 = "^1.26.4"
venusian = "^1.2.0"
waitress = "^2.0.0"  # 2.0.0 is latest
WebOb = "^1.8.7"
WebTest = "^2.0.35"
wheel = "0.29.0"
WSGIProxy2 = "0.4.2"
"zope.deprecation" = "^4.4.0"
"zope.interface" = "^4.7.2"
"zope.sqlalchemy" = "1.3"
sentry-sdk = "^1.3.1"
granite-suite = "0.1.11b0"
openpyxl = "^3.0.7,!=3.0.8"  # a version 3.0.8 appeared but then got withdrawn, for now just pin 3.0.7. try again later.
watchtower = "^1.0.6"

[tool.poetry.dev-dependencies]
# PyCharm says boto3-stubs contains useful type hints
botocore-stubs = "^1.21.46"
boto3-stubs = "^1.18.46"
coverage = ">=5.3.1"
codacy-coverage = ">=1.3.11"
coveralls = ">=3.2.0"
flake8 = ">=3.9.0"
flaky = ">=3.7.0"
# flask only for moto[server]
flask = ">=1.1.1"
# Here AND ELSEWHERE (related scripts), we pin use of moto 1.3.7.
# I asked Will today why we're pinning that and he explained to me that above there (i.e., in version 1.3.8),
# an SQS-related bug is introduced, and that we cannot upgrade versions until this bug is fixed.
# His belief is that moto has not had a "true" release in months, so we will have to stick with this version.
# I searched the web and see this bug introduced in 1.3.8 and allegedly fixed. -kmp 29-Apr-2020
# https://github.com/spulec/moto/issues/2172
# Here's another report that might be related and it's not clear if this is fixed:
# https://gitmemory.com/issue/spulec/moto/2118/474917895
# TODO: Investigate whether this bug is fixed. If it is, update the version.
#       If not, get a reference to an open bug report here so we can check back periodically.
moto = "1.3.7"
pip-licenses = "^3.3.1"
pipdeptree = "^2.1.0"
# TODO: Investigate whether a major version upgrade is allowable for 'pytest', which is several versions behind.
pytest = ">=3.10,<4"
pytest-cov = ">=2.2.1"
pytest-exact-fixtures = ">=0.3"
pytest-instafail = ">=0.3.0"
pytest-mock = ">=0.11.0"
pytest-timeout = ">=1.0.0"
pytest-xdist = ">=1.14"
"repoze.debug" = ">=1.0.2"

# In pytest 6.0, we'll be able to use this instead of a separate pytest.ini configuration.
# -kmp 18-Jan-2021
#
# [tool.pytest.ini_options]
# minversion = "6.0"
# ...etc.
# See details at https://pytest.org/en/stable/customize.html

[tool.poetry.scripts]
# snovault commands
batchupgrade = "snovault.batchupgrade:main"
create-mapping = "snovault.elasticsearch.create_mapping:main"
wipe-test-indices = "snovault.commands.wipe_test_indices:main"
# encoded commands
add-date-created = "encoded.commands.add_date_created:main"
check-rendering = "encoded.commands.check_rendering:main"
clear-db-es-contents = "encoded.commands.clear_db_es_contents:main"
configure-kibana-index = "encoded.commands.configure_kibana_index:main"
create-mapping-on-deploy = "encoded.commands.create_mapping_on_deploy:main"
dev-servers = "encoded.dev_servers:main"
dis2pheno = "encoded.commands.parse_hpoa:main"
es-index-data = "snovault.commands.es_index_data:main"
export-data = "encoded.commands.export_data:main"
extract-test-data = "encoded.commands.extract_test_data:main"
import-data = "encoded.commands.import_data:main"
jsonld-rdf = "encoded.commands.jsonld_rdf:main"
load-access-keys = "encoded.commands.load_access_keys:main"
load-data = "encoded.commands.load_data:main"
load-items = "encoded.commands.load_items:main"
make-submission-access-key = "encoded.commands.make_submission_access_key:main"
migrate-attachments-aws = "encoded.commands.migrate_attachments_aws:main"
migrate-dataset-type = "encoded.commands.migrate_dataset_type:main"
migrate-files-aws = "encoded.commands.migrate_files_aws:main"
owl-to-items = "encoded.commands.generate_items_from_owl:main"
order-schema-columns-and-facets = "encoded.commands.order_schema_columns_and_facets:main"
profiler = "encoded.commands.profiler:main"
prepare-docker = "encoded.commands.prepare_docker:main"
purge-item-type = "encoded.commands.purge_item_type:main"
run-upgrade-on-inserts = "encoded.commands.run_upgrader_on_inserts:main"
spreadsheet-to-json = "encoded.commands.spreadsheet_to_json:main"
submission-test = "encoded.commands.submission_test:main"
# Use the same-named script in SubmitCGAP instead.
# submit-metadata-bundle = "encoded.commands.submit_metadata_bundle:main"
update-inserts-from-server = "encoded.commands.update_inserts_from_server:main"
verify-item = "encoded.commands.verify_item:main"

# cgap commands
variant-table-intake = "encoded.commands.variant_table_intake:main"
ingest-vcf = "encoded.commands.ingest_vcf:main"
gene-table-intake = "encoded.commands.gene_table_intake:main"
clear-variants-and-genes = "encoded.commands.clear_variants_and_genes:main"
ingestion-listener = "encoded.ingestion_listener:main"
reformat-vcf = "encoded.commands.reformat_vcf:main"

# container commands
simulate-environment = "encoded.commands.simulate_environment:main"

[paste.app_factory]
main = "encoded:main"

[paste.composite_factory]
indexer = "snovault.elasticsearch.es_index_listener:composite"
ingester = "encoded.ingestion_listener:composite"

[paste.filter_app_factory]
memlimit = "encoded.memlimit:filter_app"

[build-system]
requires = ["poetry_core>=1.0.0"]
build-backend = "poetry.core.masonry.api"<|MERGE_RESOLUTION|>--- conflicted
+++ resolved
@@ -1,11 +1,7 @@
 [tool.poetry]
 # Note: Various modules refer to this system as "encoded", not "cgap-portal".
 name = "encoded"
-<<<<<<< HEAD
-version = "7.17.7"
-=======
 version = "7.18.2"
->>>>>>> d226f1cc
 description = "Clinical Genomics Analysis Platform"
 authors = ["4DN-DCIC Team <support@4dnucleome.org>"]
 license = "MIT"

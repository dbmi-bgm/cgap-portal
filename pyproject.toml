[tool.poetry]
# Note: Various modules refer to this system as "encoded", not "cgap-portal".
name = "encoded"
<<<<<<< HEAD
version = "11.0.0.0b0"
=======
version = "10.5.0"
>>>>>>> 397e286c
description = "Clinical Genomics Analysis Platform"
authors = ["4DN-DCIC Team <support@4dnucleome.org>"]
license = "MIT"
readme = "README.rst"
homepage = "https://github.com/dbmi-bgm/cgap-portal"
repository = "https://github.com/dbmi-bgm/cgap-portal"
documentation = "https://github.com/dbmi-bgm/cgap-portal"
packages = [
  { include="encoded", from="src" }
]
classifiers = [
    # How mature is this project? Common values are
    #   3 - Alpha
    #   4 - Beta
    #   5 - Production/Stable
    'Development Status :: 3 - Alpha',

    # Indicate who your project is intended for
    'Intended Audience :: Developers',
    'Intended Audience :: Science/Research',
    'Framework :: Pyramid',

    # Pick your license as you wish (should match "license" above)
    'License :: OSI Approved :: MIT License',
    'Topic :: Database :: Database Engines/Servers',

    # Specify the Python versions you support here. In particular, ensure
    # that you indicate whether you support Python 2, Python 3 or both.
    'Programming Language :: Python :: 3',
    'Programming Language :: Python :: 3.7',
    'Programming Language :: Python :: 3.8',
]

[tool.poetry.dependencies]
python = ">=3.7.1,<3.9"
awscli = ">=1.25.36"
boto3 = "^1.24.36"
botocore = "^1.27.36"
certifi = ">=2021.5.30"
chardet = "3.0.4"
codeguru-profiler-agent = "^1.2.4"
colorama = "0.3.3"
dcicpyvcf = "1.0.0"
dcicsnovault = "6.0.6.0b2"
dcicutils = "5.0.0.1b1"
elasticsearch = "7.13.4"
execnet = "1.4.1"
future = ">=0.18.2,<1"
granite-suite = "0.1.11b0"  # Needs this exact vesion until Python 3.6 support is dropped. -kmp 10-Feb-2022
h5py = "2.10.0"  # Needs this exact vesion until Python 3.6 support is dropped. -kmp 10-Feb-2022
# html5lib = "0.9999999"
humanfriendly = "^1.44.9"
hupper = "1.5"
idna = ">=2.10,<3"
isodate = "0.5.4"
jmespath = "0.9.0"
jsonschema_serialize_fork = "^2.1.1"
keepalive = "0.5"
loremipsum = "1.0.5"
netaddr = ">=0.8.0,<1"
negspy = "0.2.24"
numpy = "1.19.1" # negspy needs it
openpyxl = "^3.0.7,!=3.0.8"  # a version 3.0.8 appeared but then got withdrawn, for now just pin 3.0.7. try again later.
passlib = "^1.7.4"
PasteDeploy = "1.5.2"
pbkdf2 = "1.3"
# Pillow = "^6.2.2"
plaster = "1.0"
plaster-pastedeploy = "0.6"
psutil = "^5.9.0"
psycopg2-binary = "^2.9.3"
py = ">=1.10.0"  # used by pytest, not sure if elsewhere
pyasn1 = "0.1.9"
PyBrowserID = "^0.14.0"
pycparser = "2.14"
PyJWT = "1.5.3"
pyparsing = "^3.0.7"
pyramid = "1.10.4"
pyramid_localroles = ">=0.1,<1"
pyramid-multiauth = ">=0.9.0,<1"
pyramid-retry = "^1.0"
pyramid-tm = "^2.4"
pyramid_translogger = "^0.1"
python-dateutil = "^2.8.2"
# python-magic is presently pinned to 0.4.15 in lockstep with dcicsnovault's requirements. See explanation there.
python_magic = ">=0.4.24,<1"
pytz = ">=2021.3"
rdflib = "^4.2.2"
rdflib-jsonld = ">=0.5.0,<1.0.0"
# repoze.debug is needed to use pyramid.pserve - Will Feb 17 2022
"repoze.debug" = ">=1.0.2"
requests = "^2.23.0"
rfc3986 = "^1.4.0"
rsa = "3.3"
rutter = ">=0.3,<1"
# We don't use this directly. It's part of boto3. It slows down solving to pin.
# s3transfer = ">=0.3.7,<0.4.0"
sentry-sdk = "^1.5.6"
simplejson = "^3.17.0"
SPARQLWrapper = "^1.8.5"
SQLAlchemy = "1.4.41"  # Pinned because >=1.3.17 is broken for us (circular constraints prevent deletes)
structlog = ">=19.2.0,<20"
#submit4dn = "0.9.7"
subprocess-middleware = "^0.3.0"
supervisor = "^4.2.4"
# Useful for picking apart pyproject.toml
toml = ">=0.10.1,<1"
tqdm = "^4.59.0"
transaction = "^3.0.0"
translationstring = "1.3"
uptime = ">=3.0.1,<4"
urllib3 = "^1.26.4"
venusian = "^1.2.0"
waitress = "^2.1.1"
WebOb = "^1.8.7"
WebTest = "^2.0.35"
WSGIProxy2 = "0.4.2"
"zope.deprecation" = "^4.4.0"
"zope.interface" = "^4.7.2"
"zope.sqlalchemy" = "1.6"

[tool.poetry.dev-dependencies]
# PyCharm says boto3-stubs contains useful type hints
boto3-stubs = "^1.24.36"
botocore-stubs = "^1.27.36"
coverage = ">=6.2"
codacy-coverage = ">=1.3.11"
coveralls = ">=3.3.1"
docutils = ">=0.16,<1"
flake8 = ">=3.9.0"
flaky = ">=3.7.0"
# flask only for moto[server]
flask = ">=2.0.3"
# Here AND ELSEWHERE (related scripts), we pin use of moto 1.3.7.
# I asked Will today why we're pinning that and he explained to me that above there (i.e., in version 1.3.8),
# an SQS-related bug is introduced, and that we cannot upgrade versions until this bug is fixed.
# His belief is that moto has not had a "true" release in months, so we will have to stick with this version.
# I searched the web and see this bug introduced in 1.3.8 and allegedly fixed. -kmp 29-Apr-2020
# https://github.com/spulec/moto/issues/2172
# Here's another report that might be related and it's not clear if this is fixed:
# https://gitmemory.com/issue/spulec/moto/2118/474917895
# TODO: Investigate whether this bug is fixed. If it is, update the version.
#       If not, get a reference to an open bug report here so we can check back periodically.
moto = "4.0.3"
pip-licenses = "^3.3.1"
pipdeptree = "^2.1.0"
# TODO: Investigate whether a major version upgrade is allowable for 'pytest', which is several versions behind.
pytest = ">=3.10,<4"
pytest-cov = ">=2.2.1"
pytest-exact-fixtures = ">=0.3"
pytest-instafail = ">=0.3.0"
pytest-mock = ">=0.11.0"
pytest-timeout = ">=1.0.0"
pytest-xdist = ">=1.14"
wheel = ">=0.29.0"


# In pytest 6.0, we'll be able to use this instead of a separate pytest.ini configuration.
# -kmp 18-Jan-2021
#
# [tool.pytest.ini_options]
# minversion = "6.0"
# ...etc.
# See details at https://pytest.org/en/stable/customize.html

[tool.poetry.scripts]
# dcicutils commands
add-image-tag = "dcicutils.ecr_scripts:add_image_tag_main"
show-global-env-bucket = "dcicutils.env_scripts:show_global_env_bucket_main"
show-image-manifest = "dcicutils.ecr_scripts:show_image_manifest_main"
show-image-catalog = "dcicutils.ecr_scripts:show_image_catalog_main"
unrelease-most-recent-image = "dcicutils.ecr_scripts:unrelease_most_recent_image_main"
# snovault commands
batchupgrade = "snovault.batchupgrade:main"
create-mapping = "snovault.elasticsearch.create_mapping:main"
wipe-test-indices = "snovault.commands.wipe_test_indices:main"
# encoded commands
add-date-created = "encoded.commands.add_date_created:main"
check-rendering = "encoded.commands.check_rendering:main"
clear-db-es-contents = "encoded.commands.clear_db_es_contents:main"
configure-kibana-index = "encoded.commands.configure_kibana_index:main"
create-mapping-on-deploy = "encoded.commands.create_mapping_on_deploy:main"
dev-servers = "encoded.dev_servers:main"
dis2pheno = "encoded.commands.parse_hpoa:main"
es-index-data = "snovault.commands.es_index_data:main"
export-data = "encoded.commands.export_data:main"
extract-test-data = "encoded.commands.extract_test_data:main"
import-data = "encoded.commands.import_data:main"
jsonld-rdf = "encoded.commands.jsonld_rdf:main"
load-access-keys = "encoded.commands.load_access_keys:main"
load-data = "encoded.commands.load_data:main"
load-data-by-type = "encoded.commands.load_data_by_type:main"
load-items = "encoded.commands.load_items:main"
make-submission-access-key = "encoded.commands.make_submission_access_key:main"
migrate-attachments-aws = "encoded.commands.migrate_attachments_aws:main"
migrate-dataset-type = "encoded.commands.migrate_dataset_type:main"
migrate-files-aws = "encoded.commands.migrate_files_aws:main"
owl-to-items = "encoded.commands.generate_items_from_owl:main"
order-schema-columns-and-facets = "encoded.commands.order_schema_columns_and_facets:main"
profiler = "encoded.commands.profiler:main"
prepare-docker = "encoded.commands.prepare_template:prepare_docker_main"
prepare-local-dev = "encoded.commands.prepare_template:prepare_local_dev_main"
purge-item-type = "encoded.commands.purge_item_type:main"
run-upgrade-on-inserts = "encoded.commands.run_upgrader_on_inserts:main"
spreadsheet-to-json = "encoded.commands.spreadsheet_to_json:main"
submission-test = "encoded.commands.submission_test:main"
# Use the same-named script in SubmitCGAP instead.
# submit-metadata-bundle = "encoded.commands.submit_metadata_bundle:main"
update-inserts-from-server = "encoded.commands.update_inserts_from_server:main"
verify-item = "encoded.commands.verify_item:main"
# cgap-specific commands
clear-variants-and-genes = "encoded.commands.clear_variants_and_genes:main"
gene-table-intake = "encoded.commands.gene_table_intake:main"
ingest-vcf = "encoded.commands.ingest_vcf:main"
ingestion-listener = "encoded.ingestion_listener:main"
reformat-vcf = "encoded.commands.reformat_vcf:main"
variant-table-intake = "encoded.commands.variant_table_intake:main"

# container commands
simulate-environment = "encoded.commands.simulate_environment:main"

[paste.app_factory]
main = "encoded:main"

[paste.composite_factory]
indexer = "snovault.elasticsearch.es_index_listener:composite"
ingester = "encoded.ingestion_listener:composite"

[paste.filter_app_factory]
memlimit = "encoded.memlimit:filter_app"

[build-system]
requires = ["poetry_core>=1.0.0"]
build-backend = "poetry.core.masonry.api"<|MERGE_RESOLUTION|>--- conflicted
+++ resolved
@@ -1,11 +1,7 @@
 [tool.poetry]
 # Note: Various modules refer to this system as "encoded", not "cgap-portal".
 name = "encoded"
-<<<<<<< HEAD
-version = "11.0.0.0b0"
-=======
-version = "10.5.0"
->>>>>>> 397e286c
+version = "11.0.0"
 description = "Clinical Genomics Analysis Platform"
 authors = ["4DN-DCIC Team <support@4dnucleome.org>"]
 license = "MIT"

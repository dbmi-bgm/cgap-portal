[tool.poetry]
# Note: Various modules refer to this system as "encoded", not "cgap-portal".
name = "encoded"
<<<<<<< HEAD
version = "11.0.0.0b0"
=======
version = "10.3.5"
>>>>>>> f092773e
description = "Clinical Genomics Analysis Platform"
authors = ["4DN-DCIC Team <support@4dnucleome.org>"]
license = "MIT"
readme = "README.rst"
homepage = "https://github.com/dbmi-bgm/cgap-portal"
repository = "https://github.com/dbmi-bgm/cgap-portal"
documentation = "https://github.com/dbmi-bgm/cgap-portal"
packages = [
  { include="encoded", from="src" }
]
classifiers = [
    # How mature is this project? Common values are
    #   3 - Alpha
    #   4 - Beta
    #   5 - Production/Stable
    'Development Status :: 3 - Alpha',

    # Indicate who your project is intended for
    'Intended Audience :: Developers',
    'Intended Audience :: Science/Research',
    'Framework :: Pyramid',

    # Pick your license as you wish (should match "license" above)
    'License :: OSI Approved :: MIT License',
    'Topic :: Database :: Database Engines/Servers',

    # Specify the Python versions you support here. In particular, ensure
    # that you indicate whether you support Python 2, Python 3 or both.
    'Programming Language :: Python :: 3',
    'Programming Language :: Python :: 3.7',
    'Programming Language :: Python :: 3.8',
]

[tool.poetry.dependencies]
python = ">=3.7.1,<3.9"
awscli = ">=1.25.36"
boto3 = "^1.24.36"
botocore = "^1.27.36"
certifi = ">=2021.5.30"
chardet = "3.0.4"
codeguru-profiler-agent = "^1.2.4"
colorama = "0.3.3"
dcicpyvcf = "1.0.0"
<<<<<<< HEAD
dcicsnovault = "6.0.6.0b1"
dcicutils = "5.0.0.1b1"
elasticsearch = "7.13.4"
=======
dcicsnovault = "^6.0.7"
dcicutils = "^5.1.0"
elasticsearch = "6.8.1"
>>>>>>> f092773e
execnet = "1.4.1"
future = ">=0.18.2,<1"
granite-suite = "0.1.11b0"  # Needs this exact vesion until Python 3.6 support is dropped. -kmp 10-Feb-2022
h5py = "2.10.0"  # Needs this exact vesion until Python 3.6 support is dropped. -kmp 10-Feb-2022
# html5lib = "0.9999999"
humanfriendly = "^1.44.9"
hupper = "1.5"
idna = ">=2.10,<3"
isodate = "0.5.4"
jmespath = "0.9.0"
jsonschema_serialize_fork = "^2.1.1"
keepalive = "0.5"
loremipsum = "1.0.5"
netaddr = ">=0.8.0,<1"
negspy = "0.2.24"
numpy = "1.19.1" # negspy needs it
openpyxl = "^3.0.7,!=3.0.8"  # a version 3.0.8 appeared but then got withdrawn, for now just pin 3.0.7. try again later.
passlib = "^1.7.4"
PasteDeploy = "1.5.2"
pbkdf2 = "1.3"
# Pillow = "^6.2.2"
plaster = "1.0"
plaster-pastedeploy = "0.6"
psutil = "^5.9.0"
psycopg2-binary = "^2.9.3"
py = ">=1.10.0"  # used by pytest, not sure if elsewhere
pyasn1 = "0.1.9"
PyBrowserID = "^0.14.0"
pycparser = "2.14"
PyJWT = "1.5.3"
pyparsing = "^3.0.7"
pyramid = "1.10.4"
pyramid_localroles = ">=0.1,<1"
pyramid-multiauth = ">=0.9.0,<1"
pyramid-retry = "^1.0"
pyramid-tm = "^2.4"
pyramid_translogger = "^0.1"
python-dateutil = "^2.8.2"
# python-magic is presently pinned to 0.4.15 in lockstep with dcicsnovault's requirements. See explanation there.
python_magic = ">=0.4.24,<1"
pytz = ">=2021.3"
rdflib = "^4.2.2"
rdflib-jsonld = ">=0.5.0,<1.0.0"
# repoze.debug is needed to use pyramid.pserve - Will Feb 17 2022
"repoze.debug" = ">=1.0.2"
requests = "^2.23.0"
rfc3986 = "^1.4.0"
rsa = "3.3"
rutter = ">=0.3,<1"
# We don't use this directly. It's part of boto3. It slows down solving to pin.
# s3transfer = ">=0.3.7,<0.4.0"
sentry-sdk = "^1.5.6"
simplejson = "^3.17.0"
SPARQLWrapper = "^1.8.5"
SQLAlchemy = "1.4.41"  # Pinned because >=1.3.17 is broken for us (circular constraints prevent deletes)
structlog = ">=19.2.0,<20"
#submit4dn = "0.9.7"
subprocess-middleware = "^0.3.0"
supervisor = "^4.2.4"
# Useful for picking apart pyproject.toml
toml = ">=0.10.1,<1"
tqdm = "^4.59.0"
transaction = "^3.0.0"
translationstring = "1.3"
uptime = ">=3.0.1,<4"
urllib3 = "^1.26.4"
venusian = "^1.2.0"
waitress = "^2.1.1"
WebOb = "^1.8.7"
WebTest = "^2.0.35"
WSGIProxy2 = "0.4.2"
"zope.deprecation" = "^4.4.0"
"zope.interface" = "^4.7.2"
"zope.sqlalchemy" = "1.6"

[tool.poetry.dev-dependencies]
# PyCharm says boto3-stubs contains useful type hints
boto3-stubs = "^1.24.36"
botocore-stubs = "^1.27.36"
coverage = ">=6.2"
codacy-coverage = ">=1.3.11"
coveralls = ">=3.3.1"
docutils = ">=0.16,<1"
flake8 = ">=3.9.0"
flaky = ">=3.7.0"
# flask only for moto[server]
flask = ">=2.0.3"
# Here AND ELSEWHERE (related scripts), we pin use of moto 1.3.7.
# I asked Will today why we're pinning that and he explained to me that above there (i.e., in version 1.3.8),
# an SQS-related bug is introduced, and that we cannot upgrade versions until this bug is fixed.
# His belief is that moto has not had a "true" release in months, so we will have to stick with this version.
# I searched the web and see this bug introduced in 1.3.8 and allegedly fixed. -kmp 29-Apr-2020
# https://github.com/spulec/moto/issues/2172
# Here's another report that might be related and it's not clear if this is fixed:
# https://gitmemory.com/issue/spulec/moto/2118/474917895
# TODO: Investigate whether this bug is fixed. If it is, update the version.
#       If not, get a reference to an open bug report here so we can check back periodically.
moto = "4.0.3"
pip-licenses = "^3.3.1"
pipdeptree = "^2.1.0"
# TODO: Investigate whether a major version upgrade is allowable for 'pytest', which is several versions behind.
pytest = ">=3.10,<4"
pytest-cov = ">=2.2.1"
pytest-exact-fixtures = ">=0.3"
pytest-instafail = ">=0.3.0"
pytest-mock = ">=0.11.0"
pytest-timeout = ">=1.0.0"
pytest-xdist = ">=1.14"
wheel = ">=0.29.0"


# In pytest 6.0, we'll be able to use this instead of a separate pytest.ini configuration.
# -kmp 18-Jan-2021
#
# [tool.pytest.ini_options]
# minversion = "6.0"
# ...etc.
# See details at https://pytest.org/en/stable/customize.html

[tool.poetry.scripts]
# dcicutils commands
add-image-tag = "dcicutils.ecr_scripts:add_image_tag_main"
show-global-env-bucket = "dcicutils.env_scripts:show_global_env_bucket_main"
show-image-manifest = "dcicutils.ecr_scripts:show_image_manifest_main"
show-image-catalog = "dcicutils.ecr_scripts:show_image_catalog_main"
unrelease-most-recent-image = "dcicutils.ecr_scripts:unrelease_most_recent_image_main"
# snovault commands
batchupgrade = "snovault.batchupgrade:main"
create-mapping = "snovault.elasticsearch.create_mapping:main"
wipe-test-indices = "snovault.commands.wipe_test_indices:main"
# encoded commands
add-date-created = "encoded.commands.add_date_created:main"
check-rendering = "encoded.commands.check_rendering:main"
clear-db-es-contents = "encoded.commands.clear_db_es_contents:main"
configure-kibana-index = "encoded.commands.configure_kibana_index:main"
create-mapping-on-deploy = "encoded.commands.create_mapping_on_deploy:main"
dev-servers = "encoded.dev_servers:main"
dis2pheno = "encoded.commands.parse_hpoa:main"
es-index-data = "snovault.commands.es_index_data:main"
export-data = "encoded.commands.export_data:main"
extract-test-data = "encoded.commands.extract_test_data:main"
import-data = "encoded.commands.import_data:main"
jsonld-rdf = "encoded.commands.jsonld_rdf:main"
load-access-keys = "encoded.commands.load_access_keys:main"
load-data = "encoded.commands.load_data:main"
load-data-by-type = "encoded.commands.load_data_by_type:main"
load-items = "encoded.commands.load_items:main"
make-submission-access-key = "encoded.commands.make_submission_access_key:main"
migrate-attachments-aws = "encoded.commands.migrate_attachments_aws:main"
migrate-dataset-type = "encoded.commands.migrate_dataset_type:main"
migrate-files-aws = "encoded.commands.migrate_files_aws:main"
owl-to-items = "encoded.commands.generate_items_from_owl:main"
order-schema-columns-and-facets = "encoded.commands.order_schema_columns_and_facets:main"
profiler = "encoded.commands.profiler:main"
prepare-docker = "encoded.commands.prepare_template:prepare_docker_main"
prepare-local-dev = "encoded.commands.prepare_template:prepare_local_dev_main"
purge-item-type = "encoded.commands.purge_item_type:main"
run-upgrade-on-inserts = "encoded.commands.run_upgrader_on_inserts:main"
spreadsheet-to-json = "encoded.commands.spreadsheet_to_json:main"
submission-test = "encoded.commands.submission_test:main"
# Use the same-named script in SubmitCGAP instead.
# submit-metadata-bundle = "encoded.commands.submit_metadata_bundle:main"
update-inserts-from-server = "encoded.commands.update_inserts_from_server:main"
verify-item = "encoded.commands.verify_item:main"
# cgap-specific commands
clear-variants-and-genes = "encoded.commands.clear_variants_and_genes:main"
gene-table-intake = "encoded.commands.gene_table_intake:main"
ingest-vcf = "encoded.commands.ingest_vcf:main"
ingestion-listener = "encoded.ingestion_listener:main"
reformat-vcf = "encoded.commands.reformat_vcf:main"
variant-table-intake = "encoded.commands.variant_table_intake:main"

# container commands
simulate-environment = "encoded.commands.simulate_environment:main"

[paste.app_factory]
main = "encoded:main"

[paste.composite_factory]
indexer = "snovault.elasticsearch.es_index_listener:composite"
ingester = "encoded.ingestion_listener:composite"

[paste.filter_app_factory]
memlimit = "encoded.memlimit:filter_app"

[build-system]
requires = ["poetry_core>=1.0.0"]
build-backend = "poetry.core.masonry.api"<|MERGE_RESOLUTION|>--- conflicted
+++ resolved
@@ -1,11 +1,7 @@
 [tool.poetry]
 # Note: Various modules refer to this system as "encoded", not "cgap-portal".
 name = "encoded"
-<<<<<<< HEAD
-version = "11.0.0.0b0"
-=======
-version = "10.3.5"
->>>>>>> f092773e
+version = "10.3.5.2b2"  # to become 11.0.1
 description = "Clinical Genomics Analysis Platform"
 authors = ["4DN-DCIC Team <support@4dnucleome.org>"]
 license = "MIT"
@@ -41,23 +37,17 @@
 
 [tool.poetry.dependencies]
 python = ">=3.7.1,<3.9"
-awscli = ">=1.25.36"
-boto3 = "^1.24.36"
-botocore = "^1.27.36"
+awscli = ">=1.25.76"
+boto3 = "^1.24.47"
+botocore = "^1.27.75"
 certifi = ">=2021.5.30"
 chardet = "3.0.4"
 codeguru-profiler-agent = "^1.2.4"
 colorama = "0.3.3"
 dcicpyvcf = "1.0.0"
-<<<<<<< HEAD
-dcicsnovault = "6.0.6.0b1"
-dcicutils = "5.0.0.1b1"
+dcicsnovault = "6.0.7.1b2"  # "^6.0.7" or higher
+dcicutils = "5.1.0.1b0"  # "^5.1.0" or higher
 elasticsearch = "7.13.4"
-=======
-dcicsnovault = "^6.0.7"
-dcicutils = "^5.1.0"
-elasticsearch = "6.8.1"
->>>>>>> f092773e
 execnet = "1.4.1"
 future = ">=0.18.2,<1"
 granite-suite = "0.1.11b0"  # Needs this exact vesion until Python 3.6 support is dropped. -kmp 10-Feb-2022
@@ -135,8 +125,8 @@
 
 [tool.poetry.dev-dependencies]
 # PyCharm says boto3-stubs contains useful type hints
-boto3-stubs = "^1.24.36"
-botocore-stubs = "^1.27.36"
+boto3-stubs = "^1.24.47"
+botocore-stubs = "^1.27.75"
 coverage = ">=6.2"
 codacy-coverage = ">=1.3.11"
 coveralls = ">=3.3.1"

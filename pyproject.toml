--- conflicted
+++ resolved
@@ -1,11 +1,7 @@
 [tool.poetry]
 # Note: Various modules refer to this system as "encoded", not "cgap-portal".
 name = "encoded"
-<<<<<<< HEAD
-version = "13.4.1"
-=======
-version = "13.5.0"
->>>>>>> bef0532c
+version = "13.5.1"
 description = "Computational Genome Analysis Platform"
 authors = ["4DN-DCIC Team <support@4dnucleome.org>"]
 license = "MIT"

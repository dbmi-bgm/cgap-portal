--- conflicted
+++ resolved
@@ -3,11 +3,7 @@
 # after having done 'python setup_eb.py develop', at least on the beanstalk. It doesn't
 # sem to be needed locally. -kmp 17-Mar-2020
 name = "encoded"
-<<<<<<< HEAD
-version = "1.12.0"
-=======
-version = "1.9.2"
->>>>>>> 1a6c700a
+version = "2.0.0"
 description = "Clinical Genomics Analysis Platform"
 authors = ["4DN-DCIC Team <support@4dnucleome.org>"]
 license = "MIT"
@@ -96,15 +92,10 @@
 pytest-timeout = "1.0.0"
 pytest-xdist = "1.14"
 python-dateutil = "2.5.3"
-<<<<<<< HEAD
-python-magic = "0.4.12"
-pytz = ">=2016.3"
-dcicpyvcf = "1.0.0"
-=======
-# python-magic is presently pinned to 0.4.15 in lockstep with dcicsnovault's requirements. See explanation there.
 python-magic = "0.4.15"
 pytz = ">=2020.1"
->>>>>>> 1a6c700a
+dcicpyvcf = "1.0.0"
+# python-magic is presently pinned to 0.4.15 in lockstep with dcicsnovault's requirements. See explanation there.
 rdflib = "4.2.2"
 rdflib-jsonld = "0.3"
 "repoze.debug" = "1.0.2"

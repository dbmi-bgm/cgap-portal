[tool.poetry]
# Note: Various modules refer to this system as "encoded", not "cgap-portal".
name = "encoded"
<<<<<<< HEAD
version = "13.1.2"
=======
version = "13.2.1"
>>>>>>> e471e4e3
description = "Computational Genome Analysis Platform"
authors = ["4DN-DCIC Team <support@4dnucleome.org>"]
license = "MIT"
readme = "README.rst"
homepage = "https://github.com/dbmi-bgm/cgap-portal"
repository = "https://github.com/dbmi-bgm/cgap-portal"
documentation = "https://github.com/dbmi-bgm/cgap-portal"
packages = [
  { include="encoded", from="src" }
]
classifiers = [
    # How mature is this project? Common values are
    #   3 - Alpha
    #   4 - Beta
    #   5 - Production/Stable
    'Development Status :: 3 - Alpha',

    # Indicate who your project is intended for
    'Intended Audience :: Developers',
    'Intended Audience :: Science/Research',
    'Framework :: Pyramid',

    # Pick your license as you wish (should match "license" above)
    'License :: OSI Approved :: MIT License',
    'Topic :: Database :: Database Engines/Servers',

    # Specify the Python versions you support here. In particular, ensure
    # that you indicate whether you support Python 2, Python 3 or both.
    'Programming Language :: Python :: 3',
    'Programming Language :: Python :: 3.7',
    'Programming Language :: Python :: 3.8',
]

[tool.poetry.dependencies]
python = ">=3.8.1,<3.9"
awscli = ">=1.27.79"
boto3 = "^1.26.79"
botocore = "^1.29.79"
certifi = ">=2021.5.30"
chardet = "3.0.4"
codeguru-profiler-agent = "^1.2.4"
# At least on Mac M1 if cryptography package is later than 39.x.x (i.e. 40.x.x and up)
# we get odd 'pyo3_runtime.PanicException: Python API call failed' error on import
# of cryptography.hazmat.bindings._rust in cryptography package. 2023-04-21.
cryptography = "39.0.2"
colorama = "0.3.3"
dcicpyvcf = "1.0.0.1b0"  # "^1.0.0"
dcicsnovault = "7.3.0"
dcicutils = "^6.10.0"
elasticsearch = "7.13.4"
execnet = "1.4.1"
future = ">=0.18.2,<1"
granite-suite = "0.1.11b0"  # Needs this exact vesion until Python 3.6 support is dropped. -kmp 10-Feb-2022
h5py = "^3.8.0"
#h5py = "2.10.0"  # Needs this exact vesion until Python 3.6 support is dropped. -kmp 10-Feb-2022
# html5lib = "0.9999999"
humanfriendly = "^1.44.9"
hupper = "1.5"
idna = ">=2.10,<3"
isodate = ">=0.6.1,<1"
jmespath = ">=0.10.0,<1"
jsonschema_serialize_fork = "^2.1.1"
# keepalive = ">=0.5,<1"
loremipsum = "1.0.5"
netaddr = ">=0.8.0,<1"
negspy = "0.2.24"
numpy = "^1.24.2"  # negspy needs it
openpyxl = "^3.0.7,!=3.0.8"  # a version 3.0.8 appeared but then got withdrawn, for now just pin 3.0.7. try again later.
passlib = "^1.7.4"
PasteDeploy = "1.5.2"
pbkdf2 = "1.3"
# Pillow = "^6.2.2"
plaster = "1.0"
plaster-pastedeploy = "0.6"
psutil = "^5.9.0"
psycopg2-binary = "^2.9.3"
py = ">=1.10.0"  # used by pytest, not sure if elsewhere
pyasn1 = "0.1.9"
PyBrowserID = "^0.14.0"
pycparser = "2.14"
PyJWT = "1.5.3"
pyparsing = "^3.0.7"
pyramid = "1.10.4"
pyramid_localroles = ">=0.1,<1"
pyramid-multiauth = ">=0.9.0,<1"
pyramid-retry = "^1.0"
pyramid-tm = "^2.4"
pyramid_translogger = "^0.1"
python-dateutil = "^2.8.2"
# python-magic is presently pinned to 0.4.15 in lockstep with dcicsnovault's requirements. See explanation there.
python_magic = ">=0.4.24,<1"
pytz = ">=2021.3"
rdflib = "^4.2.2"
rdflib-jsonld = ">=0.5.0,<1.0.0"
# repoze.debug is needed to use pyramid.pserve - Will Feb 17 2022
"repoze.debug" = ">=1.0.2"
requests = "^2.23.0"
rfc3986 = "^1.4.0"
rsa = "3.3"
rutter = ">=0.3,<1"
# We don't use this directly. It's part of boto3. It slows down solving to pin.
# s3transfer = ">=0.3.7,<0.4.0"
sentry-sdk = "^1.5.6"
simplejson = "^3.17.0"
SPARQLWrapper = "^1.8.5"
SQLAlchemy = "1.4.41"  # Pinned because >=1.3.17 is broken for us (circular constraints prevent deletes)
structlog = ">=19.2.0,<20"
#submit4dn = "0.9.7"
subprocess-middleware = "^0.3.0"
supervisor = "^4.2.4"
# Useful for picking apart pyproject.toml
toml = ">=0.10.1,<1"
tqdm = "^4.59.0"
transaction = "^3.0.0"
translationstring = "1.3"
uptime = ">=3.0.1,<4"
urllib3 = "^1.26.4"
venusian = "^1.2.0"
waitress = "^2.1.1"
WebOb = "^1.8.7"
WebTest = "^2.0.35"
WSGIProxy2 = "0.4.2"
"zope.deprecation" = "^4.4.0"
"zope.interface" = ">=4.7.2,<6"
"zope.sqlalchemy" = "1.6"

[tool.poetry.dev-dependencies]
# PyCharm says boto3-stubs contains useful type hints
boto3-stubs = "^1.26.79"
botocore-stubs = "^1.29.79"
coverage = ">=6.2"
codacy-coverage = ">=1.3.11"
coveralls = ">=3.3.1"
docutils = ">=0.16,<1"
flake8 = ">=3.9.0"
flaky = ">=3.7.0"
# flask only for moto[server]
flask = ">=2.0.3"
# Upon removal of moto[server] we seem to be able to tolerate newer moto versions
moto = "4.0.3"
pip-licenses = "^3.3.1"
pipdeptree = "^2.1.0"
pytest = ">=7.2.1"
pytest-cov = ">=4.0.0"  # ">=2.9.0"
pytest-instafail = ">=0.4.2"
pytest-mock = ">=3.10.0"  # ">=3.2.0"
pytest-timeout = ">=2.1.0"  # ">=1.4.2"
pytest-xdist = "3.1.0"  # ">=1.34.0"
wheel = ">=0.29.0"


# TODO: Now that we're above pytest 6.0, we can use this instead of a separate pytest.ini configuration.
# -kmp 18-Jan-2021
#
# [tool.pytest.ini_options]
# minversion = "6.0"
# ...etc.
# See details at https://pytest.org/en/stable/customize.html

[tool.poetry.scripts]
# dcicutils commands
add-image-tag = "dcicutils.ecr_scripts:add_image_tag_main"
show-global-env-bucket = "dcicutils.env_scripts:show_global_env_bucket_main"
show-image-manifest = "dcicutils.ecr_scripts:show_image_manifest_main"
show-image-catalog = "dcicutils.ecr_scripts:show_image_catalog_main"
unrelease-most-recent-image = "dcicutils.ecr_scripts:unrelease_most_recent_image_main"
# snovault commands
batchupgrade = "snovault.batchupgrade:main"
create-mapping = "snovault.elasticsearch.create_mapping:main"
wipe-test-indices = "snovault.commands.wipe_test_indices:main"
# encoded commands
add-date-created = "encoded.commands.add_date_created:main"
check-rendering = "encoded.commands.check_rendering:main"
clear-db-es-contents = "encoded.commands.clear_db_es_contents:main"
configure-kibana-index = "encoded.commands.configure_kibana_index:main"
create-mapping-on-deploy = "encoded.commands.create_mapping_on_deploy:main"
dev-servers = "encoded.dev_servers:main"
dis2pheno = "encoded.commands.parse_hpoa:main"
es-index-data = "snovault.commands.es_index_data:main"
export-data = "encoded.commands.export_data:main"
extract-test-data = "encoded.commands.extract_test_data:main"
import-data = "encoded.commands.import_data:main"
jsonld-rdf = "encoded.commands.jsonld_rdf:main"
load-access-keys = "encoded.commands.load_access_keys:main"
load-data = "encoded.commands.load_data:main"
load-data-by-type = "encoded.commands.load_data_by_type:main"
load-items = "encoded.commands.load_items:main"
make-submission-access-key = "encoded.commands.make_submission_access_key:main"
migrate-attachments-aws = "encoded.commands.migrate_attachments_aws:main"
migrate-dataset-type = "encoded.commands.migrate_dataset_type:main"
migrate-files-aws = "encoded.commands.migrate_files_aws:main"
owl-to-items = "encoded.commands.generate_items_from_owl:main"
order-schema-columns-and-facets = "encoded.commands.order_schema_columns_and_facets:main"
profiler = "encoded.commands.profiler:main"
prepare-docker = "encoded.commands.prepare_template:prepare_docker_main"
prepare-local-dev = "encoded.commands.prepare_template:prepare_local_dev_main"
purge-item-type = "encoded.commands.purge_item_type:main"
run-upgrade-on-inserts = "encoded.commands.run_upgrader_on_inserts:main"
spreadsheet-to-json = "encoded.commands.spreadsheet_to_json:main"
submission-test = "encoded.commands.submission_test:main"
# Use the same-named script in SubmitCGAP instead.
# submit-metadata-bundle = "encoded.commands.submit_metadata_bundle:main"
update-inserts-from-server = "encoded.commands.update_inserts_from_server:main"
verify-item = "encoded.commands.verify_item:main"
# cgap-specific commands
clear-variants-and-genes = "encoded.commands.clear_variants_and_genes:main"
gene-table-intake = "encoded.commands.gene_table_intake:main"
ingest-vcf = "encoded.commands.ingest_vcf:main"
ingestion-listener = "encoded.ingestion_listener:main"
reformat-vcf = "encoded.commands.reformat_vcf:main"
variant-table-intake = "encoded.commands.variant_table_intake:main"

# container commands
simulate-environment = "encoded.commands.simulate_environment:main"

[paste.app_factory]
main = "encoded:main"

[paste.composite_factory]
indexer = "snovault.elasticsearch.es_index_listener:composite"
ingester = "encoded.ingestion_listener:composite"

[paste.filter_app_factory]
memlimit = "encoded.memlimit:filter_app"

[build-system]
requires = ["poetry_core>=1.0.0"]
build-backend = "poetry.core.masonry.api"<|MERGE_RESOLUTION|>--- conflicted
+++ resolved
@@ -1,11 +1,7 @@
 [tool.poetry]
 # Note: Various modules refer to this system as "encoded", not "cgap-portal".
 name = "encoded"
-<<<<<<< HEAD
-version = "13.1.2"
-=======
 version = "13.2.1"
->>>>>>> e471e4e3
 description = "Computational Genome Analysis Platform"
 authors = ["4DN-DCIC Team <support@4dnucleome.org>"]
 license = "MIT"

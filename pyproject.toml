--- conflicted
+++ resolved
@@ -1,11 +1,7 @@
 [tool.poetry]
 # Note: Various modules refer to this system as "encoded", not "cgap-portal".
 name = "encoded"
-<<<<<<< HEAD
-version = "7.5.0.1b1"
-=======
-version = "7.6.1"
->>>>>>> 5d5de467
+version = "7.5.0.1b1"  # expects to be 7.6.2 or higher on release
 description = "Clinical Genomics Analysis Platform"
 authors = ["4DN-DCIC Team <support@4dnucleome.org>"]
 license = "MIT"
@@ -40,9 +36,9 @@
 
 [tool.poetry.dependencies]
 python = ">=3.6.1,<3.7"
-boto3 = "^1.17.32"
-botocore = "^1.20.86"
-certifi = ">=2020.11.8"
+boto3 = "^1.17.53"
+botocore = "^1.20.112"
+certifi = ">=2021.5.30"
 chardet = "3.0.4"
 colorama = "0.3.3"
 dcicpyvcf = "1.0.0"
@@ -82,7 +78,7 @@
 pyramid-retry = "^1.0"
 pyramid-tm = "^2.4"
 pyramid_translogger = "^0.1"
-python-dateutil = "^2.8.1"
+python-dateutil = "^2.8.2"
 # python-magic is presently pinned to 0.4.15 in lockstep with dcicsnovault's requirements. See explanation there.
 python-magic = "0.4.15"
 pytz = ">=2020.4"
@@ -122,10 +118,11 @@
 
 [tool.poetry.dev-dependencies]
 # PyCharm says boto3-stubs contains useful type hints
-boto3-stubs = ">=1.17.31.0"
+botocore-stubs = ">=1.21.22"
+boto3-stubs = ">=1.18.22"
 coverage = ">=5.3.1"
 codacy-coverage = ">=1.3.11"
-coveralls = ">=3.0.0"
+coveralls = ">=3.2.0"
 flake8 = ">=3.9.0"
 flaky = ">=3.7.0"
 # flask only for moto[server]
@@ -142,7 +139,7 @@
 #       If not, get a reference to an open bug report here so we can check back periodically.
 moto = "1.3.7"
 pip-licenses = "^3.3.1"
-pipdeptree = "^2.0.0"
+pipdeptree = "^2.1.0"
 # TODO: Investigate whether a major version upgrade is allowable for 'pytest', which is several versions behind.
 pytest = ">=3.10,<4"
 pytest-cov = ">=2.2.1"

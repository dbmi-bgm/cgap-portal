--- conflicted
+++ resolved
@@ -1,7 +1,7 @@
 [tool.poetry]
 # Note: Various modules refer to this system as "encoded", not "cgap-portal".
 name = "encoded"
-version = "4.2.5"
+version = "4.3.0"
 description = "Clinical Genomics Analysis Platform"
 authors = ["4DN-DCIC Team <support@4dnucleome.org>"]
 license = "MIT"
@@ -42,13 +42,8 @@
 chardet = "3.0.4"
 colorama = "0.3.3"
 dcicpyvcf = "1.0.0"
-<<<<<<< HEAD
-dcicsnovault = "4.1.0b1"
-dcicutils = "1.0.0b1"
-=======
-dcicsnovault = "^4.0.12"
+dcicsnovault = "4.1.0b2"
 dcicutils = "^1.4.0"
->>>>>>> ad408ed7
 docutils = "0.12"
 elasticsearch = "6.4.0"
 elasticsearch-dsl = "^6.4.0"

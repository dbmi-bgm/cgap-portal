--- conflicted
+++ resolved
@@ -1,7 +1,7 @@
 [tool.poetry]
 # Note: Various modules refer to this system as "encoded", not "cgap-portal".
 name = "encoded"
-version = "5.4.2"
+version = "6.0.0"
 description = "Clinical Genomics Analysis Platform"
 authors = ["4DN-DCIC Team <support@4dnucleome.org>"]
 license = "MIT"
@@ -43,13 +43,8 @@
 chardet = "3.0.4"
 colorama = "0.3.3"
 dcicpyvcf = "1.0.0"
-<<<<<<< HEAD
-dcicsnovault = "4.2.0.0b0"
-dcicutils = "^1.3.1"
-=======
-dcicsnovault = "4.6.0"
+dcicsnovault = "4.7.0"
 dcicutils = "1.11.2"
->>>>>>> 4bdb2598
 docutils = "0.12"
 elasticsearch = "6.8.1"
 execnet = "1.4.1"

--- conflicted
+++ resolved
@@ -1,11 +1,7 @@
 [tool.poetry]
 # Note: Various modules refer to this system as "encoded", not "cgap-portal".
 name = "encoded"
-<<<<<<< HEAD
-version = "7.16.2.1b6"  # was "7.16.2", includes "7.18.1", but should be "8.0.0"
-=======
-version = "7.18.2"
->>>>>>> d226f1cc
+version = "7.16.2.1b7"  # was "7.16.2", includes "7.18.2", but should be a minor version bump since it's a compatible change
 description = "Clinical Genomics Analysis Platform"
 authors = ["4DN-DCIC Team <support@4dnucleome.org>"]
 license = "MIT"

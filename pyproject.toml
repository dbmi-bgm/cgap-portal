[tool.poetry]
# Note: Various modules refer to this system as "encoded", not "cgap-portal".
name = "encoded"
<<<<<<< HEAD
version = "7.7.12.1b1"
=======
version = "7.7.13"
>>>>>>> 0e46ca64
description = "Clinical Genomics Analysis Platform"
authors = ["4DN-DCIC Team <support@4dnucleome.org>"]
license = "MIT"
readme = "README.rst"
homepage = "https://github.com/dbmi-bgm/cgap-portal"
repository = "https://github.com/dbmi-bgm/cgap-portal"
documentation = "https://github.com/dbmi-bgm/cgap-portal"
packages = [
  { include="encoded", from="src" }
]
classifiers = [
    # How mature is this project? Common values are
    #   3 - Alpha
    #   4 - Beta
    #   5 - Production/Stable
    'Development Status :: 3 - Alpha',

    # Indicate who your project is intended for
    'Intended Audience :: Developers',
    'Intended Audience :: Science/Research',
    'Framework :: Pyramid',

    # Pick your license as you wish (should match "license" above)
    'License :: OSI Approved :: MIT License',
    'Topic :: Database :: Database Engines/Servers',

    # Specify the Python versions you support here. In particular, ensure
    # that you indicate whether you support Python 2, Python 3 or both.
    'Programming Language :: Python :: 3',
    'Programming Language :: Python :: 3.6'
]

[tool.poetry.dependencies]
python = ">=3.6.1,<3.7"
boto3 = "^1.17.53"
botocore = "^1.20.112"
certifi = ">=2021.5.30"
chardet = "3.0.4"
colorama = "0.3.3"
dcicpyvcf = "1.0.0"
dcicsnovault = "^4.8.4"
dcicutils = "2.2.1.1b1"  # should eventually be "^2.3.0"
elasticsearch = "6.8.1"
execnet = "1.4.1"
future = "^0.15.2"
humanfriendly = "^1.44.9"
hupper = "1.5"
idna = ">=2.10,<3"
isodate = "0.5.4"
jmespath = "0.9.0"
jsonschema_serialize_fork = "^2.1.1"
keepalive = "0.5"
loremipsum = "1.0.5"
netaddr = ">=0.8.0,<1"
negspy = "0.2.24"
numpy = "1.19.1" # negspy needs it
passlib = "^1.7.4"
PasteDeploy = "1.5.2"
pbkdf2 = "1.3"
Pillow = "^6.2.2"  # 6.x.x should work for CGAP -Will 11/18/2020
plaster = "1.0"
plaster-pastedeploy = "0.6"
psutil = "^5.8.0"
psycopg2-binary = "^2.8.6"
py = ">=1.10.0"  # used by pytest, not sure if elsewhere
pyasn1 = "0.1.9"
PyBrowserID = "^0.10.0"
pycparser = "2.14"
PyJWT = "1.5.3"
pyparsing = "^2.4.7"
pyramid = "1.10.4"
pyramid_localroles = ">=0.1,<1"
pyramid_multiauth = ">=0.9.0,<1"
pyramid-retry = "^1.0"
pyramid-tm = "^2.4"
pyramid_translogger = "^0.1"
python-dateutil = "^2.8.2"
# python-magic is presently pinned to 0.4.15 in lockstep with dcicsnovault's requirements. See explanation there.
python-magic = "0.4.15"
pytz = ">=2020.4"
rdflib = "^4.2.2"
rdflib-jsonld = ">=0.5.0,<1.0.0"
requests = "^2.26.0"
rfc3986 = "^1.4.0"
rsa = "3.3"
rutter = ">=0.3,<1"
s3transfer = ">=0.3.7,<0.4.0"
simplejson = "^3.17.0"
SPARQLWrapper = "^1.8.5"
SQLAlchemy = "1.3.16"  # Pinned because >=1.3.17 is broken for us (circular constraints prevent deletes)
structlog = ">=19.2.0,<20"
#submit4dn = "0.9.7"
subprocess_middleware = ">=0.3,<1"
# Useful for picking apart pyproject.toml
toml = ">=0.10.1,<1"
tqdm = "^4.62.2"
transaction = "^2.4.0"
translationstring = "1.3"
uptime = ">=3.0.1,<4"
urllib3 = "^1.26.4"
venusian = "^1.2.0"
waitress = "^2.0.0"  # 2.0.0 is latest
WebOb = "^1.8.7"
WebTest = "^2.0.35"
wheel = "0.29.0"
WSGIProxy2 = "0.4.2"
"zope.deprecation" = "^4.4.0"
"zope.interface" = "^4.7.2"
"zope.sqlalchemy" = "1.3"
sentry-sdk = "^1.3.1"
granite-suite = "0.1.11b0"
openpyxl = "^3.0.7"
watchtower = "^1.0.6"

[tool.poetry.dev-dependencies]
# PyCharm says boto3-stubs contains useful type hints
botocore-stubs = ">=1.21.26"
boto3-stubs = ">=1.18.26"
coverage = ">=5.3.1"
codacy-coverage = ">=1.3.11"
coveralls = ">=3.2.0"
flake8 = ">=3.9.0"
flaky = ">=3.7.0"
# flask only for moto[server]
flask = ">=1.1.1"
# Here AND ELSEWHERE (related scripts), we pin use of moto 1.3.7.
# I asked Will today why we're pinning that and he explained to me that above there (i.e., in version 1.3.8),
# an SQS-related bug is introduced, and that we cannot upgrade versions until this bug is fixed.
# His belief is that moto has not had a "true" release in months, so we will have to stick with this version.
# I searched the web and see this bug introduced in 1.3.8 and allegedly fixed. -kmp 29-Apr-2020
# https://github.com/spulec/moto/issues/2172
# Here's another report that might be related and it's not clear if this is fixed:
# https://gitmemory.com/issue/spulec/moto/2118/474917895
# TODO: Investigate whether this bug is fixed. If it is, update the version.
#       If not, get a reference to an open bug report here so we can check back periodically.
moto = "1.3.7"
pip-licenses = "^3.5.2"
pipdeptree = "^2.1.0"
# TODO: Investigate whether a major version upgrade is allowable for 'pytest', which is several versions behind.
pytest = ">=3.10,<4"
pytest-cov = ">=2.2.1"
pytest-exact-fixtures = ">=0.3"
pytest-instafail = ">=0.3.0"
pytest-mock = ">=0.11.0"
pytest-timeout = ">=1.0.0"
pytest-xdist = ">=1.14"
"repoze.debug" = ">=1.0.2"

# In pytest 6.0, we'll be able to use this instead of a separate pytest.ini configuration.
# -kmp 18-Jan-2021
#
# [tool.pytest.ini_options]
# minversion = "6.0"
# ...etc.
# See details at https://pytest.org/en/stable/customize.html

[tool.poetry.scripts]
# snovault commands
batchupgrade = "snovault.batchupgrade:main"
create-mapping = "snovault.elasticsearch.create_mapping:main"
wipe-test-indices = "snovault.commands.wipe_test_indices:main"
# encoded commands
add-date-created = "encoded.commands.add_date_created:main"
check-rendering = "encoded.commands.check_rendering:main"
clear-db-es-contents = "encoded.commands.clear_db_es_contents:main"
configure-kibana-index = "encoded.commands.configure_kibana_index:main"
create-mapping-on-deploy = "encoded.commands.create_mapping_on_deploy:main"
dev-servers = "encoded.dev_servers:main"
dis2pheno = "encoded.commands.parse_hpoa:main"
es-index-data = "snovault.commands.es_index_data:main"
export-data = "encoded.commands.export_data:main"
extract-test-data = "encoded.commands.extract_test_data:main"
import-data = "encoded.commands.import_data:main"
jsonld-rdf = "encoded.commands.jsonld_rdf:main"
load-access-keys = "encoded.commands.load_access_keys:main"
load-data = "encoded.commands.load_data:main"
load-items = "encoded.commands.load_items:main"
make-submission-access-key = "encoded.commands.make_submission_access_key:main"
migrate-attachments-aws = "encoded.commands.migrate_attachments_aws:main"
migrate-dataset-type = "encoded.commands.migrate_dataset_type:main"
migrate-files-aws = "encoded.commands.migrate_files_aws:main"
owl-to-items = "encoded.commands.generate_items_from_owl:main"
order-schema-columns-and-facets = "encoded.commands.order_schema_columns_and_facets:main"
profiler = "encoded.commands.profiler:main"
purge-item-type = "encoded.commands.purge_item_type:main"
run-upgrade-on-inserts = "encoded.commands.run_upgrader_on_inserts:main"
spreadsheet-to-json = "encoded.commands.spreadsheet_to_json:main"
submission-test = "encoded.commands.submission_test:main"
# Use the same-named script in SubmitCGAP instead.
# submit-metadata-bundle = "encoded.commands.submit_metadata_bundle:main"
update-inserts-from-server = "encoded.commands.update_inserts_from_server:main"
verify-item = "encoded.commands.verify_item:main"

# cgap commands
variant-table-intake = "encoded.commands.variant_table_intake:main"
ingest-vcf = "encoded.commands.ingest_vcf:main"
gene-table-intake = "encoded.commands.gene_table_intake:main"
clear-variants-and-genes = "encoded.commands.clear_variants_and_genes:main"
ingestion-listener = "encoded.ingestion_listener:main"
reformat-vcf = "encoded.commands.reformat_vcf:main"

# container commands
simulate-environment = "encoded.commands.simulate_environment:main"

[paste.app_factory]
main = "encoded:main"

[paste.composite_factory]
indexer = "snovault.elasticsearch.es_index_listener:composite"
ingester = "encoded.ingestion_listener:composite"

[paste.filter_app_factory]
memlimit = "encoded.memlimit:filter_app"

[build-system]
requires = ["poetry>=0.12"]
build-backend = "poetry.masonry.api"<|MERGE_RESOLUTION|>--- conflicted
+++ resolved
@@ -1,11 +1,7 @@
 [tool.poetry]
 # Note: Various modules refer to this system as "encoded", not "cgap-portal".
 name = "encoded"
-<<<<<<< HEAD
-version = "7.7.12.1b1"
-=======
-version = "7.7.13"
->>>>>>> 0e46ca64
+version = "7.8.0"
 description = "Clinical Genomics Analysis Platform"
 authors = ["4DN-DCIC Team <support@4dnucleome.org>"]
 license = "MIT"

[tool.poetry]
# cgap-portal has to be called encoded here because that's what makes script lookup work
# after having done 'python setup_eb.py develop', at least on the beanstalk. It doesn't
# sem to be needed locally. -kmp 17-Mar-2020
name = "encoded"
<<<<<<< HEAD
version = "1.0.0"
=======
version = "1.0.1b0"
>>>>>>> 02f2f14f
description = "Clinical Genomics Analysis Platform"
authors = ["4DN-DCIC Team <support@4dnucleome.org>"]
license = "MIT"
readme = "README.rst"
homepage = "https://github.com/dbmi-bgm/cgap-portal"
repository = "https://github.com/dbmi-bgm/cgap-portal"
documentation = "https://github.com/dbmi-bgm/cgap-portal"
packages = [
  { include="encoded", from="src" }
]
classifiers = [
    # How mature is this project? Common values are
    #   3 - Alpha
    #   4 - Beta
    #   5 - Production/Stable
    'Development Status :: 3 - Alpha',

    # Indicate who your project is intended for
    'Intended Audience :: Developers',
    'Intended Audience :: Science/Research',
    'Framework :: Pyramid',

    # Pick your license as you wish (should match "license" above)
    'License :: OSI Approved :: MIT License',
    'Topic :: Database :: Database Engines/Servers',

    # Specify the Python versions you support here. In particular, ensure
    # that you indicate whether you support Python 2, Python 3 or both.
    'Programming Language :: Python :: 3',
    'Programming Language :: Python :: 3.5',
    'Programming Language :: Python :: 3.6'
]

[tool.poetry.dependencies]
python = ">=3.5,<3.7"
boto3 = "^1.10.46"
botocore = "^1.13.46"
certifi = "2018.4.16"
chardet = "3.0.4"
colorama = "0.3.3"
coverage = "4.0.3"
dcicsnovault = "2.2.0"
dcicutils = ">=0.14.0,<1"
docutils = "0.12"
elasticsearch = "5.5.3"
elasticsearch-dsl = "5.4.0"
execnet = "1.4.1"
flaky = "3.6.1"
future = "0.15.2"
humanfriendly = "1.44.5"
hupper = "1.5"
idna = "2.7"
isodate = "0.5.4"
jmespath = "0.9.0"
jsonschema-serialize-fork = "2.1.1"
keepalive = "0.5"
loremipsum = "1.0.5"
netaddr = "0.7.18"
passlib = "1.6.5"
PasteDeploy = "1.5.2"
pbkdf2 = "1.3"
Pillow = "3.1.1"
plaster = "1.0"
plaster-pastedeploy = "0.6"
psutil = "^4.3.0"
psycopg2-binary = "2.7.7"
py = "1.4.31"
pyasn1 = "0.1.9"
PyBrowserID = "0.10.0"
pycparser = "2.14"
PyJWT = "1.5.3"
pyparsing = "2.1.1"
# Strange that pyramid is not needed explicitly. Maybe it just comes in with the others. -kmp 9-Apr-2020
# pyramid = "1.10.1"
pyramid-localroles = "0.1"
pyramid-multiauth = "0.8.0"
pyramid-retry = "1.0"
pyramid-tm = "2.2.1"
pyramid-translogger = "0.1"
# TODO: Maybe think about moving these pytest things into dev-dependencies.
pytest = "2.9.2"
pytest-cov = "2.2.1"
pytest-exact-fixtures = "0.1"
pytest-instafail = "0.3.0"
pytest-mock = "0.11.0"
pytest-timeout = "1.0.0"
pytest-xdist = "1.14"
python-dateutil = "2.5.3"
python-magic = "0.4.12"
pytz = ">=2016.3"
rdflib = "4.2.2"
rdflib-jsonld = "0.3"
"repoze.debug" = "1.0.2"
requests = "^2.21.0"
rfc3987 = "^1.3.6"
rsa = "3.3"
rutter = "0.2"
s3transfer = "^0.2.0"
simplejson = "^3.17.0"
SPARQLWrapper = "1.7.6"
SQLAlchemy = "1.2.16"
# strict-rfc3339 = "0.6"
structlog = ">=18.1.0,<20"
submit4dn = "0.9.7"
subprocess-middleware = "0.3"
# Useful for picking apart pyproject.toml
toml = ">=0.10.0,<1"
transaction = "2.4.0"
translationstring = "1.3"
urllib3 = "^1.24.3"
venusian = "1.2.0"
waitress = "1.2.0"
WebOb = "1.8.5"
WebTest = "^2.0.21"
wheel = "0.29.0"
WSGIProxy2 = "0.4.2"
xlrd = "^1.0.0"
xlwt = "1.2.0"
"zope.deprecation" = "4.4.0"
"zope.interface" = "4.6.0"
"zope.sqlalchemy" = "^1.2"


[tool.poetry.dev-dependencies]
# flask only for moto[server]
flask = ">=1.1.1"
moto = ">=1.3.14"
# # pytest = "4.5.0"
# pytest = ""
# # pytest-cov = "2.7.1"
# pytest-cov = "^2.2.1"
# # pytest-mock = "1.10.4"
# pytest-mock = ""
# # pytest-runner = "5.1"
# pytest-runner = ""
# flaky = "^3.6.1"
# # flake8 = "3.7.8"
# flake8 = ""
# # coverage = "4.5.4"
# coverage = ""
# responses = "^0"

[tool.poetry.scripts]
# snovault commands
batchupgrade = "snovault.batchupgrade:main"
create-mapping = "snovault.elasticsearch.create_mapping:main"
es-index-listener = "snovault.elasticsearch.es_index_listener:main"
wipe-test-indices = "snovault.commands.wipe_test_indices:main"
# encoded commands
add-date-created = "encoded.commands.add_date_created:main"
check-rendering = "encoded.commands.check_rendering:main"
clear-db-es-contents = "encoded.commands.clear_db_es_contents:main"
configure-kibana-index = "encoded.commands.configure_kibana_index:main"
create-mapping-on-deploy = "encoded.commands.create_mapping_on_deploy:main"
dev-servers = "encoded.dev_servers:main"
dis2pheno = "encoded.commands.parse_hpoa:main"
es-index-data = "encoded.commands.es_index_data:main"
export-data = "encoded.commands.export_data:main"
extract-test-data = "encoded.commands.extract_test_data:main"
import-data = "encoded.commands.import_data:main"
jsonld-rdf = "encoded.commands.jsonld_rdf:main"
load-access-keys = "encoded.commands.load_access_keys:main"
load-data = "encoded.commands.load_data:main"
load-items = "encoded.commands.load_items:main"
migrate-attachments-aws = "encoded.commands.migrate_attachments_aws:main"
migrate-dataset-type = "encoded.commands.migrate_dataset_type:main"
migrate-files-aws = "encoded.commands.migrate_files_aws:main"
owl-to-items = "encoded.commands.generate_items_from_owl:main"
profile = "encoded.commands.profile:main"
run-upgrade-on-inserts = "encoded.commands.run_upgrader_on_inserts:main"
spreadsheet-to-json = "encoded.commands.spreadsheet_to_json:main"
update-inserts-from-server = "encoded.commands.update_inserts_from_server:main"
verify-item = "encoded.commands.verify_item:main"


[paste.app_factory]
main = "encoded:main"

[paste.composite_factory]
indexer = "snovault.elasticsearch.es_index_listener:composite"

[paste.filter_app_factory]
memlimit = "encoded.memlimit:filter_app"

[build-system]
requires = ["poetry>=0.12"]
build-backend = "poetry.masonry.api"<|MERGE_RESOLUTION|>--- conflicted
+++ resolved
@@ -3,11 +3,7 @@
 # after having done 'python setup_eb.py develop', at least on the beanstalk. It doesn't
 # sem to be needed locally. -kmp 17-Mar-2020
 name = "encoded"
-<<<<<<< HEAD
-version = "1.0.0"
-=======
-version = "1.0.1b0"
->>>>>>> 02f2f14f
+version = "1.1.0"
 description = "Clinical Genomics Analysis Platform"
 authors = ["4DN-DCIC Team <support@4dnucleome.org>"]
 license = "MIT"

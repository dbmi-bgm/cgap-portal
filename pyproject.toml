[tool.poetry]
# Note: Various modules refer to this system as "encoded", not "cgap-portal".
name = "encoded"
version = "13.2.1.1b1"  # to become 14.0.0
description = "Computational Genome Analysis Platform"
authors = ["4DN-DCIC Team <support@4dnucleome.org>"]
license = "MIT"
readme = "README.rst"
homepage = "https://github.com/dbmi-bgm/cgap-portal"
repository = "https://github.com/dbmi-bgm/cgap-portal"
documentation = "https://github.com/dbmi-bgm/cgap-portal"
packages = [
  { include="encoded", from="src" }
]
classifiers = [
    # How mature is this project? Common values are
    #   3 - Alpha
    #   4 - Beta
    #   5 - Production/Stable
    'Development Status :: 3 - Alpha',

    # Indicate who your project is intended for
    'Intended Audience :: Developers',
    'Intended Audience :: Science/Research',
    'Framework :: Pyramid',

    # Pick your license as you wish (should match "license" above)
    'License :: OSI Approved :: MIT License',
    'Topic :: Database :: Database Engines/Servers',

    # Specify the Python versions you support here. In particular, ensure
    # that you indicate whether you support Python 2, Python 3 or both.
    'Programming Language :: Python :: 3',
    'Programming Language :: Python :: 3.8',
    'Programming Language :: Python :: 3.9',
]

[tool.poetry.dependencies]
python = ">=3.8.1,<3.10"
awscli = ">=1.27.124"
boto3 = "^1.26.124"
botocore = "^1.29.124"
certifi = ">=2022.12.7"
chardet = "3.0.4"
codeguru-profiler-agent = "^1.2.4"
# At least on Mac M1 if cryptography package is later than 39.x.x (i.e. 40.x.x and up)
# we get odd 'pyo3_runtime.PanicException: Python API call failed' error on import
# of cryptography.hazmat.bindings._rust in cryptography package. 2023-04-21.
cryptography = "39.0.2"
colorama = "0.3.3"
dcicpyvcf = "1.0.0.1b0"  # "^1.0.0"
<<<<<<< HEAD
dcicsnovault = "^7.3.1"
dcicutils = "^6.10.1"
=======
dcicsnovault = "8.0.1.3b6"
dcicutils = ">=6.10.1"
>>>>>>> 3fc96f99
elasticsearch = "7.13.4"
execnet = "1.4.1"
future = ">=0.18.3,<1"
granite-suite = "0.1.11b0"  # Needs this exact vesion until Python 3.6 support is dropped. -kmp 10-Feb-2022
#h5py = "^3.8.0" - needed by granite-suite, but it can require it.
#h5py = "2.10.0"  # Needs this exact vesion until Python 3.6 support is dropped. -kmp 10-Feb-2022
# html5lib = "0.9999999"
humanfriendly = "^1.44.9"
hupper = "1.5"
idna = ">=2.10,<3"
isodate = ">=0.6.1,<1"
jmespath = ">=0.10.0,<1"
jsonschema_serialize_fork = "^2.1.1"
matplotlib = "3.3.4"  # Must be kept consistent with version pinned in Makefile
netaddr = ">=0.8.0,<1"
negspy = "0.2.24"
numpy = "^1.24.3"  # negspy needs it
openpyxl = "^3.0.7,!=3.0.8"  # a version 3.0.8 appeared but then got withdrawn, for now just pin 3.0.7. try again later.
passlib = "^1.7.4"
PasteDeploy = "1.5.2"
pbkdf2 = "1.3"
# Pillow = "^6.2.2"  (up to 9.5 now, but jsonschema and granite-suite, which use it, do their on tracking. must we too?)
plaster = "1.0"
plaster-pastedeploy = "0.6"
psutil = "^5.9.5"
psycopg2-binary = "^2.9.6"
# Searched for (^[ ]*(import|from)[ ]py[. ]|\bpy[.]) and found no interesting dependencies.
# py = ">=1.11.0"  # used by pytest, not sure if elsewhere. what is the effect of this library?
pyasn1 = "0.1.9"
PyBrowserID = "^0.14.0"
pycparser = "2.14"
PyJWT = ">=1.5.3"
pyparsing = "^3.0.9"
pyramid = "1.10.4"
pyramid_localroles = ">=0.1,<1"
pyramid-multiauth = ">=0.9.0,<1"
pyramid-retry = "^1.0"
pyramid-tm = "^2.5"
pyramid_translogger = "^0.1"
pysam = "0.21.0"  # Must be kept consistent with version pinned in Makefile
python-dateutil = "^2.8.2"
# python-magic is presently pinned to 0.4.15 in lockstep with dcicsnovault's requirements. See explanation there.
python_magic = ">=0.4.27,<1"
pytz = ">=2023.3"
rdflib = "^4.2.2"
rdflib-jsonld = ">=0.6.0,<1.0.0"
# repoze.debug is needed to use pyramid.pserve - Will Feb 17 2022
"repoze.debug" = ">=1.1.0"
requests = "^2.29.0"
rfc3986 = "^1.5.0"
rsa = "3.3"
rutter = ">=0.4,<1"
# We don't use this directly. It's part of boto3. It slows down solving to pin.
# s3transfer = ">=0.3.7,<0.4.0"
sentry-sdk = "^1.21.1"
simplejson = "^3.19.1"
SPARQLWrapper = "^1.8.5"
SQLAlchemy = "1.4.41"  # Pinned because >=1.3.17 is broken for us (circular constraints prevent deletes)
structlog = ">=19.2.0,<20"
#submit4dn = "0.9.7"
subprocess-middleware = "^0.3.0"
supervisor = "^4.2.5"
# Useful for picking apart pyproject.toml
toml = ">=0.10.2,<1"
tqdm = "^4.65.0"
transaction = "^3.1.0"
translationstring = "1.3"
uptime = ">=3.0.1,<4"
urllib3 = "^1.26.15"
venusian = "^1.2.0"
waitress = "^2.1.2"
WebOb = "^1.8.7"
WebTest = "^2.0.35"
WSGIProxy2 = "0.4.2"
"zope.deprecation" = "^4.4.0"
"zope.interface" = ">=4.7.2,<6"
"zope.sqlalchemy" = "1.6"

[tool.poetry.dev-dependencies]
# PyCharm says boto3-stubs contains useful type hints
boto3-stubs = "^1.26.124"
botocore-stubs = "^1.29.124"
coverage = ">=6.5.0"
codacy-coverage = ">=1.3.11"
coveralls = ">=3.3.1"
docutils = ">=0.16,<1"
flake8 = ">=6.0.0"
flaky = ">=3.7.0"
# flask only for moto[server]
# flask = ">=2.0.3"
loremipsum = "1.0.5"  # GPL licensed, but this is dev-only, used only in one occasional script
# Upon removal of moto[server] we seem to be able to tolerate newer moto versions
moto = "4.0.3"
pip-licenses = "^3.5.5"
pipdeptree = "^2.7.0"
pytest = ">=7.3.1"
pytest-cov = ">=4.0.0"  # ">=2.9.0"
pytest-instafail = ">=0.5.0"
pytest-mock = ">=3.10.0"  # ">=3.2.0"
pytest-timeout = ">=2.1.0"  # ">=1.4.2"
pytest-xdist = "3.1.0"  # ">=1.34.0"
wheel = ">=0.40.0"


# TODO: Now that we're above pytest 6.0, we can use this instead of a separate pytest.ini configuration.
# -kmp 18-Jan-2021
#
# [tool.pytest.ini_options]
# minversion = "6.0"
# ...etc.
# See details at https://pytest.org/en/stable/customize.html

[tool.poetry.scripts]
# dcicutils commands
add-image-tag = "dcicutils.ecr_scripts:add_image_tag_main"
show-global-env-bucket = "dcicutils.env_scripts:show_global_env_bucket_main"
show-image-manifest = "dcicutils.ecr_scripts:show_image_manifest_main"
show-image-catalog = "dcicutils.ecr_scripts:show_image_catalog_main"
unrelease-most-recent-image = "dcicutils.ecr_scripts:unrelease_most_recent_image_main"
# snovault commands
batchupgrade = "snovault.batchupgrade:main"
create-mapping = "snovault.elasticsearch.create_mapping:main"
wipe-test-indices = "snovault.commands.wipe_test_indices:main"
# encoded commands
add-date-created = "encoded.commands.add_date_created:main"
check-rendering = "encoded.commands.check_rendering:main"
clear-db-es-contents = "encoded.commands.clear_db_es_contents:main"
configure-kibana-index = "encoded.commands.configure_kibana_index:main"
create-mapping-on-deploy = "encoded.commands.create_mapping_on_deploy:main"
dev-servers = "encoded.dev_servers:main"
dis2pheno = "encoded.commands.parse_hpoa:main"
es-index-data = "snovault.commands.es_index_data:main"
export-data = "encoded.commands.export_data:main"
extract-test-data = "encoded.commands.extract_test_data:main"
import-data = "encoded.commands.import_data:main"
jsonld-rdf = "encoded.commands.jsonld_rdf:main"
load-access-keys = "encoded.commands.load_access_keys:main"
load-data = "encoded.commands.load_data:main"
load-data-by-type = "encoded.commands.load_data_by_type:main"
load-items = "encoded.commands.load_items:main"
make-submission-access-key = "encoded.commands.make_submission_access_key:main"
migrate-attachments-aws = "encoded.commands.migrate_attachments_aws:main"
migrate-dataset-type = "encoded.commands.migrate_dataset_type:main"
migrate-files-aws = "encoded.commands.migrate_files_aws:main"
owl-to-items = "encoded.commands.generate_items_from_owl:main"
order-schema-columns-and-facets = "encoded.commands.order_schema_columns_and_facets:main"
profiler = "encoded.commands.profiler:main"
prepare-docker = "encoded.commands.prepare_template:prepare_docker_main"
prepare-local-dev = "encoded.commands.prepare_template:prepare_local_dev_main"
purge-item-type = "encoded.commands.purge_item_type:main"
run-upgrade-on-inserts = "encoded.commands.run_upgrader_on_inserts:main"
spreadsheet-to-json = "encoded.commands.spreadsheet_to_json:main"
submission-test = "encoded.commands.submission_test:main"
# Use the same-named script in SubmitCGAP instead.
# submit-metadata-bundle = "encoded.commands.submit_metadata_bundle:main"
update-inserts-from-server = "encoded.commands.update_inserts_from_server:main"
verify-item = "encoded.commands.verify_item:main"
# cgap-specific commands
clear-variants-and-genes = "encoded.commands.clear_variants_and_genes:main"
gene-table-intake = "encoded.commands.gene_table_intake:main"
ingest-vcf = "encoded.commands.ingest_vcf:main"
ingestion-listener = "encoded.ingestion_listener:main"
reformat-vcf = "encoded.commands.reformat_vcf:main"
variant-table-intake = "encoded.commands.variant_table_intake:main"

# container commands
simulate-environment = "encoded.commands.simulate_environment:main"

[paste.app_factory]
main = "encoded:main"

[paste.composite_factory]
indexer = "snovault.elasticsearch.es_index_listener:composite"
ingester = "encoded.ingestion_listener:composite"

[paste.filter_app_factory]
memlimit = "encoded.memlimit:filter_app"

[build-system]
requires = ["poetry_core>=1.0.0"]
build-backend = "poetry.core.masonry.api"<|MERGE_RESOLUTION|>--- conflicted
+++ resolved
@@ -49,13 +49,8 @@
 cryptography = "39.0.2"
 colorama = "0.3.3"
 dcicpyvcf = "1.0.0.1b0"  # "^1.0.0"
-<<<<<<< HEAD
-dcicsnovault = "^7.3.1"
-dcicutils = "^6.10.1"
-=======
 dcicsnovault = "8.0.1.3b6"
 dcicutils = ">=6.10.1"
->>>>>>> 3fc96f99
 elasticsearch = "7.13.4"
 execnet = "1.4.1"
 future = ">=0.18.3,<1"

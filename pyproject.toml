--- conflicted
+++ resolved
@@ -1,11 +1,7 @@
 [tool.poetry]
 # Note: Various modules refer to this system as "encoded", not "cgap-portal".
 name = "encoded"
-<<<<<<< HEAD
-version = "12.9.4"
-=======
-version = "12.8.4"
->>>>>>> 745f8be3
+version = "12.8.5"
 description = "Computational Genome Analysis Platform"
 authors = ["4DN-DCIC Team <support@4dnucleome.org>"]
 license = "MIT"

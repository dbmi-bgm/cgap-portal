[tool.poetry]
# Note: Various modules refer to this system as "encoded", not "cgap-portal".
name = "encoded"
<<<<<<< HEAD
version = "2.4.13"
=======
version = "2.4.14"
>>>>>>> 5bb841a8
description = "Clinical Genomics Analysis Platform"
authors = ["4DN-DCIC Team <support@4dnucleome.org>"]
license = "MIT"
readme = "README.rst"
homepage = "https://github.com/dbmi-bgm/cgap-portal"
repository = "https://github.com/dbmi-bgm/cgap-portal"
documentation = "https://github.com/dbmi-bgm/cgap-portal"
packages = [
  { include="encoded", from="src" }
]
classifiers = [
    # How mature is this project? Common values are
    #   3 - Alpha
    #   4 - Beta
    #   5 - Production/Stable
    'Development Status :: 3 - Alpha',

    # Indicate who your project is intended for
    'Intended Audience :: Developers',
    'Intended Audience :: Science/Research',
    'Framework :: Pyramid',

    # Pick your license as you wish (should match "license" above)
    'License :: OSI Approved :: MIT License',
    'Topic :: Database :: Database Engines/Servers',

    # Specify the Python versions you support here. In particular, ensure
    # that you indicate whether you support Python 2, Python 3 or both.
    'Programming Language :: Python :: 3',
    'Programming Language :: Python :: 3.6'
]

[tool.poetry.dependencies]
python = ">=3.6,<3.7"
boto3 = "^1.10.46"
botocore = "^1.13.46"
certifi = ">=2020.4.5.2"
chardet = "3.0.4"
colorama = "0.3.3"
dcicpyvcf = "1.0.0"
dcicsnovault = ">=3.1.9,<4"  # Fixes build problems in 3.1.8
dcicutils = ">=0.38.1,<1"  # has LockoutManager 0.38.0 and check_true 0.38.1
docutils = "0.12"
elasticsearch = "5.5.3"
elasticsearch-dsl = "^5.4.0"
execnet = "1.4.1"
future = "^0.15.2"
humanfriendly = "1.44.5"
hupper = "1.5"
idna = "2.7"
isodate = "0.5.4"
jmespath = "0.9.0"
jsonschema-serialize-fork = "2.1.1"
keepalive = "0.5"
loremipsum = "1.0.5"
netaddr = ">=0.7.18,<1"
passlib = "1.6.5"
PasteDeploy = "1.5.2"
pbkdf2 = "1.3"
Pillow = "3.1.1"  # Higher version might be causing a problem
plaster = "1.0"
plaster-pastedeploy = "0.6"
psutil = "^4.3.0"
psycopg2-binary = "2.7.7"
py = "1.4.31"
pyasn1 = "0.1.9"
PyBrowserID = "^0.10.0"
pycparser = "2.14"
PyJWT = "1.5.3"
pyparsing = "2.1.1"
pyramid = "1.10.4"
pyramid-localroles = ">=0.1,<1"
pyramid-multiauth = "0.8.0"
pyramid-retry = "1.0"
pyramid-tm = "2.2.1"
pyramid-translogger = "^0.1"
python-dateutil = "2.5.3"
# python-magic is presently pinned to 0.4.15 in lockstep with dcicsnovault's requirements. See explanation there.
python-magic = "0.4.15"
pytz = ">=2020.1"
rdflib = "^4.2.2"
rdflib-jsonld = "0.3"
requests = "^2.23.0"
rfc3987 = "^1.3.6"
rsa = "3.3"
rutter = ">=0.2,<1"
s3transfer = "^0.2.0"
simplejson = "^3.17.0"
SPARQLWrapper = "1.7.6"
SQLAlchemy = "1.3.16"  # Pinned because >=1.3.17 is a problem
structlog = ">=18.1.0,<20"
submit4dn = "0.9.7"
subprocess-middleware = ">=0.3,<1"
# Useful for picking apart pyproject.toml
toml = ">=0.10.0,<1"
tqdm = "^4.46.0"
transaction = "2.4.0"
translationstring = "1.3"
uptime = ">=3.0.1,<4"
urllib3 = "^1.24.3"
venusian = "^1.2.0"
waitress = "1.2.0"  # 1.4.3 had lots of problems, so pin this -kmp 18-May-2020
WebOb = "1.8.5"
WebTest = "^2.0.21"
wheel = "0.29.0"
WSGIProxy2 = "0.4.2"
xlrd = "^1.0.0"
xlwt = "1.2.0"
"zope.deprecation" = "4.4.0"
"zope.interface" = "4.6.0"
"zope.sqlalchemy" = "1.3"
sentry-sdk = "^0.16.4"

[tool.poetry.dev-dependencies]
# PyCharm says boto3-stubs contains useful type hints
boto3-stubs = ">=1.14.37.0"
coverage = ">=5.2"
codacy-coverage = ">=1.3.11"
coveralls = ">=2.1.1"
flake8 = "^3.7.8"
flaky = "3.6.1"
# flask only for moto[server]
flask = ">=1.1.1"
# Here AND ELSEWHERE (related scripts), we pin use of moto 1.3.7.
# I asked Will today why we're pinning that and he explained to me that above there (i.e., in version 1.3.8),
# an SQS-related bug is introduced, and that we cannot upgrade versions until this bug is fixed.
# His belief is that moto has not had a "true" release in months, so we will have to stick with this version.
# I searched the web and see this bug introduced in 1.3.8 and allegedly fixed. -kmp 29-Apr-2020
# https://github.com/spulec/moto/issues/2172
# Here's another report that might be related and it's not clear if this is fixed:
# https://gitmemory.com/issue/spulec/moto/2118/474917895
# TODO: Investigate whether this bug is fixed. If it is, update the version.
#       If not, get a reference to an open bug report here so we can check back periodically.
moto = "1.3.7"
# TODO: Investigate whether a major version upgrade is allowable for 'pytest', which is several versions behind.
pytest = "2.9.2"
pytest-cov = "2.2.1"
pytest-exact-fixtures = "0.1"
pytest-instafail = "0.3.0"
pytest-mock = "0.11.0"
pytest-timeout = "1.0.0"
pytest-xdist = "1.14"
# responses = "^0"
"repoze.debug" = "1.0.2"

[tool.poetry.scripts]
# snovault commands
batchupgrade = "snovault.batchupgrade:main"
create-mapping = "snovault.elasticsearch.create_mapping:main"
es-index-listener = "snovault.elasticsearch.es_index_listener:main"
wipe-test-indices = "snovault.commands.wipe_test_indices:main"
# encoded commands
add-date-created = "encoded.commands.add_date_created:main"
check-rendering = "encoded.commands.check_rendering:main"
clear-db-es-contents = "encoded.commands.clear_db_es_contents:main"
configure-kibana-index = "encoded.commands.configure_kibana_index:main"
create-mapping-on-deploy = "encoded.commands.create_mapping_on_deploy:main"
dev-servers = "encoded.dev_servers:main"
dis2pheno = "encoded.commands.parse_hpoa:main"
es-index-data = "encoded.commands.es_index_data:main"
export-data = "encoded.commands.export_data:main"
extract-test-data = "encoded.commands.extract_test_data:main"
import-data = "encoded.commands.import_data:main"
jsonld-rdf = "encoded.commands.jsonld_rdf:main"
load-access-keys = "encoded.commands.load_access_keys:main"
load-data = "encoded.commands.load_data:main"
load-items = "encoded.commands.load_items:main"
migrate-attachments-aws = "encoded.commands.migrate_attachments_aws:main"
migrate-dataset-type = "encoded.commands.migrate_dataset_type:main"
migrate-files-aws = "encoded.commands.migrate_files_aws:main"
owl-to-items = "encoded.commands.generate_items_from_owl:main"
profiler = "encoded.commands.profiler:main"
purge-item-type = "encoded.commands.purge_item_type:main"
run-upgrade-on-inserts = "encoded.commands.run_upgrader_on_inserts:main"
spreadsheet-to-json = "encoded.commands.spreadsheet_to_json:main"
update-inserts-from-server = "encoded.commands.update_inserts_from_server:main"
verify-item = "encoded.commands.verify_item:main"

# cgap commands
variant-table-intake = "encoded.commands.variant_table_intake:main"
ingest-vcf = "encoded.commands.ingest_vcf:main"
variant-ingestion = "encoded.commands.variant_ingestion:main"
gene-table-intake = "encoded.commands.gene_table_intake:main"
ingest-genes = "encoded.commands.ingest_genes:main"
gene-ingestion = "encoded.commands.gene_ingestion:main"
ingestion = "encoded.commands.ingestion:main"
clear-variants-and-genes = "encoded.commands.clear_variants_and_genes:main"
ingestion-listener = "encoded.ingestion_listener:main"

[paste.app_factory]
main = "encoded:main"

[paste.composite_factory]
indexer = "snovault.elasticsearch.es_index_listener:composite"
ingester = "encoded.ingestion_listener:composite"

[paste.filter_app_factory]
memlimit = "encoded.memlimit:filter_app"

[build-system]
requires = ["poetry>=0.12"]
build-backend = "poetry.masonry.api"<|MERGE_RESOLUTION|>--- conflicted
+++ resolved
@@ -1,11 +1,7 @@
 [tool.poetry]
 # Note: Various modules refer to this system as "encoded", not "cgap-portal".
 name = "encoded"
-<<<<<<< HEAD
-version = "2.4.13"
-=======
-version = "2.4.14"
->>>>>>> 5bb841a8
+version = "2.4.15"
 description = "Clinical Genomics Analysis Platform"
 authors = ["4DN-DCIC Team <support@4dnucleome.org>"]
 license = "MIT"

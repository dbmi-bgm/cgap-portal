--- conflicted
+++ resolved
@@ -1,11 +1,7 @@
 [tool.poetry]
 # Note: Various modules refer to this system as "encoded", not "cgap-portal".
 name = "encoded"
-<<<<<<< HEAD
 version = "13.2.1.1b1"  # to become 14.0.0
-=======
-version = "13.2.2"
->>>>>>> d346e898
 description = "Computational Genome Analysis Platform"
 authors = ["4DN-DCIC Team <support@4dnucleome.org>"]
 license = "MIT"
@@ -41,9 +37,9 @@
 
 [tool.poetry.dependencies]
 python = ">=3.8.1,<3.10"
-awscli = ">=1.27.124"
-boto3 = "^1.26.124"
-botocore = "^1.29.124"
+awscli = ">=1.27.135"
+boto3 = "^1.26.135"
+botocore = "^1.29.135"
 certifi = ">=2022.12.7"
 chardet = "3.0.4"
 codeguru-profiler-agent = "^1.2.4"
@@ -54,7 +50,7 @@
 colorama = "0.3.3"
 dcicpyvcf = "1.0.0.1b0"  # "^1.0.0"
 dcicsnovault = "8.0.1.3b6"
-dcicutils = ">=6.10.1"
+dcicutils = ">=7.4.1"
 elasticsearch = "7.13.4"
 execnet = "1.4.1"
 future = ">=0.18.3,<1"
@@ -68,11 +64,7 @@
 isodate = ">=0.6.1,<1"
 jmespath = ">=0.10.0,<1"
 jsonschema_serialize_fork = "^2.1.1"
-<<<<<<< HEAD
 matplotlib = "3.3.4"  # Must be kept consistent with version pinned in Makefile
-=======
-# keepalive = ">=0.5,<1"
->>>>>>> d346e898
 netaddr = ">=0.8.0,<1"
 negspy = "0.2.24"
 numpy = "^1.24.3"  # negspy needs it
@@ -90,7 +82,7 @@
 pyasn1 = "0.1.9"
 PyBrowserID = "^0.14.0"
 pycparser = "2.14"
-PyJWT = ">=1.5.3"
+PyJWT = ">=2.7.0"
 pyparsing = "^3.0.9"
 pyramid = "1.10.4"
 pyramid_localroles = ">=0.1,<1"
@@ -107,13 +99,13 @@
 rdflib-jsonld = ">=0.6.0,<1.0.0"
 # repoze.debug is needed to use pyramid.pserve - Will Feb 17 2022
 "repoze.debug" = ">=1.1.0"
-requests = "^2.29.0"
+requests = "^2.30.0"
 rfc3986 = "^1.5.0"
 rsa = "3.3"
 rutter = ">=0.4,<1"
 # We don't use this directly. It's part of boto3. It slows down solving to pin.
 # s3transfer = ">=0.3.7,<0.4.0"
-sentry-sdk = "^1.21.1"
+sentry-sdk = "^1.23.0"
 simplejson = "^3.19.1"
 SPARQLWrapper = "^1.8.5"
 SQLAlchemy = "1.4.41"  # Pinned because >=1.3.17 is broken for us (circular constraints prevent deletes)
@@ -139,8 +131,8 @@
 
 [tool.poetry.dev-dependencies]
 # PyCharm says boto3-stubs contains useful type hints
-boto3-stubs = "^1.26.124"
-botocore-stubs = "^1.29.124"
+boto3-stubs = "^1.26.135"
+botocore-stubs = "^1.29.130"
 coverage = ">=6.5.0"
 codacy-coverage = ">=1.3.11"
 coveralls = ">=3.3.1"

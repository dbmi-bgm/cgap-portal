--- conflicted
+++ resolved
@@ -1,11 +1,7 @@
 [tool.poetry]
 # Note: Various modules refer to this system as "encoded", not "cgap-portal".
 name = "encoded"
-<<<<<<< HEAD
-version = "2.1.7"
-=======
-version = "2.1.10"
->>>>>>> 72ee8357
+version = "2.1.11"
 description = "Clinical Genomics Analysis Platform"
 authors = ["4DN-DCIC Team <support@4dnucleome.org>"]
 license = "MIT"
@@ -119,15 +115,10 @@
 "zope.sqlalchemy" = "1.3"
 
 [tool.poetry.dev-dependencies]
-<<<<<<< HEAD
-coverage = "4.0.3"
-flake8 = "^3.7.8"
-=======
 coverage = ">=5.2"
 codacy-coverage = ">=1.3.11"
 coveralls = ">=2.1.1"
-# flake8 = "3.7.8"
->>>>>>> 72ee8357
+flake8 = "^3.7.8"
 flaky = "3.6.1"
 # flask only for moto[server]
 flask = ">=1.1.1"

[tool.poetry]
# Note: Various modules refer to this system as "encoded", not "cgap-portal".
name = "encoded"
<<<<<<< HEAD
version = "8.7.0"
=======
version = "8.9.1"
>>>>>>> c6502b73
description = "Clinical Genomics Analysis Platform"
authors = ["4DN-DCIC Team <support@4dnucleome.org>"]
license = "MIT"
readme = "README.rst"
homepage = "https://github.com/dbmi-bgm/cgap-portal"
repository = "https://github.com/dbmi-bgm/cgap-portal"
documentation = "https://github.com/dbmi-bgm/cgap-portal"
packages = [
  { include="encoded", from="src" }
]
classifiers = [
    # How mature is this project? Common values are
    #   3 - Alpha
    #   4 - Beta
    #   5 - Production/Stable
    'Development Status :: 3 - Alpha',

    # Indicate who your project is intended for
    'Intended Audience :: Developers',
    'Intended Audience :: Science/Research',
    'Framework :: Pyramid',

    # Pick your license as you wish (should match "license" above)
    'License :: OSI Approved :: MIT License',
    'Topic :: Database :: Database Engines/Servers',

    # Specify the Python versions you support here. In particular, ensure
    # that you indicate whether you support Python 2, Python 3 or both.
    'Programming Language :: Python :: 3',
    'Programming Language :: Python :: 3.6',
    'Programming Language :: Python :: 3.7'
]

[tool.poetry.dependencies]
python = ">=3.7.1,<3.9"
boto3 = "^1.21.5"
botocore = "^1.24.5"
certifi = ">=2021.5.30"
chardet = "3.0.4"
colorama = "0.3.3"
dcicpyvcf = "1.0.0"
dcicsnovault = "^5.6.0.1b0"
dcicutils = "^3.9.0"
elasticsearch = "6.8.1"
execnet = "1.4.1"
future = ">=0.18.2,<1"
granite-suite = "0.1.11b0"  # Needs this exact vesion until Python 3.6 support is dropped. -kmp 10-Feb-2022
h5py = "2.10.0"  # Needs this exact vesion until Python 3.6 support is dropped. -kmp 10-Feb-2022
# html5lib = "0.9999999"
humanfriendly = "^1.44.9"
hupper = "1.5"
idna = ">=2.10,<3"
isodate = "0.5.4"
jmespath = "0.9.0"
jsonschema_serialize_fork = "^2.1.1"
keepalive = "0.5"
loremipsum = "1.0.5"
netaddr = ">=0.8.0,<1"
negspy = "0.2.24"
numpy = "1.19.1" # negspy needs it
openpyxl = "^3.0.7,!=3.0.8"  # a version 3.0.8 appeared but then got withdrawn, for now just pin 3.0.7. try again later.
passlib = "^1.7.4"
PasteDeploy = "1.5.2"
pbkdf2 = "1.3"
# Pillow = "^6.2.2"
plaster = "1.0"
plaster-pastedeploy = "0.6"
psutil = "^5.9.0"
psycopg2-binary = "^2.9.3"
py = ">=1.10.0"  # used by pytest, not sure if elsewhere
pyasn1 = "0.1.9"
PyBrowserID = "^0.14.0"
pycparser = "2.14"
PyJWT = "1.5.3"
pyparsing = "^2.4.7"
pyramid = "1.10.4"
pyramid_localroles = ">=0.1,<1"
pyramid-multiauth = ">=0.9.0,<1"
pyramid-retry = "^1.0"
pyramid-tm = "^2.4"
pyramid_translogger = "^0.1"
python-dateutil = "^2.8.2"
# python-magic is presently pinned to 0.4.15 in lockstep with dcicsnovault's requirements. See explanation there.
python_magic = ">=0.4.24,<1"
pytz = ">=2021.3"
rdflib = "^4.2.2"
rdflib-jsonld = ">=0.5.0,<1.0.0"
# repoze.debug is needed to use pyramid.pserve - Will Feb 17 2022
"repoze.debug" = ">=1.0.2"
requests = "^2.23.0"
rfc3986 = "^1.4.0"
rsa = "3.3"
rutter = ">=0.3,<1"
# We don't use this directly. It's part of boto3. It slows down solving to pin.
# s3transfer = ">=0.3.7,<0.4.0"
sentry-sdk = "^1.5.6"
simplejson = "^3.17.0"
SPARQLWrapper = "^1.8.5"
SQLAlchemy = "1.3.16"  # Pinned because >=1.3.17 is broken for us (circular constraints prevent deletes)
structlog = ">=19.2.0,<20"
#submit4dn = "0.9.7"
subprocess-middleware = "^0.3.0"
# Useful for picking apart pyproject.toml
toml = ">=0.10.1,<1"
tqdm = "^4.59.0"
transaction = "^2.4.0"
translationstring = "1.3"
uptime = ">=3.0.1,<4"
urllib3 = "^1.26.4"
venusian = "^1.2.0"
waitress = "^2.1.1"
watchtower = "^1.0.6"
WebOb = "^1.8.7"
WebTest = "^2.0.35"
WSGIProxy2 = "0.4.2"
"zope.deprecation" = "^4.4.0"
"zope.interface" = "^4.7.2"
"zope.sqlalchemy" = "1.3"
codeguru-profiler-agent = "^1.2.4"

[tool.poetry.dev-dependencies]
# PyCharm says boto3-stubs contains useful type hints
botocore-stubs = "^1.24.5"
boto3-stubs = "^1.21.5"
coverage = ">=6.2"
codacy-coverage = ">=1.3.11"
coveralls = ">=3.3.1"
flake8 = ">=3.9.0"
flaky = ">=3.7.0"
# flask only for moto[server]
flask = ">=2.0.3"
# Here AND ELSEWHERE (related scripts), we pin use of moto 1.3.7.
# I asked Will today why we're pinning that and he explained to me that above there (i.e., in version 1.3.8),
# an SQS-related bug is introduced, and that we cannot upgrade versions until this bug is fixed.
# His belief is that moto has not had a "true" release in months, so we will have to stick with this version.
# I searched the web and see this bug introduced in 1.3.8 and allegedly fixed. -kmp 29-Apr-2020
# https://github.com/spulec/moto/issues/2172
# Here's another report that might be related and it's not clear if this is fixed:
# https://gitmemory.com/issue/spulec/moto/2118/474917895
# TODO: Investigate whether this bug is fixed. If it is, update the version.
#       If not, get a reference to an open bug report here so we can check back periodically.
moto = "1.3.7"
pip-licenses = "^3.3.1"
pipdeptree = "^2.1.0"
# TODO: Investigate whether a major version upgrade is allowable for 'pytest', which is several versions behind.
pytest = ">=3.10,<4"
pytest-cov = ">=2.2.1"
pytest-exact-fixtures = ">=0.3"
pytest-instafail = ">=0.3.0"
pytest-mock = ">=0.11.0"
pytest-timeout = ">=1.0.0"
pytest-xdist = ">=1.14"

wheel = ">=0.29.0"


# In pytest 6.0, we'll be able to use this instead of a separate pytest.ini configuration.
# -kmp 18-Jan-2021
#
# [tool.pytest.ini_options]
# minversion = "6.0"
# ...etc.
# See details at https://pytest.org/en/stable/customize.html

[tool.poetry.scripts]
# snovault commands
batchupgrade = "snovault.batchupgrade:main"
create-mapping = "snovault.elasticsearch.create_mapping:main"
wipe-test-indices = "snovault.commands.wipe_test_indices:main"
# encoded commands
add-date-created = "encoded.commands.add_date_created:main"
add-image-tag = "encoded.commands.ecr_scripts:add_image_tag_main"
check-rendering = "encoded.commands.check_rendering:main"
clear-db-es-contents = "encoded.commands.clear_db_es_contents:main"
configure-kibana-index = "encoded.commands.configure_kibana_index:main"
create-mapping-on-deploy = "encoded.commands.create_mapping_on_deploy:main"
dev-servers = "encoded.dev_servers:main"
dis2pheno = "encoded.commands.parse_hpoa:main"
es-index-data = "snovault.commands.es_index_data:main"
export-data = "encoded.commands.export_data:main"
extract-test-data = "encoded.commands.extract_test_data:main"
import-data = "encoded.commands.import_data:main"
jsonld-rdf = "encoded.commands.jsonld_rdf:main"
load-access-keys = "encoded.commands.load_access_keys:main"
load-data = "encoded.commands.load_data:main"
load-data-by-type = "encoded.commands.load_data_by_type:main"
load-items = "encoded.commands.load_items:main"
make-submission-access-key = "encoded.commands.make_submission_access_key:main"
migrate-attachments-aws = "encoded.commands.migrate_attachments_aws:main"
migrate-dataset-type = "encoded.commands.migrate_dataset_type:main"
migrate-files-aws = "encoded.commands.migrate_files_aws:main"
owl-to-items = "encoded.commands.generate_items_from_owl:main"
order-schema-columns-and-facets = "encoded.commands.order_schema_columns_and_facets:main"
profiler = "encoded.commands.profiler:main"
prepare-docker = "encoded.commands.prepare_docker:main"
purge-item-type = "encoded.commands.purge_item_type:main"
run-upgrade-on-inserts = "encoded.commands.run_upgrader_on_inserts:main"
show-image-manifest = "encoded.commands.ecr_scripts:show_image_manifest_main"
show-image-catalog = "encoded.commands.ecr_scripts:show_image_catalog_main"
spreadsheet-to-json = "encoded.commands.spreadsheet_to_json:main"
submission-test = "encoded.commands.submission_test:main"
# Use the same-named script in SubmitCGAP instead.
# submit-metadata-bundle = "encoded.commands.submit_metadata_bundle:main"
unrelease-most-recent-image = "encoded.commands.ecr_scripts:unrelease_most_recent_image_main"
update-inserts-from-server = "encoded.commands.update_inserts_from_server:main"
verify-item = "encoded.commands.verify_item:main"

# cgap commands
variant-table-intake = "encoded.commands.variant_table_intake:main"
ingest-vcf = "encoded.commands.ingest_vcf:main"
gene-table-intake = "encoded.commands.gene_table_intake:main"
clear-variants-and-genes = "encoded.commands.clear_variants_and_genes:main"
ingestion-listener = "encoded.ingestion_listener:main"
reformat-vcf = "encoded.commands.reformat_vcf:main"

# container commands
simulate-environment = "encoded.commands.simulate_environment:main"

[paste.app_factory]
main = "encoded:main"

[paste.composite_factory]
indexer = "snovault.elasticsearch.es_index_listener:composite"
ingester = "encoded.ingestion_listener:composite"

[paste.filter_app_factory]
memlimit = "encoded.memlimit:filter_app"

[build-system]
requires = ["poetry_core>=1.0.0"]
build-backend = "poetry.core.masonry.api"<|MERGE_RESOLUTION|>--- conflicted
+++ resolved
@@ -1,11 +1,7 @@
 [tool.poetry]
 # Note: Various modules refer to this system as "encoded", not "cgap-portal".
 name = "encoded"
-<<<<<<< HEAD
-version = "8.7.0"
-=======
-version = "8.9.1"
->>>>>>> c6502b73
+version = "9.0.0.0b0"
 description = "Clinical Genomics Analysis Platform"
 authors = ["4DN-DCIC Team <support@4dnucleome.org>"]
 license = "MIT"

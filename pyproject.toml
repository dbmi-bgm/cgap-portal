--- conflicted
+++ resolved
@@ -1,7 +1,7 @@
 [tool.poetry]
 # Note: Various modules refer to this system as "encoded", not "cgap-portal".
 name = "encoded"
-version = "5.3.6"
+version = "5.3.7"
 description = "Clinical Genomics Analysis Platform"
 authors = ["4DN-DCIC Team <support@4dnucleome.org>"]
 license = "MIT"
@@ -43,13 +43,8 @@
 chardet = "3.0.4"
 colorama = "0.3.3"
 dcicpyvcf = "1.0.0"
-<<<<<<< HEAD
 dcicsnovault = "^4.5.0"
 dcicutils = "^1.11.0"
-=======
-dcicsnovault = "4.5.0"
-dcicutils = "1.11.0"
->>>>>>> 67f6724f
 docutils = "0.12"
 elasticsearch = "6.8.1"
 execnet = "1.4.1"

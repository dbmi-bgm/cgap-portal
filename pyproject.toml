--- conflicted
+++ resolved
@@ -1,11 +1,7 @@
 [tool.poetry]
 # Note: Various modules refer to this system as "encoded", not "cgap-portal".
 name = "encoded"
-<<<<<<< HEAD
-version = "4.2.4"
-=======
-version = "4.3.3"
->>>>>>> 2d2a58d8
+version = "4.3.4"
 description = "Clinical Genomics Analysis Platform"
 authors = ["4DN-DCIC Team <support@4dnucleome.org>"]
 license = "MIT"

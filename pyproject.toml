--- conflicted
+++ resolved
@@ -1,11 +1,7 @@
 [tool.poetry]
 # Note: Various modules refer to this system as "encoded", not "cgap-portal".
 name = "encoded"
-<<<<<<< HEAD
-version = "7.16.2.1b8"  # was "7.16.2", includes "7.19.0", but should be a minor version bump since it's a compatible change
-=======
-version = "7.19.1"
->>>>>>> c8296a7a
+version = "7.16.2.1b8"  # was "7.16.2", includes "7.19.1", but should be a minor version bump since it's a compatible change
 description = "Clinical Genomics Analysis Platform"
 authors = ["4DN-DCIC Team <support@4dnucleome.org>"]
 license = "MIT"

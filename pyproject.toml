--- conflicted
+++ resolved
@@ -1,11 +1,7 @@
 [tool.poetry]
 # Note: Various modules refer to this system as "encoded", not "cgap-portal".
 name = "encoded"
-<<<<<<< HEAD
-version = "2.4.1.1b2"  # Includes master 2.4.13, eventually bumping minor version (probably 2.5.0)
-=======
-version = "2.4.15"
->>>>>>> 589a726c
+version = "2.4.1.1b2"  # Includes master 2.4.15, eventually bumping minor version (probably 2.5.0)
 description = "Clinical Genomics Analysis Platform"
 authors = ["4DN-DCIC Team <support@4dnucleome.org>"]
 license = "MIT"

--- conflicted
+++ resolved
@@ -3,11 +3,7 @@
 # after having done 'python setup_eb.py develop', at least on the beanstalk. It doesn't
 # sem to be needed locally. -kmp 17-Mar-2020
 name = "encoded"
-<<<<<<< HEAD
-version = "1.9.3"
-=======
-version = "2.0.3"
->>>>>>> 66c25a4e
+version = "2.0.4"
 description = "Clinical Genomics Analysis Platform"
 authors = ["4DN-DCIC Team <support@4dnucleome.org>"]
 license = "MIT"
@@ -47,14 +43,8 @@
 certifi = ">=2020.4.5.1"  # was "2018.4.16"
 chardet = "3.0.4"
 colorama = "0.3.3"
-<<<<<<< HEAD
-dcicsnovault = ">=3.0.0,<4"
-dcicutils = ">=0.25.0,<1"
-=======
-coverage = "4.0.3"
-dcicsnovault = ">=3.0.3,<4"
-dcicutils = ">=0.23.0,<1"
->>>>>>> 66c25a4e
+dcicsnovault = ">=3.0.9,<4"
+dcicutils = ">=0.31.1,<1"
 docutils = "0.12"
 elasticsearch = "5.5.3"
 elasticsearch-dsl = "5.4.0"

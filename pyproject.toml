[tool.poetry]
# Note: Various modules refer to this system as "encoded", not "cgap-portal".
name = "encoded"
<<<<<<< HEAD
version = "7.16.2.1b7"  # was "7.16.2", includes "7.18.2", but should be a minor version bump since it's a compatible change
=======
version = "7.19.0"
>>>>>>> 68cd7450
description = "Clinical Genomics Analysis Platform"
authors = ["4DN-DCIC Team <support@4dnucleome.org>"]
license = "MIT"
readme = "README.rst"
homepage = "https://github.com/dbmi-bgm/cgap-portal"
repository = "https://github.com/dbmi-bgm/cgap-portal"
documentation = "https://github.com/dbmi-bgm/cgap-portal"
packages = [
  { include="encoded", from="src" }
]
classifiers = [
    # How mature is this project? Common values are
    #   3 - Alpha
    #   4 - Beta
    #   5 - Production/Stable
    'Development Status :: 3 - Alpha',

    # Indicate who your project is intended for
    'Intended Audience :: Developers',
    'Intended Audience :: Science/Research',
    'Framework :: Pyramid',

    # Pick your license as you wish (should match "license" above)
    'License :: OSI Approved :: MIT License',
    'Topic :: Database :: Database Engines/Servers',

    # Specify the Python versions you support here. In particular, ensure
    # that you indicate whether you support Python 2, Python 3 or both.
    'Programming Language :: Python :: 3',
    'Programming Language :: Python :: 3.6',
    'Programming Language :: Python :: 3.7'
]

[tool.poetry.dependencies]
python = ">=3.6.1,<3.8"
boto3 = "^1.20.34"
botocore = "^1.21.46"
certifi = ">=2021.5.30"
chardet = "3.0.4"
colorama = "0.3.3"
dcicpyvcf = "1.0.0"
<<<<<<< HEAD
dcicsnovault ="5.1.0.1b2"  # TODO: repair beta before release
dcicutils = "^3.8.0"
=======
dcicsnovault = "5.0.0"
dcicutils = "^3.4.1"
>>>>>>> 68cd7450
elasticsearch = "6.8.1"
execnet = "1.4.1"
future = ">=0.18.2,<1"
granite-suite = "0.1.11b0"  # Needs this exact vesion until Python 3.6 support is dropped. -kmp 10-Feb-2022
h5py = "2.10.0"  # Needs this exact vesion until Python 3.6 support is dropped. -kmp 10-Feb-2022
# html5lib = "0.9999999"
humanfriendly = "^1.44.9"
hupper = "1.5"
idna = ">=2.10,<3"
isodate = "0.5.4"
jmespath = "0.9.0"
jsonschema_serialize_fork = "^2.1.1"
keepalive = "0.5"
loremipsum = "1.0.5"
netaddr = ">=0.8.0,<1"
negspy = "0.2.24"
numpy = "1.19.1" # negspy needs it
openpyxl = "^3.0.7,!=3.0.8"  # a version 3.0.8 appeared but then got withdrawn, for now just pin 3.0.7. try again later.
passlib = "^1.7.4"
PasteDeploy = "1.5.2"
pbkdf2 = "1.3"
Pillow = "^6.2.2"
plaster = "1.0"
plaster-pastedeploy = "0.6"
psutil = "^5.9.0"
psycopg2-binary = "^2.9.3"
py = ">=1.10.0"  # used by pytest, not sure if elsewhere
pyasn1 = "0.1.9"
PyBrowserID = "^0.14.0"
pycparser = "2.14"
PyJWT = "1.5.3"
pyparsing = "^2.4.7"
pyramid = "1.10.4"
pyramid_localroles = ">=0.1,<1"
pyramid-multiauth = ">=0.9.0,<1"
pyramid-retry = "^1.0"
pyramid-tm = "^2.4"
pyramid_translogger = "^0.1"
python-dateutil = "^2.8.2"
# python-magic is presently pinned to 0.4.15 in lockstep with dcicsnovault's requirements. See explanation there.
python_magic = ">=0.4.24,<1"
pytz = ">=2021.3"
rdflib = "^4.2.2"
rdflib-jsonld = ">=0.5.0,<1.0.0"
requests = "^2.23.0"
rfc3986 = "^1.4.0"
rsa = "3.3"
rutter = ">=0.3,<1"
# We don't use this directly. It's part of boto3. It slows down solving to pin.
# s3transfer = ">=0.3.7,<0.4.0"
sentry-sdk = "^1.3.1"
simplejson = "^3.17.0"
SPARQLWrapper = "^1.8.5"
SQLAlchemy = "1.3.16"  # Pinned because >=1.3.17 is broken for us (circular constraints prevent deletes)
structlog = ">=19.2.0,<20"
#submit4dn = "0.9.7"
subprocess_middleware = ">=0.3,<1"
# Useful for picking apart pyproject.toml
toml = ">=0.10.1,<1"
tqdm = "^4.59.0"
transaction = "^2.4.0"
translationstring = "1.3"
uptime = ">=3.0.1,<4"
urllib3 = "^1.26.4"
venusian = "^1.2.0"
waitress = "^2.0.0"  # 2.0.0 is latest
watchtower = "^1.0.6"
WebOb = "^1.8.7"
WebTest = "^2.0.35"
wheel = ">=0.29.0"
WSGIProxy2 = "0.4.2"
"zope.deprecation" = "^4.4.0"
"zope.interface" = "^4.7.2"
"zope.sqlalchemy" = "1.3"



[tool.poetry.dev-dependencies]
# PyCharm says boto3-stubs contains useful type hints
botocore-stubs = "^1.21.46"
boto3-stubs = "^1.18.46"
coverage = ">=6.2"
codacy-coverage = ">=1.3.11"
coveralls = ">=3.3.1"
flake8 = ">=3.9.0"
flaky = ">=3.7.0"
# flask only for moto[server]
flask = ">=1.1.1"
# Here AND ELSEWHERE (related scripts), we pin use of moto 1.3.7.
# I asked Will today why we're pinning that and he explained to me that above there (i.e., in version 1.3.8),
# an SQS-related bug is introduced, and that we cannot upgrade versions until this bug is fixed.
# His belief is that moto has not had a "true" release in months, so we will have to stick with this version.
# I searched the web and see this bug introduced in 1.3.8 and allegedly fixed. -kmp 29-Apr-2020
# https://github.com/spulec/moto/issues/2172
# Here's another report that might be related and it's not clear if this is fixed:
# https://gitmemory.com/issue/spulec/moto/2118/474917895
# TODO: Investigate whether this bug is fixed. If it is, update the version.
#       If not, get a reference to an open bug report here so we can check back periodically.
moto = "1.3.7"
pip-licenses = "^3.3.1"
pipdeptree = "^2.1.0"
# TODO: Investigate whether a major version upgrade is allowable for 'pytest', which is several versions behind.
pytest = ">=3.10,<4"
pytest-cov = ">=2.2.1"
pytest-exact-fixtures = ">=0.3"
pytest-instafail = ">=0.3.0"
pytest-mock = ">=0.11.0"
pytest-timeout = ">=1.0.0"
pytest-xdist = ">=1.14"
"repoze.debug" = ">=1.0.2"

# In pytest 6.0, we'll be able to use this instead of a separate pytest.ini configuration.
# -kmp 18-Jan-2021
#
# [tool.pytest.ini_options]
# minversion = "6.0"
# ...etc.
# See details at https://pytest.org/en/stable/customize.html

[tool.poetry.scripts]
# snovault commands
batchupgrade = "snovault.batchupgrade:main"
create-mapping = "snovault.elasticsearch.create_mapping:main"
wipe-test-indices = "snovault.commands.wipe_test_indices:main"
# encoded commands
add-date-created = "encoded.commands.add_date_created:main"
check-rendering = "encoded.commands.check_rendering:main"
clear-db-es-contents = "encoded.commands.clear_db_es_contents:main"
configure-kibana-index = "encoded.commands.configure_kibana_index:main"
create-mapping-on-deploy = "encoded.commands.create_mapping_on_deploy:main"
dev-servers = "encoded.dev_servers:main"
dis2pheno = "encoded.commands.parse_hpoa:main"
es-index-data = "snovault.commands.es_index_data:main"
export-data = "encoded.commands.export_data:main"
extract-test-data = "encoded.commands.extract_test_data:main"
import-data = "encoded.commands.import_data:main"
jsonld-rdf = "encoded.commands.jsonld_rdf:main"
load-access-keys = "encoded.commands.load_access_keys:main"
load-data = "encoded.commands.load_data:main"
load-items = "encoded.commands.load_items:main"
make-submission-access-key = "encoded.commands.make_submission_access_key:main"
migrate-attachments-aws = "encoded.commands.migrate_attachments_aws:main"
migrate-dataset-type = "encoded.commands.migrate_dataset_type:main"
migrate-files-aws = "encoded.commands.migrate_files_aws:main"
owl-to-items = "encoded.commands.generate_items_from_owl:main"
order-schema-columns-and-facets = "encoded.commands.order_schema_columns_and_facets:main"
profiler = "encoded.commands.profiler:main"
prepare-docker = "encoded.commands.prepare_docker:main"
purge-item-type = "encoded.commands.purge_item_type:main"
run-upgrade-on-inserts = "encoded.commands.run_upgrader_on_inserts:main"
spreadsheet-to-json = "encoded.commands.spreadsheet_to_json:main"
submission-test = "encoded.commands.submission_test:main"
# Use the same-named script in SubmitCGAP instead.
# submit-metadata-bundle = "encoded.commands.submit_metadata_bundle:main"
update-inserts-from-server = "encoded.commands.update_inserts_from_server:main"
verify-item = "encoded.commands.verify_item:main"

# cgap commands
variant-table-intake = "encoded.commands.variant_table_intake:main"
ingest-vcf = "encoded.commands.ingest_vcf:main"
gene-table-intake = "encoded.commands.gene_table_intake:main"
clear-variants-and-genes = "encoded.commands.clear_variants_and_genes:main"
ingestion-listener = "encoded.ingestion_listener:main"
reformat-vcf = "encoded.commands.reformat_vcf:main"

# container commands
simulate-environment = "encoded.commands.simulate_environment:main"

[paste.app_factory]
main = "encoded:main"

[paste.composite_factory]
indexer = "snovault.elasticsearch.es_index_listener:composite"
ingester = "encoded.ingestion_listener:composite"

[paste.filter_app_factory]
memlimit = "encoded.memlimit:filter_app"

[build-system]
requires = ["poetry_core>=1.0.0"]
build-backend = "poetry.core.masonry.api"<|MERGE_RESOLUTION|>--- conflicted
+++ resolved
@@ -1,11 +1,7 @@
 [tool.poetry]
 # Note: Various modules refer to this system as "encoded", not "cgap-portal".
 name = "encoded"
-<<<<<<< HEAD
-version = "7.16.2.1b7"  # was "7.16.2", includes "7.18.2", but should be a minor version bump since it's a compatible change
-=======
-version = "7.19.0"
->>>>>>> 68cd7450
+version = "7.16.2.1b7"  # was "7.16.2", includes "7.19.0", but should be a minor version bump since it's a compatible change
 description = "Clinical Genomics Analysis Platform"
 authors = ["4DN-DCIC Team <support@4dnucleome.org>"]
 license = "MIT"
@@ -47,13 +43,8 @@
 chardet = "3.0.4"
 colorama = "0.3.3"
 dcicpyvcf = "1.0.0"
-<<<<<<< HEAD
 dcicsnovault ="5.1.0.1b2"  # TODO: repair beta before release
-dcicutils = "^3.8.0"
-=======
-dcicsnovault = "5.0.0"
-dcicutils = "^3.4.1"
->>>>>>> 68cd7450
+dcicutils = "^3.9.0"
 elasticsearch = "6.8.1"
 execnet = "1.4.1"
 future = ">=0.18.2,<1"

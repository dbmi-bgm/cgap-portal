--- conflicted
+++ resolved
@@ -1,13 +1,8 @@
 [tool.poetry]
 # Note: Various modules refer to this system as "encoded", not "cgap-portal".
 name = "encoded"
-<<<<<<< HEAD
-version = "12.7.0"
-description = "Clinical Genomics Analysis Platform"
-=======
-version = "12.8.1"
+version = "12.8.1.1b0"  # to become 12.8.2
 description = "Computational Genome Analysis Platform"
->>>>>>> 8dddf5a3
 authors = ["4DN-DCIC Team <support@4dnucleome.org>"]
 license = "MIT"
 readme = "README.rst"
@@ -50,13 +45,8 @@
 codeguru-profiler-agent = "^1.2.4"
 colorama = "0.3.3"
 dcicpyvcf = "1.0.0"
-<<<<<<< HEAD
 dcicsnovault = "7.1.1.1b0"  # "^7.1.1"
-dcicutils = "^6.0.0"
-=======
-dcicsnovault = "^7.1.0"
 dcicutils = "^6.8.0"
->>>>>>> 8dddf5a3
 elasticsearch = "7.13.4"
 execnet = "1.4.1"
 future = ">=0.18.2,<1"

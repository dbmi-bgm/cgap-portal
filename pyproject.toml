[tool.poetry]
# Note: Various modules refer to this system as "encoded", not "cgap-portal".
name = "encoded"
<<<<<<< HEAD
version = "12.4.0"
=======
version = "12.6.0"
>>>>>>> 0632df1a
description = "Clinical Genomics Analysis Platform"
authors = ["4DN-DCIC Team <support@4dnucleome.org>"]
license = "MIT"
readme = "README.rst"
homepage = "https://github.com/dbmi-bgm/cgap-portal"
repository = "https://github.com/dbmi-bgm/cgap-portal"
documentation = "https://github.com/dbmi-bgm/cgap-portal"
packages = [
  { include="encoded", from="src" }
]
classifiers = [
    # How mature is this project? Common values are
    #   3 - Alpha
    #   4 - Beta
    #   5 - Production/Stable
    'Development Status :: 3 - Alpha',

    # Indicate who your project is intended for
    'Intended Audience :: Developers',
    'Intended Audience :: Science/Research',
    'Framework :: Pyramid',

    # Pick your license as you wish (should match "license" above)
    'License :: OSI Approved :: MIT License',
    'Topic :: Database :: Database Engines/Servers',

    # Specify the Python versions you support here. In particular, ensure
    # that you indicate whether you support Python 2, Python 3 or both.
    'Programming Language :: Python :: 3',
    'Programming Language :: Python :: 3.7',
    'Programming Language :: Python :: 3.8',
]

[tool.poetry.dependencies]
python = ">=3.8.1,<3.9"
awscli = ">=1.25.36"
boto3 = "^1.24.36"
botocore = "^1.27.36"
certifi = ">=2021.5.30"
chardet = "3.0.4"
codeguru-profiler-agent = "^1.2.4"
colorama = "0.3.3"
dcicpyvcf = "1.0.0"
dcicsnovault = "^7.1.0"
dcicutils = "^6.0.0"
elasticsearch = "7.13.4"
execnet = "1.4.1"
future = ">=0.18.2,<1"
granite-suite = "0.1.11b0"  # Needs this exact vesion until Python 3.6 support is dropped. -kmp 10-Feb-2022
h5py = "2.10.0"  # Needs this exact vesion until Python 3.6 support is dropped. -kmp 10-Feb-2022
# html5lib = "0.9999999"
humanfriendly = "^1.44.9"
hupper = "1.5"
idna = ">=2.10,<3"
isodate = "0.5.4"
jmespath = "0.9.0"
jsonschema_serialize_fork = "^2.1.1"
keepalive = "0.5"
loremipsum = "1.0.5"
netaddr = ">=0.8.0,<1"
negspy = "0.2.24"
numpy = "1.19.1" # negspy needs it
openpyxl = "^3.0.7,!=3.0.8"  # a version 3.0.8 appeared but then got withdrawn, for now just pin 3.0.7. try again later.
passlib = "^1.7.4"
PasteDeploy = "1.5.2"
pbkdf2 = "1.3"
# Pillow = "^6.2.2"
plaster = "1.0"
plaster-pastedeploy = "0.6"
psutil = "^5.9.0"
psycopg2-binary = "^2.9.3"
py = ">=1.10.0"  # used by pytest, not sure if elsewhere
pyasn1 = "0.1.9"
PyBrowserID = "^0.14.0"
pycparser = "2.14"
PyJWT = "1.5.3"
pyparsing = "^3.0.7"
pyramid = "1.10.4"
pyramid_localroles = ">=0.1,<1"
pyramid-multiauth = ">=0.9.0,<1"
pyramid-retry = "^1.0"
pyramid-tm = "^2.4"
pyramid_translogger = "^0.1"
python-dateutil = "^2.8.2"
# python-magic is presently pinned to 0.4.15 in lockstep with dcicsnovault's requirements. See explanation there.
python_magic = ">=0.4.24,<1"
pytz = ">=2021.3"
rdflib = "^4.2.2"
rdflib-jsonld = ">=0.5.0,<1.0.0"
# repoze.debug is needed to use pyramid.pserve - Will Feb 17 2022
"repoze.debug" = ">=1.0.2"
requests = "^2.23.0"
rfc3986 = "^1.4.0"
rsa = "3.3"
rutter = ">=0.3,<1"
# We don't use this directly. It's part of boto3. It slows down solving to pin.
# s3transfer = ">=0.3.7,<0.4.0"
sentry-sdk = "^1.5.6"
simplejson = "^3.17.0"
SPARQLWrapper = "^1.8.5"
SQLAlchemy = "1.4.41"  # Pinned because >=1.3.17 is broken for us (circular constraints prevent deletes)
structlog = ">=19.2.0,<20"
#submit4dn = "0.9.7"
subprocess-middleware = "^0.3.0"
supervisor = "^4.2.4"
# Useful for picking apart pyproject.toml
toml = ">=0.10.1,<1"
tqdm = "^4.59.0"
transaction = "^3.0.0"
translationstring = "1.3"
uptime = ">=3.0.1,<4"
urllib3 = "^1.26.4"
venusian = "^1.2.0"
waitress = "^2.1.1"
WebOb = "^1.8.7"
WebTest = "^2.0.35"
WSGIProxy2 = "0.4.2"
"zope.deprecation" = "^4.4.0"
"zope.interface" = "^4.7.2"
"zope.sqlalchemy" = "1.6"

[tool.poetry.dev-dependencies]
# PyCharm says boto3-stubs contains useful type hints
boto3-stubs = "^1.24.36"
botocore-stubs = "^1.27.36"
coverage = ">=6.2"
codacy-coverage = ">=1.3.11"
coveralls = ">=3.3.1"
docutils = ">=0.16,<1"
flake8 = ">=3.9.0"
flaky = ">=3.7.0"
# flask only for moto[server]
flask = ">=2.0.3"
# Upon removal of moto[server] we seem to be able to tolerate newer moto versions
moto = "4.0.3"
pip-licenses = "^3.3.1"
pipdeptree = "^2.1.0"
<<<<<<< HEAD
pytest = ">=7.2.1"
pytest-cov = ">=4.0.0"  # ">=2.9.0"
pytest-instafail = ">=0.4.2"
pytest-mock = ">=3.10.0"  # ">=3.2.0"
pytest-timeout = ">=2.1.0"  # ">=1.4.2"
pytest-xdist = "3.1.0"  # ">=1.34.0"
wheel = ">=0.29.0"
=======
# TODO: Investigate whether a major version upgrade is allowable for 'pytest', which is several versions behind.
pytest = ">=3.10,<4"
pytest-cov = ">=2.2.1"
pytest-exact-fixtures = ">=0.3"
pytest-instafail = ">=0.3.0"
pytest-mock = ">=0.11.0"
pytest-timeout = ">=1.0.0"
pytest-xdist = ">=1.14"
wheel = ">=0.29.0"

>>>>>>> 0632df1a


# TODO: Now that we're above pytest 6.0, we can use this instead of a separate pytest.ini configuration.
# -kmp 18-Jan-2021
#
# [tool.pytest.ini_options]
# minversion = "6.0"
# ...etc.
# See details at https://pytest.org/en/stable/customize.html

[tool.poetry.scripts]
# dcicutils commands
add-image-tag = "dcicutils.ecr_scripts:add_image_tag_main"
show-global-env-bucket = "dcicutils.env_scripts:show_global_env_bucket_main"
show-image-manifest = "dcicutils.ecr_scripts:show_image_manifest_main"
show-image-catalog = "dcicutils.ecr_scripts:show_image_catalog_main"
unrelease-most-recent-image = "dcicutils.ecr_scripts:unrelease_most_recent_image_main"
# snovault commands
batchupgrade = "snovault.batchupgrade:main"
create-mapping = "snovault.elasticsearch.create_mapping:main"
wipe-test-indices = "snovault.commands.wipe_test_indices:main"
# encoded commands
add-date-created = "encoded.commands.add_date_created:main"
check-rendering = "encoded.commands.check_rendering:main"
clear-db-es-contents = "encoded.commands.clear_db_es_contents:main"
configure-kibana-index = "encoded.commands.configure_kibana_index:main"
create-mapping-on-deploy = "encoded.commands.create_mapping_on_deploy:main"
dev-servers = "encoded.dev_servers:main"
dis2pheno = "encoded.commands.parse_hpoa:main"
es-index-data = "snovault.commands.es_index_data:main"
export-data = "encoded.commands.export_data:main"
extract-test-data = "encoded.commands.extract_test_data:main"
import-data = "encoded.commands.import_data:main"
jsonld-rdf = "encoded.commands.jsonld_rdf:main"
load-access-keys = "encoded.commands.load_access_keys:main"
load-data = "encoded.commands.load_data:main"
load-data-by-type = "encoded.commands.load_data_by_type:main"
load-items = "encoded.commands.load_items:main"
make-submission-access-key = "encoded.commands.make_submission_access_key:main"
migrate-attachments-aws = "encoded.commands.migrate_attachments_aws:main"
migrate-dataset-type = "encoded.commands.migrate_dataset_type:main"
migrate-files-aws = "encoded.commands.migrate_files_aws:main"
owl-to-items = "encoded.commands.generate_items_from_owl:main"
order-schema-columns-and-facets = "encoded.commands.order_schema_columns_and_facets:main"
profiler = "encoded.commands.profiler:main"
prepare-docker = "encoded.commands.prepare_template:prepare_docker_main"
prepare-local-dev = "encoded.commands.prepare_template:prepare_local_dev_main"
purge-item-type = "encoded.commands.purge_item_type:main"
run-upgrade-on-inserts = "encoded.commands.run_upgrader_on_inserts:main"
spreadsheet-to-json = "encoded.commands.spreadsheet_to_json:main"
submission-test = "encoded.commands.submission_test:main"
# Use the same-named script in SubmitCGAP instead.
# submit-metadata-bundle = "encoded.commands.submit_metadata_bundle:main"
update-inserts-from-server = "encoded.commands.update_inserts_from_server:main"
verify-item = "encoded.commands.verify_item:main"
# cgap-specific commands
clear-variants-and-genes = "encoded.commands.clear_variants_and_genes:main"
gene-table-intake = "encoded.commands.gene_table_intake:main"
ingest-vcf = "encoded.commands.ingest_vcf:main"
ingestion-listener = "encoded.ingestion_listener:main"
reformat-vcf = "encoded.commands.reformat_vcf:main"
variant-table-intake = "encoded.commands.variant_table_intake:main"

# container commands
simulate-environment = "encoded.commands.simulate_environment:main"

[paste.app_factory]
main = "encoded:main"

[paste.composite_factory]
indexer = "snovault.elasticsearch.es_index_listener:composite"
ingester = "encoded.ingestion_listener:composite"

[paste.filter_app_factory]
memlimit = "encoded.memlimit:filter_app"

[build-system]
requires = ["poetry_core>=1.0.0"]
build-backend = "poetry.core.masonry.api"<|MERGE_RESOLUTION|>--- conflicted
+++ resolved
@@ -1,11 +1,7 @@
 [tool.poetry]
 # Note: Various modules refer to this system as "encoded", not "cgap-portal".
 name = "encoded"
-<<<<<<< HEAD
-version = "12.4.0"
-=======
-version = "12.6.0"
->>>>>>> 0632df1a
+version = "12.7.0"
 description = "Clinical Genomics Analysis Platform"
 authors = ["4DN-DCIC Team <support@4dnucleome.org>"]
 license = "MIT"
@@ -49,7 +45,7 @@
 codeguru-profiler-agent = "^1.2.4"
 colorama = "0.3.3"
 dcicpyvcf = "1.0.0"
-dcicsnovault = "^7.1.0"
+dcicsnovault = "7.1.1.1b0"  # "^7.1.1"
 dcicutils = "^6.0.0"
 elasticsearch = "7.13.4"
 execnet = "1.4.1"
@@ -143,7 +139,6 @@
 moto = "4.0.3"
 pip-licenses = "^3.3.1"
 pipdeptree = "^2.1.0"
-<<<<<<< HEAD
 pytest = ">=7.2.1"
 pytest-cov = ">=4.0.0"  # ">=2.9.0"
 pytest-instafail = ">=0.4.2"
@@ -151,18 +146,6 @@
 pytest-timeout = ">=2.1.0"  # ">=1.4.2"
 pytest-xdist = "3.1.0"  # ">=1.34.0"
 wheel = ">=0.29.0"
-=======
-# TODO: Investigate whether a major version upgrade is allowable for 'pytest', which is several versions behind.
-pytest = ">=3.10,<4"
-pytest-cov = ">=2.2.1"
-pytest-exact-fixtures = ">=0.3"
-pytest-instafail = ">=0.3.0"
-pytest-mock = ">=0.11.0"
-pytest-timeout = ">=1.0.0"
-pytest-xdist = ">=1.14"
-wheel = ">=0.29.0"
-
->>>>>>> 0632df1a
 
 
 # TODO: Now that we're above pytest 6.0, we can use this instead of a separate pytest.ini configuration.

--- conflicted
+++ resolved
@@ -44,11 +44,7 @@
 colorama = "0.3.3"
 dcicpyvcf = "1.0.0"
 dcicsnovault = "4.6.0"
-<<<<<<< HEAD
-dcicutils = "1.11.1.1b1"
-=======
-dcicutils = "1.11.2"
->>>>>>> b98473d0
+dcicutils = "1.11.1.1b3"
 docutils = "0.12"
 elasticsearch = "6.8.1"
 execnet = "1.4.1"

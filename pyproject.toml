--- conflicted
+++ resolved
@@ -54,11 +54,7 @@
 colorama = "0.3.3"
 dcicpyvcf = "^3.1.0"
 dcicsnovault = "^11.22.0"
-<<<<<<< HEAD
-dcicutils = "^8.13.3"
-=======
 dcicutils = "^8.16.1"
->>>>>>> 016ba444
 elasticsearch = "7.13.4"
 execnet = "1.4.1"
 future = ">=0.18.2,<1"

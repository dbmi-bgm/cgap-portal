[tool.poetry]
# Note: Various modules refer to this system as "encoded", not "cgap-portal".
name = "encoded"
<<<<<<< HEAD
version = "2.4.1.1b5"  # Includes master 2.4.16, eventually bumping minor version (probably 2.5.0)
=======
version = "2.5.3"
>>>>>>> 992e7633
description = "Clinical Genomics Analysis Platform"
authors = ["4DN-DCIC Team <support@4dnucleome.org>"]
license = "MIT"
readme = "README.rst"
homepage = "https://github.com/dbmi-bgm/cgap-portal"
repository = "https://github.com/dbmi-bgm/cgap-portal"
documentation = "https://github.com/dbmi-bgm/cgap-portal"
packages = [
  { include="encoded", from="src" }
]
classifiers = [
    # How mature is this project? Common values are
    #   3 - Alpha
    #   4 - Beta
    #   5 - Production/Stable
    'Development Status :: 3 - Alpha',

    # Indicate who your project is intended for
    'Intended Audience :: Developers',
    'Intended Audience :: Science/Research',
    'Framework :: Pyramid',

    # Pick your license as you wish (should match "license" above)
    'License :: OSI Approved :: MIT License',
    'Topic :: Database :: Database Engines/Servers',

    # Specify the Python versions you support here. In particular, ensure
    # that you indicate whether you support Python 2, Python 3 or both.
    'Programming Language :: Python :: 3',
    'Programming Language :: Python :: 3.6'
]

[tool.poetry.dependencies]
python = ">=3.6.1,<3.7"
boto3 = "^1.10.46"
botocore = "^1.13.46"
certifi = ">=2020.4.5.2"
chardet = "3.0.4"
colorama = "0.3.3"
dcicpyvcf = "1.0.0"
dcicsnovault = ">=3.1.9,<4"  # Fixes build problems in 3.1.8
dcicutils = ">=0.38.1,<1"  # has LockoutManager 0.38.0 and check_true 0.38.1
docutils = "0.12"
elasticsearch = "5.5.3"
elasticsearch-dsl = "^5.4.0"
execnet = "1.4.1"
future = "^0.15.2"
humanfriendly = "1.44.5"
hupper = "1.5"
idna = "2.7"
isodate = "0.5.4"
jmespath = "0.9.0"
jsonschema-serialize-fork = "2.1.1"
keepalive = "0.5"
loremipsum = "1.0.5"
netaddr = ">=0.7.18,<1"
negspy = "0.2.24"
numpy = "1.19.1" # negspy needs it
passlib = "1.6.5"
PasteDeploy = "1.5.2"
pbkdf2 = "1.3"
Pillow = "3.1.1"  # Higher version might be causing a problem
plaster = "1.0"
plaster-pastedeploy = "0.6"
psutil = "^4.3.0"
psycopg2-binary = "2.7.7"
py = "1.4.31"
pyasn1 = "0.1.9"
PyBrowserID = "^0.10.0"
pycparser = "2.14"
PyJWT = "1.5.3"
pyparsing = "2.1.1"
pyramid = "1.10.4"
pyramid-localroles = ">=0.1,<1"
pyramid-multiauth = "0.8.0"
pyramid-retry = "1.0"
pyramid-tm = "2.2.1"
pyramid-translogger = "^0.1"
python-dateutil = "2.7.3"
# python-magic is presently pinned to 0.4.15 in lockstep with dcicsnovault's requirements. See explanation there.
python-magic = "0.4.15"
pytz = ">=2020.1"
rdflib = "^4.2.2"
rdflib-jsonld = "0.3"
requests = "^2.23.0"
rfc3987 = "^1.3.6"
rsa = "3.3"
rutter = ">=0.2,<1"
s3transfer = "^0.2.0"
simplejson = "^3.17.0"
SPARQLWrapper = "1.7.6"
SQLAlchemy = "1.3.16"  # Pinned because >=1.3.17 is a problem
structlog = ">=18.1.0,<20"
submit4dn = "0.9.7"
subprocess-middleware = ">=0.3,<1"
# Useful for picking apart pyproject.toml
toml = ">=0.10.0,<1"
tqdm = "^4.46.0"
transaction = "2.4.0"
translationstring = "1.3"
uptime = ">=3.0.1,<4"
urllib3 = "^1.24.3"
venusian = "^1.2.0"
waitress = "1.2.0"  # 1.4.3 had lots of problems, so pin this -kmp 18-May-2020
WebOb = "1.8.5"
WebTest = "^2.0.21"
wheel = "0.29.0"
WSGIProxy2 = "0.4.2"
xlrd = "^1.0.0"
xlwt = "1.2.0"
"zope.deprecation" = "4.4.0"
"zope.interface" = "4.6.0"
"zope.sqlalchemy" = "1.3"
sentry-sdk = "^0.16.4"

[tool.poetry.dev-dependencies]
# PyCharm says boto3-stubs contains useful type hints
boto3-stubs = ">=1.14.37.0"
coverage = ">=5.2"
codacy-coverage = ">=1.3.11"
coveralls = ">=2.1.1"
flake8 = "^3.7.8"
flaky = "3.6.1"
# flask only for moto[server]
flask = ">=1.1.1"
# Here AND ELSEWHERE (related scripts), we pin use of moto 1.3.7.
# I asked Will today why we're pinning that and he explained to me that above there (i.e., in version 1.3.8),
# an SQS-related bug is introduced, and that we cannot upgrade versions until this bug is fixed.
# His belief is that moto has not had a "true" release in months, so we will have to stick with this version.
# I searched the web and see this bug introduced in 1.3.8 and allegedly fixed. -kmp 29-Apr-2020
# https://github.com/spulec/moto/issues/2172
# Here's another report that might be related and it's not clear if this is fixed:
# https://gitmemory.com/issue/spulec/moto/2118/474917895
# TODO: Investigate whether this bug is fixed. If it is, update the version.
#       If not, get a reference to an open bug report here so we can check back periodically.
moto = "1.3.7"
# TODO: Investigate whether a major version upgrade is allowable for 'pytest', which is several versions behind.
pytest = "2.9.2"
pytest-cov = "2.2.1"
pytest-exact-fixtures = "0.1"
pytest-instafail = "0.3.0"
pytest-mock = "0.11.0"
pytest-timeout = "1.0.0"
pytest-xdist = "1.14"
# responses = "^0"
"repoze.debug" = "1.0.2"

[tool.poetry.scripts]
# snovault commands
batchupgrade = "snovault.batchupgrade:main"
create-mapping = "snovault.elasticsearch.create_mapping:main"
es-index-listener = "snovault.elasticsearch.es_index_listener:main"
wipe-test-indices = "snovault.commands.wipe_test_indices:main"
# encoded commands
add-date-created = "encoded.commands.add_date_created:main"
check-rendering = "encoded.commands.check_rendering:main"
clear-db-es-contents = "encoded.commands.clear_db_es_contents:main"
configure-kibana-index = "encoded.commands.configure_kibana_index:main"
create-mapping-on-deploy = "encoded.commands.create_mapping_on_deploy:main"
dev-servers = "encoded.dev_servers:main"
dis2pheno = "encoded.commands.parse_hpoa:main"
es-index-data = "encoded.commands.es_index_data:main"
export-data = "encoded.commands.export_data:main"
extract-test-data = "encoded.commands.extract_test_data:main"
import-data = "encoded.commands.import_data:main"
jsonld-rdf = "encoded.commands.jsonld_rdf:main"
load-access-keys = "encoded.commands.load_access_keys:main"
load-data = "encoded.commands.load_data:main"
load-items = "encoded.commands.load_items:main"
migrate-attachments-aws = "encoded.commands.migrate_attachments_aws:main"
migrate-dataset-type = "encoded.commands.migrate_dataset_type:main"
migrate-files-aws = "encoded.commands.migrate_files_aws:main"
owl-to-items = "encoded.commands.generate_items_from_owl:main"
profiler = "encoded.commands.profiler:main"
purge-item-type = "encoded.commands.purge_item_type:main"
run-upgrade-on-inserts = "encoded.commands.run_upgrader_on_inserts:main"
spreadsheet-to-json = "encoded.commands.spreadsheet_to_json:main"
submission-test = "encoded.commands.submission_test:main"
# Use the same-named script in SubmitCGAP instead.
# submit-metadata-bundle = "encoded.commands.submit_metadata_bundle:main"
update-inserts-from-server = "encoded.commands.update_inserts_from_server:main"
verify-item = "encoded.commands.verify_item:main"

# cgap commands
variant-table-intake = "encoded.commands.variant_table_intake:main"
ingest-vcf = "encoded.commands.ingest_vcf:main"
variant-ingestion = "encoded.commands.variant_ingestion:main"
gene-table-intake = "encoded.commands.gene_table_intake:main"
ingest-genes = "encoded.commands.ingest_genes:main"
gene-ingestion = "encoded.commands.gene_ingestion:main"
ingestion = "encoded.commands.ingestion:main"
clear-variants-and-genes = "encoded.commands.clear_variants_and_genes:main"
ingestion-listener = "encoded.ingestion_listener:main"

[paste.app_factory]
main = "encoded:main"

[paste.composite_factory]
indexer = "snovault.elasticsearch.es_index_listener:composite"
ingester = "encoded.ingestion_listener:composite"

[paste.filter_app_factory]
memlimit = "encoded.memlimit:filter_app"

[build-system]
requires = ["poetry>=0.12"]
build-backend = "poetry.masonry.api"<|MERGE_RESOLUTION|>--- conflicted
+++ resolved
@@ -1,11 +1,7 @@
 [tool.poetry]
 # Note: Various modules refer to this system as "encoded", not "cgap-portal".
 name = "encoded"
-<<<<<<< HEAD
-version = "2.4.1.1b5"  # Includes master 2.4.16, eventually bumping minor version (probably 2.5.0)
-=======
-version = "2.5.3"
->>>>>>> 992e7633
+version = "2.4.1.1b5"  # Includes master 2.4.16, eventually bumping minor version (probably 2.6.0)
 description = "Clinical Genomics Analysis Platform"
 authors = ["4DN-DCIC Team <support@4dnucleome.org>"]
 license = "MIT"
@@ -47,7 +43,7 @@
 colorama = "0.3.3"
 dcicpyvcf = "1.0.0"
 dcicsnovault = ">=3.1.9,<4"  # Fixes build problems in 3.1.8
-dcicutils = ">=0.38.1,<1"  # has LockoutManager 0.38.0 and check_true 0.38.1
+dcicutils = ">=0.41.0,<1"  # has LockoutManager 0.38.0 and check_true 0.38.1
 docutils = "0.12"
 elasticsearch = "5.5.3"
 elasticsearch-dsl = "^5.4.0"
@@ -119,11 +115,11 @@
 "zope.deprecation" = "4.4.0"
 "zope.interface" = "4.6.0"
 "zope.sqlalchemy" = "1.3"
-sentry-sdk = "^0.16.4"
+sentry-sdk = "^0.16.5"
 
 [tool.poetry.dev-dependencies]
 # PyCharm says boto3-stubs contains useful type hints
-boto3-stubs = ">=1.14.37.0"
+boto3-stubs = ">=1.14.55.2"
 coverage = ">=5.2"
 codacy-coverage = ">=1.3.11"
 coveralls = ">=2.1.1"

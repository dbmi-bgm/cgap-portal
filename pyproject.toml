[tool.poetry]
# Note: Various modules refer to this system as "encoded", not "cgap-portal".
name = "encoded"
<<<<<<< HEAD
version = "10.4.1"
=======
version = "11.0.0"
>>>>>>> a7cc7495
description = "Clinical Genomics Analysis Platform"
authors = ["4DN-DCIC Team <support@4dnucleome.org>"]
license = "MIT"
readme = "README.rst"
homepage = "https://github.com/dbmi-bgm/cgap-portal"
repository = "https://github.com/dbmi-bgm/cgap-portal"
documentation = "https://github.com/dbmi-bgm/cgap-portal"
packages = [
  { include="encoded", from="src" }
]
classifiers = [
    # How mature is this project? Common values are
    #   3 - Alpha
    #   4 - Beta
    #   5 - Production/Stable
    'Development Status :: 3 - Alpha',

    # Indicate who your project is intended for
    'Intended Audience :: Developers',
    'Intended Audience :: Science/Research',
    'Framework :: Pyramid',

    # Pick your license as you wish (should match "license" above)
    'License :: OSI Approved :: MIT License',
    'Topic :: Database :: Database Engines/Servers',

    # Specify the Python versions you support here. In particular, ensure
    # that you indicate whether you support Python 2, Python 3 or both.
    'Programming Language :: Python :: 3',
    'Programming Language :: Python :: 3.7',
    'Programming Language :: Python :: 3.8',
]

[tool.poetry.dependencies]
python = ">=3.7.1,<3.9"
awscli = ">=1.25.36"
boto3 = "^1.24.36"
botocore = "^1.27.36"
certifi = ">=2021.5.30"
chardet = "3.0.4"
codeguru-profiler-agent = "^1.2.4"
colorama = "0.3.3"
dcicpyvcf = "1.0.0"
dcicsnovault = "^6.0.8"
dcicutils = "^5.1.0"
elasticsearch = "6.8.1"
execnet = "1.4.1"
future = ">=0.18.2,<1"
granite-suite = "0.1.11b0"  # Needs this exact vesion until Python 3.6 support is dropped. -kmp 10-Feb-2022
h5py = "2.10.0"  # Needs this exact vesion until Python 3.6 support is dropped. -kmp 10-Feb-2022
# html5lib = "0.9999999"
humanfriendly = "^1.44.9"
hupper = "1.5"
idna = ">=2.10,<3"
isodate = "0.5.4"
jmespath = "0.9.0"
jsonschema_serialize_fork = "^2.1.1"
keepalive = "0.5"
loremipsum = "1.0.5"
netaddr = ">=0.8.0,<1"
negspy = "0.2.24"
numpy = "1.19.1" # negspy needs it
openpyxl = "^3.0.7,!=3.0.8"  # a version 3.0.8 appeared but then got withdrawn, for now just pin 3.0.7. try again later.
passlib = "^1.7.4"
PasteDeploy = "1.5.2"
pbkdf2 = "1.3"
# Pillow = "^6.2.2"
plaster = "1.0"
plaster-pastedeploy = "0.6"
psutil = "^5.9.0"
psycopg2-binary = "^2.9.3"
py = ">=1.10.0"  # used by pytest, not sure if elsewhere
pyasn1 = "0.1.9"
PyBrowserID = "^0.14.0"
pycparser = "2.14"
PyJWT = "1.5.3"
pyparsing = "^2.4.7"
pyramid = "1.10.4"
pyramid_localroles = ">=0.1,<1"
pyramid-multiauth = ">=0.9.0,<1"
pyramid-retry = "^1.0"
pyramid-tm = "^2.4"
pyramid_translogger = "^0.1"
python-dateutil = "^2.8.2"
# python-magic is presently pinned to 0.4.15 in lockstep with dcicsnovault's requirements. See explanation there.
python_magic = ">=0.4.24,<1"
pytz = ">=2021.3"
rdflib = "^4.2.2"
rdflib-jsonld = ">=0.5.0,<1.0.0"
# repoze.debug is needed to use pyramid.pserve - Will Feb 17 2022
"repoze.debug" = ">=1.0.2"
requests = "^2.23.0"
rfc3986 = "^1.4.0"
rsa = "3.3"
rutter = ">=0.3,<1"
# We don't use this directly. It's part of boto3. It slows down solving to pin.
# s3transfer = ">=0.3.7,<0.4.0"
sentry-sdk = "^1.5.6"
simplejson = "^3.17.0"
SPARQLWrapper = "^1.8.5"
SQLAlchemy = "1.3.16"  # Pinned because >=1.3.17 is broken for us (circular constraints prevent deletes)
structlog = ">=19.2.0,<20"
#submit4dn = "0.9.7"
subprocess-middleware = "^0.3.0"
supervisor = "^4.2.4"
# Useful for picking apart pyproject.toml
toml = ">=0.10.1,<1"
tqdm = "^4.59.0"
transaction = "^2.4.0"
translationstring = "1.3"
uptime = ">=3.0.1,<4"
urllib3 = "^1.26.4"
venusian = "^1.2.0"
waitress = "^2.1.1"
watchtower = "^1.0.6"
WebOb = "^1.8.7"
WebTest = "^2.0.35"
WSGIProxy2 = "0.4.2"
"zope.deprecation" = "^4.4.0"
"zope.interface" = "^4.7.2"
"zope.sqlalchemy" = "1.3"

[tool.poetry.dev-dependencies]
# PyCharm says boto3-stubs contains useful type hints
boto3-stubs = "^1.24.36"
botocore-stubs = "^1.27.36"
coverage = ">=6.2"
codacy-coverage = ">=1.3.11"
coveralls = ">=3.3.1"
docutils = ">=0.16,<1"
flake8 = ">=3.9.0"
flaky = ">=3.7.0"
# flask only for moto[server]
flask = ">=2.0.3"
# Here AND ELSEWHERE (related scripts), we pin use of moto 1.3.7.
# I asked Will today why we're pinning that and he explained to me that above there (i.e., in version 1.3.8),
# an SQS-related bug is introduced, and that we cannot upgrade versions until this bug is fixed.
# His belief is that moto has not had a "true" release in months, so we will have to stick with this version.
# I searched the web and see this bug introduced in 1.3.8 and allegedly fixed. -kmp 29-Apr-2020
# https://github.com/spulec/moto/issues/2172
# Here's another report that might be related and it's not clear if this is fixed:
# https://gitmemory.com/issue/spulec/moto/2118/474917895
# TODO: Investigate whether this bug is fixed. If it is, update the version.
#       If not, get a reference to an open bug report here so we can check back periodically.
moto = "1.3.7"
pip-licenses = "^3.3.1"
pipdeptree = "^2.1.0"
# TODO: Investigate whether a major version upgrade is allowable for 'pytest', which is several versions behind.
pytest = ">=3.10,<4"
pytest-cov = ">=2.2.1"
pytest-exact-fixtures = ">=0.3"
pytest-instafail = ">=0.3.0"
pytest-mock = ">=0.11.0"
pytest-timeout = ">=1.0.0"
pytest-xdist = ">=1.14"

wheel = ">=0.29.0"


# In pytest 6.0, we'll be able to use this instead of a separate pytest.ini configuration.
# -kmp 18-Jan-2021
#
# [tool.pytest.ini_options]
# minversion = "6.0"
# ...etc.
# See details at https://pytest.org/en/stable/customize.html

[tool.poetry.scripts]
# dcicutils commands
add-image-tag = "dcicutils.ecr_scripts:add_image_tag_main"
show-global-env-bucket = "dcicutils.env_scripts:show_global_env_bucket_main"
show-image-manifest = "dcicutils.ecr_scripts:show_image_manifest_main"
show-image-catalog = "dcicutils.ecr_scripts:show_image_catalog_main"
unrelease-most-recent-image = "dcicutils.ecr_scripts:unrelease_most_recent_image_main"
# snovault commands
batchupgrade = "snovault.batchupgrade:main"
create-mapping = "snovault.elasticsearch.create_mapping:main"
wipe-test-indices = "snovault.commands.wipe_test_indices:main"
# encoded commands
add-date-created = "encoded.commands.add_date_created:main"
check-rendering = "encoded.commands.check_rendering:main"
clear-db-es-contents = "encoded.commands.clear_db_es_contents:main"
configure-kibana-index = "encoded.commands.configure_kibana_index:main"
create-mapping-on-deploy = "encoded.commands.create_mapping_on_deploy:main"
dev-servers = "encoded.dev_servers:main"
dis2pheno = "encoded.commands.parse_hpoa:main"
es-index-data = "snovault.commands.es_index_data:main"
export-data = "encoded.commands.export_data:main"
extract-test-data = "encoded.commands.extract_test_data:main"
import-data = "encoded.commands.import_data:main"
jsonld-rdf = "encoded.commands.jsonld_rdf:main"
load-access-keys = "encoded.commands.load_access_keys:main"
load-data = "encoded.commands.load_data:main"
load-data-by-type = "encoded.commands.load_data_by_type:main"
load-items = "encoded.commands.load_items:main"
make-submission-access-key = "encoded.commands.make_submission_access_key:main"
migrate-attachments-aws = "encoded.commands.migrate_attachments_aws:main"
migrate-dataset-type = "encoded.commands.migrate_dataset_type:main"
migrate-files-aws = "encoded.commands.migrate_files_aws:main"
owl-to-items = "encoded.commands.generate_items_from_owl:main"
order-schema-columns-and-facets = "encoded.commands.order_schema_columns_and_facets:main"
profiler = "encoded.commands.profiler:main"
prepare-docker = "encoded.commands.prepare_template:prepare_docker_main"
prepare-local-dev = "encoded.commands.prepare_template:prepare_local_dev_main"
purge-item-type = "encoded.commands.purge_item_type:main"
run-upgrade-on-inserts = "encoded.commands.run_upgrader_on_inserts:main"
spreadsheet-to-json = "encoded.commands.spreadsheet_to_json:main"
submission-test = "encoded.commands.submission_test:main"
# Use the same-named script in SubmitCGAP instead.
# submit-metadata-bundle = "encoded.commands.submit_metadata_bundle:main"
update-inserts-from-server = "encoded.commands.update_inserts_from_server:main"
verify-item = "encoded.commands.verify_item:main"
# cgap-specific commands
clear-variants-and-genes = "encoded.commands.clear_variants_and_genes:main"
gene-table-intake = "encoded.commands.gene_table_intake:main"
ingest-vcf = "encoded.commands.ingest_vcf:main"
ingestion-listener = "encoded.ingestion_listener:main"
reformat-vcf = "encoded.commands.reformat_vcf:main"
variant-table-intake = "encoded.commands.variant_table_intake:main"

# container commands
simulate-environment = "encoded.commands.simulate_environment:main"

[paste.app_factory]
main = "encoded:main"

[paste.composite_factory]
indexer = "snovault.elasticsearch.es_index_listener:composite"
ingester = "encoded.ingestion_listener:composite"

[paste.filter_app_factory]
memlimit = "encoded.memlimit:filter_app"

[build-system]
requires = ["poetry_core>=1.0.0"]
build-backend = "poetry.core.masonry.api"<|MERGE_RESOLUTION|>--- conflicted
+++ resolved
@@ -1,11 +1,7 @@
 [tool.poetry]
 # Note: Various modules refer to this system as "encoded", not "cgap-portal".
 name = "encoded"
-<<<<<<< HEAD
-version = "10.4.1"
-=======
-version = "11.0.0"
->>>>>>> a7cc7495
+version = "11.0.1"
 description = "Clinical Genomics Analysis Platform"
 authors = ["4DN-DCIC Team <support@4dnucleome.org>"]
 license = "MIT"

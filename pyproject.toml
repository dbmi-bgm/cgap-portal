[tool.poetry]
# Note: Various modules refer to this system as "encoded", not "cgap-portal".
name = "encoded"
<<<<<<< HEAD
version = "7.16.2.1b5"  # was "7.16.2", includes "7.17.2", but should be "8.0.0"
=======
version = "7.18.1"
>>>>>>> 63274fe2
description = "Clinical Genomics Analysis Platform"
authors = ["4DN-DCIC Team <support@4dnucleome.org>"]
license = "MIT"
readme = "README.rst"
homepage = "https://github.com/dbmi-bgm/cgap-portal"
repository = "https://github.com/dbmi-bgm/cgap-portal"
documentation = "https://github.com/dbmi-bgm/cgap-portal"
packages = [
  { include="encoded", from="src" }
]
classifiers = [
    # How mature is this project? Common values are
    #   3 - Alpha
    #   4 - Beta
    #   5 - Production/Stable
    'Development Status :: 3 - Alpha',

    # Indicate who your project is intended for
    'Intended Audience :: Developers',
    'Intended Audience :: Science/Research',
    'Framework :: Pyramid',

    # Pick your license as you wish (should match "license" above)
    'License :: OSI Approved :: MIT License',
    'Topic :: Database :: Database Engines/Servers',

    # Specify the Python versions you support here. In particular, ensure
    # that you indicate whether you support Python 2, Python 3 or both.
    'Programming Language :: Python :: 3',
    'Programming Language :: Python :: 3.6',
    'Programming Language :: Python :: 3.7'
]

[tool.poetry.dependencies]
python = ">=3.6.1,<3.8"
boto3 = "^1.20.34"
botocore = "^1.21.46"
certifi = ">=2021.5.30"
chardet = "3.0.4"
colorama = "0.3.3"
dcicpyvcf = "1.0.0"
dcicsnovault ="4.9.2.1b4"  # was dcicutils = "^4.9.0", but should be "^5.0.0"
dcicutils = "^3.7.0.1b1"  # To become "^3.8.0"
elasticsearch = "6.8.1"
execnet = "1.4.1"
future = ">=0.18.2,<1"
granite-suite = "0.1.11b0"
html5lib = "0.9999999"
humanfriendly = "^1.44.9"
hupper = "1.5"
idna = ">=2.10,<3"
isodate = "0.5.4"
jmespath = "0.9.0"
jsonschema_serialize_fork = "^2.1.1"
keepalive = "0.5"
loremipsum = "1.0.5"
netaddr = ">=0.8.0,<1"
negspy = "0.2.24"
numpy = "1.19.1" # negspy needs it
openpyxl = "^3.0.7,!=3.0.8"  # a version 3.0.8 appeared but then got withdrawn, for now just pin 3.0.7. try again later.
passlib = "^1.7.4"
PasteDeploy = "1.5.2"
pbkdf2 = "1.3"
Pillow = "^6.2.2"
plaster = "1.0"
plaster-pastedeploy = "0.6"
psutil = "^5.9.0"
psycopg2-binary = "^2.9.3"
py = ">=1.10.0"  # used by pytest, not sure if elsewhere
pyasn1 = "0.1.9"
PyBrowserID = "^0.10.0"
pycparser = "2.14"
PyJWT = "1.5.3"
pyparsing = "^2.4.7"
pyramid = "1.10.4"
pyramid_localroles = ">=0.1,<1"
pyramid-multiauth = ">=0.9.0,<1"
pyramid-retry = "^1.0"
pyramid-tm = "^2.4"
pyramid_translogger = "^0.1"
python-dateutil = "^2.8.2"
# python-magic is presently pinned to 0.4.15 in lockstep with dcicsnovault's requirements. See explanation there.
python_magic = ">=0.4.24,<1"
pytz = ">=2021.3"
rdflib = "^4.2.2"
rdflib-jsonld = ">=0.5.0,<1.0.0"
requests = "^2.23.0"
rfc3986 = "^1.4.0"
rsa = "3.3"
rutter = ">=0.3,<1"
# We don't use this directly. It's part of boto3. It slows down solving to pin.
# s3transfer = ">=0.3.7,<0.4.0"
sentry-sdk = "^1.3.1"
simplejson = "^3.17.0"
SPARQLWrapper = "^1.8.5"
SQLAlchemy = "1.3.16"  # Pinned because >=1.3.17 is broken for us (circular constraints prevent deletes)
structlog = ">=19.2.0,<20"
#submit4dn = "0.9.7"
subprocess_middleware = ">=0.3,<1"
# Useful for picking apart pyproject.toml
toml = ">=0.10.1,<1"
tqdm = "^4.59.0"
transaction = "^2.4.0"
translationstring = "1.3"
uptime = ">=3.0.1,<4"
urllib3 = "^1.26.4"
venusian = "^1.2.0"
waitress = "^2.0.0"  # 2.0.0 is latest
watchtower = "^1.0.6"
WebOb = "^1.8.7"
WebTest = "^2.0.35"
wheel = ">=0.29.0"
WSGIProxy2 = "0.4.2"
"zope.deprecation" = "^4.4.0"
"zope.interface" = "^4.7.2"
"zope.sqlalchemy" = "1.3"



[tool.poetry.dev-dependencies]
# PyCharm says boto3-stubs contains useful type hints
botocore-stubs = "^1.21.46"
boto3-stubs = "^1.18.46"
coverage = ">=6.2"
codacy-coverage = ">=1.3.11"
coveralls = ">=3.3.1"
flake8 = ">=3.9.0"
flaky = ">=3.7.0"
# flask only for moto[server]
flask = ">=1.1.1"
# Here AND ELSEWHERE (related scripts), we pin use of moto 1.3.7.
# I asked Will today why we're pinning that and he explained to me that above there (i.e., in version 1.3.8),
# an SQS-related bug is introduced, and that we cannot upgrade versions until this bug is fixed.
# His belief is that moto has not had a "true" release in months, so we will have to stick with this version.
# I searched the web and see this bug introduced in 1.3.8 and allegedly fixed. -kmp 29-Apr-2020
# https://github.com/spulec/moto/issues/2172
# Here's another report that might be related and it's not clear if this is fixed:
# https://gitmemory.com/issue/spulec/moto/2118/474917895
# TODO: Investigate whether this bug is fixed. If it is, update the version.
#       If not, get a reference to an open bug report here so we can check back periodically.
moto = "1.3.7"
pip-licenses = "^3.3.1"
pipdeptree = "^2.1.0"
# TODO: Investigate whether a major version upgrade is allowable for 'pytest', which is several versions behind.
pytest = ">=3.10,<4"
pytest-cov = ">=2.2.1"
pytest-exact-fixtures = ">=0.3"
pytest-instafail = ">=0.3.0"
pytest-mock = ">=0.11.0"
pytest-timeout = ">=1.0.0"
pytest-xdist = ">=1.14"
"repoze.debug" = ">=1.0.2"

# In pytest 6.0, we'll be able to use this instead of a separate pytest.ini configuration.
# -kmp 18-Jan-2021
#
# [tool.pytest.ini_options]
# minversion = "6.0"
# ...etc.
# See details at https://pytest.org/en/stable/customize.html

[tool.poetry.scripts]
# snovault commands
batchupgrade = "snovault.batchupgrade:main"
create-mapping = "snovault.elasticsearch.create_mapping:main"
wipe-test-indices = "snovault.commands.wipe_test_indices:main"
# encoded commands
add-date-created = "encoded.commands.add_date_created:main"
check-rendering = "encoded.commands.check_rendering:main"
clear-db-es-contents = "encoded.commands.clear_db_es_contents:main"
configure-kibana-index = "encoded.commands.configure_kibana_index:main"
create-mapping-on-deploy = "encoded.commands.create_mapping_on_deploy:main"
dev-servers = "encoded.dev_servers:main"
dis2pheno = "encoded.commands.parse_hpoa:main"
es-index-data = "snovault.commands.es_index_data:main"
export-data = "encoded.commands.export_data:main"
extract-test-data = "encoded.commands.extract_test_data:main"
import-data = "encoded.commands.import_data:main"
jsonld-rdf = "encoded.commands.jsonld_rdf:main"
load-access-keys = "encoded.commands.load_access_keys:main"
load-data = "encoded.commands.load_data:main"
load-items = "encoded.commands.load_items:main"
make-submission-access-key = "encoded.commands.make_submission_access_key:main"
migrate-attachments-aws = "encoded.commands.migrate_attachments_aws:main"
migrate-dataset-type = "encoded.commands.migrate_dataset_type:main"
migrate-files-aws = "encoded.commands.migrate_files_aws:main"
owl-to-items = "encoded.commands.generate_items_from_owl:main"
order-schema-columns-and-facets = "encoded.commands.order_schema_columns_and_facets:main"
profiler = "encoded.commands.profiler:main"
prepare-docker = "encoded.commands.prepare_docker:main"
purge-item-type = "encoded.commands.purge_item_type:main"
run-upgrade-on-inserts = "encoded.commands.run_upgrader_on_inserts:main"
spreadsheet-to-json = "encoded.commands.spreadsheet_to_json:main"
submission-test = "encoded.commands.submission_test:main"
# Use the same-named script in SubmitCGAP instead.
# submit-metadata-bundle = "encoded.commands.submit_metadata_bundle:main"
update-inserts-from-server = "encoded.commands.update_inserts_from_server:main"
verify-item = "encoded.commands.verify_item:main"

# cgap commands
variant-table-intake = "encoded.commands.variant_table_intake:main"
ingest-vcf = "encoded.commands.ingest_vcf:main"
gene-table-intake = "encoded.commands.gene_table_intake:main"
clear-variants-and-genes = "encoded.commands.clear_variants_and_genes:main"
ingestion-listener = "encoded.ingestion_listener:main"
reformat-vcf = "encoded.commands.reformat_vcf:main"

# container commands
simulate-environment = "encoded.commands.simulate_environment:main"

[paste.app_factory]
main = "encoded:main"

[paste.composite_factory]
indexer = "snovault.elasticsearch.es_index_listener:composite"
ingester = "encoded.ingestion_listener:composite"

[paste.filter_app_factory]
memlimit = "encoded.memlimit:filter_app"

[build-system]
requires = ["poetry_core>=1.0.0"]
build-backend = "poetry.core.masonry.api"<|MERGE_RESOLUTION|>--- conflicted
+++ resolved
@@ -1,11 +1,7 @@
 [tool.poetry]
 # Note: Various modules refer to this system as "encoded", not "cgap-portal".
 name = "encoded"
-<<<<<<< HEAD
-version = "7.16.2.1b5"  # was "7.16.2", includes "7.17.2", but should be "8.0.0"
-=======
-version = "7.18.1"
->>>>>>> 63274fe2
+version = "7.16.2.1b5"  # was "7.16.2", includes "7.18.1", but should be "8.0.0"
 description = "Clinical Genomics Analysis Platform"
 authors = ["4DN-DCIC Team <support@4dnucleome.org>"]
 license = "MIT"

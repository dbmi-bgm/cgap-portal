[tool.poetry]
# Note: Various modules refer to this system as "encoded", not "cgap-portal".
name = "encoded"
<<<<<<< HEAD
version = "7.0.0"
=======
version = "6.8.0"
>>>>>>> fb2c5504
description = "Clinical Genomics Analysis Platform"
authors = ["4DN-DCIC Team <support@4dnucleome.org>"]
license = "MIT"
readme = "README.rst"
homepage = "https://github.com/dbmi-bgm/cgap-portal"
repository = "https://github.com/dbmi-bgm/cgap-portal"
documentation = "https://github.com/dbmi-bgm/cgap-portal"
packages = [
  { include="encoded", from="src" }
]
classifiers = [
    # How mature is this project? Common values are
    #   3 - Alpha
    #   4 - Beta
    #   5 - Production/Stable
    'Development Status :: 3 - Alpha',

    # Indicate who your project is intended for
    'Intended Audience :: Developers',
    'Intended Audience :: Science/Research',
    'Framework :: Pyramid',

    # Pick your license as you wish (should match "license" above)
    'License :: OSI Approved :: MIT License',
    'Topic :: Database :: Database Engines/Servers',

    # Specify the Python versions you support here. In particular, ensure
    # that you indicate whether you support Python 2, Python 3 or both.
    'Programming Language :: Python :: 3',
    'Programming Language :: Python :: 3.6'
]

[tool.poetry.dependencies]
python = ">=3.6.1,<3.7"
boto3 = "^1.17.32"
botocore = "^1.20.32"
certifi = ">=2020.11.8"
chardet = "3.0.4"
colorama = "0.3.3"
dcicpyvcf = "1.0.0"
dcicsnovault = "4.8.0.0b2"
dcicutils = "1.15.0"
elasticsearch = "6.8.1"
execnet = "1.4.1"
future = "^0.15.2"
humanfriendly = "^1.44.9"
hupper = "1.5"
idna = ">=2.10,<3"
isodate = "0.5.4"
jmespath = "0.9.0"
jsonschema_serialize_fork = "^2.1.1"
keepalive = "0.5"
loremipsum = "1.0.5"
netaddr = ">=0.8.0,<1"
negspy = "0.2.24"
numpy = "1.19.1" # negspy needs it
passlib = "^1.7.4"
PasteDeploy = "1.5.2"
pbkdf2 = "1.3"
Pillow = "^6.2.2"  # 6.x.x should work for CGAP -Will 11/18/2020
plaster = "1.0"
plaster-pastedeploy = "0.6"
psutil = "^5.8.0"
psycopg2-binary = "^2.8.6"
py = ">=1.10.0"  # used by pytest, not sure if elsewhere
pyasn1 = "0.1.9"
PyBrowserID = "^0.10.0"
pycparser = "2.14"
PyJWT = "1.5.3"
pyparsing = "^2.4.7"
pyramid = "1.10.4"
pyramid_localroles = ">=0.1,<1"
pyramid_multiauth = ">=0.9.0,<1"
pyramid-retry = "^1.0"
pyramid-tm = "^2.4"
pyramid_translogger = "^0.1"
python-dateutil = "^2.8.1"
# python-magic is presently pinned to 0.4.15 in lockstep with dcicsnovault's requirements. See explanation there.
python-magic = "0.4.15"
pytz = ">=2020.4"
rdflib = "^4.2.2"
rdflib-jsonld = ">=0.5.0,<1.0.0"
requests = "^2.23.0"
rfc3986 = "^1.4.0"
rsa = "3.3"
rutter = ">=0.3,<1"
s3transfer = ">=0.3.6,<0.4.0"
simplejson = "^3.17.0"
SPARQLWrapper = "^1.8.5"
SQLAlchemy = "1.3.16"  # Pinned because >=1.3.17 is broken for us (circular constraints prevent deletes)
structlog = ">=19.2.0,<20"
#submit4dn = "0.9.7"
subprocess_middleware = ">=0.3,<1"
# Useful for picking apart pyproject.toml
toml = ">=0.10.1,<1"
tqdm = "^4.59.0"
transaction = "^2.4.0"
translationstring = "1.3"
uptime = ">=3.0.1,<4"
urllib3 = "^1.26.4"
venusian = "^1.2.0"
waitress = "1.2.0"  # 1.4.3 had lots of problems, so pin this -kmp 18-May-2020
WebOb = "^1.8.7"
WebTest = "^2.0.35"
wheel = "0.29.0"
WSGIProxy2 = "0.4.2"
"zope.deprecation" = "^4.4.0"
"zope.interface" = "^4.7.2"
"zope.sqlalchemy" = "1.3"
sentry-sdk = "^0.16.5"
granite-suite = "0.1.11b0"
openpyxl = "^3.0.7"
watchtower = "^1.0.6"

[tool.poetry.dev-dependencies]
# PyCharm says boto3-stubs contains useful type hints
boto3-stubs = ">=1.17.31.0"
coverage = ">=5.3.1"
codacy-coverage = ">=1.3.11"
coveralls = ">=3.0.0"
flake8 = ">=3.9.0"
flaky = ">=3.7.0"
# flask only for moto[server]
flask = ">=1.1.1"
# Here AND ELSEWHERE (related scripts), we pin use of moto 1.3.7.
# I asked Will today why we're pinning that and he explained to me that above there (i.e., in version 1.3.8),
# an SQS-related bug is introduced, and that we cannot upgrade versions until this bug is fixed.
# His belief is that moto has not had a "true" release in months, so we will have to stick with this version.
# I searched the web and see this bug introduced in 1.3.8 and allegedly fixed. -kmp 29-Apr-2020
# https://github.com/spulec/moto/issues/2172
# Here's another report that might be related and it's not clear if this is fixed:
# https://gitmemory.com/issue/spulec/moto/2118/474917895
# TODO: Investigate whether this bug is fixed. If it is, update the version.
#       If not, get a reference to an open bug report here so we can check back periodically.
moto = "1.3.7"
pip-licenses = "^3.3.1"
pipdeptree = "^2.0.0"
# TODO: Investigate whether a major version upgrade is allowable for 'pytest', which is several versions behind.
pytest = ">=3.10,<4"
pytest-cov = ">=2.2.1"
pytest-exact-fixtures = ">=0.3"
pytest-instafail = ">=0.3.0"
pytest-mock = ">=0.11.0"
pytest-timeout = ">=1.0.0"
pytest-xdist = ">=1.14"
"repoze.debug" = ">=1.0.2"

# In pytest 6.0, we'll be able to use this instead of a separate pytest.ini configuration.
# -kmp 18-Jan-2021
#
# [tool.pytest.ini_options]
# minversion = "6.0"
# ...etc.
# See details at https://pytest.org/en/stable/customize.html

[tool.poetry.scripts]
# snovault commands
batchupgrade = "snovault.batchupgrade:main"
create-mapping = "snovault.elasticsearch.create_mapping:main"
wipe-test-indices = "snovault.commands.wipe_test_indices:main"
# encoded commands
add-date-created = "encoded.commands.add_date_created:main"
check-rendering = "encoded.commands.check_rendering:main"
clear-db-es-contents = "encoded.commands.clear_db_es_contents:main"
configure-kibana-index = "encoded.commands.configure_kibana_index:main"
create-mapping-on-deploy = "encoded.commands.create_mapping_on_deploy:main"
dev-servers = "encoded.dev_servers:main"
dis2pheno = "encoded.commands.parse_hpoa:main"
es-index-data = "snovault.commands.es_index_data:main"
export-data = "encoded.commands.export_data:main"
extract-test-data = "encoded.commands.extract_test_data:main"
import-data = "encoded.commands.import_data:main"
jsonld-rdf = "encoded.commands.jsonld_rdf:main"
load-access-keys = "encoded.commands.load_access_keys:main"
load-data = "encoded.commands.load_data:main"
load-items = "encoded.commands.load_items:main"
make-submission-access-key = "encoded.commands.make_submission_access_key:main"
migrate-attachments-aws = "encoded.commands.migrate_attachments_aws:main"
migrate-dataset-type = "encoded.commands.migrate_dataset_type:main"
migrate-files-aws = "encoded.commands.migrate_files_aws:main"
owl-to-items = "encoded.commands.generate_items_from_owl:main"
order-schema-columns-and-facets = "encoded.commands.order_schema_columns_and_facets:main"
profiler = "encoded.commands.profiler:main"
purge-item-type = "encoded.commands.purge_item_type:main"
run-upgrade-on-inserts = "encoded.commands.run_upgrader_on_inserts:main"
spreadsheet-to-json = "encoded.commands.spreadsheet_to_json:main"
submission-test = "encoded.commands.submission_test:main"
# Use the same-named script in SubmitCGAP instead.
# submit-metadata-bundle = "encoded.commands.submit_metadata_bundle:main"
update-inserts-from-server = "encoded.commands.update_inserts_from_server:main"
verify-item = "encoded.commands.verify_item:main"

# cgap commands
variant-table-intake = "encoded.commands.variant_table_intake:main"
ingest-vcf = "encoded.commands.ingest_vcf:main"
gene-table-intake = "encoded.commands.gene_table_intake:main"
clear-variants-and-genes = "encoded.commands.clear_variants_and_genes:main"
ingestion-listener = "encoded.ingestion_listener:main"
reformat-vcf = "encoded.commands.reformat_vcf:main"

# container commands
simulate-environment = "encoded.commands.simulate_environment:main"

[paste.app_factory]
main = "encoded:main"

[paste.composite_factory]
indexer = "snovault.elasticsearch.es_index_listener:composite"
ingester = "encoded.ingestion_listener:composite"

[paste.filter_app_factory]
memlimit = "encoded.memlimit:filter_app"

[build-system]
requires = ["poetry>=0.12"]
build-backend = "poetry.masonry.api"<|MERGE_RESOLUTION|>--- conflicted
+++ resolved
@@ -1,11 +1,7 @@
 [tool.poetry]
 # Note: Various modules refer to this system as "encoded", not "cgap-portal".
 name = "encoded"
-<<<<<<< HEAD
 version = "7.0.0"
-=======
-version = "6.8.0"
->>>>>>> fb2c5504
 description = "Clinical Genomics Analysis Platform"
 authors = ["4DN-DCIC Team <support@4dnucleome.org>"]
 license = "MIT"
@@ -47,7 +43,7 @@
 colorama = "0.3.3"
 dcicpyvcf = "1.0.0"
 dcicsnovault = "4.8.0.0b2"
-dcicutils = "1.15.0"
+dcicutils = "^1.15.0"
 elasticsearch = "6.8.1"
 execnet = "1.4.1"
 future = "^0.15.2"

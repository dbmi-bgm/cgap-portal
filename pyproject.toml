--- conflicted
+++ resolved
@@ -1,11 +1,7 @@
 [tool.poetry]
 # Note: Various modules refer to this system as "encoded", not "cgap-portal".
 name = "encoded"
-<<<<<<< HEAD
 version = "2.3.1.1b0"  # Preparing for minor version bump (2.5.0 probably)
-=======
-version = "2.4.13"
->>>>>>> e9e326da
 description = "Clinical Genomics Analysis Platform"
 authors = ["4DN-DCIC Team <support@4dnucleome.org>"]
 license = "MIT"
@@ -47,11 +43,7 @@
 colorama = "0.3.3"
 dcicpyvcf = "1.0.0"
 dcicsnovault = ">=3.1.9,<4"  # Fixes build problems in 3.1.8
-<<<<<<< HEAD
-dcicutils = ">=0.38.0,<1"  # has the LockoutManager needed for Snovault
-=======
 dcicutils = ">=0.38.1,<1"  # has LockoutManager 0.38.0 and check_true 0.38.1
->>>>>>> e9e326da
 docutils = "0.12"
 elasticsearch = "5.5.3"
 elasticsearch-dsl = "^5.4.0"

[tool.poetry]
# Note: Various modules refer to this system as "encoded", not "cgap-portal".
name = "encoded"
<<<<<<< HEAD
version = "12.9.0.1b0"  # to become 12.9.1
=======
version = "12.10.0"
>>>>>>> 94ff3206
description = "Computational Genome Analysis Platform"
authors = ["4DN-DCIC Team <support@4dnucleome.org>"]
license = "MIT"
readme = "README.rst"
homepage = "https://github.com/dbmi-bgm/cgap-portal"
repository = "https://github.com/dbmi-bgm/cgap-portal"
documentation = "https://github.com/dbmi-bgm/cgap-portal"
packages = [
  { include="encoded", from="src" }
]
classifiers = [
    # How mature is this project? Common values are
    #   3 - Alpha
    #   4 - Beta
    #   5 - Production/Stable
    'Development Status :: 3 - Alpha',

    # Indicate who your project is intended for
    'Intended Audience :: Developers',
    'Intended Audience :: Science/Research',
    'Framework :: Pyramid',

    # Pick your license as you wish (should match "license" above)
    'License :: OSI Approved :: MIT License',
    'Topic :: Database :: Database Engines/Servers',

    # Specify the Python versions you support here. In particular, ensure
    # that you indicate whether you support Python 2, Python 3 or both.
    'Programming Language :: Python :: 3',
    'Programming Language :: Python :: 3.7',
    'Programming Language :: Python :: 3.8',
]

[tool.poetry.dependencies]
python = ">=3.8.1,<3.9"
awscli = ">=1.25.36"
boto3 = "^1.24.36"
botocore = "^1.27.36"
certifi = ">=2021.5.30"
chardet = "3.0.4"
codeguru-profiler-agent = "^1.2.4"
colorama = "0.3.3"
dcicpyvcf = "1.0.0.1b0"
dcicsnovault = "7.2.1.1b2"  # to become "^7.3.0" when snovault PR #248 is merged
dcicutils = "^6.10.0"
elasticsearch = "7.13.4"
execnet = "1.4.1"
future = ">=0.18.2,<1"
granite-suite = "0.1.11b0"  # Needs this exact vesion until Python 3.6 support is dropped. -kmp 10-Feb-2022
h5py = "2.10.0"  # Needs this exact vesion until Python 3.6 support is dropped. -kmp 10-Feb-2022
# html5lib = "0.9999999"
humanfriendly = "^1.44.9"
hupper = "1.5"
idna = ">=2.10,<3"
isodate = ">=0.5.4,<1"
jmespath = "0.9.0"
jsonschema_serialize_fork = "^2.1.1"
# keepalive = "0.5"
loremipsum = "1.0.5"
netaddr = ">=0.8.0,<1"
negspy = "0.2.24"
numpy = "1.19.1" # negspy needs it
openpyxl = "^3.0.7,!=3.0.8"  # a version 3.0.8 appeared but then got withdrawn, for now just pin 3.0.7. try again later.
passlib = "^1.7.4"
PasteDeploy = "1.5.2"
pbkdf2 = "1.3"
# Pillow = "^6.2.2"
plaster = "1.0"
plaster-pastedeploy = "0.6"
psutil = "^5.9.0"
psycopg2-binary = "^2.9.3"
py = ">=1.10.0"  # used by pytest, not sure if elsewhere
pyasn1 = "0.1.9"
PyBrowserID = "^0.14.0"
pycparser = "2.14"
PyJWT = "1.5.3"
pyparsing = "^3.0.7"
pyramid = "1.10.4"
pyramid_localroles = ">=0.1,<1"
pyramid-multiauth = ">=0.9.0,<1"
pyramid-retry = "^1.0"
pyramid-tm = "^2.4"
pyramid_translogger = "^0.1"
python-dateutil = "^2.8.2"
# python-magic is presently pinned to 0.4.15 in lockstep with dcicsnovault's requirements. See explanation there.
python_magic = ">=0.4.24,<1"
pytz = ">=2021.3"
rdflib = "^4.2.2"
rdflib-jsonld = ">=0.5.0,<1.0.0"
# repoze.debug is needed to use pyramid.pserve - Will Feb 17 2022
"repoze.debug" = ">=1.0.2"
requests = "^2.23.0"
rfc3986 = "^1.4.0"
rsa = "3.3"
rutter = ">=0.3,<1"
# We don't use this directly. It's part of boto3. It slows down solving to pin.
# s3transfer = ">=0.3.7,<0.4.0"
sentry-sdk = "^1.5.6"
simplejson = "^3.17.0"
SPARQLWrapper = "^1.8.5"
SQLAlchemy = "1.4.41"  # Pinned because >=1.3.17 is broken for us (circular constraints prevent deletes)
structlog = ">=19.2.0,<20"
#submit4dn = "0.9.7"
subprocess-middleware = "^0.3.0"
supervisor = "^4.2.4"
# Useful for picking apart pyproject.toml
toml = ">=0.10.1,<1"
tqdm = "^4.59.0"
transaction = "^3.0.0"
translationstring = "1.3"
uptime = ">=3.0.1,<4"
urllib3 = "^1.26.4"
venusian = "^1.2.0"
waitress = "^2.1.1"
WebOb = "^1.8.7"
WebTest = "^2.0.35"
WSGIProxy2 = "0.4.2"
"zope.deprecation" = "^4.4.0"
"zope.interface" = ">=4.7.2,<6"
"zope.sqlalchemy" = "1.6"

[tool.poetry.dev-dependencies]
# PyCharm says boto3-stubs contains useful type hints
boto3-stubs = "^1.24.36"
botocore-stubs = "^1.27.36"
coverage = ">=6.2"
codacy-coverage = ">=1.3.11"
coveralls = ">=3.3.1"
docutils = ">=0.16,<1"
flake8 = ">=3.9.0"
flaky = ">=3.7.0"
# flask only for moto[server]
flask = ">=2.0.3"
# Upon removal of moto[server] we seem to be able to tolerate newer moto versions
moto = "4.0.3"
pip-licenses = "^3.3.1"
pipdeptree = "^2.1.0"
pytest = ">=7.2.1"
pytest-cov = ">=4.0.0"  # ">=2.9.0"
pytest-instafail = ">=0.4.2"
pytest-mock = ">=3.10.0"  # ">=3.2.0"
pytest-timeout = ">=2.1.0"  # ">=1.4.2"
pytest-xdist = "3.1.0"  # ">=1.34.0"
wheel = ">=0.29.0"


# TODO: Now that we're above pytest 6.0, we can use this instead of a separate pytest.ini configuration.
# -kmp 18-Jan-2021
#
# [tool.pytest.ini_options]
# minversion = "6.0"
# ...etc.
# See details at https://pytest.org/en/stable/customize.html

[tool.poetry.scripts]
# dcicutils commands
add-image-tag = "dcicutils.ecr_scripts:add_image_tag_main"
show-global-env-bucket = "dcicutils.env_scripts:show_global_env_bucket_main"
show-image-manifest = "dcicutils.ecr_scripts:show_image_manifest_main"
show-image-catalog = "dcicutils.ecr_scripts:show_image_catalog_main"
unrelease-most-recent-image = "dcicutils.ecr_scripts:unrelease_most_recent_image_main"
# snovault commands
batchupgrade = "snovault.batchupgrade:main"
create-mapping = "snovault.elasticsearch.create_mapping:main"
wipe-test-indices = "snovault.commands.wipe_test_indices:main"
# encoded commands
add-date-created = "encoded.commands.add_date_created:main"
check-rendering = "encoded.commands.check_rendering:main"
clear-db-es-contents = "encoded.commands.clear_db_es_contents:main"
configure-kibana-index = "encoded.commands.configure_kibana_index:main"
create-mapping-on-deploy = "encoded.commands.create_mapping_on_deploy:main"
dev-servers = "encoded.dev_servers:main"
dis2pheno = "encoded.commands.parse_hpoa:main"
es-index-data = "snovault.commands.es_index_data:main"
export-data = "encoded.commands.export_data:main"
extract-test-data = "encoded.commands.extract_test_data:main"
import-data = "encoded.commands.import_data:main"
jsonld-rdf = "encoded.commands.jsonld_rdf:main"
load-access-keys = "encoded.commands.load_access_keys:main"
load-data = "encoded.commands.load_data:main"
load-data-by-type = "encoded.commands.load_data_by_type:main"
load-items = "encoded.commands.load_items:main"
make-submission-access-key = "encoded.commands.make_submission_access_key:main"
migrate-attachments-aws = "encoded.commands.migrate_attachments_aws:main"
migrate-dataset-type = "encoded.commands.migrate_dataset_type:main"
migrate-files-aws = "encoded.commands.migrate_files_aws:main"
owl-to-items = "encoded.commands.generate_items_from_owl:main"
order-schema-columns-and-facets = "encoded.commands.order_schema_columns_and_facets:main"
profiler = "encoded.commands.profiler:main"
prepare-docker = "encoded.commands.prepare_template:prepare_docker_main"
prepare-local-dev = "encoded.commands.prepare_template:prepare_local_dev_main"
purge-item-type = "encoded.commands.purge_item_type:main"
run-upgrade-on-inserts = "encoded.commands.run_upgrader_on_inserts:main"
spreadsheet-to-json = "encoded.commands.spreadsheet_to_json:main"
submission-test = "encoded.commands.submission_test:main"
# Use the same-named script in SubmitCGAP instead.
# submit-metadata-bundle = "encoded.commands.submit_metadata_bundle:main"
update-inserts-from-server = "encoded.commands.update_inserts_from_server:main"
verify-item = "encoded.commands.verify_item:main"
# cgap-specific commands
clear-variants-and-genes = "encoded.commands.clear_variants_and_genes:main"
gene-table-intake = "encoded.commands.gene_table_intake:main"
ingest-vcf = "encoded.commands.ingest_vcf:main"
ingestion-listener = "encoded.ingestion_listener:main"
reformat-vcf = "encoded.commands.reformat_vcf:main"
variant-table-intake = "encoded.commands.variant_table_intake:main"

# container commands
simulate-environment = "encoded.commands.simulate_environment:main"

[paste.app_factory]
main = "encoded:main"

[paste.composite_factory]
indexer = "snovault.elasticsearch.es_index_listener:composite"
ingester = "encoded.ingestion_listener:composite"

[paste.filter_app_factory]
memlimit = "encoded.memlimit:filter_app"

[build-system]
requires = ["poetry_core>=1.0.0"]
build-backend = "poetry.core.masonry.api"<|MERGE_RESOLUTION|>--- conflicted
+++ resolved
@@ -1,11 +1,7 @@
 [tool.poetry]
 # Note: Various modules refer to this system as "encoded", not "cgap-portal".
 name = "encoded"
-<<<<<<< HEAD
-version = "12.9.0.1b0"  # to become 12.9.1
-=======
-version = "12.10.0"
->>>>>>> 94ff3206
+version = "12.10.0.1b0"  # to become 12.10.1
 description = "Computational Genome Analysis Platform"
 authors = ["4DN-DCIC Team <support@4dnucleome.org>"]
 license = "MIT"

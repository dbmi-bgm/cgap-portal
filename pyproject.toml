[tool.poetry]
# Note: Various modules refer to this system as "encoded", not "cgap-portal".
name = "encoded"
<<<<<<< HEAD
version = "9.4.2.2b10"
=======
version = "9.4.2.3b11"
>>>>>>> 0489e1c1
description = "Clinical Genomics Analysis Platform"
authors = ["4DN-DCIC Team <support@4dnucleome.org>"]
license = "MIT"
readme = "README.rst"
homepage = "https://github.com/dbmi-bgm/cgap-portal"
repository = "https://github.com/dbmi-bgm/cgap-portal"
documentation = "https://github.com/dbmi-bgm/cgap-portal"
packages = [
  { include="encoded", from="src" }
]
classifiers = [
    # How mature is this project? Common values are
    #   3 - Alpha
    #   4 - Beta
    #   5 - Production/Stable
    'Development Status :: 3 - Alpha',

    # Indicate who your project is intended for
    'Intended Audience :: Developers',
    'Intended Audience :: Science/Research',
    'Framework :: Pyramid',

    # Pick your license as you wish (should match "license" above)
    'License :: OSI Approved :: MIT License',
    'Topic :: Database :: Database Engines/Servers',

    # Specify the Python versions you support here. In particular, ensure
    # that you indicate whether you support Python 2, Python 3 or both.
    'Programming Language :: Python :: 3',
    'Programming Language :: Python :: 3.7',
    'Programming Language :: Python :: 3.8',
]

[tool.poetry.dependencies]
python = ">=3.7.1,<3.9"
awscli = ">=1.25.36"
boto3 = "^1.24.36"
botocore = "^1.27.36"
certifi = ">=2021.5.30"
chardet = "3.0.4"
codeguru-profiler-agent = "^1.2.4"
colorama = "0.3.3"
dcicpyvcf = "1.0.0"
dcicsnovault = "^6.0.4"
dcicutils = "^4.1.0"
elasticsearch = "6.8.1"
execnet = "1.4.1"
future = ">=0.18.2,<1"
granite-suite = "0.1.11b0"  # Needs this exact vesion until Python 3.6 support is dropped. -kmp 10-Feb-2022
h5py = "2.10.0"  # Needs this exact vesion until Python 3.6 support is dropped. -kmp 10-Feb-2022
# html5lib = "0.9999999"
humanfriendly = "^1.44.9"
hupper = "1.5"
idna = ">=2.10,<3"
isodate = "0.5.4"
jmespath = "0.9.0"
jsonschema_serialize_fork = "^2.1.1"
keepalive = "0.5"
loremipsum = "1.0.5"
netaddr = ">=0.8.0,<1"
negspy = "0.2.24"
numpy = "1.19.1" # negspy needs it
openpyxl = "^3.0.7,!=3.0.8"  # a version 3.0.8 appeared but then got withdrawn, for now just pin 3.0.7. try again later.
passlib = "^1.7.4"
PasteDeploy = "1.5.2"
pbkdf2 = "1.3"
# Pillow = "^6.2.2"
plaster = "1.0"
plaster-pastedeploy = "0.6"
psutil = "^5.9.0"
psycopg2-binary = "^2.9.3"
py = ">=1.10.0"  # used by pytest, not sure if elsewhere
pyasn1 = "0.1.9"
PyBrowserID = "^0.14.0"
pycparser = "2.14"
PyJWT = "1.5.3"
pyparsing = "^2.4.7"
pyramid = "1.10.4"
pyramid_localroles = ">=0.1,<1"
pyramid-multiauth = ">=0.9.0,<1"
pyramid-retry = "^1.0"
pyramid-tm = "^2.4"
pyramid_translogger = "^0.1"
python-dateutil = "^2.8.2"
# python-magic is presently pinned to 0.4.15 in lockstep with dcicsnovault's requirements. See explanation there.
python_magic = ">=0.4.24,<1"
pytz = ">=2021.3"
rdflib = "^4.2.2"
rdflib-jsonld = ">=0.5.0,<1.0.0"
requests = "^2.23.0"
rfc3986 = "^1.4.0"
rsa = "3.3"
rutter = ">=0.3,<1"
# We don't use this directly. It's part of boto3. It slows down solving to pin.
# s3transfer = ">=0.3.7,<0.4.0"
sentry-sdk = "^1.5.6"
simplejson = "^3.17.0"
SPARQLWrapper = "^1.8.5"
SQLAlchemy = "1.3.16"  # Pinned because >=1.3.17 is broken for us (circular constraints prevent deletes)
structlog = ">=19.2.0,<20"
#submit4dn = "0.9.7"
subprocess-middleware = "^0.3.0"
supervisor = "^4.2.4"
# Useful for picking apart pyproject.toml
toml = ">=0.10.1,<1"
tqdm = "^4.59.0"
transaction = "^2.4.0"
translationstring = "1.3"
uptime = ">=3.0.1,<4"
urllib3 = "^1.26.4"
venusian = "^1.2.0"
waitress = "^2.1.1"
watchtower = "^1.0.6"
WebOb = "^1.8.7"
WebTest = "^2.0.35"
WSGIProxy2 = "0.4.2"
"zope.deprecation" = "^4.4.0"
"zope.interface" = "^4.7.2"
"zope.sqlalchemy" = "1.3"

[tool.poetry.dev-dependencies]
# PyCharm says boto3-stubs contains useful type hints
boto3-stubs = "^1.24.36"
botocore-stubs = "^1.27.36"
coverage = ">=6.2"
codacy-coverage = ">=1.3.11"
coveralls = ">=3.3.1"
flake8 = ">=3.9.0"
flaky = ">=3.7.0"
# flask only for moto[server]
flask = ">=2.0.3"
# Here AND ELSEWHERE (related scripts), we pin use of moto 1.3.7.
# I asked Will today why we're pinning that and he explained to me that above there (i.e., in version 1.3.8),
# an SQS-related bug is introduced, and that we cannot upgrade versions until this bug is fixed.
# His belief is that moto has not had a "true" release in months, so we will have to stick with this version.
# I searched the web and see this bug introduced in 1.3.8 and allegedly fixed. -kmp 29-Apr-2020
# https://github.com/spulec/moto/issues/2172
# Here's another report that might be related and it's not clear if this is fixed:
# https://gitmemory.com/issue/spulec/moto/2118/474917895
# TODO: Investigate whether this bug is fixed. If it is, update the version.
#       If not, get a reference to an open bug report here so we can check back periodically.
moto = "1.3.7"
pip-licenses = "^3.3.1"
pipdeptree = "^2.1.0"
# TODO: Investigate whether a major version upgrade is allowable for 'pytest', which is several versions behind.
pytest = ">=3.10,<4"
pytest-cov = ">=2.2.1"
pytest-exact-fixtures = ">=0.3"
pytest-instafail = ">=0.3.0"
pytest-mock = ">=0.11.0"
pytest-timeout = ">=1.0.0"
pytest-xdist = ">=1.14"

wheel = ">=0.29.0"


# In pytest 6.0, we'll be able to use this instead of a separate pytest.ini configuration.
# -kmp 18-Jan-2021
#
# [tool.pytest.ini_options]
# minversion = "6.0"
# ...etc.
# See details at https://pytest.org/en/stable/customize.html

[tool.poetry.scripts]
# dcicutils commands
add-image-tag = "dcicutils.ecr_scripts:add_image_tag_main"
show-global-env-bucket = "dcicutils.env_scripts:show_global_env_bucket_main"
show-image-manifest = "dcicutils.ecr_scripts:show_image_manifest_main"
show-image-catalog = "dcicutils.ecr_scripts:show_image_catalog_main"
unrelease-most-recent-image = "dcicutils.ecr_scripts:unrelease_most_recent_image_main"
# snovault commands
batchupgrade = "snovault.batchupgrade:main"
create-mapping = "snovault.elasticsearch.create_mapping:main"
wipe-test-indices = "snovault.commands.wipe_test_indices:main"
# encoded commands
add-date-created = "encoded.commands.add_date_created:main"
check-rendering = "encoded.commands.check_rendering:main"
clear-db-es-contents = "encoded.commands.clear_db_es_contents:main"
configure-kibana-index = "encoded.commands.configure_kibana_index:main"
create-mapping-on-deploy = "encoded.commands.create_mapping_on_deploy:main"
dev-servers = "encoded.dev_servers:main"
dis2pheno = "encoded.commands.parse_hpoa:main"
es-index-data = "snovault.commands.es_index_data:main"
export-data = "encoded.commands.export_data:main"
extract-test-data = "encoded.commands.extract_test_data:main"
import-data = "encoded.commands.import_data:main"
jsonld-rdf = "encoded.commands.jsonld_rdf:main"
load-access-keys = "encoded.commands.load_access_keys:main"
load-data = "encoded.commands.load_data:main"
load-data-by-type = "encoded.commands.load_data_by_type:main"
load-items = "encoded.commands.load_items:main"
make-submission-access-key = "encoded.commands.make_submission_access_key:main"
migrate-attachments-aws = "encoded.commands.migrate_attachments_aws:main"
migrate-dataset-type = "encoded.commands.migrate_dataset_type:main"
migrate-files-aws = "encoded.commands.migrate_files_aws:main"
owl-to-items = "encoded.commands.generate_items_from_owl:main"
order-schema-columns-and-facets = "encoded.commands.order_schema_columns_and_facets:main"
profiler = "encoded.commands.profiler:main"
prepare-docker = "encoded.commands.prepare_docker:main"
purge-item-type = "encoded.commands.purge_item_type:main"
run-upgrade-on-inserts = "encoded.commands.run_upgrader_on_inserts:main"
spreadsheet-to-json = "encoded.commands.spreadsheet_to_json:main"
submission-test = "encoded.commands.submission_test:main"
# Use the same-named script in SubmitCGAP instead.
# submit-metadata-bundle = "encoded.commands.submit_metadata_bundle:main"
update-inserts-from-server = "encoded.commands.update_inserts_from_server:main"
verify-item = "encoded.commands.verify_item:main"
# cgap-specific commands
clear-variants-and-genes = "encoded.commands.clear_variants_and_genes:main"
gene-table-intake = "encoded.commands.gene_table_intake:main"
ingest-vcf = "encoded.commands.ingest_vcf:main"
ingestion-listener = "encoded.ingestion_listener:main"
reformat-vcf = "encoded.commands.reformat_vcf:main"
variant-table-intake = "encoded.commands.variant_table_intake:main"

# container commands
simulate-environment = "encoded.commands.simulate_environment:main"

[paste.app_factory]
main = "encoded:main"

[paste.composite_factory]
indexer = "snovault.elasticsearch.es_index_listener:composite"
ingester = "encoded.ingestion_listener:composite"

[paste.filter_app_factory]
memlimit = "encoded.memlimit:filter_app"

[build-system]
requires = ["poetry_core>=1.0.0"]
build-backend = "poetry.core.masonry.api"<|MERGE_RESOLUTION|>--- conflicted
+++ resolved
@@ -1,11 +1,7 @@
 [tool.poetry]
 # Note: Various modules refer to this system as "encoded", not "cgap-portal".
 name = "encoded"
-<<<<<<< HEAD
-version = "9.4.2.2b10"
-=======
-version = "9.4.2.3b11"
->>>>>>> 0489e1c1
+version = "9.4.2.2b12"
 description = "Clinical Genomics Analysis Platform"
 authors = ["4DN-DCIC Team <support@4dnucleome.org>"]
 license = "MIT"

[tool.poetry]
# Note: Various modules refer to this system as "encoded", not "cgap-portal".
name = "encoded"
<<<<<<< HEAD
version = "4.5.3"
=======
version = "4.6.0"
>>>>>>> bb1580ea
description = "Clinical Genomics Analysis Platform"
authors = ["4DN-DCIC Team <support@4dnucleome.org>"]
license = "MIT"
readme = "README.rst"
homepage = "https://github.com/dbmi-bgm/cgap-portal"
repository = "https://github.com/dbmi-bgm/cgap-portal"
documentation = "https://github.com/dbmi-bgm/cgap-portal"
packages = [
  { include="encoded", from="src" }
]
classifiers = [
    # How mature is this project? Common values are
    #   3 - Alpha
    #   4 - Beta
    #   5 - Production/Stable
    'Development Status :: 3 - Alpha',

    # Indicate who your project is intended for
    'Intended Audience :: Developers',
    'Intended Audience :: Science/Research',
    'Framework :: Pyramid',

    # Pick your license as you wish (should match "license" above)
    'License :: OSI Approved :: MIT License',
    'Topic :: Database :: Database Engines/Servers',

    # Specify the Python versions you support here. In particular, ensure
    # that you indicate whether you support Python 2, Python 3 or both.
    'Programming Language :: Python :: 3',
    'Programming Language :: Python :: 3.6'
]

[tool.poetry.dependencies]
python = ">=3.6.1,<3.7"
boto3 = "^1.10.50"
botocore = "^1.13.50"
certifi = ">=2020.11.8"
chardet = "3.0.4"
colorama = "0.3.3"
dcicpyvcf = "1.0.0"
dcicsnovault = "4.1.0"
dcicutils = "^1.4.0"
docutils = "0.12"
elasticsearch = "6.4.0"
elasticsearch-dsl = "^6.4.0"
execnet = "1.4.1"
future = "^0.15.2"
humanfriendly = "1.44.5"
hupper = "1.5"
idna = "2.7"
isodate = "0.5.4"
jmespath = "0.9.0"
jsonschema-serialize-fork = "2.1.1"
keepalive = "0.5"
loremipsum = "1.0.5"
netaddr = ">=0.7.18,<1"
negspy = "0.2.24"
numpy = "1.19.1" # negspy needs it
passlib = "1.6.5"
PasteDeploy = "1.5.2"
pbkdf2 = "1.3"
Pillow = "^6.2.2"  # 6.x.x should work for CGAP -Will 11/18/2020
plaster = "1.0"
plaster-pastedeploy = "0.6"
psutil = "^5.6.6"
psycopg2-binary = "2.7.7"
py = "1.4.31"
pyasn1 = "0.1.9"
PyBrowserID = "^0.10.0"
pycparser = "2.14"
PyJWT = "1.5.3"
pyparsing = "2.1.1"
pyramid = "1.10.4"
pyramid-multiauth = "0.8.0"
pyramid-retry = "1.0"
pyramid-tm = "2.2.1"
pyramid-translogger = "^0.1"
python-dateutil = "2.7.3"
# python-magic is presently pinned to 0.4.15 in lockstep with dcicsnovault's requirements. See explanation there.
python-magic = "0.4.15"
pytz = ">=2020.4"
rdflib = "^4.2.2"
rdflib-jsonld = "0.3"
requests = "^2.23.0"
rfc3987 = "^1.3.6"
rsa = "3.3"
rutter = ">=0.2,<1"
s3transfer = "^0.2.0"
simplejson = "^3.17.0"
SPARQLWrapper = "1.7.6"
SQLAlchemy = "1.3.16"  # Pinned because >=1.3.17 is a problem
structlog = ">=18.1.0,<20"
submit4dn = "0.9.7"
subprocess-middleware = ">=0.3,<1"
# Useful for picking apart pyproject.toml
toml = ">=0.10.1,<1"
tqdm = "^4.51.0"
transaction = "2.4.0"
translationstring = "1.3"
uptime = ">=3.0.1,<4"
urllib3 = "^1.24.3"
venusian = "^1.2.0"
waitress = "1.2.0"  # 1.4.3 had lots of problems, so pin this -kmp 18-May-2020
WebOb = "1.8.5"
WebTest = "^2.0.21"
wheel = "0.29.0"
WSGIProxy2 = "0.4.2"
xlrd = "^1.0.0"
xlwt = "1.2.0"
"zope.deprecation" = "4.4.0"
"zope.interface" = "4.6.0"
"zope.sqlalchemy" = "1.3"
sentry-sdk = "^0.16.5"

[tool.poetry.dev-dependencies]
# PyCharm says boto3-stubs contains useful type hints
boto3-stubs = ">=1.16.15.0"
coverage = ">=5.2"
codacy-coverage = ">=1.3.11"
coveralls = ">=2.1.1"
flake8 = "^3.7.8"
flaky = "3.6.1"
# flask only for moto[server]
flask = ">=1.1.1"
# Here AND ELSEWHERE (related scripts), we pin use of moto 1.3.7.
# I asked Will today why we're pinning that and he explained to me that above there (i.e., in version 1.3.8),
# an SQS-related bug is introduced, and that we cannot upgrade versions until this bug is fixed.
# His belief is that moto has not had a "true" release in months, so we will have to stick with this version.
# I searched the web and see this bug introduced in 1.3.8 and allegedly fixed. -kmp 29-Apr-2020
# https://github.com/spulec/moto/issues/2172
# Here's another report that might be related and it's not clear if this is fixed:
# https://gitmemory.com/issue/spulec/moto/2118/474917895
# TODO: Investigate whether this bug is fixed. If it is, update the version.
#       If not, get a reference to an open bug report here so we can check back periodically.
moto = "1.3.7"
# TODO: Investigate whether a major version upgrade is allowable for 'pytest', which is several versions behind.
pytest = "2.9.2"
pytest-cov = "2.2.1"
pytest-exact-fixtures = "0.1"
pytest-instafail = "0.3.0"
pytest-mock = "0.11.0"
pytest-timeout = "1.0.0"
pytest-xdist = "1.14"
# responses = "^0"
"repoze.debug" = "1.0.2"

[tool.poetry.scripts]
# snovault commands
batchupgrade = "snovault.batchupgrade:main"
create-mapping = "snovault.elasticsearch.create_mapping:main"
es-index-listener = "snovault.elasticsearch.es_index_listener:main"
wipe-test-indices = "snovault.commands.wipe_test_indices:main"
# encoded commands
add-date-created = "encoded.commands.add_date_created:main"
check-rendering = "encoded.commands.check_rendering:main"
clear-db-es-contents = "encoded.commands.clear_db_es_contents:main"
configure-kibana-index = "encoded.commands.configure_kibana_index:main"
create-mapping-on-deploy = "encoded.commands.create_mapping_on_deploy:main"
dev-servers = "encoded.dev_servers:main"
dis2pheno = "encoded.commands.parse_hpoa:main"
es-index-data = "encoded.commands.es_index_data:main"
export-data = "encoded.commands.export_data:main"
extract-test-data = "encoded.commands.extract_test_data:main"
import-data = "encoded.commands.import_data:main"
jsonld-rdf = "encoded.commands.jsonld_rdf:main"
load-access-keys = "encoded.commands.load_access_keys:main"
load-data = "encoded.commands.load_data:main"
load-items = "encoded.commands.load_items:main"
migrate-attachments-aws = "encoded.commands.migrate_attachments_aws:main"
migrate-dataset-type = "encoded.commands.migrate_dataset_type:main"
migrate-files-aws = "encoded.commands.migrate_files_aws:main"
owl-to-items = "encoded.commands.generate_items_from_owl:main"
profiler = "encoded.commands.profiler:main"
purge-item-type = "encoded.commands.purge_item_type:main"
run-upgrade-on-inserts = "encoded.commands.run_upgrader_on_inserts:main"
spreadsheet-to-json = "encoded.commands.spreadsheet_to_json:main"
submission-test = "encoded.commands.submission_test:main"
# Use the same-named script in SubmitCGAP instead.
# submit-metadata-bundle = "encoded.commands.submit_metadata_bundle:main"
update-inserts-from-server = "encoded.commands.update_inserts_from_server:main"
verify-item = "encoded.commands.verify_item:main"

# cgap commands
variant-table-intake = "encoded.commands.variant_table_intake:main"
ingest-vcf = "encoded.commands.ingest_vcf:main"
variant-ingestion = "encoded.commands.variant_ingestion:main"
gene-table-intake = "encoded.commands.gene_table_intake:main"
ingest-genes = "encoded.commands.ingest_genes:main"
gene-ingestion = "encoded.commands.gene_ingestion:main"
ingestion = "encoded.commands.ingestion:main"
clear-variants-and-genes = "encoded.commands.clear_variants_and_genes:main"
ingestion-listener = "encoded.ingestion_listener:main"

[paste.app_factory]
main = "encoded:main"

[paste.composite_factory]
indexer = "snovault.elasticsearch.es_index_listener:composite"
ingester = "encoded.ingestion_listener:composite"

[paste.filter_app_factory]
memlimit = "encoded.memlimit:filter_app"

[build-system]
requires = ["poetry>=0.12"]
build-backend = "poetry.masonry.api"<|MERGE_RESOLUTION|>--- conflicted
+++ resolved
@@ -1,11 +1,7 @@
 [tool.poetry]
 # Note: Various modules refer to this system as "encoded", not "cgap-portal".
 name = "encoded"
-<<<<<<< HEAD
-version = "4.5.3"
-=======
 version = "4.6.0"
->>>>>>> bb1580ea
 description = "Clinical Genomics Analysis Platform"
 authors = ["4DN-DCIC Team <support@4dnucleome.org>"]
 license = "MIT"

[tool.poetry]
# Note: Various modules refer to this system as "encoded", not "cgap-portal".
name = "encoded"
<<<<<<< HEAD
version = "5.1.0"
=======
version = "5.0.4"
>>>>>>> f68d28fb
description = "Clinical Genomics Analysis Platform"
authors = ["4DN-DCIC Team <support@4dnucleome.org>"]
license = "MIT"
readme = "README.rst"
homepage = "https://github.com/dbmi-bgm/cgap-portal"
repository = "https://github.com/dbmi-bgm/cgap-portal"
documentation = "https://github.com/dbmi-bgm/cgap-portal"
packages = [
  { include="encoded", from="src" }
]
classifiers = [
    # How mature is this project? Common values are
    #   3 - Alpha
    #   4 - Beta
    #   5 - Production/Stable
    'Development Status :: 3 - Alpha',

    # Indicate who your project is intended for
    'Intended Audience :: Developers',
    'Intended Audience :: Science/Research',
    'Framework :: Pyramid',

    # Pick your license as you wish (should match "license" above)
    'License :: OSI Approved :: MIT License',
    'Topic :: Database :: Database Engines/Servers',

    # Specify the Python versions you support here. In particular, ensure
    # that you indicate whether you support Python 2, Python 3 or both.
    'Programming Language :: Python :: 3',
    'Programming Language :: Python :: 3.6'
]

[tool.poetry.dependencies]
python = ">=3.6.1,<3.7"
boto3 = "^1.10.50"
botocore = "^1.13.50"
certifi = ">=2020.11.8"
chardet = "3.0.4"
colorama = "0.3.3"
dcicpyvcf = "1.0.0"
dcicsnovault = "4.1.0"
dcicutils = "^1.4.0"
docutils = "0.12"
elasticsearch = "6.4.0"
elasticsearch-dsl = "^6.4.0"
execnet = "1.4.1"
future = "^0.15.2"
humanfriendly = "1.44.5"
hupper = "1.5"
idna = "2.7"
isodate = "0.5.4"
jmespath = "0.9.0"
jsonschema-serialize-fork = "2.1.1"
keepalive = "0.5"
loremipsum = "1.0.5"
netaddr = ">=0.7.18,<1"
negspy = "0.2.24"
numpy = "1.19.1" # negspy needs it
passlib = "1.6.5"
PasteDeploy = "1.5.2"
pbkdf2 = "1.3"
Pillow = "^6.2.2"  # 6.x.x should work for CGAP -Will 11/18/2020
plaster = "1.0"
plaster-pastedeploy = "0.6"
psutil = "^5.6.6"
psycopg2-binary = "2.7.7"
py = "1.4.31"
pyasn1 = "0.1.9"
PyBrowserID = "^0.10.0"
pycparser = "2.14"
PyJWT = "1.5.3"
pyparsing = "2.1.1"
pyramid = "1.10.4"
pyramid-multiauth = "0.8.0"
pyramid-retry = "1.0"
pyramid-tm = "2.2.1"
pyramid-translogger = "^0.1"
python-dateutil = "2.7.3"
# python-magic is presently pinned to 0.4.15 in lockstep with dcicsnovault's requirements. See explanation there.
python-magic = "0.4.15"
pytz = ">=2020.4"
rdflib = "^4.2.2"
rdflib-jsonld = "0.3"
requests = "^2.23.0"
rfc3987 = "^1.3.6"
rsa = "3.3"
rutter = ">=0.2,<1"
s3transfer = "^0.2.0"
simplejson = "^3.17.0"
SPARQLWrapper = "1.7.6"
SQLAlchemy = "1.3.16"  # Pinned because >=1.3.17 is broken for us (circular constraints prevent deletes)
structlog = ">=18.1.0,<20"
submit4dn = "0.9.7"
subprocess-middleware = ">=0.3,<1"
# Useful for picking apart pyproject.toml
toml = ">=0.10.1,<1"
tqdm = "^4.51.0"
transaction = "2.4.0"
translationstring = "1.3"
uptime = ">=3.0.1,<4"
urllib3 = "^1.24.3"
venusian = "^1.2.0"
waitress = "1.2.0"  # 1.4.3 had lots of problems, so pin this -kmp 18-May-2020
WebOb = "1.8.5"
WebTest = "^2.0.21"
wheel = "0.29.0"
WSGIProxy2 = "0.4.2"
xlrd = "^1.0.0"
xlwt = "1.2.0"
"zope.deprecation" = "4.4.0"
"zope.interface" = "4.6.0"
"zope.sqlalchemy" = "1.3"
sentry-sdk = "^0.16.5"

[tool.poetry.dev-dependencies]
# PyCharm says boto3-stubs contains useful type hints
boto3-stubs = ">=1.16.15.0"
coverage = ">=5.2"
codacy-coverage = ">=1.3.11"
coveralls = ">=2.1.1"
flake8 = "^3.7.8"
flaky = "3.6.1"
# flask only for moto[server]
flask = ">=1.1.1"
# Here AND ELSEWHERE (related scripts), we pin use of moto 1.3.7.
# I asked Will today why we're pinning that and he explained to me that above there (i.e., in version 1.3.8),
# an SQS-related bug is introduced, and that we cannot upgrade versions until this bug is fixed.
# His belief is that moto has not had a "true" release in months, so we will have to stick with this version.
# I searched the web and see this bug introduced in 1.3.8 and allegedly fixed. -kmp 29-Apr-2020
# https://github.com/spulec/moto/issues/2172
# Here's another report that might be related and it's not clear if this is fixed:
# https://gitmemory.com/issue/spulec/moto/2118/474917895
# TODO: Investigate whether this bug is fixed. If it is, update the version.
#       If not, get a reference to an open bug report here so we can check back periodically.
moto = "1.3.7"
# TODO: Investigate whether a major version upgrade is allowable for 'pytest', which is several versions behind.
pytest = "2.9.2"
pytest-cov = "2.2.1"
pytest-exact-fixtures = "0.1"
pytest-instafail = "0.3.0"
pytest-mock = "0.11.0"
pytest-timeout = "1.0.0"
pytest-xdist = "1.14"
# responses = "^0"
"repoze.debug" = "1.0.2"

[tool.poetry.scripts]
# snovault commands
batchupgrade = "snovault.batchupgrade:main"
create-mapping = "snovault.elasticsearch.create_mapping:main"
es-index-listener = "snovault.elasticsearch.es_index_listener:main"
wipe-test-indices = "snovault.commands.wipe_test_indices:main"
# encoded commands
add-date-created = "encoded.commands.add_date_created:main"
check-rendering = "encoded.commands.check_rendering:main"
clear-db-es-contents = "encoded.commands.clear_db_es_contents:main"
configure-kibana-index = "encoded.commands.configure_kibana_index:main"
create-mapping-on-deploy = "encoded.commands.create_mapping_on_deploy:main"
dev-servers = "encoded.dev_servers:main"
dis2pheno = "encoded.commands.parse_hpoa:main"
es-index-data = "encoded.commands.es_index_data:main"
export-data = "encoded.commands.export_data:main"
extract-test-data = "encoded.commands.extract_test_data:main"
import-data = "encoded.commands.import_data:main"
jsonld-rdf = "encoded.commands.jsonld_rdf:main"
load-access-keys = "encoded.commands.load_access_keys:main"
load-data = "encoded.commands.load_data:main"
load-items = "encoded.commands.load_items:main"
migrate-attachments-aws = "encoded.commands.migrate_attachments_aws:main"
migrate-dataset-type = "encoded.commands.migrate_dataset_type:main"
migrate-files-aws = "encoded.commands.migrate_files_aws:main"
owl-to-items = "encoded.commands.generate_items_from_owl:main"
profiler = "encoded.commands.profiler:main"
purge-item-type = "encoded.commands.purge_item_type:main"
run-upgrade-on-inserts = "encoded.commands.run_upgrader_on_inserts:main"
spreadsheet-to-json = "encoded.commands.spreadsheet_to_json:main"
submission-test = "encoded.commands.submission_test:main"
# Use the same-named script in SubmitCGAP instead.
# submit-metadata-bundle = "encoded.commands.submit_metadata_bundle:main"
update-inserts-from-server = "encoded.commands.update_inserts_from_server:main"
verify-item = "encoded.commands.verify_item:main"

# cgap commands
variant-table-intake = "encoded.commands.variant_table_intake:main"
ingest-vcf = "encoded.commands.ingest_vcf:main"
variant-ingestion = "encoded.commands.variant_ingestion:main"
gene-table-intake = "encoded.commands.gene_table_intake:main"
ingest-genes = "encoded.commands.ingest_genes:main"
gene-ingestion = "encoded.commands.gene_ingestion:main"
ingestion = "encoded.commands.ingestion:main"
clear-variants-and-genes = "encoded.commands.clear_variants_and_genes:main"
ingestion-listener = "encoded.ingestion_listener:main"

[paste.app_factory]
main = "encoded:main"

[paste.composite_factory]
indexer = "snovault.elasticsearch.es_index_listener:composite"
ingester = "encoded.ingestion_listener:composite"

[paste.filter_app_factory]
memlimit = "encoded.memlimit:filter_app"

[build-system]
requires = ["poetry>=0.12"]
build-backend = "poetry.masonry.api"<|MERGE_RESOLUTION|>--- conflicted
+++ resolved
@@ -1,11 +1,7 @@
 [tool.poetry]
 # Note: Various modules refer to this system as "encoded", not "cgap-portal".
 name = "encoded"
-<<<<<<< HEAD
-version = "5.1.0"
-=======
 version = "5.0.4"
->>>>>>> f68d28fb
 description = "Clinical Genomics Analysis Platform"
 authors = ["4DN-DCIC Team <support@4dnucleome.org>"]
 license = "MIT"

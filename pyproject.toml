[tool.poetry]
# Note: Various modules refer to this system as "encoded", not "cgap-portal".
name = "encoded"
<<<<<<< HEAD
version = "2.4.1.1b6"  # Includes master 2.5.6, eventually bumping minor version (probably 2.6.0)
=======
version = "3.0.0.1b7"  # formerly "2.4.1.1bX", includes master 3.0.0, eventually bumping minor version (probably 3.1.0)
>>>>>>> 4146fba7
description = "Clinical Genomics Analysis Platform"
authors = ["4DN-DCIC Team <support@4dnucleome.org>"]
license = "MIT"
readme = "README.rst"
homepage = "https://github.com/dbmi-bgm/cgap-portal"
repository = "https://github.com/dbmi-bgm/cgap-portal"
documentation = "https://github.com/dbmi-bgm/cgap-portal"
packages = [
  { include="encoded", from="src" }
]
classifiers = [
    # How mature is this project? Common values are
    #   3 - Alpha
    #   4 - Beta
    #   5 - Production/Stable
    'Development Status :: 3 - Alpha',

    # Indicate who your project is intended for
    'Intended Audience :: Developers',
    'Intended Audience :: Science/Research',
    'Framework :: Pyramid',

    # Pick your license as you wish (should match "license" above)
    'License :: OSI Approved :: MIT License',
    'Topic :: Database :: Database Engines/Servers',

    # Specify the Python versions you support here. In particular, ensure
    # that you indicate whether you support Python 2, Python 3 or both.
    'Programming Language :: Python :: 3',
    'Programming Language :: Python :: 3.6'
]

[tool.poetry.dependencies]
python = ">=3.6.1,<3.7"
boto3 = "^1.10.46"
botocore = "^1.13.46"
certifi = ">=2020.4.5.2"
chardet = "3.0.4"
colorama = "0.3.3"
dcicpyvcf = "1.0.0"
<<<<<<< HEAD
dcicsnovault = ">=3.1.9,<4"  # Fixes build problems in 3.1.8
dcicutils = ">=0.41.0,<1"  # has LockoutManager 0.38.0 and check_true 0.38.1
=======
dcicsnovault = "^4.0.2"
dcicutils = "1.0.0b1"
>>>>>>> 4146fba7
docutils = "0.12"
elasticsearch = "6.4.0"
elasticsearch-dsl = "^6.4.0"
execnet = "1.4.1"
future = "^0.15.2"
humanfriendly = "1.44.5"
hupper = "1.5"
idna = "2.7"
isodate = "0.5.4"
jmespath = "0.9.0"
jsonschema-serialize-fork = "2.1.1"
keepalive = "0.5"
loremipsum = "1.0.5"
netaddr = ">=0.7.18,<1"
negspy = "0.2.24"
numpy = "1.19.1" # negspy needs it
passlib = "1.6.5"
PasteDeploy = "1.5.2"
pbkdf2 = "1.3"
Pillow = "3.1.1"  # Higher version might be causing a problem
plaster = "1.0"
plaster-pastedeploy = "0.6"
psutil = "^4.3.0"
psycopg2-binary = "2.7.7"
py = "1.4.31"
pyasn1 = "0.1.9"
PyBrowserID = "^0.10.0"
pycparser = "2.14"
PyJWT = "1.5.3"
pyparsing = "2.1.1"
pyramid = "1.10.4"
pyramid-localroles = ">=0.1,<1"
pyramid-multiauth = "0.8.0"
pyramid-retry = "1.0"
pyramid-tm = "2.2.1"
pyramid-translogger = "^0.1"
python-dateutil = "2.7.3"
# python-magic is presently pinned to 0.4.15 in lockstep with dcicsnovault's requirements. See explanation there.
python-magic = "0.4.15"
pytz = ">=2020.1"
rdflib = "^4.2.2"
rdflib-jsonld = "0.3"
requests = "^2.23.0"
rfc3987 = "^1.3.6"
rsa = "3.3"
rutter = ">=0.2,<1"
s3transfer = "^0.2.0"
simplejson = "^3.17.0"
SPARQLWrapper = "1.7.6"
SQLAlchemy = "1.3.16"  # Pinned because >=1.3.17 is a problem
structlog = ">=18.1.0,<20"
submit4dn = "0.9.7"
subprocess-middleware = ">=0.3,<1"
# Useful for picking apart pyproject.toml
toml = ">=0.10.0,<1"
tqdm = "^4.46.0"
transaction = "2.4.0"
translationstring = "1.3"
uptime = ">=3.0.1,<4"
urllib3 = "^1.24.3"
venusian = "^1.2.0"
waitress = "1.2.0"  # 1.4.3 had lots of problems, so pin this -kmp 18-May-2020
WebOb = "1.8.5"
WebTest = "^2.0.21"
wheel = "0.29.0"
WSGIProxy2 = "0.4.2"
xlrd = "^1.0.0"
xlwt = "1.2.0"
"zope.deprecation" = "4.4.0"
"zope.interface" = "4.6.0"
"zope.sqlalchemy" = "1.3"
sentry-sdk = "^0.16.5"

[tool.poetry.dev-dependencies]
# PyCharm says boto3-stubs contains useful type hints
boto3-stubs = ">=1.14.55.2"
coverage = ">=5.2"
codacy-coverage = ">=1.3.11"
coveralls = ">=2.1.1"
flake8 = "^3.7.8"
flaky = "3.6.1"
# flask only for moto[server]
flask = ">=1.1.1"
# Here AND ELSEWHERE (related scripts), we pin use of moto 1.3.7.
# I asked Will today why we're pinning that and he explained to me that above there (i.e., in version 1.3.8),
# an SQS-related bug is introduced, and that we cannot upgrade versions until this bug is fixed.
# His belief is that moto has not had a "true" release in months, so we will have to stick with this version.
# I searched the web and see this bug introduced in 1.3.8 and allegedly fixed. -kmp 29-Apr-2020
# https://github.com/spulec/moto/issues/2172
# Here's another report that might be related and it's not clear if this is fixed:
# https://gitmemory.com/issue/spulec/moto/2118/474917895
# TODO: Investigate whether this bug is fixed. If it is, update the version.
#       If not, get a reference to an open bug report here so we can check back periodically.
moto = "1.3.7"
# TODO: Investigate whether a major version upgrade is allowable for 'pytest', which is several versions behind.
pytest = "2.9.2"
pytest-cov = "2.2.1"
pytest-exact-fixtures = "0.1"
pytest-instafail = "0.3.0"
pytest-mock = "0.11.0"
pytest-timeout = "1.0.0"
pytest-xdist = "1.14"
# responses = "^0"
"repoze.debug" = "1.0.2"

[tool.poetry.scripts]
# snovault commands
batchupgrade = "snovault.batchupgrade:main"
create-mapping = "snovault.elasticsearch.create_mapping:main"
es-index-listener = "snovault.elasticsearch.es_index_listener:main"
wipe-test-indices = "snovault.commands.wipe_test_indices:main"
# encoded commands
add-date-created = "encoded.commands.add_date_created:main"
check-rendering = "encoded.commands.check_rendering:main"
clear-db-es-contents = "encoded.commands.clear_db_es_contents:main"
configure-kibana-index = "encoded.commands.configure_kibana_index:main"
create-mapping-on-deploy = "encoded.commands.create_mapping_on_deploy:main"
dev-servers = "encoded.dev_servers:main"
dis2pheno = "encoded.commands.parse_hpoa:main"
es-index-data = "encoded.commands.es_index_data:main"
export-data = "encoded.commands.export_data:main"
extract-test-data = "encoded.commands.extract_test_data:main"
import-data = "encoded.commands.import_data:main"
jsonld-rdf = "encoded.commands.jsonld_rdf:main"
load-access-keys = "encoded.commands.load_access_keys:main"
load-data = "encoded.commands.load_data:main"
load-items = "encoded.commands.load_items:main"
migrate-attachments-aws = "encoded.commands.migrate_attachments_aws:main"
migrate-dataset-type = "encoded.commands.migrate_dataset_type:main"
migrate-files-aws = "encoded.commands.migrate_files_aws:main"
owl-to-items = "encoded.commands.generate_items_from_owl:main"
profiler = "encoded.commands.profiler:main"
purge-item-type = "encoded.commands.purge_item_type:main"
run-upgrade-on-inserts = "encoded.commands.run_upgrader_on_inserts:main"
spreadsheet-to-json = "encoded.commands.spreadsheet_to_json:main"
submission-test = "encoded.commands.submission_test:main"
# Use the same-named script in SubmitCGAP instead.
# submit-metadata-bundle = "encoded.commands.submit_metadata_bundle:main"
update-inserts-from-server = "encoded.commands.update_inserts_from_server:main"
verify-item = "encoded.commands.verify_item:main"

# cgap commands
variant-table-intake = "encoded.commands.variant_table_intake:main"
ingest-vcf = "encoded.commands.ingest_vcf:main"
variant-ingestion = "encoded.commands.variant_ingestion:main"
gene-table-intake = "encoded.commands.gene_table_intake:main"
ingest-genes = "encoded.commands.ingest_genes:main"
gene-ingestion = "encoded.commands.gene_ingestion:main"
ingestion = "encoded.commands.ingestion:main"
clear-variants-and-genes = "encoded.commands.clear_variants_and_genes:main"
ingestion-listener = "encoded.ingestion_listener:main"

[paste.app_factory]
main = "encoded:main"

[paste.composite_factory]
indexer = "snovault.elasticsearch.es_index_listener:composite"
ingester = "encoded.ingestion_listener:composite"

[paste.filter_app_factory]
memlimit = "encoded.memlimit:filter_app"

[build-system]
requires = ["poetry>=0.12"]
build-backend = "poetry.masonry.api"<|MERGE_RESOLUTION|>--- conflicted
+++ resolved
@@ -1,11 +1,7 @@
 [tool.poetry]
 # Note: Various modules refer to this system as "encoded", not "cgap-portal".
 name = "encoded"
-<<<<<<< HEAD
-version = "2.4.1.1b6"  # Includes master 2.5.6, eventually bumping minor version (probably 2.6.0)
-=======
 version = "3.0.0.1b7"  # formerly "2.4.1.1bX", includes master 3.0.0, eventually bumping minor version (probably 3.1.0)
->>>>>>> 4146fba7
 description = "Clinical Genomics Analysis Platform"
 authors = ["4DN-DCIC Team <support@4dnucleome.org>"]
 license = "MIT"
@@ -46,13 +42,8 @@
 chardet = "3.0.4"
 colorama = "0.3.3"
 dcicpyvcf = "1.0.0"
-<<<<<<< HEAD
-dcicsnovault = ">=3.1.9,<4"  # Fixes build problems in 3.1.8
-dcicutils = ">=0.41.0,<1"  # has LockoutManager 0.38.0 and check_true 0.38.1
-=======
 dcicsnovault = "^4.0.2"
 dcicutils = "1.0.0b1"
->>>>>>> 4146fba7
 docutils = "0.12"
 elasticsearch = "6.4.0"
 elasticsearch-dsl = "^6.4.0"

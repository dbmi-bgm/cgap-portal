--- conflicted
+++ resolved
@@ -1,11 +1,7 @@
 [tool.poetry]
 # Note: Various modules refer to this system as "encoded", not "cgap-portal".
 name = "encoded"
-<<<<<<< HEAD
 version = "7.0.0"
-=======
-version = "6.5.0"
->>>>>>> 8d794446
 description = "Clinical Genomics Analysis Platform"
 authors = ["4DN-DCIC Team <support@4dnucleome.org>"]
 license = "MIT"
@@ -46,11 +42,7 @@
 chardet = "3.0.4"
 colorama = "0.3.3"
 dcicpyvcf = "1.0.0"
-<<<<<<< HEAD
-dcicsnovault = "4.7.6"
-=======
-dcicsnovault = "^4.7.5"
->>>>>>> 8d794446
+dcicsnovault = "^4.7.6"
 dcicutils = "1.15.0"
 elasticsearch = "6.8.1"
 execnet = "1.4.1"

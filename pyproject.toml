--- conflicted
+++ resolved
@@ -1,11 +1,7 @@
 [tool.poetry]
 # Note: Various modules refer to this system as "encoded", not "cgap-portal".
 name = "encoded"
-<<<<<<< HEAD
-version = "14.0.0.0b0"
-=======
-version = "14.1.2"
->>>>>>> 87e07a51
+version = "14.0.0.0b1"
 description = "Computational Genome Analysis Platform"
 authors = ["4DN-DCIC Team <support@4dnucleome.org>"]
 license = "MIT"
@@ -53,15 +49,8 @@
 cryptography = "39.0.2"
 colorama = "0.3.3"
 dcicpyvcf = "1.0.0.1b0"  # "^1.0.0"
-<<<<<<< HEAD
-dcicsnovault = "7.3.0.0b2"
-dcicutils = "7.5.2.1b1"
-=======
-dcicsnovault = "9.1.1"
-#dcicutils = "^7.4.0"
-#dcicutils = "7.4.4.5b21"
-dcicutils = "^7.5.0"
->>>>>>> 87e07a51
+dcicsnovault = "10.1.0.1b1"
+dcicutils = "7.7.0.1b1"
 elasticsearch = "7.13.4"
 execnet = "1.4.1"
 future = ">=0.18.2,<1"

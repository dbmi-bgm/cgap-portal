--- conflicted
+++ resolved
@@ -1,11 +1,7 @@
 [tool.poetry]
 # Note: Various modules refer to this system as "encoded", not "cgap-portal".
 name = "encoded"
-<<<<<<< HEAD
-version = "14.0.3"
-=======
-version = "14.1.0"
->>>>>>> a1947dca
+version = "14.1.1"
 description = "Computational Genome Analysis Platform"
 authors = ["4DN-DCIC Team <support@4dnucleome.org>"]
 license = "MIT"

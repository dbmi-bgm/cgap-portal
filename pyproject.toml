[tool.poetry]
# Note: Various modules refer to this system as "encoded", not "cgap-portal".
name = "encoded"
<<<<<<< HEAD
version = "3.2.0b"
=======
version = "3.2.3"
>>>>>>> c18b5f17
description = "Clinical Genomics Analysis Platform"
authors = ["4DN-DCIC Team <support@4dnucleome.org>"]
license = "MIT"
readme = "README.rst"
homepage = "https://github.com/dbmi-bgm/cgap-portal"
repository = "https://github.com/dbmi-bgm/cgap-portal"
documentation = "https://github.com/dbmi-bgm/cgap-portal"
packages = [
  { include="encoded", from="src" }
]
classifiers = [
    # How mature is this project? Common values are
    #   3 - Alpha
    #   4 - Beta
    #   5 - Production/Stable
    'Development Status :: 3 - Alpha',

    # Indicate who your project is intended for
    'Intended Audience :: Developers',
    'Intended Audience :: Science/Research',
    'Framework :: Pyramid',

    # Pick your license as you wish (should match "license" above)
    'License :: OSI Approved :: MIT License',
    'Topic :: Database :: Database Engines/Servers',

    # Specify the Python versions you support here. In particular, ensure
    # that you indicate whether you support Python 2, Python 3 or both.
    'Programming Language :: Python :: 3',
    'Programming Language :: Python :: 3.6'
]

[tool.poetry.dependencies]
python = ">=3.6.1,<3.7"
boto3 = "^1.10.46"
botocore = "^1.13.46"
certifi = ">=2020.4.5.2"
chardet = "3.0.4"
colorama = "0.3.3"
dcicpyvcf = "1.0.0"
dcicsnovault = "^4.0.4"
dcicutils = "1.0.0b1"
docutils = "0.12"
elasticsearch = "6.4.0"
elasticsearch-dsl = "^6.4.0"
execnet = "1.4.1"
future = "^0.15.2"
humanfriendly = "1.44.5"
hupper = "1.5"
idna = "2.7"
isodate = "0.5.4"
jmespath = "0.9.0"
jsonschema-serialize-fork = "2.1.1"
keepalive = "0.5"
loremipsum = "1.0.5"
netaddr = ">=0.7.18,<1"
negspy = "0.2.24"
numpy = "1.19.1" # negspy needs it
passlib = "1.6.5"
PasteDeploy = "1.5.2"
pbkdf2 = "1.3"
Pillow = "3.1.1"  # Higher version might be causing a problem
plaster = "1.0"
plaster-pastedeploy = "0.6"
psutil = "^4.3.0"
psycopg2-binary = "2.7.7"
py = "1.4.31"
pyasn1 = "0.1.9"
PyBrowserID = "^0.10.0"
pycparser = "2.14"
PyJWT = "1.5.3"
pyparsing = "2.1.1"
pyramid = "1.10.4"
pyramid-multiauth = "0.8.0"
pyramid-retry = "1.0"
pyramid-tm = "2.2.1"
pyramid-translogger = "^0.1"
python-dateutil = "2.7.3"
# python-magic is presently pinned to 0.4.15 in lockstep with dcicsnovault's requirements. See explanation there.
python-magic = "0.4.15"
pytz = ">=2020.1"
rdflib = "^4.2.2"
rdflib-jsonld = "0.3"
requests = "^2.23.0"
rfc3987 = "^1.3.6"
rsa = "3.3"
rutter = ">=0.2,<1"
s3transfer = "^0.2.0"
simplejson = "^3.17.0"
SPARQLWrapper = "1.7.6"
SQLAlchemy = "1.3.16"  # Pinned because >=1.3.17 is a problem
structlog = ">=18.1.0,<20"
submit4dn = "0.9.7"
subprocess-middleware = ">=0.3,<1"
# Useful for picking apart pyproject.toml
toml = ">=0.10.0,<1"
tqdm = "^4.46.0"
transaction = "2.4.0"
translationstring = "1.3"
uptime = ">=3.0.1,<4"
urllib3 = "^1.24.3"
venusian = "^1.2.0"
waitress = "1.2.0"  # 1.4.3 had lots of problems, so pin this -kmp 18-May-2020
WebOb = "1.8.5"
WebTest = "^2.0.21"
wheel = "0.29.0"
WSGIProxy2 = "0.4.2"
xlrd = "^1.0.0"
xlwt = "1.2.0"
"zope.deprecation" = "4.4.0"
"zope.interface" = "4.6.0"
"zope.sqlalchemy" = "1.3"
sentry-sdk = "^0.16.5"

[tool.poetry.dev-dependencies]
# PyCharm says boto3-stubs contains useful type hints
boto3-stubs = ">=1.14.55.2"
coverage = ">=5.2"
codacy-coverage = ">=1.3.11"
coveralls = ">=2.1.1"
flake8 = "^3.7.8"
flaky = "3.6.1"
# flask only for moto[server]
flask = ">=1.1.1"
# Here AND ELSEWHERE (related scripts), we pin use of moto 1.3.7.
# I asked Will today why we're pinning that and he explained to me that above there (i.e., in version 1.3.8),
# an SQS-related bug is introduced, and that we cannot upgrade versions until this bug is fixed.
# His belief is that moto has not had a "true" release in months, so we will have to stick with this version.
# I searched the web and see this bug introduced in 1.3.8 and allegedly fixed. -kmp 29-Apr-2020
# https://github.com/spulec/moto/issues/2172
# Here's another report that might be related and it's not clear if this is fixed:
# https://gitmemory.com/issue/spulec/moto/2118/474917895
# TODO: Investigate whether this bug is fixed. If it is, update the version.
#       If not, get a reference to an open bug report here so we can check back periodically.
moto = "1.3.7"
# TODO: Investigate whether a major version upgrade is allowable for 'pytest', which is several versions behind.
pytest = "2.9.2"
pytest-cov = "2.2.1"
pytest-exact-fixtures = "0.1"
pytest-instafail = "0.3.0"
pytest-mock = "0.11.0"
pytest-timeout = "1.0.0"
pytest-xdist = "1.14"
# responses = "^0"
"repoze.debug" = "1.0.2"

[tool.poetry.scripts]
# snovault commands
batchupgrade = "snovault.batchupgrade:main"
create-mapping = "snovault.elasticsearch.create_mapping:main"
es-index-listener = "snovault.elasticsearch.es_index_listener:main"
wipe-test-indices = "snovault.commands.wipe_test_indices:main"
# encoded commands
add-date-created = "encoded.commands.add_date_created:main"
check-rendering = "encoded.commands.check_rendering:main"
clear-db-es-contents = "encoded.commands.clear_db_es_contents:main"
configure-kibana-index = "encoded.commands.configure_kibana_index:main"
create-mapping-on-deploy = "encoded.commands.create_mapping_on_deploy:main"
dev-servers = "encoded.dev_servers:main"
dis2pheno = "encoded.commands.parse_hpoa:main"
es-index-data = "encoded.commands.es_index_data:main"
export-data = "encoded.commands.export_data:main"
extract-test-data = "encoded.commands.extract_test_data:main"
import-data = "encoded.commands.import_data:main"
jsonld-rdf = "encoded.commands.jsonld_rdf:main"
load-access-keys = "encoded.commands.load_access_keys:main"
load-data = "encoded.commands.load_data:main"
load-items = "encoded.commands.load_items:main"
migrate-attachments-aws = "encoded.commands.migrate_attachments_aws:main"
migrate-dataset-type = "encoded.commands.migrate_dataset_type:main"
migrate-files-aws = "encoded.commands.migrate_files_aws:main"
owl-to-items = "encoded.commands.generate_items_from_owl:main"
profiler = "encoded.commands.profiler:main"
purge-item-type = "encoded.commands.purge_item_type:main"
run-upgrade-on-inserts = "encoded.commands.run_upgrader_on_inserts:main"
spreadsheet-to-json = "encoded.commands.spreadsheet_to_json:main"
submission-test = "encoded.commands.submission_test:main"
# Use the same-named script in SubmitCGAP instead.
# submit-metadata-bundle = "encoded.commands.submit_metadata_bundle:main"
update-inserts-from-server = "encoded.commands.update_inserts_from_server:main"
verify-item = "encoded.commands.verify_item:main"

# cgap commands
variant-table-intake = "encoded.commands.variant_table_intake:main"
ingest-vcf = "encoded.commands.ingest_vcf:main"
variant-ingestion = "encoded.commands.variant_ingestion:main"
gene-table-intake = "encoded.commands.gene_table_intake:main"
ingest-genes = "encoded.commands.ingest_genes:main"
gene-ingestion = "encoded.commands.gene_ingestion:main"
ingestion = "encoded.commands.ingestion:main"
clear-variants-and-genes = "encoded.commands.clear_variants_and_genes:main"
ingestion-listener = "encoded.ingestion_listener:main"

[paste.app_factory]
main = "encoded:main"

[paste.composite_factory]
indexer = "snovault.elasticsearch.es_index_listener:composite"
ingester = "encoded.ingestion_listener:composite"

[paste.filter_app_factory]
memlimit = "encoded.memlimit:filter_app"

[build-system]
requires = ["poetry>=0.12"]
build-backend = "poetry.masonry.api"<|MERGE_RESOLUTION|>--- conflicted
+++ resolved
@@ -1,11 +1,7 @@
 [tool.poetry]
 # Note: Various modules refer to this system as "encoded", not "cgap-portal".
 name = "encoded"
-<<<<<<< HEAD
-version = "3.2.0b"
-=======
-version = "3.2.3"
->>>>>>> c18b5f17
+version = "3.2.3b"
 description = "Clinical Genomics Analysis Platform"
 authors = ["4DN-DCIC Team <support@4dnucleome.org>"]
 license = "MIT"

[tool.poetry]
# Note: Various modules refer to this system as "encoded", not "cgap-portal".
name = "encoded"
version = "2.2.0"
description = "Clinical Genomics Analysis Platform"
authors = ["4DN-DCIC Team <support@4dnucleome.org>"]
license = "MIT"
readme = "README.rst"
homepage = "https://github.com/dbmi-bgm/cgap-portal"
repository = "https://github.com/dbmi-bgm/cgap-portal"
documentation = "https://github.com/dbmi-bgm/cgap-portal"
packages = [
  { include="encoded", from="src" }
]
classifiers = [
    # How mature is this project? Common values are
    #   3 - Alpha
    #   4 - Beta
    #   5 - Production/Stable
    'Development Status :: 3 - Alpha',

    # Indicate who your project is intended for
    'Intended Audience :: Developers',
    'Intended Audience :: Science/Research',
    'Framework :: Pyramid',

    # Pick your license as you wish (should match "license" above)
    'License :: OSI Approved :: MIT License',
    'Topic :: Database :: Database Engines/Servers',

    # Specify the Python versions you support here. In particular, ensure
    # that you indicate whether you support Python 2, Python 3 or both.
    'Programming Language :: Python :: 3',
    'Programming Language :: Python :: 3.6'
]

[tool.poetry.dependencies]
python = ">=3.6,<3.7"
boto3 = "^1.10.46"
botocore = "^1.13.46"
certifi = ">=2020.4.5.2"
chardet = "3.0.4"
colorama = "0.3.3"
dcicpyvcf = "1.0.0"
<<<<<<< HEAD
dcicsnovault = "3.1.1"  # ">=3.1.4,<4"
=======
dcicsnovault = ">=3.1.4,<4"
>>>>>>> 468eb480
dcicutils = ">=0.31.1,<1"
docutils = "0.12"
elasticsearch = "5.5.3"
elasticsearch-dsl = "^5.4.0"
execnet = "1.4.1"
future = "^0.15.2"
humanfriendly = "1.44.5"
hupper = "1.5"
idna = ">=2.7,<3"  # was "2.7"
isodate = "0.5.4"
jmespath = "0.9.0"
jsonschema-serialize-fork = "2.1.1"
keepalive = "0.5"
loremipsum = "1.0.5"
netaddr = ">=0.7.18,<1"
passlib = "1.6.5"
PasteDeploy = "1.5.2"
pbkdf2 = "1.3"
Pillow = "3.1.1"  # Higher version might be causing a problem
plaster = "1.0"
plaster-pastedeploy = "0.6"
psutil = "^4.3.0"
psycopg2-binary = "2.7.7"
py = "^1.8.1"  # was "1.4.31" (used by pytest, not sure if elsewhere)
pyasn1 = "0.1.9"
PyBrowserID = "^0.10.0"
pycparser = "2.14"
PyJWT = "1.5.3"
pyparsing = "^2.4.7"  # was "2.1.1"
pyramid = "1.10.4"
pyramid-localroles = ">=0.1,<1"
pyramid-multiauth = "0.8.0"
pyramid-retry = "1.0"
pyramid-tm = "2.2.1"
pyramid-translogger = "^0.1"
python-dateutil = "2.5.3"
# python-magic is presently pinned to 0.4.15 in lockstep with dcicsnovault's requirements. See explanation there.
python-magic = "0.4.15"
pytz = ">=2020.1"
rdflib = "^4.2.2"
rdflib-jsonld = "0.3"
requests = "^2.23.0"
rfc3987 = "^1.3.6"
rsa = "3.3"
rutter = ">=0.2,<1"
s3transfer = "^0.2.0"
simplejson = "^3.17.0"
SPARQLWrapper = "1.7.6"
SQLAlchemy = "1.3.16"
structlog = ">=18.1.0,<20"
submit4dn = "0.9.7"
subprocess-middleware = ">=0.3,<1"
# Useful for picking apart pyproject.toml
toml = ">=0.10.0,<1"
tqdm = "^4.46.0"
transaction = "2.4.0"
translationstring = "1.3"
uptime = ">=3.0.1,<4"
urllib3 = "^1.24.3"
venusian = "^1.2.0"
waitress = "1.2.0"  # 1.4.3 had lots of problems, so pin this -kmp 18-May-2020
WebOb = "1.8.5"
WebTest = "^2.0.21"
wheel = "0.29.0"
WSGIProxy2 = "0.4.2"
xlrd = "^1.0.0"
xlwt = "1.2.0"
"zope.deprecation" = "4.4.0"
"zope.interface" = "4.6.0"
"zope.sqlalchemy" = "1.3"

[tool.poetry.dev-dependencies]
<<<<<<< HEAD
coverage = "5.1"  # was "4.0.3" (4.5.4 might work, too)
=======
coverage = ">=5.2"
codacy-coverage = ">=1.3.11"
coveralls = ">=2.1.1"
>>>>>>> 468eb480
flake8 = "^3.7.8"
flaky = "3.6.1"
# flask only for moto[server]
flask = ">=1.1.1"
# Here AND ELSEWHERE (related scripts), we pin use of moto 1.3.7.
# I asked Will today why we're pinning that and he explained to me that above there (i.e., in version 1.3.8),
# an SQS-related bug is introduced, and that we cannot upgrade versions until this bug is fixed.
# His belief is that moto has not had a "true" release in months, so we will have to stick with this version.
# I searched the web and see this bug introduced in 1.3.8 and allegedly fixed. -kmp 29-Apr-2020
# https://github.com/spulec/moto/issues/2172
# Here's another report that might be related and it's not clear if this is fixed:
# https://gitmemory.com/issue/spulec/moto/2118/474917895
# TODO: Investigate whether this bug is fixed. If it is, update the version.
#       If not, get a reference to an open bug report here so we can check back periodically.
moto = "1.3.7"
pytest = "4.5.0"  # was "2.9.2"
pytest-cov = "2.8.1"  # was "2.2.1"  (2.7.1 might also work)
pytest-exact-fixtures = "0.3"  # was "0.1"
pytest-instafail = "0.4.1"  # was "0.3.0"
pytest-mock = "3.1.0"  # was "0.11.0" (1.10.4 might also work)
pytest-timeout = "1.3.4"  # was "1.0.0"
pytest-xdist = ">=1.14"  # was "1.14"
"repoze.debug" = "1.1"  # was "1.0.2"
# responses = "0.10.14"

[tool.poetry.scripts]
# snovault commands
batchupgrade = "snovault.batchupgrade:main"
create-mapping = "snovault.elasticsearch.create_mapping:main"
es-index-listener = "snovault.elasticsearch.es_index_listener:main"
wipe-test-indices = "snovault.commands.wipe_test_indices:main"
# encoded commands
add-date-created = "encoded.commands.add_date_created:main"
check-rendering = "encoded.commands.check_rendering:main"
clear-db-es-contents = "encoded.commands.clear_db_es_contents:main"
configure-kibana-index = "encoded.commands.configure_kibana_index:main"
create-mapping-on-deploy = "encoded.commands.create_mapping_on_deploy:main"
dev-servers = "encoded.dev_servers:main"
dis2pheno = "encoded.commands.parse_hpoa:main"
es-index-data = "encoded.commands.es_index_data:main"
export-data = "encoded.commands.export_data:main"
extract-test-data = "encoded.commands.extract_test_data:main"
import-data = "encoded.commands.import_data:main"
jsonld-rdf = "encoded.commands.jsonld_rdf:main"
load-access-keys = "encoded.commands.load_access_keys:main"
load-data = "encoded.commands.load_data:main"
load-items = "encoded.commands.load_items:main"
migrate-attachments-aws = "encoded.commands.migrate_attachments_aws:main"
migrate-dataset-type = "encoded.commands.migrate_dataset_type:main"
migrate-files-aws = "encoded.commands.migrate_files_aws:main"
owl-to-items = "encoded.commands.generate_items_from_owl:main"
profiler = "encoded.commands.profiler:main"
purge-item-type = "encoded.commands.purge_item_type:main"
run-upgrade-on-inserts = "encoded.commands.run_upgrader_on_inserts:main"
spreadsheet-to-json = "encoded.commands.spreadsheet_to_json:main"
update-inserts-from-server = "encoded.commands.update_inserts_from_server:main"
verify-item = "encoded.commands.verify_item:main"

# cgap commands
variant-table-intake = "encoded.commands.variant_table_intake:main"
ingest-vcf = "encoded.commands.ingest_vcf:main"
variant-ingestion = "encoded.commands.variant_ingestion:main"
gene-table-intake = "encoded.commands.gene_table_intake:main"
ingest-genes = "encoded.commands.ingest_genes:main"
gene-ingestion = "encoded.commands.gene_ingestion:main"
ingestion = "encoded.commands.ingestion:main"
clear-variants-and-genes = "encoded.commands.clear_variants_and_genes:main"
ingestion-listener = "encoded.ingestion_listener:main"

[paste.app_factory]
main = "encoded:main"

[paste.composite_factory]
indexer = "snovault.elasticsearch.es_index_listener:composite"
ingester = "encoded.ingestion_listener:composite"

[paste.filter_app_factory]
memlimit = "encoded.memlimit:filter_app"

[build-system]
requires = ["poetry>=0.12"]
build-backend = "poetry.masonry.api"<|MERGE_RESOLUTION|>--- conflicted
+++ resolved
@@ -42,12 +42,8 @@
 chardet = "3.0.4"
 colorama = "0.3.3"
 dcicpyvcf = "1.0.0"
-<<<<<<< HEAD
-dcicsnovault = "3.1.1"  # ">=3.1.4,<4"
-=======
-dcicsnovault = ">=3.1.4,<4"
->>>>>>> 468eb480
-dcicutils = ">=0.31.1,<1"
+dcicsnovault = ">=3.1.6,<4"
+dcicutils = ">=0.33.2,<1"
 docutils = "0.12"
 elasticsearch = "5.5.3"
 elasticsearch-dsl = "^5.4.0"
@@ -119,13 +115,9 @@
 "zope.sqlalchemy" = "1.3"
 
 [tool.poetry.dev-dependencies]
-<<<<<<< HEAD
-coverage = "5.1"  # was "4.0.3" (4.5.4 might work, too)
-=======
 coverage = ">=5.2"
 codacy-coverage = ">=1.3.11"
 coveralls = ">=2.1.1"
->>>>>>> 468eb480
 flake8 = "^3.7.8"
 flaky = "3.6.1"
 # flask only for moto[server]

--- conflicted
+++ resolved
@@ -1,11 +1,7 @@
 [tool.poetry]
 # Note: Various modules refer to this system as "encoded", not "cgap-portal".
 name = "encoded"
-<<<<<<< HEAD
-version = "9.3.0.1b5"
-=======
-version = "9.4.2"
->>>>>>> 1dbe7a60
+version = "9.4.2.1b6"
 description = "Clinical Genomics Analysis Platform"
 authors = ["4DN-DCIC Team <support@4dnucleome.org>"]
 license = "MIT"

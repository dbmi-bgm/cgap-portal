--- conflicted
+++ resolved
@@ -135,12 +135,8 @@
 	pip uninstall -y -r <(pip freeze)
 
 test:
-<<<<<<< HEAD
-	poetry run python -m pytest -vv -r w --timeout=200 -m "working and not indexing and not manual" && poetry run python -m pytest -vv -r w --timeout=200 -m "working and indexing and not manual"
-=======
 	make test-npm
 	make test-unit
->>>>>>> 9029dd7b
 
 retest:
 	poetry run python -m pytest -vv -r w --last-failed
@@ -148,10 +144,6 @@
 test-any:
 	poetry run python -m pytest -vv -r w --timeout=200
 
-<<<<<<< HEAD
-travis-test:
-	poetry run python -m pytest -vv -r w --instafail --force-flaky --max-runs=3 --timeout=400 -m "working and not indexing and not action_fail and not manual" --aws-auth --durations=20 --cov src/encoded --es search-cgap-testing-6-8-vo4mdkmkshvmyddc65ux7dtaou.us-east-1.es.amazonaws.com:443 && poetry run python -m pytest -vv -r w --timeout=300 -m "working and indexing and not action_fail and not manual" --aws-auth --es search-cgap-testing-6-8-vo4mdkmkshvmyddc65ux7dtaou.us-east-1.es.amazonaws.com:443
-=======
 test-npm:
 	poetry run python -m pytest -vv --timeout=200 -m "working and not manual and not integratedx and not performance and not broken and not broken_locally and not sloppy and not indexing"
 
@@ -173,9 +165,6 @@
 
 travis-test-unit:  # Note this does the 'indexing' tests
 	poetry run python -m pytest -vv --timeout=300 -m "working and not manual and not integratedx and not performance and not broken and not broken_remotely and not sloppy and indexing" --aws-auth --es search-cgap-testing-6-8-vo4mdkmkshvmyddc65ux7dtaou.us-east-1.es.amazonaws.com:443
-
-
->>>>>>> 9029dd7b
 
 update:  # updates dependencies
 	poetry update

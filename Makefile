--- conflicted
+++ resolved
@@ -166,7 +166,6 @@
 	poetry run python -m pytest -xvv -r w --timeout=200
 
 test-npm:
-<<<<<<< HEAD
 	poetry run python -m pytest -xvv -r w --durations=25 --timeout=600 -m "not manual and not integratedx and not performance and not broken and not sloppy and not indexing"
 
 test-unit:
@@ -177,38 +176,16 @@
 
 test-integrated:
 	poetry run python -m pytest -xvv -r w --timeout=200 -m "not manual and (integrated or integratedx) and not performance and not broken and not sloppy"
-=======
-	poetry run python -m pytest -xvv -r w --durations=25 --timeout=600 -m "not static and not manual and not integratedx and not performance and not broken and not sloppy and not indexing"
-
-test-unit:
-	poetry run python -m pytest -xvv -r w --durations=25 --timeout=200 -m "not static and not manual and not integratedx and not performance and not broken and not sloppy and indexing"
-
-test-performance:
-	poetry run python -m pytest -xvv -r w --timeout=200 -m "not static and not manual and not integratedx and performance and not broken and not sloppy"
-
-test-integrated:
-	poetry run python -m pytest -xvv -r w --timeout=200 -m "not static and not manual and (integrated or integratedx) and not performance and not broken and not sloppy"
-
-test-static:
-	poetry run python -m pytest -vv -m static
->>>>>>> 7435b254
 
 remote-test:  # Actually, we don't normally use this. Instead the GA workflow sets up two parallel tests.
 	make remote-test-unit
 	make remote-test-npm
 
 remote-test-npm:  # Note this only does the 'not indexing' tests
-<<<<<<< HEAD
 	poetry run python -m pytest -xvv -r w --instafail --force-flaky --max-runs=2 --timeout=600 -m "not manual and not integratedx and not performance and not broken and not broken_remotely and not sloppy and not indexing" --aws-auth --durations=20 --cov src/encoded --es search-cgap-unit-testing-opensearch-tcs45cjpwgdzoi7pafr6oewq6u.us-east-1.es.amazonaws.com:443
 
 remote-test-unit:  # Note this does the 'indexing' tests
 	poetry run python -m pytest -xvv -r w --timeout=300 -m "not manual and not integratedx and not performance and not broken and not broken_remotely and not sloppy and indexing" --aws-auth --es search-cgap-unit-testing-opensearch-tcs45cjpwgdzoi7pafr6oewq6u.us-east-1.es.amazonaws.com:443
-=======
-	poetry run python -m pytest -xvv -r w --instafail --force-flaky --max-runs=2 --timeout=600 -m "not static and not manual and not integratedx and not performance and not broken and not broken_remotely and not sloppy and not indexing" --aws-auth --durations=20 --cov src/encoded --es search-cgap-unit-testing-6-8-2p5zrlkmxif4bayh5y6kxzlvx4.us-east-1.es.amazonaws.com:443
-
-remote-test-unit:  # Note this does the 'indexing' tests
-	poetry run python -m pytest -xvv -r w --timeout=300 -m "not static and not manual and not integratedx and not performance and not broken and not broken_remotely and not sloppy and indexing" --aws-auth --es search-cgap-unit-testing-6-8-2p5zrlkmxif4bayh5y6kxzlvx4.us-east-1.es.amazonaws.com:443
->>>>>>> 7435b254
 
 update:  # updates dependencies
 	poetry update

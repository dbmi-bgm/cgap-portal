--- conflicted
+++ resolved
@@ -62,17 +62,10 @@
 deploy1:  # starts postgres/ES locally and loads inserts, and also starts ingestion engine
 	@SNOVAULT_DB_TEST_PORT=`grep 'sqlalchemy[.]url =' development.ini | sed -E 's|.*:([0-9]+)/.*|\1|'` dev-servers development.ini --app-name app --clear --init --load
 
-<<<<<<< HEAD
-deploy1a:  # starts postgres/ES locally and loads inserts
-	@SNOVAULT_DB_TEST_PORT=`grep 'sqlalchemy[.]url =' development.ini | sed -E 's|.*:([0-9]+)/.*|\1|'` dev-servers development.ini --app-name app --clear --init --load --no_ingest
-
-deploy1b:  # starts postgres/ES locally and loads inserts
-=======
 deploy1a:  # starts postgres/ES locally and loads inserts, but does not start the ingestion engine
 	@SNOVAULT_DB_TEST_PORT=`grep 'sqlalchemy[.]url =' development.ini | sed -E 's|.*:([0-9]+)/.*|\1|'` dev-servers development.ini --app-name app --clear --init --load --no_ingest
 
 deploy1b:  # starts ingestion engine separately so it can be easily stopped and restarted for debugging in foreground
->>>>>>> af2cd48b
 	@echo "Starting ingestion listener. Press ^C to exit." && SNOVAULT_DB_TEST_PORT=`grep 'sqlalchemy[.]url =' development.ini | sed -E 's|.*:([0-9]+)/.*|\1|'` poetry run ingestion-listener development.ini --app-name app
 
 deploy2:  # spins up waittress to serve the application

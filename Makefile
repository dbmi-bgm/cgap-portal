clean:  # clear node modules, eggs, npm build stuff
	rm -rf src/*.egg-info/
	rm -rf node_modules eggs
	rm -rf .sass-cache
	rm -f src/encoded/static/css/*.css
	rm -f src/encoded/static/build/*.js
	rm -f src/encoded/static/build/*.html
	rm -rf develop
	rm -rf develop-eggs

aws-ip-ranges:
	curl -o aws-ip-ranges.json https://ip-ranges.amazonaws.com/ip-ranges.json

npm-setup:  # runs all front-end setup
	npm ci
	npm run build | grep -v "node_modules\|\[built\]"
	npm run build-scss
	make aws-ip-ranges

moto-setup:  # optional moto setup that must be done separately
	pip install "moto[server]==1.3.7"

macpoetry-install:  # Same as 'poetry install' except that on OSX Catalina, an environment variable wrapper is needed
	bin/macpoetry-install

configure:  # does any pre-requisite installs
	pip install poetry

macbuild:  # builds for Catalina
	make configure
	make macpoetry-install
	make build-after-poetry

build:  # builds
	make configure
	poetry install
	make build-after-poetry

build-after-poetry:  # continuation of build after poetry install
	make moto-setup
	make npm-setup
	python setup_eb.py develop

build-dev:  # same as build, but sets up locust as well
	make build
	make build-locust

macbuild-dev:  # same as macbuild, but sets up locust as well
	make macbuild
	pip install locust

build-locust:  # just pip installs locust - may cause instability
	pip install locust

download-genes: # grabs latest gene list from the below link, unzips and drops in correct place
	wget https://www.dropbox.com/s/s2xa978nwktd3ib/mvp_gene_datasource_v0.4.5.coding_gene_main_chrom.json.gz?dl=1
	mv mvp_gene_datasource_v0.4.5.coding_gene_main_chrom.json.gz\?dl\=1 gene_inserts_v0.4.5.json.gz
	gunzip gene_inserts_v0.4.5.json.gz
	mv gene_inserts_v0.4.5.json src/encoded/annotations/gene_inserts_v0.4.5.json

deploy1:  # starts postgres/ES locally and loads inserts
	@SNOVAULT_DB_TEST_PORT=`grep 'sqlalchemy[.]url =' development.ini | sed -E 's|.*:([0-9]+)/.*|\1|'` dev-servers development.ini --app-name app --clear --init --load

deploy2:  # spins up waittress to serve the application
	pserve development.ini

deploy3:  # uploads: GeneAnnotationFields, then Genes, then AnnotationFields, then Variant + VariantSamples
	python src/encoded/commands/ingestion.py src/encoded/annotations/variant_table_v0.4.6.csv src/encoded/schemas/annotation_field.json src/encoded/schemas/variant.json src/encoded/schemas/variant_sample.json src/encoded/annotations/vcf_v0.4.6.vcf hms-dbmi hms-dbmi src/encoded/annotations/gene_table_v0.4.5.csv src/encoded/schemas/gene_annotation_field.json src/encoded/schemas/gene.json src/encoded/annotations/gene_inserts_v0.4.5.json hms-dbmi hms-dbmi development.ini --post-variant-consequences --post-variants --post-gene-annotation-field-inserts --post-gene-inserts --app-name app

<<<<<<< HEAD
psql-dev:
	@psql `grep 'sqlalchemy[.]url =' development.ini | sed -E 's/^.* = (.*)/\1/'`
=======
kibana-start:
	scripts/kibana-start

kibana-stop:
	scripts/kibana-stop
>>>>>>> 189d1fea

kill:  # kills back-end processes associated with the application. Use with care.
	pkill -f postgres &
	pkill -f elasticsearch &

clean-python:
	@echo -n "Are you sure? This will wipe all libraries installed on this virtualenv [y/N] " && read ans && [ $${ans:-N} = y ]
	pip uninstall encoded
	pip freeze | xargs pip uninstall -y

test:
	bin/test -vv --timeout=200 -m "working and not performance"

test-any:
	bin/test -vv --timeout=200

travis-test:
	bin/test -vv --timeout=200 -m "working and not performance" --aws-auth --durations=10 --cov src/encoded --es search-fourfront-builds-uhevxdzfcv7mkm5pj5svcri3aq.us-east-1.es.amazonaws.com:80

update:  # updates dependencies
	poetry update

help:
	@make info

info:
	@: $(info Printing some info on how to use make)
	   $(info - Use 'make aws-ip-ranges' to download latest ip range information. Invoked automatically when needed.)
	   $(info - Use 'make build' (or 'make macbuild' on OSX Catalina) to build only application dependencies.)
	   $(info - Use 'make build-dev' (or 'make macbuild-dev' on OSX Catalina) to build all dependencies, even locust.)
	   $(info - Use 'make build-locust' to install locust. Do not do this unless you know what you are doing.)
	   $(info - Use 'make clean' to clear out (non-python) dependencies.)
	   $(info - Use 'make clean-python' to clear python virtualenv for fresh poetry install.)
	   $(info - Use 'make configure' to install poetry. You should not have to do this directly.)
	   $(info - Use 'make deploy1' to spin up postgres/elasticsearch and load inserts.)
	   $(info - Use 'make deploy2' to spin up the application server.)
	   $(info - Use 'make deploy3' to load variants and genes.)
<<<<<<< HEAD
	   $(info - Use 'make psql-dev' to start psql on data associated with an active 'make deploy1'.)
=======
	   $(info - Use 'make kibana-start' to start kibana, and 'make kibana-stop' to stop it.)
>>>>>>> 189d1fea
	   $(info - Use 'make kill' to kill postgres and elasticsearch proccesses. Please use with care.)
	   $(info - Use 'make moto-setup' to install moto, for less flaky tests. Implied by 'make build'.)
	   $(info - Use 'make npm-setup' to build the front-end. Implied by 'make build'.)
	   $(info - Use 'make test' to run tests with normal options we use on travis ('-m "working and not performance"').)
	   $(info - Use 'make test-any' to run tests without marker constraints (i.e., with no '-m' option).)
	   $(info - Use 'make update' to update dependencies (and the lock file).)<|MERGE_RESOLUTION|>--- conflicted
+++ resolved
@@ -67,16 +67,14 @@
 deploy3:  # uploads: GeneAnnotationFields, then Genes, then AnnotationFields, then Variant + VariantSamples
 	python src/encoded/commands/ingestion.py src/encoded/annotations/variant_table_v0.4.6.csv src/encoded/schemas/annotation_field.json src/encoded/schemas/variant.json src/encoded/schemas/variant_sample.json src/encoded/annotations/vcf_v0.4.6.vcf hms-dbmi hms-dbmi src/encoded/annotations/gene_table_v0.4.5.csv src/encoded/schemas/gene_annotation_field.json src/encoded/schemas/gene.json src/encoded/annotations/gene_inserts_v0.4.5.json hms-dbmi hms-dbmi development.ini --post-variant-consequences --post-variants --post-gene-annotation-field-inserts --post-gene-inserts --app-name app
 
-<<<<<<< HEAD
-psql-dev:
+psql-dev:  # starts psql with the url after 'sqlalchemy.url =' in development.ini
 	@psql `grep 'sqlalchemy[.]url =' development.ini | sed -E 's/^.* = (.*)/\1/'`
-=======
+
 kibana-start:
 	scripts/kibana-start
 
 kibana-stop:
 	scripts/kibana-stop
->>>>>>> 189d1fea
 
 kill:  # kills back-end processes associated with the application. Use with care.
 	pkill -f postgres &
@@ -114,11 +112,8 @@
 	   $(info - Use 'make deploy1' to spin up postgres/elasticsearch and load inserts.)
 	   $(info - Use 'make deploy2' to spin up the application server.)
 	   $(info - Use 'make deploy3' to load variants and genes.)
-<<<<<<< HEAD
 	   $(info - Use 'make psql-dev' to start psql on data associated with an active 'make deploy1'.)
-=======
 	   $(info - Use 'make kibana-start' to start kibana, and 'make kibana-stop' to stop it.)
->>>>>>> 189d1fea
 	   $(info - Use 'make kill' to kill postgres and elasticsearch proccesses. Please use with care.)
 	   $(info - Use 'make moto-setup' to install moto, for less flaky tests. Implied by 'make build'.)
 	   $(info - Use 'make npm-setup' to build the front-end. Implied by 'make build'.)

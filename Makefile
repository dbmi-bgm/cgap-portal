--- conflicted
+++ resolved
@@ -138,8 +138,8 @@
 	pip uninstall -y -r <(pip freeze)
 
 test:
+	make test-unit
 	make test-npm
-	make test-unit
 
 retest:
 	poetry run python -m pytest -vv -r w --last-failed
@@ -160,18 +160,15 @@
 	poetry run python -m pytest -vv -r w --timeout=200 -m "not manual and (integrated or integratedx) and not performance and not broken and not sloppy"
 
 remote-test:  # Actually, we don't normally use this. Instead the GA workflow sets up two parallel tests.
+	make remote-test-unit
 	make remote-test-npm
-	make remote-test-unit
-
-<<<<<<< HEAD
+
 remote-test-npm:  # Note this only does the 'not indexing' tests
 	poetry run python -m pytest -vv -r w --instafail --force-flaky --max-runs=3 --timeout=400 -m "not manual and not integratedx and not performance and not broken and not broken_remotely and not sloppy and not indexing" --aws-auth --durations=20 --cov src/encoded --es search-cgap-testing-6-8-vo4mdkmkshvmyddc65ux7dtaou.us-east-1.es.amazonaws.com:443
 
 remote-test-unit:  # Note this does the 'indexing' tests
 	poetry run python -m pytest -vv -r w --timeout=300 -m "not manual and not integratedx and not performance and not broken and not broken_remotely and not sloppy and indexing" --aws-auth --es search-cgap-testing-6-8-vo4mdkmkshvmyddc65ux7dtaou.us-east-1.es.amazonaws.com:443
 
-=======
->>>>>>> 25cb5314
 update:  # updates dependencies
 	poetry update
 

--- conflicted
+++ resolved
@@ -50,18 +50,17 @@
 	@#pip install --upgrade pip==21.0.1
 	pip install --upgrade pip
 	@#pip install poetry==1.1.9  # this version is known to work. -kmp 11-Mar-2021
-<<<<<<< HEAD
-	# Pin to version 1.1.15 for now to avoid this error:
-	#   Because encoded depends on wheel (>=0.29.0) which doesn't match any versions, version solving failed.
-	pip install wheel==0.37.1
-	pip install poetry==1.2.2
-=======
 	@# Pin to version 1.1.15 for now to avoid this error:
 	@#   Because encoded depends on wheel (>=0.29.0) which doesn't match any versions, version solving failed.
 	pip install poetry==1.3.2
 	pip install setuptools  # ==57.5.0 # this version allows 2to3, any later will break -wrr 20-Sept-2021
 	pip install wheel
->>>>>>> e18061f5
+ifeq ($(shell uname -s), Darwin)
+ifeq ($(shell uname -m), arm64)
+	pip install pysam=="0.21.0"
+	pip install matplotlib=="3.3.4"
+endif
+endif
 	poetry config virtualenvs.create false --local # do not create a virtualenv - the user should have already done this -wrr 20-Sept-2021
 
 build-poetry:

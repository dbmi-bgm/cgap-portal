clean:  # clear node modules, eggs, npm build stuff
	make clean-python-caches
	make clean-npm-caches

clean-python-caches:
	rm -rf src/*.egg-info/
	rm -rf eggs
	rm -rf develop
	rm -rf develop-eggs

clean-npm-caches:
	make clean-node-modules
	rm -rf .sass-cache
	rm -f src/encoded/static/css/*.css
	rm -f src/encoded/static/build/*.js
	rm -f src/encoded/static/build/*.html

clean-node-modules:
	rm -rf node_modules

aws-ip-ranges:
	curl -o aws-ip-ranges.json https://ip-ranges.amazonaws.com/ip-ranges.json

npm-setup-if-needed:  # sets up npm only if not already set up
	if [ ! -d "node_modules" ]; then make npm-setup; fi

npm-setup:  # runs all front-end setup
	npm ci
	npm run build | grep -v "node_modules\|\[built\]"
	npm run build-scss
	make aws-ip-ranges

moto-setup:  # optional moto setup that must be done separately
	pip install "moto[server]==1.3.7"

macpoetry-install:  # Same as 'poetry install' except that on OSX Catalina, an environment variable wrapper is needed
	bin/macpoetry-install

configure:  # does any pre-requisite installs
	pip install --upgrade pip
<<<<<<< HEAD
	pip install poetry==1.1.4  # poetry latest as of 1/25/2021 seems to work 
=======
	pip install poetry==1.1.4  # A version known to work.
>>>>>>> 53da30c9

build:  # builds
	make configure
	poetry install
	make build-after-poetry

macbuild:  # builds for Catalina
	make configure
	make macpoetry-install
	make build-after-poetry

rebuild:
	make clean  # Among other things, this assures 'make npm-setup' will run, but it also does other cleanup.
	make build

macrebuild:
	make clean  # Among other things, this assures 'make npm-setup' will run, but it also does other cleanup.
	make macbuild

build-full:  # rebuilds for Catalina, addressing zlib possibly being in an alternate location.
	make clean-node-modules  # This effectively assures that 'make npm-setup' will need to run.
	make build

macbuild-full:  # rebuilds for Catalina, addressing zlib possibly being in an alternate location.
	make clean-node-modules  # This effectively assures that 'make npm-setup' will need to run.
	make macbuild

build-after-poetry:  # continuation of build after poetry install
	make moto-setup
	make npm-setup-if-needed
	poetry run python setup_eb.py develop
	make fix-dist-info

fix-dist-info:
	@scripts/fix-dist-info

build-dev:  # same as build, but sets up locust as well
	make build
	make build-locust

macbuild-dev:  # same as macbuild, but sets up locust as well
	make macbuild
	make build-locust

build-locust:  # just pip installs locust - may cause instability
	pip install locust

download-genes: # grabs latest gene list from the below link, unzips and drops in correct place
	wget https://www.dropbox.com/s/s6ahfq0gdn99uu8/mvp_gene_datasource_v0.4.6.coding_gene_main_chrom.json.gz?dl=1
	mv mvp_gene_datasource_v0.4.6.coding_gene_main_chrom.json.gz\?dl\=1 gene_inserts_v0.4.6.json.gz
	gunzip gene_inserts_v0.4.6.json.gz
	mv gene_inserts_v0.4.6.json src/encoded/annotations/gene_inserts_v0.4.6.json

deploy1:  # starts postgres/ES locally and loads inserts, and also starts ingestion engine
	@DEBUGLOG=`pwd` SNOVAULT_DB_TEST_PORT=`grep 'sqlalchemy[.]url =' development.ini | sed -E 's|.*:([0-9]+)/.*|\1|'` dev-servers development.ini --app-name app --clear --init --load

deploy1a:  # starts postgres/ES locally and loads inserts, but does not start the ingestion engine
	@DEBUGLOG=`pwd` SNOVAULT_DB_TEST_PORT=`grep 'sqlalchemy[.]url =' development.ini | sed -E 's|.*:([0-9]+)/.*|\1|'` dev-servers development.ini --app-name app --clear --init --load --no_ingest

deploy1b:  # starts ingestion engine separately so it can be easily stopped and restarted for debugging in foreground
	@echo "Starting ingestion listener. Press ^C to exit." && DEBUGLOG=`pwd` SNOVAULT_DB_TEST_PORT=`grep 'sqlalchemy[.]url =' development.ini | sed -E 's|.*:([0-9]+)/.*|\1|'` poetry run ingestion-listener development.ini --app-name app

deploy2:  # spins up waittress to serve the application
	@DEBUGLOG=`pwd` SNOVAULT_DB_TEST_PORT=`grep 'sqlalchemy[.]url =' development.ini | sed -E 's|.*:([0-9]+)/.*|\1|'` pserve development.ini

deploy3:  # Uploads genes, consequences then ingests the VCF below
	poetry run ingest-vcf src/encoded/annotations/GAPFIAI7IZ9Y.reformat.vcf dummy-accession hms-dbmi hms-dbmi development.ini --app-name app --post-variants --post-genes --post-conseq

psql-dev:  # starts psql with the url after 'sqlalchemy.url =' in development.ini
	@psql `grep 'sqlalchemy[.]url =' development.ini | sed -E 's/^.* = (.*)/\1/'`

kibana-start:
	scripts/kibana-start

kibana-stop:
	scripts/kibana-stop

kill:  # kills back-end processes associated with the application. Use with care.
	pkill -f postgres &
	pkill -f elasticsearch &
	pkill -f moto_server &

clean-python:
	@echo -n "Are you sure? This will wipe all libraries installed on this virtualenv [y/N] " && read ans && [ $${ans:-N} = y ]
	pip uninstall encoded
	pip freeze | xargs pip uninstall -y

test:
	poetry run python -m pytest -vv --timeout=200 -m "working and not indexing" && poetry run python -m pytest -vv --timeout=200 -m "working and indexing"

retest:
	poetry run python -m pytest -vv --last-failed

test-any:
	poetry run python -m pytest -vv --timeout=200

travis-test:
	poetry run python -m pytest -vv --instafail --force-flaky --max-runs=3 --timeout=400 -m "working and not indexing and not action_fail" --aws-auth --durations=20 --cov src/encoded --es search-cgap-testing-6-8-vo4mdkmkshvmyddc65ux7dtaou.us-east-1.es.amazonaws.com:443 && poetry run python -m pytest -vv --timeout=300 -m "working and indexing and not action_fail" --aws-auth --es search-cgap-testing-6-8-vo4mdkmkshvmyddc65ux7dtaou.us-east-1.es.amazonaws.com:443

update:  # updates dependencies
	poetry update

help:
	@make info

info:
	@: $(info Here are some 'make' options:)
	   $(info - Use 'make aws-ip-ranges' to download latest ip range information. Invoked automatically when needed.)
	   $(info - Use 'make build' (or 'make macbuild' on OSX Catalina) to build only application dependencies.)
	   $(info - Use 'make build-dev' (or 'make macbuild-dev' on OSX Catalina) to build all dependencies, even locust.)
	   $(info - Use 'make build-locust' to install locust. Do not do this unless you know what you are doing.)
	   $(info - Use 'make clean' to clear out (non-python) dependencies.)
	   $(info - Use 'make clean-python' to clear python virtualenv for fresh poetry install.)
	   $(info - Use 'make configure' to install poetry. You should not have to do this directly.)
	   $(info - Use 'make deploy1' to spin up postgres/elasticsearch and load inserts.)
	   $(info - Use 'make deploy2' to spin up the application server.)
	   $(info - Use 'make deploy3' to load variants and genes.)
	   $(info - Use 'make kibana-start' to start kibana, and 'make kibana-stop' to stop it.)
	   $(info - Use 'make kill' to kill postgres and elasticsearch proccesses. Please use with care.)
	   $(info - Use 'make moto-setup' to install moto, for less flaky tests. Implied by 'make build'.)
	   $(info - Use 'make npm-setup' to build the front-end. Implied by 'make build'.)
	   $(info - Use 'make psql-dev' to start psql on data associated with an active 'make deploy1'.)
	   $(info - Use 'make retest' to run failing tests from the previous test run.)
	   $(info - Use 'make test' to run tests with normal options we use on travis ('-m "working and not performance"').)
	   $(info - Use 'make test-any' to run tests without marker constraints (i.e., with no '-m' option).)
	   $(info - Use 'make update' to update dependencies (and the lock file).)<|MERGE_RESOLUTION|>--- conflicted
+++ resolved
@@ -38,11 +38,7 @@
 
 configure:  # does any pre-requisite installs
 	pip install --upgrade pip
-<<<<<<< HEAD
-	pip install poetry==1.1.4  # poetry latest as of 1/25/2021 seems to work 
-=======
-	pip install poetry==1.1.4  # A version known to work.
->>>>>>> 53da30c9
+	pip install poetry==1.1.4  # poetry latest as of 1/25/2021 seems to work
 
 build:  # builds
 	make configure

--- conflicted
+++ resolved
@@ -55,15 +55,12 @@
 	pip install poetry==1.3.2
 	pip install setuptools  # ==57.5.0 # this version allows 2to3, any later will break -wrr 20-Sept-2021
 	pip install wheel
-<<<<<<< HEAD
-=======
 ifeq ($(shell uname -s), Darwin)
 ifeq ($(shell uname -m), arm64)
 	pip install pysam=="0.21.0"
 	pip install matplotlib=="3.3.4"
 endif
 endif
->>>>>>> e471e4e3
 	poetry config virtualenvs.create false --local # do not create a virtualenv - the user should have already done this -wrr 20-Sept-2021
 
 build-poetry:
@@ -177,27 +174,8 @@
 	make test-unit-full || echo "unit tests failed"
 	make test-npm || echo "npm tests failed"
 	make test-indexing-full || echo "indexing tests failed"
-<<<<<<< HEAD
 	@git log -1 --decorate | head -1
 	@date
-
-test:
-=======
->>>>>>> e471e4e3
-	@git log -1 --decorate | head -1
-	@date
-	make test-static && make test-unit && make test-npm && make test-indexing
-	@git log -1 --decorate | head -1
-	@date
-
-
-BASE_MARKERS = not manual and not sloppy and not static and not broken
-# Unit tests
-NORM_MARKERS = not performance and not integratedx
-# Performance tests
-PERF_MARKERS = performance and not integratedx
-# Integration tests
-INTG_MARKERS = not performance and (integrated or integratedx)
 
 test:
 	@git log -1 --decorate | head -1

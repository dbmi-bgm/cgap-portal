import os
import sys
from setuptools import setup, find_packages

# variables used in buildout
here = os.path.abspath(os.path.dirname(__file__))
README = open(os.path.join(here, 'README.rst')).read()
CHANGES = open(os.path.join(here, 'CHANGES.rst')).read()

requires = [
    'snovault',
    'dcicutils',
    'Pillow',
    'PyBrowserID',
    'SQLAlchemy>=1.2.16',
    'WSGIProxy2',
    'WebTest',
    'botocore',
    'jmespath',
    'boto3',
    'elasticsearch>=5.0.0,<6.0.0',
    'elasticsearch_dsl>=5.0.0,<6.0.0',
    'future',
    'humanfriendly',
    'jsonschema_serialize_fork',
    'loremipsum',
    'netaddr',
    'bcrypt',
    'cryptacular',
    'passlib',
    'psutil',
    'pyramid',
    'pyramid_localroles',
    'pyramid_multiauth',
    'pyramid_retry',
    'pyramid_tm',
    'python-magic',
    'pytz',
    'rdflib',
    'rdflib-jsonld',
    'rfc3987',
    'setuptools',
    'simplejson',
    'strict_rfc3339',
    'subprocess_middleware',
    'xlrd',
    'zope.sqlalchemy',
    'pyJWT>=1.5.3',
    # add it here for some command line tools
    'pytest==2.9.1',
    'aws-requests-auth',
]

if sys.version_info.major == 2:
    requires.extend([
        'backports.functools_lru_cache',
        'subprocess32',
    ])

tests_require = [
    'pytest-mock',
    'pytest_exact_fixtures',
    'pytest-xdist',
    'pytest-cov',
    'attrs',
]

setup(
    name='encoded',
    version='0.1',
    description='CGAP Portal',
    long_description=README + '\n\n' + CHANGES,
    packages=find_packages('src'),
    package_dir={'': 'src'},
    include_package_data=True,
    zip_safe=False,
    author='CGAP Team at Harvard Medical School',
    author_email='carl_vitzthum@hms.harvard.edu',
    url='https://cgap.hms.harvard.edu',
    license='MIT',
    install_requires=requires,
    tests_require=tests_require,
    extras_require={
        'test': tests_require,
    },
    entry_points='''
        [console_scripts]
        batchupgrade = snovault.batchupgrade:main
        create-mapping = snovault.elasticsearch.create_mapping:main
        dev-servers = encoded.dev_servers:main
        es-index-listener = snovault.elasticsearch.es_index_listener:main

        add-date-created = encoded.commands.add_date_created:main
        check-rendering = encoded.commands.check_rendering:main
        extract-test-data = encoded.commands.extract_test_data:main
        es-index-data = encoded.commands.es_index_data:main
        owl-to-items = encoded.commands.generate_items_from_owl:main
        dis2pheno = encoded.commands.parse_hpoa:main
        load-items = encoded.commands.load_items:main
        import-data = encoded.commands.import_data:main
        export-data = encoded.commands.export_data:main
        jsonld-rdf = encoded.commands.jsonld_rdf:main
        migrate-files-aws = encoded.commands.migrate_files_aws:main
        profile = encoded.commands.profile:main
        spreadsheet-to-json = encoded.commands.spreadsheet_to_json:main
        migrate-attachments-aws = encoded.commands.migrate_attachments_aws:main
        migrate-dataset-type = encoded.commands.migrate_dataset_type:main
        load-data = encoded.commands.load_data:main
        clear-db-es-contents = encoded.commands.clear_db_es_contents:main
        load-access-keys = encoded.commands.load_access_keys:main
        verify-item = encoded.commands.verify_item:main
        create-mapping-on-deploy = encoded.commands.create_mapping_on_deploy:main
        update-inserts-from-server = encoded.commands.update_inserts_from_server:main
        run-upgrade-on-inserts = encoded.commands.run_upgrader_on_inserts:main
<<<<<<< HEAD
        mapping-table-intake = encoded.commands.mapping_table_intake:main
=======
        configure-kibana-index = encoded.commands.configure_kibana_index:main

        wipe-test-indices = snovault.commands.wipe_test_indices:main
>>>>>>> a55e62ea

        [paste.app_factory]
        main = encoded:main

        [paste.composite_factory]
        indexer = snovault.elasticsearch.es_index_listener:composite

        [paste.filter_app_factory]
        memlimit = encoded.memlimit:filter_app
        ''',
)<|MERGE_RESOLUTION|>--- conflicted
+++ resolved
@@ -112,13 +112,10 @@
         create-mapping-on-deploy = encoded.commands.create_mapping_on_deploy:main
         update-inserts-from-server = encoded.commands.update_inserts_from_server:main
         run-upgrade-on-inserts = encoded.commands.run_upgrader_on_inserts:main
-<<<<<<< HEAD
+
         mapping-table-intake = encoded.commands.mapping_table_intake:main
-=======
         configure-kibana-index = encoded.commands.configure_kibana_index:main
-
         wipe-test-indices = snovault.commands.wipe_test_indices:main
->>>>>>> a55e62ea
 
         [paste.app_factory]
         main = encoded:main

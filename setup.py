--- conflicted
+++ resolved
@@ -10,11 +10,7 @@
 requires = [
     'snovault',
     'Submit4DN',
-<<<<<<< HEAD
-    'dcicutils>=0.1.63',
-=======
-    'dcicutils>=0.1.7',
->>>>>>> 0ffb1c40
+    'dcicutils',
     'Pillow',
     'PyBrowserID',
     'SQLAlchemy>=1.0.0b1',

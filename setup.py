import os
import sys
from setuptools import setup, find_packages

# variables used in buildout
here = os.path.abspath(os.path.dirname(__file__))
README = open(os.path.join(here, 'README.rst')).read()
CHANGES = open(os.path.join(here, 'CHANGES.rst')).read()

requires = [
    'snovault',
    'Submit4DN',
    'Pillow',
    'PyBrowserID',
    'SQLAlchemy>=1.0.0b1',
    'WSGIProxy2',
    'WebTest',
    'boto',
    'botocore==1.5.7',
    'jmespath',
    'boto3',
<<<<<<< HEAD
    'elasticsearch',
    'elasticsearch_dsl'
=======
    'elasticsearch>=5.0.0,<6.0.0'
    'elasticsearch_dsl>=5.0.0,<6.0.0',
>>>>>>> 3918d503
    'lucenequery',
    'future',
    'humanfriendly',
    'jsonschema_serialize_fork',
    'loremipsum',
    'netaddr',
    'bcrypt',
    'cryptacular',
    'passlib',
    'psutil',
    'pyramid',
    'pyramid_localroles',
    'pyramid_multiauth',
    'pyramid_tm',
    'python-magic',
    'pytz',
    'rdflib',
    'rdflib-jsonld',
    'rfc3987',
    'setuptools',
    'simplejson',
    'strict_rfc3339',
    'subprocess_middleware',
    'xlrd',
    'zope.sqlalchemy',
    'pyJWT',
]

if sys.version_info.major == 2:
    requires.extend([
        'backports.functools_lru_cache',
        'subprocess32',
    ])

tests_require = [
    'pytest>=2.4.0',
    'pytest-bdd',
    'pytest-mock',
    'pytest-splinter',
    'pytest_exact_fixtures',
    'pytest-xdist',
    'pytest-cov',
    'attrs',
]

setup(
    name='encoded',
    version='0.1',
    description='Metadata database for ENCODE',
    long_description=README + '\n\n' + CHANGES,
    packages=find_packages('src'),
    package_dir={'': 'src'},
    include_package_data=True,
    zip_safe=False,
    author='Laurence Rowe',
    author_email='lrowe@stanford.edu',
    url='http://encode-dcc.org',
    license='MIT',
    install_requires=requires,
    tests_require=tests_require,
    extras_require={
        'test': tests_require,
    },
    entry_points='''
        [console_scripts]
        batchupgrade = snovault.batchupgrade:main
        create-mapping = snovault.elasticsearch.create_mapping:main
        dev-servers = snovault.dev_servers:main
        es-index-listener = snovault.elasticsearch.es_index_listener:main

        add-date-created = encoded.commands.add_date_created:main
        check-rendering = encoded.commands.check_rendering:main
        deploy = encoded.commands.deploy:main
        extract_test_data = encoded.commands.extract_test_data:main
        es-index-data = encoded.commands.es_index_data:main
        generate-ontology = encoded.commands.generate_ontology:main
        load-ontology = encoded.commands.load_ontology_terms:main
        import-data = encoded.commands.import_data:main
        jsonld-rdf = encoded.commands.jsonld_rdf:main
        migrate-files-aws = encoded.commands.migrate_files_aws:main
        profile = encoded.commands.profile:main
        spreadsheet-to-json = encoded.commands.spreadsheet_to_json:main
        generate-annotations = encoded.commands.generate_annotations:main
        index-annotations = encoded.commands.index_annotations:main
        migrate-attachments-aws = encoded.commands.migrate_attachments_aws:main
        migrate-dataset-type = encoded.commands.migrate_dataset_type:main
        load-data = encoded.commands.load_data:main
        dropdb = encoded.commands.dropdb:main

        [paste.app_factory]
        main = encoded:main

        [paste.composite_factory]
        indexer = snovault.elasticsearch.es_index_listener:composite

        [paste.filter_app_factory]
        memlimit = encoded.memlimit:filter_app
        ''',
)<|MERGE_RESOLUTION|>--- conflicted
+++ resolved
@@ -19,13 +19,8 @@
     'botocore==1.5.7',
     'jmespath',
     'boto3',
-<<<<<<< HEAD
-    'elasticsearch',
-    'elasticsearch_dsl'
-=======
     'elasticsearch>=5.0.0,<6.0.0'
     'elasticsearch_dsl>=5.0.0,<6.0.0',
->>>>>>> 3918d503
     'lucenequery',
     'future',
     'humanfriendly',

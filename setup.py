import os
import sys
from setuptools import setup, find_packages

here = os.path.abspath(os.path.dirname(__file__))
README = open(os.path.join(here, 'README.rst')).read()
CHANGES = open(os.path.join(here, 'CHANGES.rst')).read()

requires = [
    'Pillow',
    'PyBrowserID',
    'SQLAlchemy>=1.0.0b1',
    'WSGIProxy2',
    'WebTest',
    'boto',
    'elasticsearch',
    'future',
    'humanfriendly',
    'jsonschema',
    'loremipsum',
    'passlib',
    'psutil',
    'pyramid',
    'pyramid_localroles',
    'pyramid_multiauth',
    'pyramid_tm',
    'python-magic',
    'pytz',
    'rdflib',
    'rdflib-jsonld',
    'rfc3987',
    'setuptools',
    'simplejson',
    'strict_rfc3339',
    'subprocess_middleware',
    'xlrd',
    'zope.sqlalchemy',
]

if sys.version_info.major == 2:
    requires.extend([
        'backports.functools_lru_cache',
        'subprocess32',
    ])

tests_require = [
    'pytest>=2.4.0',
    'pytest-bdd',
    'pytest-mock',
    'pytest-splinter',
]

setup(
    name='encoded',
    version='0.1',
    description='Metadata database for ENCODE',
    long_description=README + '\n\n' + CHANGES,
    packages=find_packages('src'),
    package_dir={'': 'src'},
    include_package_data=True,
    zip_safe=False,
    author='Laurence Rowe',
    author_email='lrowe@stanford.edu',
    url='http://encode-dcc.org',
    license='MIT',
    install_requires=requires,
    tests_require=tests_require,
    extras_require={
        'test': tests_require,
    },
    entry_points='''
        [console_scripts]
        batchupgrade = contentbase.batchupgrade:main
        create-mapping = contentbase.elasticsearch.create_mapping:main

        add-date-created = encoded.commands.add_date_created:main
        check-files = encoded.commands.check_files:main
        check-rendering = encoded.commands.check_rendering:main
        deploy = encoded.commands.deploy:main
        dev-servers = encoded.commands.dev_servers:main
        extract_test_data = encoded.commands.extract_test_data:main
        es-index-data = encoded.commands.es_index_data:main
        es-index-listener = encoded.commands.es_index_listener:main
        generate-ontology = encoded.commands.generate_ontology:main
        import-data = encoded.commands.import_data:main
        jsonld-rdf = encoded.commands.jsonld_rdf:main
        migrate-files-aws = encoded.commands.migrate_files_aws:main
        profile = encoded.commands.profile:main
        spreadsheet-to-json = encoded.commands.spreadsheet_to_json:main
        update-file-status = encoded.commands.update_file_status:main
<<<<<<< HEAD
        file-indexer = encoded.commands.file_indexer:main
        annotation-indexer = encoded.commands.annotation_indexer:main
=======
        migrate-attachments-aws = encoded.commands.migrate_attachments_aws:main
>>>>>>> cefa3c43

        [paste.app_factory]
        main = encoded:main

        [paste.composite_factory]
        indexer = encoded.commands.es_index_listener:composite

        [paste.filter_app_factory]
        memlimit = encoded.memlimit:filter_app
        ''',
)<|MERGE_RESOLUTION|>--- conflicted
+++ resolved
@@ -88,12 +88,9 @@
         profile = encoded.commands.profile:main
         spreadsheet-to-json = encoded.commands.spreadsheet_to_json:main
         update-file-status = encoded.commands.update_file_status:main
-<<<<<<< HEAD
         file-indexer = encoded.commands.file_indexer:main
         annotation-indexer = encoded.commands.annotation_indexer:main
-=======
         migrate-attachments-aws = encoded.commands.migrate_attachments_aws:main
->>>>>>> cefa3c43
 
         [paste.app_factory]
         main = encoded:main

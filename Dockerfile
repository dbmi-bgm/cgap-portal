--- conflicted
+++ resolved
@@ -43,11 +43,7 @@
     apt-get install -y --no-install-recommends vim emacs net-tools ca-certificates build-essential \
     gcc zlib1g-dev postgresql-client libpq-dev git make curl libmagic-dev && \
     pip install --upgrade pip && \
-<<<<<<< HEAD
-    pip install poetry==1.2.2 && \
-=======
     pip install poetry==1.3.2 && \
->>>>>>> e18061f5
     curl -o- https://raw.githubusercontent.com/nvm-sh/nvm/${NVM_VERSION}/install.sh | bash && \
     . "$NVM_DIR/nvm.sh" && nvm install ${NODE_VERSION} && \
     nvm use v${NODE_VERSION} && \

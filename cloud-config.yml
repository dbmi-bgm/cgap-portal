--- conflicted
+++ resolved
@@ -141,12 +141,7 @@
 - a2disconf serve-cgi-bin
 - if test "%(ROLE)s" = "demo"
 - then
-<<<<<<< HEAD
--   sudo -u encoded bin/update-keys-links production.ini --app-name app
--   sudo -u encoded bin/upgrade production.ini --app-name app
-=======
 -   sudo -u encoded bin/batchupgrade production.ini --app-name app
->>>>>>> 9e1cde88
 - fi
 # - sleep 10
 # - sudo -u postgres echo "include 'master.conf'" >> /etc/postgresql/9.3/main/postgresql.conf

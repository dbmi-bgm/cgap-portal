<<<<<<< HEAD
## Overview
=======
### Overview

>>>>>>> ac646890
Metadata and data can be submitted to our platform using Microsoft Excel WorkBooks which describe related items in separate sheets. This section provides detailed information on how to fill the WorkBooks. You can check out the [example WorkBook](https://github.com/hms-dbmi/Submit4DN/blob/master/Data_Files/Rao_et_al_2014/fieldsRao.xls?raw=true) we prepared for the data from Rao et. al. 2014 to familiarize yourself with the general structure.


Based on the type of experiment(s) for which you plan to submit data, the data wranglers can provide you with an Excel WorkBook containing several WorkSheets.  Each sheet corresponds to an Item type in our metadata database. The workbook provided should contain all the sheets that you may need for your submission. You can refer to [this table](#schema_info) for information on all the Item types available in the database.  Each sheet should also contain all the data fields that can be submitted for that Item type. Depending on if you have submitted data before or if you are using shared reagents that have been submitted by other labs, you may not need to provide information on every sheet or in every field.

Generally, it makes sense to begin with the left most sheet in the workbook as the sheets in a workbook are ordered so that Items that have fields that take a reference to another Item as their value appear ‘after’ i.e. to the right of that Item’s sheet in the workbook.

A sheet for an Item starts with a row of field names. *Absolutely required fields are marked with a leading asterisk (eg. \*experiment_type).* The second row of the sheet indicates the type of the information expected for the fields. The third row includes a description of each of the fields. In some cases the values that you can submit for a particular field are constrained to a specific set of terms and when this is the case the possible values are shown in the fourth row.

##### Excel Headers

1. Field name
2. Field type (string, number, array, embedded object)
3. Description
4. Additional info (comments and choices for fields with controlled vocabulary)

Any row that starts with “#” in the first column will be ignored, so you can add non-data rows for your own use but **PLEASE NOTE THAT THE FIRST 2 ROWS OF A SHEET SHOULD NOT BE MODIFIED.**

<span id="preparing-workbook"></span>

You may notice that in some sheets there are additional commented rows that contain data values. These are rows corresponding to items that already exist in the database and can provide you with identifiers that you can reuse in your submission (see [Referencing existing items](#existing-items) below.  Only those items that either are associated with your lab or are already released to the public will appear in these commented data rows.   Your data entry should begin at the first non-commented row.

## Preparing Excel Workbooks
A field can be one of a few different types; string, number/integer, array/list or Item and the type will be indicated in the second row.

<span id="basic-field"></span>

Most field values are strings - either a term with controlled vocabulary, i.e. from a constrained list of choices, a string that identifies an Item, or a text description. If the field type is an array, you may enter multiple values separated by commas.

**Basic field formats**
![Basic fields](/static/img/docs/submitting-metadata/field_types.png)

**Basic fields example**
![Basic fields examples](/static/img/docs/submitting-metadata/basic_field_eg.png)
There are some fields values that require specific formatting. These cases and how to identify them are described below.

#### When the string must conform to a certain format
In some cases a field value must be formatted in a certain way or the Item will fail validation. In most cases tips on formatting requirements will be included in the *Additional Info* row of the spreadsheet. Examples of these are _Date_ fields (YYYY-MM-DD format) and _URLs_ (checked for proper URI syntax).

In other cases a field value must match a certain pattern. For example, if a field requires a DNA sequence then the submitted value must contain only the characters A, T, G, C or N.


_Database Cross Reference (DBxref) fields_, which contain identifiers that refer to external databases, are another case requiring special formatting. In many cases the values of these fields need to be in database\_name:ID format. For example, an SRA experiment identifier would need to be submitted in the form ‘SRA:SRX1234567’ (see also [Basic fields example](#basic-field) above). Note that in a few cases where the field takes only identifiers for one or two specific databases the ID alone can be entered - for example, when entering gene symbols in the *'targeted\_genes’* field of the Target Item you can enter only the gene symbols i.e. PARK2, DLG1.

#### When a field specifies a linked item
Some fields in a Sheet for an Item may contain references to another Item. These may be of the same type or different types. Examples of this type of field include the *‘biosource’* field in Biosample or the *‘files’* field in the ExperimentHiC. Note that the latter is also an example of a list field that can take multiple values.


You can reference an item in the excel workbooks using one of four possible ways: UUID, accession, lab-specific alias, or item-type-specific identifier. More information about these four identifiers is provided in the [Using aliases](#using-aliases) section below.


#### When field(s) indicate an embedded object
Some Items can contain embedded sub-objects that are stored under a single Item field name but that contain multiple sub-fields that remain grouped together. These are indicated in the Item spreadsheet using a ‘.’ (dot) notation. For example the *"experiment_relations"* field has 2 sub-fields called *"relationship_type"*, and *"experiment"*. In the spreadsheet field names you will see *experiment\_relations.relationship_type* and *experiment\_relations.experiment*.


If the Item field is designed to store a list of embedded sub-objects, you can enter multiple sub-objects by manually creating new columns and appending incremented integers to the fields names for each new sub-object.


For example, to submit a total of three related experiments to an ExperimentHiC Item you would find the *experimen\_relations.relationship\_type* and *experiment\_relations.experiment* columns, copy them and have total of 6 columns named:


    experiment_relations.relationship_type
    experiment_relations.experiment
    experiment_relations.relationship_type-1
    experiment_relations.experiment-1
    experiment_relations.relationship_type-2
    experiment_relations.experiment-2


and enter a valid *relationship\_type* term and *experiment* identifier to each of the three pairs of columns.

<span id="using-aliases"></span>

**Multiple linked columns for lists of embedded objects**
![Embedded fields](/static/img/docs/submitting-metadata/embedded_objects.png)

<span id="existing-items"></span>

#### Using aliases
An **alias** is a lab specific identifier that you can assign to an item. Aliases take the form of *lab:id\_string* eg. ```parklab:myalias```. An alias must be unique within all items. Once you submit an alias for an Item then that alias can be used as an identifier for that Item in the current submission as well as in any subsequent submission.

You don't need to use an alias if you are referencing an item that already exists in the database.

#### Referencing existing items
Every item in our database is assigned a “uuid” upon its creation, e.g. “44d3cdd1-a842-408e-9a60-7afadca11575”. Items from some item types (Files, Experiments, Biosamples, Biosources, Individuals...) also get a shorter “accession” assigned, e.g. 4DNEX4723419. These two are the default identifying terms of any item. Besides these two, there can also be object specific identifying terms, like award number for awards, or lab name for labs.


| Object | Field | Example | Example (simple)|
|---|---|---|---|
| Lab | name | /labs/peter-park-lab/ | peter-park-lab |
| Award | number | /awards/ODO1234567-01/ | ODO1234567-01 |
| User | email | /users/test@test.com/ | test@test.com |
| Vendor | name | /vendors/fermentas/ | fermentas |
| Enzyme | name | /enzymes/HindIII/ | HindIII |
| Construct | name | /constructs/GFP-H1B/ | GFP-H1B


These three types of values can be used for referencing items in the excel sheets for items that already exist in the 4DN database.


The DCIC has already created all the labs and awards that are part of the 4DN consortium. There will also be other items, for example vendors, enzymes and biosources that will already exist in the database and can be reused in your submissions.  If there is an existing vendor (e.g. new england biolabs) for the new enzyme you are creating, you should reference the existing one instead of creating a new one.

<span id="supp_files"></span>

In some cases information for existing items will be present in the Excel Work Sheets provided for your submission.  You can also check the existing items from *collection* pages that list all of them.   The links for item lists can be constructed by ```https://data.4dnucleome.org/ + plural object name``` and the identifiers that can be used for collections are referenced in [this table](schema_info.md).

<span id="excel_reps"></span>

#### Submitting supplementary metadata files
To submit supplementary metadata files, such as pdfs or images, use the **Image** or **Document** schemas, and include the path of the files in the _*attachment*_ column.
The path should be the full path to the supplementary file.

#### Replicate information submitted with Experiments
All experiments must be part of a replicate set - even if it is a set containing only a single experiment.  When preparing your submission you should determine how many replicate sets you will be submitting and create an entry - with an alias and preferably an informative description - for each set in the ExperimentSetReplicate sheet.

![ExperimentSetReplicate example](/static/img/docs/submitting-metadata/repsets_w_desc.png)


Then when entering information about individual experiments on the specific Experiment_ sheet you should enter the alias for the replicate set to which the experiment belongs and indicate the bioreplicate and technical replicate number for that experiment. In the example below the replicate set consists of five experiments categorized into one of two bioreplicates - bio_rep_no 1 and bio_rep_no_2, each of which contains three and two technical replicates, respectively.

![Experiments with replicate info example](/static/img/docs/submitting-metadata/expts_w_rep_info.png)



## Submitting Excel Workbooks
The 4DN DCIC website has an REST API for fetching and submitting data. In our **Submit4DN** package the ```import_data``` script utilizes an organized bundle of REST API commands that parse the Excel workbook and submit the metadata to the database for you. The ```get_field_info``` script that is also part of the package can be used to generate the Excel workbook templates used for submission for all or a selected set of worksheets.
The package can be installed from pypi.

#### Installing the package
The Submit4DN package is registered with Pypi so installation is as simple as:


    pip3 install submit4dn


If it is already installed upgrade to the latest version:


    pip3 install submit4dn --upgrade


#### Source code
The source code for the submission scripts is available on [github](https://github.com/4dn-dcic/Submit4DN).


<span id="access"></span>

Note if you are attempting to run the scripts in the wranglertools directory without installing the package, then in order to get the correct sys.path you need to run the scripts from the parent directory as modules using the -m flag.

```python3 -m wranglertools.import_data  filename.xls```


#### Establishing a Connection to the 4DN-DCIC servers
An access key and a secret key are required to establish a connection to the 4DN database and to fetch, upload (post), or change (patch) data. Please follow these steps to get your keys.

1. Log in to the 4DN website with your username (email) and password.
    - test server: <https://testportal.4dnucleome.org>
    - production server: <https://data.4dnucleome.org>

    Note that we are using the [Oauth](https://oauth.net/) authentication system which will allow you to login with a google or github login.  _The email associated with the account you use for login must be the same as the one registered with the 4DN-DCIC._

2. Once logged in, go to your ”Profile” page by clicking **Account** on the upper right side of the page.  In your profile page, click the green “Add Access Key” button, and copy the “access key ID” and “secret access key” values from the pop-up page. _Note that once the pop-up page disappears you will not be able to see the secret access key value._ However, if you forget or lose your secret key you can always delete and add new access keys from your profile page at any time.


3. Once you have your access key information, create a file in your home directory named “keypairs.json”. This file will contain your key information in json format and will be read by the Submit4DN scripts to establish a secure connection. The contents of the file must be formatted as shown below - replace key and secret with your new “Access Key ID” and “Secret Access Key”.

**Sample content for keypairs.json**

```json
{
  "default": {
    "key": "ABCDEFG",
    "secret": "abcdefabcd1ab",
    "server": "https://testportal.4dnucleome.org/"
  }
}
```

**Tip:** If you don’t want to use that filename or keep the file in your home directory you can use the --keyfile parameter as an argument to any of the scripts to provide the path to your keypairs file.
If in the file, the key is not called “default” you can use the --key parameter to indicate the stored key name.

    import_data --keyfile Path/name_of_file.json --key NotDefault

#### Uploading metadata with import_data
You can use `import_data` either to upload new items or to modify metadata fields of existing items. This script will accept the excel workbook you prepared, and will upload every new item in the sheets.  This script is also used to upload data files to the 4DN data store - this is done in a separate step after your File metadata has been successfully uploaded.


#### Testing your metadata (_WARNING Not yet implemented_)
When you run the import_data  script on your metadata excel workbook without any arguments the system will test your data for compatibility with our metadata structure and report back to you any problems (in effect a dry run). The metadata will not be submitted, so you can take advantage of this feature to test your excel workbook.

```import_data My_metadata.xls``` (Not yet implemented)


#### Uploading (posting) & Modifying (patching) Metadata
When you submit your metadata, if a row in any sheet corresponds to a new item that has not previously been submitted to the 4DN database you will be POSTing that data via the REST API. Most of your entries in the first submission will be POSTs. To activate posting you need to include the ```--update``` argument to ```import_data```.


	import_data My_metadata.xls --update


If you need to modify an existing item, you can use the patch function. To be able to match your item to the one on the server, a pre-existing identifier must be used in the spreadsheet. If you included an alias when you posted the item, you can use this alias to reference the existing item in the database -- uuids, @ids, or accessions can also be used to [reference existing items](#existing-items) in the database. When you run ```import_data``` and an existing entry is encountered, the script will prompt you ‘Do you wish to PATCH this item?’. You will be prompted for every existing item that is found in your workbook. The ```--patchall``` argument will allow automatic patching of each existing item, bypassing the prompts.

	import_data My_metadata.xls --patchall

#### When your upload is aborted
If for some reason the script fails in the middle of the upload process or errors are encountered for certain items, some items will have been posted while others will have not. When you fix the problem that caused the process to terminate, you can rerun the script using both the ```--patchall``` and ```--update``` arguments. Those items that had already been posted will be ‘patched’ using the data in the sheet and the items that had not been posted yet will be loaded.

	import_data My_metadata.xls --patchall --update

Please note that a delete feature is not yet implemented. Neither items nor fields in items can be deleted; they can only be patched, i.e. overwritten.

#### Uploading files with import_data
The 4DN databased distinguishes two main categories of files: (1) files that support the metadata, such as Documents or Images, and (2) data files for which metadata is gathered and are specified in specific File items/sheets (eg. FileFastq).


The first category can be uploaded along with the metadata by using the “attachment” fields in the excel workbook (eg. pdf, png, doc, …) as [described previously](#supp_files).


The second category includes the data files that are the results of experiments, eg. fastq files from HiC experiments. These data files are bound to a File item with a specific type eg, FileFastq that contains relevant metadata about the specific result file. Metadata for a file should be submitted as part of your experiment metadata submission as described above. The actual file upload to the 4DN file store in the cloud will happen in a subsequent submission step. **NOTE that the filename is not part of the initial File metadata submission.** This second step will be triggered by a successful metadata submission that passes review by the 4DN DCIC.


#### File upload
To upload your files, use the file submission excel sheet provided, and copy paste all your file (FileFastq) aliases from your metadata excel sheet to the aliases field of the file submission sheet. Under filename enter the full paths to your files. Once completed use import_data with the ```--patchall``` argument to start upload. The DCIC automatically checks file md5sums to confirm successful upload and to ensure that there are no duplicate files in the database.


To replace a file that has already been uploaded to 4DN - that is to associate a different file with existing metadata, associate the file path for the new file with an existing alias. **NOTE that every time you patch with a filename (even if it is the same filename) the file will be uploaded. Please use care when including a filename in your File metadata to avoid unnecessary uploads.** We plan to avoid this issue in future releases by pre-checking md5sums.


## Generate Template Excel Workbook
To create the data submission xls forms, you can use get\_field\_info, which is part of the Submit4DN package.

The scripts accepts the following parameters:.


    --keyfile      access key file path (default is “home_folder/keypairs.json”)
    --key           name of the key (default is “default”)
    --type          use for each sheet that you want to add to the excel workbook
    --descriptions  adds the descriptions in the second line (by default True)
    --enums         adds the enum options in the third line (by default True)
    --comments   adds the comments together with enums (by default False)
    --writexls        creates the xls file (by default True)
    --outfile          change the default file name "fields.xls" to a specified one


**Examples generating a single sheet:**

    get_field_info --type Biosample
    get_field_info --type Biosample --comments
    get_field_info --type Biosample --comments --outfile biosample.xls


<span id="rest"></span>

**To get the complete list of relevant sheets in one workbook:**

    get_field_info --type Publication --type Document --type Vendor --type Protocol --type BiosampleCellCulture --type Biosource --type Enzyme --type Construct --type TreatmentChemical --type TreatmentRnai --type Modification --type Biosample --type FileFastq --type FileSet --type IndividualHuman --type IndividualMouse --type ExperimentHiC --type ExperimentCaptureC --type ExperimentRepliseq --type Target --type GenomicRegion --type ExperimentSet --type ExperimentSetReplicate --type Image --comments --outfile AllItems.xls

## Metadata Submission by REST API
The 4DN-DCIC metadata database can be accessed using a Hypertext-Transfer-Protocol-(HTTP)-based, Representational-state-transfer (RESTful) application programming interface (API) - aka the REST API.  In fact, this API is used by the ```import_data``` script used to submit metadata entered into excel spreadsheets as described [in this document](https://docs.google.com/document/d/1Xh4GxapJxWXCbCaSqKwUd9a2wTiXmfQByzP0P8q5rnE). This API was developed by the [ENCODE][encode] project so if you have experience retrieving data from or submitting data to ENCODE use of the 4DN-DCIC API should be familiar to you.   The REST API can be used both for data submission and data retrieval, typically using scripts written in your language of choice.  Data objects exchanged with the server conform to the standard JavaScript Object Notation (JSON) format.  Libraries written for use with your chosen language are typically used for the network connection, data transfer, and parsing of data  (for example, requests and json, respectively for Python).  For a good introduction to scripting data retrieval (using GET requests) you can refer to [this page](https://www.encodeproject.org/help/rest-api/) on the [ENCODE][encode] web site that also has a good introduction to viewing and understanding JSON formatted data.

[encode]: https://www.encodeproject.org/

#### Connecting to the server
Your script will need to use an access key and secret that you can obtain by following [these instructions](./excel_submission.md#access) to connect with either the test or production server.  Exactly how you format and pass the connection information to the server depends on your scripting language and the libraries that you use with it.

**Base URLs for submitting and fetching data are:**
*Test Server:* <https://testportal.4dnucleome.org/>
*Production Server:* <https://data.4dnucleome.org/>

You can refer to the ```FDN_key``` and ```FDN_connection``` classes in [the ```fdnDCIC.py``` library](https://github.com/4dn-dcic/Submit4DN/blob/master/wranglertools/fdnDCIC.py) in Submit4DN for an example of how to generate the necessary information that will be passed to the server with each request.

#### Identifying specific items
Your script will need to add a uniquely identifying token to the Base URL in order to GET, POST or PATCH metadata for that item. IDs that can be used include: uuids, accessions, certain type specific identifiers and aliases.  See the sections on ['Using Aliases' and 'Referencing existing items'](./excel_submission.md#using-aliases) for the types of identifiers that can be used in your requests.

#### Ordering of POST requests
Because in many cases fields in one Item may refer to another Item eg. the ```biosample``` field in the ```experiment_hi_c``` schema it is necessary to POST the referenced item prior to POSTing the item that refers to it.  A sensible POSTing order is specified in the ```sheet_order``` array located around line 144 in the [```fdnDCIC.py```](https://github.com/4dn-dcic/Submit4DN/blob/master/wranglertools/fdnDCIC.py) library.

#### JSON formatting
The most important component of your submission is the proper formatting of the data into json so it will map correctly onto the 4DN metadata schemas.  The details of the schemas for all object types in the database can be viewed at <https://data.4dnucleome.org/profiles/>.  Individual schemas can be viewed and/or retrieved via GET by appending the schema file name to the above URL (eg. for the Hi-C experiment schema <https://data.4dnucleome.org/profiles/experiment_hi_c.json>). For a listing of all schema files and associated resource names see [this table](schema_info.md), which is up to date with the current schemas in the database.

Depending on the Item type that you are submitting there may be fields that require values (eg. *experiment_type* for experiments), fields for which values should never be submitted (eg. ‘date_created’ as this is an automatically generated value) and fields with specific formatting and fields that accept values of specific types.  In many cases the values must be selected from a list of constrained choices.  The documentation on field values [described in detail above](#values) and the annotated json document below can be used as a guide on formatting your json.  In addition, the unordered and unfiltered excel workbooks produced by ```get_field_info``` can be a useful reference for determining exactly what fields are associated with what object types.  The processed workbook that is actually used for data submission does not reflect the exact schema structure **should not** be used as a direct reference for API submission.


**JSON for an ExperimentHiC POST request**

```
{
    "lab": "4dn-dcic-lab",
    "award": "/awards/OD008540-01/",
    "aliases": ["dcic:myalias"]
    "experiment_type": "in situ Hi-C",
    "biosample":"4DNBS1NUPXMH",
    "biosample_quantity": 2000000,
    "biosample_quantity_units": "cells",
    "dbxrefs": ["SRA:SRX764985", "GEO:GSM1551599"],
    "description": "A useful description of this experiment",
    "documents": ["dcf15d5e-40aa-43bc-b81c-32c70c9afb01"],
    "experiment_relation":[{"relationship_type":"controlled by","experiment":"4DNEX067APU1"}],
    "experiment_sets":["431106bc-8535-4448-903e-854af460b260"],
    "files": ["4DNFI067APU1", "4DNFI067APU2", "4DNFI067APA1"],
    "filesets": ["4d6ecff9-7c67-4096-bca8-515246767feb"],
    "follows_sop": "Yes",
    "crosslinking_method": "1% Formaldehyde",
    "crosslinking_time": 30,
    "crosslinking_temperature": 37,
    "digestion_enzyme": "MboI",
    "enzyme_lot_number": "123456",
    "digestion_temperature": 37,
    "digestion_time": 30,
    "ligation_time": 30,
    "ligation_temperature": 37,
    "ligation_volume": 1,
    "tagging_method": "Biotinylated ATP",
    "fragmentation_method": "chemical",
    "average_fragment_size": 100,
    "notes": "sample dcic notes",
    "protocol": "131106bc-8535-4448-903e-854af460b244"
}
```

**Field specification - how to find out what fields need what format, when to provide values and other useful tips**

The three fields below are common to every Item - you don't always need to include aliases but they will make some things a lot easier.

```
    "lab": "4dn-dcic-lab",  # required for POST with value of an existing lab identifier - this is an alias
    "award": "/awards/OD008540-01/", # required for POST with value of an existing award identifier - this a specific item type identifier
    "aliases": ["dcic:myalias", "dcic:myotheralias"], # POST or PATCH an array with values that can be used as identifiers
```
Accession and uuid are automatically assigned during initial posting so can only be used as identifiers to PATCH existing Items - not for POSTing.  Note that all item types have a uuid but not all items have accessions.

```
    "accession":"4DNEX067APU1", # PATCH ONLY can be used as an identifier - automatically assigned on POST
    "uuid": "75041e2f-3e43-4388-8bbb-e861f209c444", # PATCH ONLY can be used as an identifier - automatically assigned on POST
```
While we encourage you to submit as many fields as possible there are some fields that are absolutely required to post an item.  These required fields are identified in the "required" field of the schema.

```
    "required": [
        "experiment_type",
        "award",
        "lab",
        "biosample"
    ],
```
If they are left out of a POST request will cause an error.  You don't need to include required fields if you are PATCHing an existing Item.

```
    "experiment_type": "in situ Hi-C", # required for POST string field
    "biosample":"231111bc-8535-4448-903e-854af460b254", # required for POST with value of an alias used in Biosample sheet or previously existing biosample identifier
```
There are number fields and string fields - the field type can be found by referring to the schema directly or the workbook templates produced by ```get_field_info```.

```
   "biosample_quantity_units": {
        "title": "Quantity Units",
        "description": "The units that go along with the biological sample quantity",
        "enum": [
            "g",
            "mg",
            "μg",
            "ml",
            "cells"
        ],
        "type": "string"
    },
    "biosample_quantity": {
        "title": "Biological Sample Quantity",
        "description": "The amount of starting Biological sample going into the experiment",
        "type": "number"
    },
```

Some of the fields will only accept values from a constrained set of choices.  These are indicated by 'enum' lists in the schemas (see above) or the 'Choices' list in the Excel workbooks.  Some fields also have dependencies in that if one field has a value then another field must also have a value.  Dependencies are specified in the schema.

```
    "dependencies": {
      "biosample_quantity": ["biosample_quantity_units"],
      "biosample_quantity_units": ["biosample_quantity"]
    },
```

```
    "biosample_quantity": 2000000, # number field
    "biosample_quantity_units": "cells", # string field - possible values from enum list
```
Some fields accept an array of string values.

```
    "dbxrefs": {
        "description": "Unique identifiers from external resources.",
        "type": "array",
        "items": {
            "title": "External identifier",
            "type": "string",
        }
```
 and must be enclosed in square braces [].  The braces are required even if only a single value is being submitted for that field.  The strings may be literal values for the fields or references to other objects, for example by UUID as in the "documents" field below and the acceptable value type can be determined by looking at the "items" stanza of the field.

```
    "dbxrefs": ["SRA:SRX764985", "GEO:GSM1551599"], # string - array with values of specific format db_prefix:accession
    "documents": ["dcf15d5e-40aa-43bc-b81c-32c70c9afb01"], # uuid to existing document as identifer
```

Some fields contain lists of sub fields that remain linked - effectively lists of embedded objects.

```
"experiment_relation": {
    "title": "Experiment relations",
    "description": "All related experiments",
    "type": "array",
    "items": {
        "title": "Experiment relation",
        "type": "object",
        "additionalProperties": false,
        "properties": {
            "relationship_type": {
                "type": "string",
                "description": "A controlled term specifying the relationship between experiments.",
                "title": "Relationship Type",
                "enum": [
                    "controlled by",
                    "control for",
                    "derived from",
                    "source for"
                ]
            },
            "experiment": {
                "type": "string",
                "description": "The related experiment",
                "linkTo": "Experiment"
            }
        }
    }
}
```
The embedded objects are enclosed in curly braces {} and as usual objects in the list are comma separated and enclosed in square brackets [].

```
    "experiment_relation":[{"relationship_type":"controlled by","experiment":"4DNEX067APU1"}, {"relationship_type":"derived from","experiment":"4DNEX067APV1"}], # array of embedded objects - one experiment_relation object with 2 linked fields
```

When a field references another object the value you provide can be any identifier for that object eg. uuid, accession or type specific identifiers.  If you are not sure if a field is referencing another object look for the 'linkTo' tag in the field specification in the schema.

```
    "protocol": {
        "title": "Reference Protocol",
        "description": "Reference Protocol Document.",
        "type": "string",
        "linkTo": "Protocol"
    },
```

The identifiers that you can use can be found in the "identifyingProperties" field of the schema of that Item type.

*Protocol identifyingProperties*
```
"identifyingProperties": ["uuid", "aliases"],
```

*protocol field in experiment_hi_c submission*
```
"protocol": "131106bc-8535-4448-903e-854af460b244"
```

Finally there are some fields that cannot or should not be submitted.  Many of these are marked with ```"permission": "import-items"``` and ```"readonly":true```.

```
"accession": {
    "type": "string",
    ...
    "comment": "Only admins are allowed to set or update this value.",
    "readonly": true,
    "permission": "import_items"
},
```

Others are marked as calculated properties that are derived from other existing information.

```
"experiment_summary": {
    "type": "string",
    "calculatedProperty": true,
    ...
},
```
 Trying to submit protected or calculated fields will result in an error.<|MERGE_RESOLUTION|>--- conflicted
+++ resolved
@@ -1,9 +1,6 @@
-<<<<<<< HEAD
-## Overview
-=======
+
 ### Overview
 
->>>>>>> ac646890
 Metadata and data can be submitted to our platform using Microsoft Excel WorkBooks which describe related items in separate sheets. This section provides detailed information on how to fill the WorkBooks. You can check out the [example WorkBook](https://github.com/hms-dbmi/Submit4DN/blob/master/Data_Files/Rao_et_al_2014/fieldsRao.xls?raw=true) we prepared for the data from Rao et. al. 2014 to familiarize yourself with the general structure.
 
 

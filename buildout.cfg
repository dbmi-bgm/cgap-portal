--- conflicted
+++ resolved
@@ -69,12 +69,9 @@
     psycopg2
     pysqlite
     repoze.debug
-<<<<<<< HEAD
     boto
+    MySQL-python
 
-=======
-    MySQL-python
->>>>>>> d0dc6108
 interpreter = py
 
 [aws]

[buildout]
extensions =
    mr.developer
extends = versions.cfg
# XXX https://bitbucket.org/pypa/setuptools/issue/133/find-links-should-override-allow-hosts
allow-hosts =
    pypi.org
    files.pythonhosted.org
    github.com
    *
find-links =
    https://github.com/lrowe/venusian/tarball/1.0.1.dev40#egg=venusian-1.0.1.dev40
    https://github.com/lrowe/splinter/tarball/0.7.3.dev20150610#egg=splinter-0.7.3.dev20150610
    https://github.com/RDFLib/rdflib/tarball/f2bef7a#egg=rdflib-4.2.2.dev0
show-picked-versions = true
update-versions-file = versions.cfg
parts =
    encoded
    production-ini
    production
    production-indexer
    production-fileindexer
    rubygems
    compile-css
    ckeditor
    npm-install
    npm-update
    compile-js
    test
    aws
    generate-ontology
    aws-ip-ranges
develop = .
sources-dir = develop
auto-checkout = snovault
		Submit4DN
		dcicutils

[sources]
snovault = git https://github.com/4dn-dcic/snovault.git branch=master
Submit4DN = git https://github.com/4dn-dcic/Submit4DN.git rev=0.9.7
dcicutils = git https://github.com/4dn-dcic/utils.git branch=master
behave = git https://github.com/behave/behave.git
behaving = git https://github.com/ggozad/behaving.git
jsonschema = git https://github.com/lrowe/jsonschema_serialize_fork.git
rubygemsrecipe = hg https://bitbucket.org/lrowe/rubygemsrecipe
subprocess_middleware = git https://github.com/lrowe/subprocess_middleware.git
subprocess-middleware-node = git https://github.com/lrowe/subprocess-middleware-node.git egg=false
pyramid = git https://github.com/Pylons/pyramid.git
pyramid_multiauth = git https://github.com/mozilla-services/pyramid_multiauth.git
pytest = hg https://bitbucket.org/hpk42/pytest
rdflib = git https://github.com/lrowe/rdflib.git branch=patch-1
rdflib-jsonld = git https://github.com/lrowe/rdflib-jsonld.git branch=patch-1
jsonform = git https://github.com/lrowe/jsonform.git egg=false
webtest = git https://github.com/Pylons/webtest.git
WSGIProxy2 = git https://github.com/lrowe/WSGIProxy2.git
zope.sqlalchemy = git https://github.com/zopefoundation/zope.sqlalchemy.git
pytest-bdd = git https://github.com/lrowe/pytest-bdd.git branch=allow-any-step-order

[versions]
# Hand set versions
pyramid = 1.6a2
# Update .travis.yml and cloud-config.yml when updating buildout
six = 1.11.0

# https://github.com/Pylons/venusuian/issues/40
venusian = 1.0.1.dev40
# https://github.com/RDFLib/rdflib/issues/492
rdflib = 4.2.2.dev0

[encoded]
recipe = zc.recipe.egg
eggs =
    SPARQLWrapper
    encoded
    pyramid
    waitress
    psycopg2
    repoze.debug
    rutter
    pyramid_translogger

interpreter = py

[aws]
recipe = zc.recipe.egg
eggs =
    awscli

[production-ini]
recipe = collective.recipe.template
input = ${buildout:directory}/production.ini.in
output = ${buildout:directory}/production.ini
accession_factory = encoded.server_defaults.enc_accession
file_upload_bucket = elasticbeanstalk-encoded-4dn-files
file_wfout_bucket = elasticbeanstalk-encoded-4dn-wfout
blob_bucket = elasticbeanstalk-encoded-4dn-blobs
system_bucket = elasticbeanstalk-encoded-4dn-system
#region_search_instance = region-search-test.instance.encodedcc.org:9200
#region_search_instance = ec2-52-23-165-123.compute-1.amazonaws.com:9200
#elasticsearch_instance = ec2-52-23-165-123.compute-1.amazonaws.com:9200
region_search_instance = 172.31.49.128:9872
# TODO set elastic search server from bootstrap
elasticsearch_instance = 172.31.49.128:9872
elasticsearch_index = snovault
load_test_data = encoded.loadxl:load_test_data
indexer_processes =
<<<<<<< HEAD
encoded_version = v-4ee3f7b
=======
encoded_version = v-f77683f
>>>>>>> fd198a43
sqlalchemy_url =
env_name = local
create_tables = true
indexer = true
mpindexer = true


[production]
recipe = collective.recipe.modwsgi
eggs =
    encoded
    psycopg2
config-file = ${buildout:directory}/production.ini

[production-indexer]
<= production
app_name = indexer

[production-fileindexer]
<= production
app_name = fileindexer

[rubygems]
recipe = rubygemsrecipe
version = 2.6.7
# Put dependencies first for pinning to work
gems =
    sass==3.4.22
    chunky_png==1.3.7
    fssm==0.2.10
    multi_json==1.12.1
    compass-core==1.0.3
    compass-import-once==1.0.5
    rb-fsevent==0.9.8
    ffi==1.9.14
    rb-inotify==0.9.7
    compass==1.0.3

[compile-css]
recipe = collective.recipe.cmd
on_install = true
on_update = true
cmds =
    ${buildout:directory}/bin/compass compile

[ckeditor]
recipe = collective.recipe.cmd
on_install = true
on_update = true
# See http://stackoverflow.com/a/23108309/199100
cmds =
    curl https://s3-us-west-1.amazonaws.com/encoded-build/ckeditor/ckeditor_4.5.5_standard.zip | bsdtar -xf- -C src/encoded/static/build/

[generate-ontology]
recipe = collective.recipe.cmd
on_install = true
on_update = true
cmds =
    curl -o ontology.json https://s3.amazonaws.com/elasticbeanstalk-encoded-4dn-system/ontology-2017-03-23.json

[aws-ip-ranges]
recipe = collective.recipe.cmd
on_install = true
on_update = true
cmds =
    curl -o aws-ip-ranges.json https://ip-ranges.amazonaws.com/ip-ranges.json

[npm-install]
recipe = collective.recipe.cmd
on_install = true
on_update = true
cmds = NODE_PATH="" npm_config_cache="" npm install

[npm-update]
recipe = collective.recipe.cmd
on_install = true
on_update = true
cmds = NODE_PATH="" npm_config_cache="" npm update --dependencies

[compile-js]
recipe = collective.recipe.cmd
on_install = true
on_update = true
cmds = NODE_PATH="" npm run build | grep -v "node_modules\|\[built\]"


[test]
recipe = zc.recipe.egg
eggs =
    coverage
    encoded[test]
    psycopg2
    pytest
    pytest-timeout
    pytest-instafail
    pytest-cov
    pytest-bdd
scripts =
    coverage
    py.test=test
    pytest-bdd

# Avoid ``Unix-domain socket path "..." is too long (maximum 103 bytes)``
initialization = import tempfile; tempfile.tempdir = '/tmp'<|MERGE_RESOLUTION|>--- conflicted
+++ resolved
@@ -105,11 +105,7 @@
 elasticsearch_index = snovault
 load_test_data = encoded.loadxl:load_test_data
 indexer_processes =
-<<<<<<< HEAD
-encoded_version = v-4ee3f7b
-=======
 encoded_version = v-f77683f
->>>>>>> fd198a43
 sqlalchemy_url =
 env_name = local
 create_tables = true

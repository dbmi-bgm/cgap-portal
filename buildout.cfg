[buildout]
extensions =
    mr.developer
extends = versions.cfg
# XXX https://bitbucket.org/pypa/setuptools/issue/133/find-links-should-override-allow-hosts
allow-hosts =
    pypi.org
    files.pythonhosted.org
    github.com
    *
find-links =
    https://github.com/4dn-dcic/venusian/tarball/1.0.1.dev40#egg=venusian-1.0.1.dev40
    https://github.com/RDFLib/rdflib/tarball/f2bef7a#egg=rdflib-4.2.2.dev0
show-picked-versions = true
update-versions-file = versions.cfg
parts =
    encoded
    production-ini
    production
    production-indexer
    production-fileindexer
    rubygems
    compile-css
    npm-install
    npm-update
    compile-js
    test
    aws
    generate-ontology
    aws-ip-ranges
develop = .
sources-dir = develop
auto-checkout = snovault
		Submit4DN
		dcicutils

[sources]
snovault = git https://github.com/4dn-dcic/snovault.git branch=master
Submit4DN = git https://github.com/4dn-dcic/Submit4DN.git rev=0.9.7
dcicutils = git https://github.com/4dn-dcic/utils.git branch=master
jsonschema = git https://github.com/4dn-dcic/jsonschema_serialize_fork.git
rubygemsrecipe = hg https://bitbucket.org/lrowe/rubygemsrecipe
subprocess_middleware = git https://github.com/4dn-dcic/subprocess_middleware.git
subprocess-middleware-node = git https://github.com/4dn-dcic/subprocess-middleware-node.git egg=false
pyramid = git https://github.com/Pylons/pyramid.git
pyramid_multiauth = git https://github.com/mozilla-services/pyramid_multiauth.git
pytest = hg https://bitbucket.org/hpk42/pytest
rdflib = git https://github.com/RDFLib/rdflib.git
rdflib-jsonld = git https://github.com/RDFLib/rdflib-jsonld.git
webtest = git https://github.com/Pylons/webtest.git
WSGIProxy2 = git https://github.com/gawel/WSGIProxy2.git
zope.sqlalchemy = git https://github.com/zopefoundation/zope.sqlalchemy.git

[versions]
# Hand set versions
pyramid = 1.6a2
# Update .travis.yml and cloud-config.yml when updating buildout
six = 1.11.0

# https://github.com/Pylons/venusuian/issues/40
venusian = 1.0.1.dev40
# https://github.com/RDFLib/rdflib/issues/492
rdflib = 4.2.2.dev0

[encoded]
recipe = zc.recipe.egg
eggs =
    SPARQLWrapper
    encoded
    pyramid
    waitress
    psycopg2
    repoze.debug
    rutter
    pyramid_translogger

interpreter = py

[aws]
recipe = zc.recipe.egg
eggs =
    awscli

[production-ini]
recipe = collective.recipe.template
input = ${buildout:directory}/production.ini.in
output = ${buildout:directory}/production.ini
accession_factory = encoded.server_defaults.enc_accession
file_upload_bucket = elasticbeanstalk-encoded-4dn-files
file_wfout_bucket = elasticbeanstalk-encoded-4dn-wfout
blob_bucket = elasticbeanstalk-encoded-4dn-blobs
system_bucket = elasticbeanstalk-encoded-4dn-system
#region_search_instance = region-search-test.instance.encodedcc.org:9200
#region_search_instance = ec2-52-23-165-123.compute-1.amazonaws.com:9200
#elasticsearch_instance = ec2-52-23-165-123.compute-1.amazonaws.com:9200
region_search_instance = 172.31.49.128:9872
# TODO set elastic search server from bootstrap
elasticsearch_instance = 172.31.49.128:9872
elasticsearch_index = snovault
load_test_data = encoded.loadxl:load_test_data
indexer_processes =
<<<<<<< HEAD
encoded_version = v-39b09a3
=======
encoded_version = v-358af33
>>>>>>> 4712cfb9
sqlalchemy_url =
env_name = local
create_tables = true
indexer = true
mpindexer = true


[production]
recipe = collective.recipe.modwsgi
eggs =
    encoded
    psycopg2
config-file = ${buildout:directory}/production.ini

[production-indexer]
<= production
app_name = indexer

[production-fileindexer]
<= production
app_name = fileindexer

[rubygems]
recipe = rubygemsrecipe
version = 2.6.7
# Put dependencies first for pinning to work
gems =
    sass==3.4.22
    chunky_png==1.3.7
    fssm==0.2.10
    multi_json==1.12.1
    compass-core==1.0.3
    compass-import-once==1.0.5
    rb-fsevent==0.9.8
    ffi==1.9.14
    rb-inotify==0.9.7
    compass==1.0.3

[compile-css]
recipe = collective.recipe.cmd
on_install = true
on_update = true
cmds =
    ${buildout:directory}/bin/compass compile

[generate-ontology]
recipe = collective.recipe.cmd
on_install = true
on_update = true
cmds =
    curl -o ontology.json https://s3.amazonaws.com/elasticbeanstalk-encoded-4dn-system/ontology-2017-03-23.json

[aws-ip-ranges]
recipe = collective.recipe.cmd
on_install = true
on_update = true
cmds =
    curl -o aws-ip-ranges.json https://ip-ranges.amazonaws.com/ip-ranges.json

[npm-install]
recipe = collective.recipe.cmd
on_install = true
on_update = true
cmds = NODE_PATH="" npm_config_cache="" npm install

[npm-update]
recipe = collective.recipe.cmd
on_install = true
on_update = true
cmds = NODE_PATH="" npm_config_cache="" npm update --dependencies

[compile-js]
recipe = collective.recipe.cmd
on_install = true
on_update = true
cmds = NODE_PATH="" npm run build | grep -v "node_modules\|\[built\]"


[test]
recipe = zc.recipe.egg
eggs =
    coverage
    encoded[test]
    psycopg2
    pytest
    pytest-timeout
    pytest-instafail
    pytest-cov
scripts =
    coverage
    py.test=test

# Avoid ``Unix-domain socket path "..." is too long (maximum 103 bytes)``
initialization = import tempfile; tempfile.tempdir = '/tmp'<|MERGE_RESOLUTION|>--- conflicted
+++ resolved
@@ -99,11 +99,7 @@
 elasticsearch_index = snovault
 load_test_data = encoded.loadxl:load_test_data
 indexer_processes =
-<<<<<<< HEAD
-encoded_version = v-39b09a3
-=======
 encoded_version = v-358af33
->>>>>>> 4712cfb9
 sqlalchemy_url =
 env_name = local
 create_tables = true

[buildout]
extensions =
    mr.developer
extends = versions.cfg
# XXX https://bitbucket.org/pypa/setuptools/issue/133/find-links-should-override-allow-hosts
allow-hosts =
    *.python.org
    github.com
find-links =
    https://github.com/lrowe/venusian/tarball/1.0.1.dev40#egg=venusian-1.0.1.dev40
    https://github.com/lrowe/splinter/tarball/0.7.3.dev20150610#egg=splinter-0.7.3.dev20150610
    https://github.com/RDFLib/rdflib/tarball/f2bef7a#egg=rdflib-4.2.2.dev0
show-picked-versions = true
update-versions-file = versions.cfg
parts =
    encoded
    production-ini
    production
    production-indexer
    production-fileindexer
    rubygems
    compile-css
    ckeditor
    npm-install
    npm-update
    compile-js
    test
    aws
    generate-ontology
    aws-ip-ranges
develop = .
sources-dir = develop
auto-checkout = snovault
		Submit4DN

[sources]
snovault = git https://github.com/4dn-dcic/snovault.git branch=master
Submit4DN = git https://github.com/4dn-dcic/Submit4DN rev=0.9.7
behave = git https://github.com/behave/behave.git
behaving = git https://github.com/ggozad/behaving.git
jsonschema = git https://github.com/lrowe/jsonschema_serialize_fork.git
rubygemsrecipe = hg https://bitbucket.org/lrowe/rubygemsrecipe
subprocess_middleware = git https://github.com/lrowe/subprocess_middleware.git
subprocess-middleware-node = git https://github.com/lrowe/subprocess-middleware-node.git egg=false
pyramid = git https://github.com/Pylons/pyramid.git
pyramid_multiauth = git https://github.com/mozilla-services/pyramid_multiauth.git
pytest = hg https://bitbucket.org/hpk42/pytest
rdflib = git https://github.com/lrowe/rdflib.git branch=patch-1
rdflib-jsonld = git https://github.com/lrowe/rdflib-jsonld.git branch=patch-1
jsonform = git https://github.com/lrowe/jsonform.git egg=false
webtest = git https://github.com/Pylons/webtest.git
WSGIProxy2 = git https://github.com/lrowe/WSGIProxy2.git
zope.sqlalchemy = git https://github.com/zopefoundation/zope.sqlalchemy.git
pytest-bdd = git https://github.com/lrowe/pytest-bdd.git branch=allow-any-step-order

[versions]
# Hand set versions
pyramid = 1.6a2
# Update .travis.yml and cloud-config.yml when updating buildout
zc.buildout = 2.4.1
setuptools = 18.1
# https://github.com/Pylons/venusuian/issues/40
venusian = 1.0.1.dev40
# https://github.com/RDFLib/rdflib/issues/492
rdflib = 4.2.2.dev0

[encoded]
recipe = zc.recipe.egg
eggs =
    SPARQLWrapper
    encoded
    pyramid
    waitress
    psycopg2
    repoze.debug
    rutter
    pyramid_translogger

interpreter = py

[aws]
recipe = zc.recipe.egg
eggs =
    awscli

[production-ini]
recipe = collective.recipe.template
input = ${buildout:directory}/production.ini.in
output = ${buildout:directory}/production.ini
accession_factory = encoded.server_defaults.enc_accession
file_upload_bucket = elasticbeanstalk-encoded-4dn-files
file_wfout_bucket = elasticbeanstalk-encoded-4dn-wfout
blob_bucket = elasticbeanstalk-encoded-4dn-blobs
system_bucket = elasticbeanstalk-encoded-4dn-system
#region_search_instance = region-search-test.instance.encodedcc.org:9200
#region_search_instance = ec2-52-23-165-123.compute-1.amazonaws.com:9200
#elasticsearch_instance = ec2-52-23-165-123.compute-1.amazonaws.com:9200
region_search_instance = 172.31.49.128:9872
# TODO set elastic search server from bootstrap
elasticsearch_instance = 172.31.49.128:9872
elasticsearch_index = snovault
load_test_data = encoded.loadxl:load_test_data
indexer_processes =
<<<<<<< HEAD
encoded_version = v-cd00fc4
=======
encoded_version = v-3a0d7ff
>>>>>>> a6ea9a5e
sqlalchemy_url =
env_name = local
create_tables = true


[production]
recipe = collective.recipe.modwsgi
eggs =
    encoded
    psycopg2
config-file = ${buildout:directory}/production.ini

[production-indexer]
<= production
app_name = indexer

[production-fileindexer]
<= production
app_name = fileindexer

[rubygems]
recipe = rubygemsrecipe
version = 2.6.7
# Put dependencies first for pinning to work
gems =
    sass==3.4.22
    chunky_png==1.3.7
    fssm==0.2.10
    multi_json==1.12.1
    compass-core==1.0.3
    compass-import-once==1.0.5
    rb-fsevent==0.9.8
    ffi==1.9.14
    rb-inotify==0.9.7
    compass==1.0.3

[compile-css]
recipe = collective.recipe.cmd
on_install = true
on_update = true
cmds =
    ${buildout:directory}/bin/compass compile

[ckeditor]
recipe = collective.recipe.cmd
on_install = true
on_update = true
# See http://stackoverflow.com/a/23108309/199100
cmds =
    curl https://s3-us-west-1.amazonaws.com/encoded-build/ckeditor/ckeditor_4.5.5_standard.zip | bsdtar -xf- -C src/encoded/static/build/

[generate-ontology]
recipe = collective.recipe.cmd
on_install = true
on_update = true
cmds =
    curl -o ontology.json https://s3.amazonaws.com/elasticbeanstalk-encoded-4dn-system/ontology-2017-03-23.json

[aws-ip-ranges]
recipe = collective.recipe.cmd
on_install = true
on_update = true
cmds =
    curl -o aws-ip-ranges.json https://ip-ranges.amazonaws.com/ip-ranges.json

[npm-install]
recipe = collective.recipe.cmd
on_install = true
on_update = true
cmds = NODE_PATH="" npm_config_cache="" npm install

[npm-update]
recipe = collective.recipe.cmd
on_install = true
on_update = true
cmds = NODE_PATH="" npm_config_cache="" npm update --dependencies

[compile-js]
recipe = collective.recipe.cmd
on_install = true
on_update = true
cmds = NODE_PATH="" npm run build | grep -v "node_modules\|\[built\]"


[test]
recipe = zc.recipe.egg
eggs =
    coverage
    encoded[test]
    psycopg2
    pytest
    pytest-timeout
    pytest-instafail
    pytest-cov
    pytest-bdd
scripts =
    coverage
    py.test=test
    pytest-bdd

# Avoid ``Unix-domain socket path "..." is too long (maximum 103 bytes)``
initialization = import tempfile; tempfile.tempdir = '/tmp'<|MERGE_RESOLUTION|>--- conflicted
+++ resolved
@@ -101,11 +101,7 @@
 elasticsearch_index = snovault
 load_test_data = encoded.loadxl:load_test_data
 indexer_processes =
-<<<<<<< HEAD
-encoded_version = v-cd00fc4
-=======
 encoded_version = v-3a0d7ff
->>>>>>> a6ea9a5e
 sqlalchemy_url =
 env_name = local
 create_tables = true

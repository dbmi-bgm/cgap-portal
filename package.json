--- conflicted
+++ resolved
@@ -56,11 +56,8 @@
     "form-serialize": "^0.6.0",
     "google-analytics": "file:node_shims/google-analytics",
     "immutable": "^3.7.5",
-<<<<<<< HEAD
     "js-md5" : "^0.4.1",
-=======
     "jsonwebtoken": "^7.1.9",
->>>>>>> f9565299
     "marked": "^0.3.3",
     "moment": "^2.15.2",
     "query-string": "^4.1.0",

{
  "name": "cgap-portal",
  "version": "0.0.0",
  "scripts": {
    "test": "jest",
    "build": "node --max-old-space-size=2048 ./node_modules/.bin/gulp build",
    "build-quick": "gulp build-quick",
    "build-scss": "gulp build-scss",
    "watch-scss": "gulp build-scss-dev && node-sass ./src/encoded/static/scss/style.scss ./src/encoded/static/css/style.css --watch --recursive --output-style expanded",
    "dev-quick": "gulp dev-quick --preserve-symlinks",
    "dev-analyzed": "gulp dev-analyzed --preserve-symlinks",
    "cypress:open": "node_modules/.bin/cypress open --project './deploy/post_deploy_testing' --env Auth0Client=$Auth0Client,Auth0Secret=$Auth0Secret",
    "cypress:open-staging": "node_modules/.bin/cypress open --project './deploy/post_deploy_testing' --env Auth0Client=$Auth0Client,Auth0Secret=$Auth0Secret --config baseUrl=http://staging.4dnucleome.org",
    "cypress:open-local": "node_modules/.bin/cypress open --project './deploy/post_deploy_testing' --env Auth0Client=$Auth0Client,Auth0Secret=$Auth0Secret --config baseUrl=http://localhost:8000",
    "cypress:open-hotseat": "node_modules/.bin/cypress open --project './deploy/post_deploy_testing' --env Auth0Client=$Auth0Client,Auth0Secret=$Auth0Secret --config baseUrl=http://fourfront-hotseat.9wzadzju3p.us-east-1.elasticbeanstalk.com",
    "cypress:test": "node_modules/.bin/cypress run --project './deploy/post_deploy_testing' --env Auth0Client=$Auth0Client,Auth0Secret=$Auth0Secret --config videoRecording=false",
    "cypress:test-recorded": "node_modules/.bin/cypress run --project './deploy/post_deploy_testing' --record --key $CYPRESS_KEY --env Auth0Client=$Auth0Client,Auth0Secret=$Auth0Secret",
    "cypress:test-recorded-staging": "node_modules/.bin/cypress run --project './deploy/post_deploy_testing' --record --key $CYPRESS_KEY --env Auth0Client=$Auth0Client,Auth0Secret=$Auth0Secret --config baseUrl=http://staging.4dnucleome.org",
    "cypress:test-recorded-hotseat": "node_modules/.bin/cypress run --project './deploy/post_deploy_testing' --record --key $CYPRESS_KEY --env Auth0Client=$Auth0Client,Auth0Secret=$Auth0Secret --config baseUrl=http://fourfront-hotseat.9wzadzju3p.us-east-1.elasticbeanstalk.com"
  },
  "author": "",
  "license": "MIT",
  "files": [],
  "repository": "dbmi-bgm/cgap-portal",
  "sideEffects": false,
  "jest": {
    "rootDir": "src/encoded/static",
    "setupFiles": [
      "../../../jest/environment.js"
    ],
    "timers": "fake",
    "transform": {
      "^.+\\.jsx?$": "babel-jest",
      ".+/node_modules/@hms-dbmi-bgm/shared-portal-components/.*": "babel-jest"
    },
    "transformIgnorePatterns": [
      "/node_modules/(?!@hms-dbmi-bgm/shared-portal-components).+\\.js$"
    ],
    "unmockedModulePathPatterns": [
      "node_modules/react",
      "node_modules/underscore",
      "libs/react-patches",
      "jsdom"
    ],
    "testPathIgnorePatterns": [
      "/node_modules/",
      "/src/encoded/static/components/lib/"
    ],
    "coveragePathIgnorePatterns": [
      "/node_modules/",
      "/jest/",
      "/src/encoded/static/store.js",
      "/src/encoded/static/components/util/layout.js",
      "/src/encoded/static/components/action.js",
      "/src/encoded/static/components/inputs/"
    ],
    "collectCoverage": true
  },
  "devDependencies": {
    "@babel/core": "^7.9.6",
    "@babel/plugin-proposal-class-properties": "^7.8.3",
    "@babel/plugin-proposal-object-rest-spread": "^7.9.6",
    "@babel/plugin-syntax-dynamic-import": "^7.8.3",
    "@babel/preset-env": "^7.9.6",
    "@babel/preset-react": "^7.9.4",
    "@babel/register": "^7.9.0",
    "babel-eslint": "^10.1.0",
    "babel-jest": "^24.9.0",
    "babel-loader": "^8.1.0",
    "babel-plugin-minify-dead-code-elimination": "^0.5.1",
    "codacy-coverage": "^3.4.0",
    "coveralls": "^3.1.0",
    "cypress": "^4.5.0",
    "esdoc": "^1.1.0",
    "esdoc-ecmascript-proposal-plugin": "^1.0.0",
    "esdoc-external-nodejs-plugin": "^1.0.0",
    "esdoc-jsx-plugin": "^1.0.0",
    "esdoc-lint-plugin": "^1.0.2",
    "esdoc-react-plugin": "^1.0.1",
    "esdoc-standard-plugin": "^1.0.0",
    "esdoc-undocumented-identifier-plugin": "^1.0.0",
    "esdoc-unexported-identifier-plugin": "^1.0.0",
    "eslint": "^5.16.0",
    "eslint-plugin-cypress": "^2.10.3",
    "eslint-plugin-react": "^7.19.0",
    "fancy-log": "^1.3.3",
    "gulp": "^4.0.2",
    "jest-cli": "^24.9.0",
    "jsdom": "^13.2.0",
    "node-sass": "^4.14.1",
    "plugin-error": "^1.0.1",
    "sinon": "^1.17.6",
    "source-map-support": "^0.5.19",
    "string-replace-loader": "^1.0.0",
    "terser-webpack-plugin": "^1.4.3",
    "uglifyjs-webpack-plugin": "^2.2.0",
    "webpack": "4.28.4",
    "webpack-bundle-analyzer": "^3.7.0",
    "webpack-deadcode-plugin": "^0.1.12"
  },
  "dependencies": {
    "@fortawesome/fontawesome-free": "^5.13.0",
    "@hms-dbmi-bgm/react-workflow-viz": "0.1.4",
<<<<<<< HEAD
    "@hms-dbmi-bgm/shared-portal-components": "github:4dn-dcic/shared-portal-components#0.0.2.64.3b",
=======
    "@hms-dbmi-bgm/shared-portal-components": "github:4dn-dcic/shared-portal-components#0.0.2.63.2",
>>>>>>> dbba685e
    "babel-polyfill": "^6.26.0",
    "d3": "^5.16.0",
    "detect-browser": "^3.0.1",
    "domready": "^0.3.0",
    "form-serialize": "^0.6.0",
    "html-react-parser": "^0.4.7",
    "markdown-to-jsx": "^6.11.1",
    "memoize-one": "^5.1.1",
    "moment": "^2.25.3",
    "nuka-carousel": "^4.6.7",
    "prop-types": "^15.7.2",
    "query-string": "^4.3.4",
    "radium": "^0.25.2",
    "react": "^16.13.1",
    "react-bootstrap": "1.0.0-beta.10",
    "react-dom": "^16.13.1",
    "react-draggable": "^3.3.2",
    "react-json-tree": "^0.11.2",
    "react-jsx-parser": "^1.23.0",
    "react-redux": "^6.0.1",
    "react-tooltip": "^3.11.6",
    "react-transition-group": "^4.4.1",
    "redux": "^3.7.0",
    "subprocess-middleware": "^0.1.0",
    "underscore": "^1.10.2"
  }
}<|MERGE_RESOLUTION|>--- conflicted
+++ resolved
@@ -101,11 +101,7 @@
   "dependencies": {
     "@fortawesome/fontawesome-free": "^5.13.0",
     "@hms-dbmi-bgm/react-workflow-viz": "0.1.4",
-<<<<<<< HEAD
     "@hms-dbmi-bgm/shared-portal-components": "github:4dn-dcic/shared-portal-components#0.0.2.64.3b",
-=======
-    "@hms-dbmi-bgm/shared-portal-components": "github:4dn-dcic/shared-portal-components#0.0.2.63.2",
->>>>>>> dbba685e
     "babel-polyfill": "^6.26.0",
     "d3": "^5.16.0",
     "detect-browser": "^3.0.1",

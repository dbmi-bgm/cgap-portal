--- conflicted
+++ resolved
@@ -102,11 +102,7 @@
   "dependencies": {
     "@fortawesome/fontawesome-free": "^5.14.0",
     "@hms-dbmi-bgm/react-workflow-viz": "0.1.4",
-<<<<<<< HEAD
-    "@hms-dbmi-bgm/shared-portal-components": "github:4dn-dcic/shared-portal-components#0.0.2.82",
-=======
     "@hms-dbmi-bgm/shared-portal-components": "github:4dn-dcic/shared-portal-components#0.0.2.86",
->>>>>>> b32ce5ee
     "babel-polyfill": "^6.26.0",
     "d3": "^5.16.0",
     "detect-browser": "^3.0.1",

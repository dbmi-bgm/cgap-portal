{
  "name": "encoded",
  "version": "0.0.0",
  "description": "jquery, browserify-shim, domready held back.",
  "scripts": {
    "test": "echo \"Error: no test specified\" && exit 1"
  },
  "author": "",
  "license": "MIT",
  "files": [],
  "repository": "ENCODE-DCC/encoded",
  "devDependencies": {
    "grunt": "^0.4.4",
    "browserify": "^3.44.1",
    "reactify": "^0.11.0",
    "grunt-cli": "^0.1.13",
    "mold-source-map": "^0.3.0",
    "browserify-shim": "^2.0.10"
  },
  "dependencies": {
    "underscore": "^1.6.0",
    "domready": "^0.3.0",
<<<<<<< HEAD
    "es5-shim": "^2.3.0",
    "react": "^0.9.0",
=======
    "es5-shim": "^3.0.2",
    "react": "^0.10.0",
    "twitter-bootstrap": "^2.1.1",
>>>>>>> 347ba6b4
    "jquery": "^1.11.0",
    "d3": "^3.4.6",
    "source-map-support": "^0.2.5",
    "envify": "^1.2.1",
    "brace": "^0.2.1",
    "cookie-cutter": "^0.1.1"
  }
}<|MERGE_RESOLUTION|>--- conflicted
+++ resolved
@@ -20,14 +20,8 @@
   "dependencies": {
     "underscore": "^1.6.0",
     "domready": "^0.3.0",
-<<<<<<< HEAD
     "es5-shim": "^2.3.0",
     "react": "^0.9.0",
-=======
-    "es5-shim": "^3.0.2",
-    "react": "^0.10.0",
-    "twitter-bootstrap": "^2.1.1",
->>>>>>> 347ba6b4
     "jquery": "^1.11.0",
     "d3": "^3.4.6",
     "source-map-support": "^0.2.5",

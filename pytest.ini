[pytest]
addopts =
    --pyargs encoded.tests deploy.tests
    -p encoded.tests deploy.tests
    --instafail
markers =
<<<<<<< HEAD
    indexing: mark a test as an indexing test
    performance: mark a test as a performance test
    working: mark a test as working
    ingestion: mark as an ingestion test
    broken: mark as a 'broken' test that does not run on Travis
=======
    es: mark a test as an elastic search test (deselect with '-m "not es"')
    indexing: mark a test as an indexing test (deselect with '-m "not indexing"')
    ingestion: mark a test as an ingestion test (deselect with '-m "not ingestion"')
    performance: mark a test as a performance test (deselect with '-m "not performance"')
    slow: mark a test as slow (deselect with '-m "not slow"')
    storage: mark a test as about storage (deselect with '-m "not storage"')
    working: mark a test as working (deselect with '-m "not working"')
norecursedirs = *env site-packages .cache .git .idea *.egg-info
>>>>>>> 1a6c700a
<|MERGE_RESOLUTION|>--- conflicted
+++ resolved
@@ -4,13 +4,7 @@
     -p encoded.tests deploy.tests
     --instafail
 markers =
-<<<<<<< HEAD
-    indexing: mark a test as an indexing test
-    performance: mark a test as a performance test
-    working: mark a test as working
-    ingestion: mark as an ingestion test
     broken: mark as a 'broken' test that does not run on Travis
-=======
     es: mark a test as an elastic search test (deselect with '-m "not es"')
     indexing: mark a test as an indexing test (deselect with '-m "not indexing"')
     ingestion: mark a test as an ingestion test (deselect with '-m "not ingestion"')
@@ -18,5 +12,4 @@
     slow: mark a test as slow (deselect with '-m "not slow"')
     storage: mark a test as about storage (deselect with '-m "not storage"')
     working: mark a test as working (deselect with '-m "not working"')
-norecursedirs = *env site-packages .cache .git .idea *.egg-info
->>>>>>> 1a6c700a
+norecursedirs = *env site-packages .cache .git .idea *.egg-info
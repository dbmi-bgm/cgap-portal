--- conflicted
+++ resolved
@@ -656,13 +656,9 @@
             not_field = True
 
         # Add filter to query
-<<<<<<< HEAD
-        if field.startswith('audit') or field.startswith('aggregated_items'):
-=======
         if range_type and f_field and range_type in ('date', 'numerical'):
             query_field = 'embedded.' + f_field
-        elif field.startswith('audit'):
->>>>>>> 7221155f
+        elif field.startswith('audit') or field.startswith('aggregated_items'):
             query_field = field + '.raw'
         elif field == 'type':
             query_field = 'embedded.@type.raw'
@@ -817,7 +813,7 @@
                 # Cancel if already in facets or is disabled
                 continue
 
-            # If we have a range filter in the URL, 
+            # If we have a range filter in the URL,
             if title_field == 'from' or title_field == 'to':
                 if len(split_field) == 3:
                     f_field = split_field[-2]

--- conflicted
+++ resolved
@@ -36,11 +36,6 @@
 
 def includeme(config):
     config.add_route('search', '/search{slash:/?}')
-<<<<<<< HEAD
-    config.add_route('available_facets', '/facets{slash:/?}')
-=======
-    config.add_route('browse', '/browse{slash:/?}')
->>>>>>> 2726eb7e
     config.scan(__name__)
 
 sanitize_search_string_re = re.compile(r'[\\\+\-\&\|\!\(\)\{\}\[\]\^\~\:\/\\\*\?]')

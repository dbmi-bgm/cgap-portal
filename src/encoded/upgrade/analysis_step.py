from contentbase import upgrade_step


@upgrade_step('analysis_step', '1', '2')
def analysis_step_1_2(value, system):
    # http://redmine.encodedcc.org/issues/2770

    input_mapping = {
        'align-star-pe-v-1-0-2': ['reads'],
        'align-star-pe-v-2-0-0': ['reads'],
        'align-star-se-v-1-0-2': ['reads'],
        'align-star-se-v-2-0-0': ['reads'],
        'index-star-v-1-0-1': ['genome reference', 'spike-in sequence', 'reference genes'],
        'index-star-v-2-0-0': ['genome reference', 'spike-in sequence', 'reference genes'],
        'index-rsem-v-1-0-1': ['genome reference', 'spike-in sequence', 'reference genes'],
        'index-tophat-v-1-0-0': ['genome reference', 'spike-in sequence', 'reference genes'],
        'quant-rsem-v-1-0-2': ['transcriptome alignments'],
        'stranded-signal-star-v-1-0-1': ['alignments'],
        'stranded-signal-star-v-2-0-0': ['alignments'],
        'unstranded-signal-star-v-1-0-1': ['alignments'],
        'unstranded-signal-star-v-2-0-0': ['alignments'],
        'align-tophat-pe-v-1-0-1': ['reads'],
        'align-tophat-se-v-1-0-1': ['reads']
    }
    output_mapping = {
        'align-star-pe-v-1-0-2': ['alignments'],
        'align-star-pe-v-2-0-0': ['alignments'],
        'align-star-se-v-1-0-2': ['alignments'],
        'align-star-se-v-2-0-0': ['alignments'],
        'index-star-v-1-0-1': ['genome index'],
        'index-star-v-2-0-0': ['genome index'],
        'index-rsem-v-1-0-1': ['genome index'],
        'index-tophat-v-1-0-0': ['genome index'],
        'quant-rsem-v-1-0-2': ['gene quantifications'],
        'stranded-signal-star-v-1-0-1': [
            'minus strand signal of multi-mapped reads',
            'plus strand signal of multi-mapped reads',
            'minus strand signal of unique reads',
            'plus strand signal of unique reads'
        ],
        'stranded-signal-star-v-2-0-0': [
            'minus strand signal of multi-mapped reads',
            'plus strand signal of multi-mapped reads',
            'minus strand signal of unique reads',
            'plus strand signal of unique reads'
        ],
        'unstranded-signal-star-v-1-0-1': [
            'signal of multi-mapped reads',
            'signal of unique reads'
        ],
        'unstranded-signal-star-v-2-0-0': [
            'signal of multi-mapped reads',
            'signal of unique reads'
        ],
        'align-tophat-pe-v-1-0-1': ['alignments'],
        'align-tophat-se-v-1-0-1': ['alignments']
    }

    value['input_file_types'] = input_mapping[value['name']]
    value['output_file_types'] = output_mapping[value['name']]


@upgrade_step('analysis_step', '2', '3')
def analysis_step_2_3(value, system):
<<<<<<< HEAD
    # http://redmine.encodedcc.org/issues/3074
    del value['software_versions']
=======
    # http://redmine.encodedcc.org/issues/3019

    import re

    if 'output_file_types' in value:
        for i in range(0, len(value['output_file_types'])):
            string = value['output_file_types'][i]
            value['output_file_types'][i] = re.sub('multi-mapped', 'all', string)
    if 'input_file_types' in value:
        for i in range(0, len(value['input_file_types'])):
            string = value['input_file_types'][i]
            value['input_file_types'][i] = re.sub('multi-mapped', 'all', string)
>>>>>>> 43019fa2
<|MERGE_RESOLUTION|>--- conflicted
+++ resolved
@@ -62,10 +62,6 @@
 
 @upgrade_step('analysis_step', '2', '3')
 def analysis_step_2_3(value, system):
-<<<<<<< HEAD
-    # http://redmine.encodedcc.org/issues/3074
-    del value['software_versions']
-=======
     # http://redmine.encodedcc.org/issues/3019
 
     import re
@@ -78,4 +74,6 @@
         for i in range(0, len(value['input_file_types'])):
             string = value['input_file_types'][i]
             value['input_file_types'][i] = re.sub('multi-mapped', 'all', string)
->>>>>>> 43019fa2
+
+    # http://redmine.encodedcc.org/issues/3074
+    del value['software_versions']
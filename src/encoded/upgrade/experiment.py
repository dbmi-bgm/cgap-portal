--- conflicted
+++ resolved
@@ -77,60 +77,6 @@
         value['experiment_type'] = 'ChIP-seq'
 
 
-<<<<<<< HEAD
-@upgrade_step('experiment_seq', '3', '4')
-@upgrade_step('experiment_chiapet', '3', '4')
-@upgrade_step('experiment_damid', '2', '3')
-@upgrade_step('experiment_tsaseq', '1', '2')
-def experiment_targeted_factor_upgrade(value, system):
-    factor = value.get('targeted_factor')
-    if factor:
-        del value['targeted_factor']
-        note = 'Old Target: {}'.format(factor)
-        targets = system['registry']['collections']['Target']
-        biofeats = system['registry']['collections']['BioFeature']
-        target = targets.get(factor)
-        if target:
-            bfuuid = getbf4t(target, biofeats)
-        if bfuuid:
-            value['targeted_factor'] = [bfuuid]
-        else:
-            note = 'UPDATE NEEDED: ' + note
-        if 'notes' in value:
-            note = value['notes'] + '; ' + note
-        value['notes'] = note
-
-
-@upgrade_step('experiment_capture_c', '1', '2')
-def experiment_capture_c_1_2(value, system):
-    tregions = value.get('targeted_regions')
-    if tregions:
-        new_vals = []
-        del value['targeted_regions']
-        targets = system['registry']['collections']['Target']
-        biofeats = system['registry']['collections']['BioFeature']
-        note = ''
-        for tr in tregions:
-            t = tr.get('target')  # it's required
-            of = tr.get('oligo_file', '')
-            tstr = 'Old Target: {} {}'.format(t, of)
-            target = targets.get(t)
-            if target:
-                bfuuid = getbf4t(target, biofeats)
-            if bfuuid:
-                tinfo = {'target': bfuuid}
-                if of:
-                    tinfo['oligo_file'] = of
-                new_vals.append(tinfo)
-            else:
-                tstr = 'UPDATE NEEDED: ' + tstr
-            note += tstr
-        if new_vals:
-            value['targeted_regions'] = new_vals
-        if 'notes' in value:
-            note = value['notes'] + '; ' + note
-        value['notes'] = note
-=======
 @upgrade_step('experiment_atacseq', '1', '2')
 @upgrade_step('experiment_capture_c', '1', '2')
 @upgrade_step('experiment_chiapet', '3', '4')
@@ -164,4 +110,57 @@
             note = value['notes'] + '; ' + note
         value['notes'] = note
     value['experiment_type'] = exptype_uuid
->>>>>>> 4d7844fb
+
+
+@upgrade_step('experiment_seq', '4', '5')
+@upgrade_step('experiment_chiapet', '4', '5')
+@upgrade_step('experiment_damid', '3', '4')
+@upgrade_step('experiment_tsaseq', '2', '3')
+def experiment_targeted_factor_upgrade(value, system):
+    factor = value.get('targeted_factor')
+    if factor:
+        del value['targeted_factor']
+        note = 'Old Target: {}'.format(factor)
+        targets = system['registry']['collections']['Target']
+        biofeats = system['registry']['collections']['BioFeature']
+        target = targets.get(factor)
+        if target:
+            bfuuid = getbf4t(target, biofeats)
+        if bfuuid:
+            value['targeted_factor'] = [bfuuid]
+        else:
+            note = 'UPDATE NEEDED: ' + note
+        if 'notes' in value:
+            note = value['notes'] + '; ' + note
+        value['notes'] = note
+
+
+@upgrade_step('experiment_capture_c', '2', '3')
+def experiment_capture_c_1_2(value, system):
+    tregions = value.get('targeted_regions')
+    if tregions:
+        new_vals = []
+        del value['targeted_regions']
+        targets = system['registry']['collections']['Target']
+        biofeats = system['registry']['collections']['BioFeature']
+        note = ''
+        for tr in tregions:
+            t = tr.get('target')  # it's required
+            of = tr.get('oligo_file', '')
+            tstr = 'Old Target: {} {}'.format(t, of)
+            target = targets.get(t)
+            if target:
+                bfuuid = getbf4t(target, biofeats)
+            if bfuuid:
+                tinfo = {'target': bfuuid}
+                if of:
+                    tinfo['oligo_file'] = of
+                new_vals.append(tinfo)
+            else:
+                tstr = 'UPDATE NEEDED: ' + tstr
+            note += tstr
+        if new_vals:
+            value['targeted_regions'] = new_vals
+        if 'notes' in value:
+            note = value['notes'] + '; ' + note
+        value['notes'] = note
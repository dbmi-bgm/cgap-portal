from ..migrator import upgrade_step
from ..views.views import ENCODE2_AWARDS


def number(value):
    if isinstance(value, (int, long, float, complex)):
        return value
    value = value.lower().replace(' ', '')
    value = value.replace('x10^', 'e')
    if value in ('', 'unknown'):
        return None
    try:
        return int(value)
    except ValueError:
        return float(value)


@upgrade_step('biosample', '', '2')
def biosample_0_2(value, system):
    # http://redmine.encodedcc.org/issues/794
    if 'starting_amount' in value:
        new_value = number(value['starting_amount'])
        if new_value is None:
            del value['starting_amount']
        else:
            value['starting_amount'] = new_value


@upgrade_step('biosample', '2', '3')
def biosample_2_3(value, system):
    # http://redmine.encodedcc.org/issues/940

    go_mapping = {
        "nucleus": "GO:0005634",
        "cytosol": "GO:0005829",
        "chromatin": "GO:0000785",
        "membrane": "GO:0016020",
        "membrane fraction": "GO:0016020",
        "mitochondria": "GO:0005739",
        "nuclear matrix": "GO:0016363",
        "nucleolus": "GO:0005730",
        "nucleoplasm": "GO:0005654",
        "polysome": "GO:0005844"
    }

    if 'subcellular_fraction' in value:
        value['subcellular_fraction_term_id'] = go_mapping[value['subcellular_fraction']]

        if value['subcellular_fraction'] == "membrane fraction":
            value['subcellular_fraction'] = "membrane"

        value['subcellular_fraction_term_name'] = value['subcellular_fraction']
        del value['subcellular_fraction']


@upgrade_step('biosample', '3', '4')
def biosample_3_4(value, system):
    # http://redmine.encodedcc.org/issues/575

    if 'derived_from' in value:
        if type(value['derived_from']) is list and value['derived_from']:
            new_value = value['derived_from'][0]
            value['derived_from'] = new_value
        else:
            del value['derived_from']

    if 'part_of' in value:
        if type(value['part_of']) is list and value['part_of']:
            new_value = value['part_of'][0]
            value['part_of'] = new_value
        else:
            del value['part_of']

    # http://redmine.encodedcc.org/issues/817
    value['dbxrefs'] = []

    if 'encode2_dbxrefs' in value:
        for encode2_dbxref in value['encode2_dbxrefs']:
            new_dbxref = 'UCSC-ENCODE-cv:' + encode2_dbxref
            value['dbxrefs'].append(new_dbxref)
        del value['encode2_dbxrefs']


@upgrade_step('biosample', '4', '5')
def biosample_4_5(value, system):
    # http://redmine.encodedcc.org/issues/1305
    if 'status' in value:
        if value['status'] == 'DELETED':
            value['status'] = 'deleted'
        elif value['status'] == 'CURRENT' and value['award'] in ENCODE2_AWARDS:
            value['status'] = 'released'
        elif value['status'] == 'CURRENT' and value['award'] not in ENCODE2_AWARDS:
            value['status'] = 'in progress'


@upgrade_step('biosample', '5', '6')
def biosample_5_6(value, system):
<<<<<<< HEAD
    # http://encode.stanford.edu/issues/1131

    update_properties = {
        "sex": "model_organism_sex",
        "age": "model_organism_age",
        "age_units": "model_organism_age_units",
        "health_status": "model_organism_health_status",
        "life_stage": "model_organism_life_stage"
    }

    for key, val in update_properties.items():
        if key in value:
            if value["organism"] != "7745b647-ff15-4ff3-9ced-b897d4e2983c":
                value[val] = value[key]
            del value[key]

    # http://redmine.encodedcc.org/issues/1393
    if value.get('biosample_type') == 'primary cell line':
        value['biosample_type'] = 'primary cell'


@upgrade_step('biosample', '6', '7')
def biosample_6_7(value, system):
    # http://encode.stanford.edu/issues/1131

    update_properties = {
        "sex": "model_organism_sex",
        "age": "model_organism_age",
        "age_units": "model_organism_age_units",
        "health_status": "model_organism_health_status",
        "life_stage": "model_organism_life_stage"
    }

    for key, val in update_properties.items():
        if key in value:
            if value["organism"] != "7745b647-ff15-4ff3-9ced-b897d4e2983c":
                value[val] = value[key]
            del value[key]<|MERGE_RESOLUTION|>--- conflicted
+++ resolved
@@ -95,23 +95,6 @@
 
 @upgrade_step('biosample', '5', '6')
 def biosample_5_6(value, system):
-<<<<<<< HEAD
-    # http://encode.stanford.edu/issues/1131
-
-    update_properties = {
-        "sex": "model_organism_sex",
-        "age": "model_organism_age",
-        "age_units": "model_organism_age_units",
-        "health_status": "model_organism_health_status",
-        "life_stage": "model_organism_life_stage"
-    }
-
-    for key, val in update_properties.items():
-        if key in value:
-            if value["organism"] != "7745b647-ff15-4ff3-9ced-b897d4e2983c":
-                value[val] = value[key]
-            del value[key]
-
     # http://redmine.encodedcc.org/issues/1393
     if value.get('biosample_type') == 'primary cell line':
         value['biosample_type'] = 'primary cell'
@@ -119,6 +102,7 @@
 
 @upgrade_step('biosample', '6', '7')
 def biosample_6_7(value, system):
+
     # http://encode.stanford.edu/issues/1131
 
     update_properties = {

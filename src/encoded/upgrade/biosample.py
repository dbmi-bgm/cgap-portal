--- conflicted
+++ resolved
@@ -95,7 +95,13 @@
 
 @upgrade_step('biosample', '5', '6')
 def biosample_5_6(value, system):
-<<<<<<< HEAD
+    # http://redmine.encodedcc.org/issues/1393
+    if value.get('biosample_type') == 'primary cell line':
+        value['biosample_type'] = 'primary cell'
+
+
+@upgrade_step('biosample', '6', '7')
+def biosample_6_7(value, system):
     # http://encode.stanford.edu/issues/1131
 
     update_properties = {
@@ -110,9 +116,4 @@
         if key in value:
             if value["organism"] != "7745b647-ff15-4ff3-9ced-b897d4e2983c":
                 value[val] = value[key]
-            del value[key]
-=======
-    # http://redmine.encodedcc.org/issues/1393
-    if value.get('biosample_type') == 'primary cell line':
-        value['biosample_type'] = 'primary cell'
->>>>>>> c046d0ff
+            del value[key]
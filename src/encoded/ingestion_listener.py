--- conflicted
+++ resolved
@@ -345,18 +345,12 @@
             else:
                 break
 
-<<<<<<< HEAD
-    @staticmethod
-    def build_variant_display_title(variant):
-        return 'chr%s:%s%s>%s' % (variant['CHROM'], variant['POS'], variant['REF'], variant['ALT'])
-=======
     def build_variant_link(self, variant):
         """ This function takes a variant record and returns the corresponding UUID of this variant
             in the portal via search.
         """
         annotation_id = 'chr%s:%s%s_%s' % (variant['CHROM'], variant['POS'], variant['REF'], variant['ALT'])
         return annotation_id
->>>>>>> 729d868d
 
     def build_and_post_variant(self, parser, record, project, institution):
         """ Helper method for below that builds and posts a variant item given a record """
@@ -376,19 +370,11 @@
             try:
                 sample['project'] = project
                 sample['institution'] = institution
-<<<<<<< HEAD
-                sample['variant'] = self.build_variant_display_title(variant)  # make links
-                sample['file'] = file
-                self.vapp.post_json('/variant_sample', sample, status=201)
-            except Exception as e:
-                log.error('Encountered exception posting variant_sample %s: %s' % e)
-=======
                 sample['variant'] = self.build_variant_link(variant)  # make links
                 sample['file'] = file
                 self.vapp.post_json('/variant_sample', sample, status=201)
             except Exception as e:
                 log.error('Encountered exception posting variant_sample: %s' % e)
->>>>>>> 729d868d
                 continue
 
     def post_variants_and_variant_samples(self, parser, file_meta):

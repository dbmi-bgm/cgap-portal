import argparse
import atexit
import boto3
import botocore.exceptions
import cgi
import datetime
import elasticsearch
import io
import json
import os
import psycopg2
import re
import requests  # XXX: C4-211 should not be needed but is // KMP needs this, too, until subrequest posts work
import signal
import structlog
import threading
import time
import webtest
import tempfile

from dcicutils.env_utils import is_stg_or_prd_env
from dcicutils.misc_utils import VirtualApp, ignored, check_true, full_class_name, environ_bool, PRINT
from pyramid import paster
from pyramid.httpexceptions import HTTPNotFound, HTTPMovedPermanently  # , HTTPServerError
from pyramid.request import Request
# Possibly still needed by some commented-out code.
# from pyramid.response import Response
from pyramid.view import view_config
from snovault.util import debug_log
from vcf import Reader
from .ingestion.vcf_utils import VCFParser
from .commands.reformat_vcf import runner as reformat_vcf
from .commands.add_altcounts_by_gene import main as add_altcounts
from .ingestion.common import metadata_bundles_bucket, get_parameter  # , IngestionReport
from .ingestion.exceptions import UnspecifiedFormParameter, SubmissionFailure  # , BadParameter
from .ingestion.processors import get_ingestion_processor
# from .types.base import get_item_or_none
from .types.ingestion import SubmissionFolio, IngestionSubmission
from .util import (
    resolve_file_path,  # gunzip_content,
    debuglog, get_trusted_email, beanstalk_env_from_request,
    subrequest_object, register_path_content_type, vapp_for_email, vapp_for_ingestion,
)
from .ingestion.queue_utils import IngestionQueueManager
from .ingestion.variant_utils import VariantBuilder


log = structlog.getLogger(__name__)
EPILOG = __doc__
INGESTION_QUEUE = 'ingestion_queue'
VARIANT_SCHEMA = resolve_file_path('./schemas/variant.json')
VARIANT_SAMPLE_SCHEMA = resolve_file_path('./schemas/variant_sample.json')
STATUS_QUEUED = 'Queued'
STATUS_INGESTED = 'Ingested'
STATUS_DISABLED = 'Ingestion disabled'
STATUS_ERROR = 'Error'
STATUS_IN_PROGRESS = 'In progress'
SHARED = 'shared'


def includeme(config):
    # config.add_route('process_ingestion', '/process_ingestion')
    config.add_route('queue_ingestion', '/queue_ingestion')
    config.add_route('ingestion_status', '/ingestion_status')
    config.add_route('submit_for_ingestion', '/submit_for_ingestion')
    config.registry[INGESTION_QUEUE] = IngestionQueueManager(config.registry)
    config.scan(__name__)


SUBMISSION_PATTERN = re.compile(r'^/ingestion-submissions/([0-9a-fA-F-]+)(|/.*)$')

register_path_content_type(path='/submit_for_ingestion', content_type='multipart/form-data')


def extract_submission_info(request):
    matched = SUBMISSION_PATTERN.match(request.path_info)
    if matched:
        submission_id = matched.group(1)
    else:
        raise SubmissionFailure("request.path_info is not in the expected form: %s" % request.path_info)

    instance = subrequest_object(request, submission_id)
    return submission_id, instance


@view_config(name='submit_for_ingestion', request_method='POST', context=IngestionSubmission,
             # Apparently adding this 'accept' causes discrimination on incoming requests not to find this method.
             # We do want this type, and instead we check the request to make sure we got it, but we omit it here
             # for practical reasons. -kmp 10-Sep-2020
             # accept='multipart/form-data',
             permission='edit')
@debug_log
def submit_for_ingestion(context, request):
    ignored(context)

    check_true(request.content_type == 'multipart/form-data',  # even though we can't declare we accept this
               "Expected request to have content_type 'multipart/form-data'.", error_class=SubmissionFailure)

    bs_env = beanstalk_env_from_request(request)
    bundles_bucket = metadata_bundles_bucket(request.registry)
    datafile = request.POST['datafile']
    if not isinstance(datafile, cgi.FieldStorage):
        # e.g., specifically it might be b'' when no file is selected,
        # but IMPORTANTLY, cgi.FieldStorage has no predefined boolean value,
        # so we can't just ask to check 'not datafile'. Sigh. -kmp 5-Aug-2020
        raise UnspecifiedFormParameter('datafile')
    filename = datafile.filename
    override_name = request.POST.get('override_name', None)
    parameters = dict(request.POST)  # Convert to regular dictionary, which is also a copy
    parameters['datafile'] = filename

    # Other parameters, like validate_only, will ride in on parameters via the manifest on s3

    submission_id, instance = extract_submission_info(request)

    # The three arguments institution, project, and ingestion_type were needed in the old protocol
    # but are not needed in the new protocol because someone will have set up the IngestionSubmission
    # object already with the right values. We tolerate them here, but we insist they be consistent (redundant).
    # Note, too, that we use the 'update=True' option that causes them to be added to our parameters if they are
    # missing, defaulted from the previous item, so that they will be written to the parameter block stored on S3.
    # (We could do that differently now, by looking them up dynamically, but rather than risk making a mistake,
    # I just went with path of least resistance for now.)
    # -kmp 2-Dec-2020

    institution = instance['institution']['@id']
    institution_arg = get_parameter(parameters, "institution", default=institution, update=True)
    if institution_arg != institution:
        # If the "institution" argument was passed, which we no longer require, make sure it's consistent.
        raise SubmissionFailure("'institution' was supplied inconsistently for submit_for_ingestion.")

    project = instance['project']['@id']
    project_arg = get_parameter(parameters, "project", default=project, update=True)
    if project_arg != project:
        # If the "project" argument was passed, which we no longer require, make sure it's consistent.
        raise SubmissionFailure("'project' was supplied inconsistently for submit_for_ingestion.")

    ingestion_type = instance['ingestion_type']
    ingestion_type_arg = get_parameter(parameters, "ingestion_type", default=ingestion_type, update=True)
    if ingestion_type_arg != ingestion_type:
        # If the "ingestion_type" argument was passed, which we no longer require, make sure it's consistent.
        raise SubmissionFailure("'ingestion_type' was supplied inconsistently for submit_for_ingestion.")

    # ``input_file`` contains the actual file data which needs to be
    # stored somewhere.

    input_file_stream = request.POST['datafile'].file
    input_file_stream.seek(0)

    # NOTE: Some reference information about uploading files to s3 is here:
    #   https://boto3.amazonaws.com/v1/documentation/api/latest/guide/s3-uploading-files.html

    # submission.set_item_detail(object_name=manifest['object_name'], parameters=manifest['parameters'],
    #                            institution=institution, project=project)

    # submission_id = str(uuid.uuid4())
    _, ext = os.path.splitext(filename)
    object_name = "{id}/datafile{ext}".format(id=submission_id, ext=ext)
    manifest_name = "{id}/manifest.json".format(id=submission_id)

    s3_client = boto3.client('s3')

    upload_time = datetime.datetime.utcnow().isoformat()
    success = True
    message = "Uploaded successfully."

    try:
        s3_client.upload_fileobj(input_file_stream, Bucket=bundles_bucket, Key=object_name)

    except botocore.exceptions.ClientError as e:

        log.error(e)

        success = False
        message = "{error_type}: {error_message}".format(error_type=full_class_name(e), error_message=str(e))

    # This manifest will be stored in the manifest.json file on on s3 AND will be returned from this endpoint call.
    manifest_content = {
        "filename": filename,
        "object_name": object_name,
        "submission_id": submission_id,
        "submission_uri": SubmissionFolio.make_submission_uri(submission_id),
        "beanstalk_env_is_prd": is_stg_or_prd_env(bs_env),
        "beanstalk_env": bs_env,
        "bucket": bundles_bucket,
        "authenticated_userid": request.authenticated_userid,
        "email": get_trusted_email(request, context="Submission", raise_errors=False),
        "success": success,
        "message": message,
        "upload_time": upload_time,
        "parameters": parameters,
    }

    manifest_content_formatted = json.dumps(manifest_content, indent=2)

    if success:

        try:
            with io.BytesIO(manifest_content_formatted.encode('utf-8')) as fp:
                s3_client.upload_fileobj(fp, Bucket=bundles_bucket, Key=manifest_name)

        except botocore.exceptions.ClientError as e:

            log.error(e)

            message = ("{error_type} (while uploading metadata): {error_message}"
                       .format(error_type=full_class_name(e), error_message=str(e)))

            raise SubmissionFailure(message)

        queue_manager = get_queue_manager(request, override_name=override_name)
        _, failed = queue_manager.add_uuids([submission_id], ingestion_type=ingestion_type)

        if failed:
            # If there's a failure, failed will be a list of one problem description since we only submitted one thing.
            raise SubmissionFailure(failed[0])

    if not success:

        raise SubmissionFailure(message)

    return manifest_content


@view_config(route_name='ingestion_status', request_method='GET', permission='index')
@debug_log
def ingestion_status(context, request):
    """ Status route, essentially identical to indexing_status. """
    ignored(context)
    queue_manager = request.registry[INGESTION_QUEUE]
    n_waiting, n_inflight = queue_manager.get_counts()
    return {
        'title': 'Ingestion Status',
        'waiting': n_waiting,
        'inflight': n_inflight
    }


DEBUG_SUBMISSIONS = environ_bool("DEBUG_SUBMISSIONS", default=False)


def process_submission(*, submission_id, ingestion_type, app, bundles_bucket=None, s3_client=None):
    bundles_bucket = bundles_bucket or metadata_bundles_bucket(app.registry)
    s3_client = s3_client or boto3.client('s3')
    manifest_name = "{id}/manifest.json".format(id=submission_id)
    data = json.load(s3_client.get_object(Bucket=bundles_bucket, Key=manifest_name)['Body'])
    email = None
    try:
        email = data['email']
    except KeyError as e:
        debuglog("Manifest data is missing 'email' field.")
        if DEBUG_SUBMISSIONS:
            import pdb; pdb.set_trace()
    debuglog("processing submission %s with email %s" % (submission_id, email))
    with vapp_for_email(email=email, app=app) as vapp:
        if DEBUG_SUBMISSIONS:
            PRINT("PROCESSING FOR %s" % email)
        submission = SubmissionFolio(vapp=vapp, ingestion_type=ingestion_type, submission_id=submission_id, log=None)
        handler = get_ingestion_processor(ingestion_type)
        result = handler(submission)
        if DEBUG_SUBMISSIONS:
            PRINT("DONE PROCESSING FOR %s" % email)
        return {
            "result": result,
            "ingestion_type": ingestion_type,
            "submission_id": submission_id,
        }


def verify_vcf_file_status_is_not_ingested(request, uuid, *, expected=True):
    """ Verifies the given VCF file has not already been ingested by checking
        'file_ingestion_status'
    """
    kwargs = {
        'environ': request.environ,
        'method': 'GET',
        'content_type': 'application/json'
    }
    subreq = Request.blank('/' + uuid, **kwargs)
    resp = request.invoke_subrequest(subreq)
    if isinstance(resp, HTTPMovedPermanently):  # if we hit a redirect, follow it
        subreq = Request.blank(resp.location, **kwargs)
        resp = request.invoke_subrequest(subreq)
    log.info('VCF File Meta: %s' % resp.json)
    verified = bool(expected) is (resp.json.get('file_ingestion_status', None) != STATUS_INGESTED)
    # if not verified:
    #     import pdb; pdb.set_trace()
    return verified


def patch_vcf_file_status(request, uuids):
    """ Patches VCF File status to 'Queued'
        NOTE: This process makes queue_ingestion not scale terribly well.
              Batching above a certain number may result in 504. There are
              also permissions concerns here that are not dealt with.
    """
    for uuid in uuids:
        kwargs = {
            'environ': request.environ,
            'method': 'PATCH',
            'content_type': 'application/json',
            'POST': json.dumps({
                'file_ingestion_status': STATUS_QUEUED
            }).encode('utf-8')
        }
        subreq = Request.blank('/' + uuid, **kwargs)
        resp = None
        try:
            if verify_vcf_file_status_is_not_ingested(request, uuid):
                resp = request.invoke_subrequest(subreq)
        except HTTPNotFound:
            log.error('Tried to patch %s but item does not exist: %s' % (uuid, resp))


@view_config(route_name='queue_ingestion', request_method='POST', permission='index')
@debug_log
def queue_ingestion(context, request):
    """ Queues uuids as part of the request body for ingestion. Can batch as many as desired in a
        single request.
    """
    ignored(context)
    uuids = request.json.get('uuids', [])
    override_name = request.json.get('override_name', None)
    return enqueue_uuids_for_request(request, uuids, override_name=override_name)


def enqueue_uuids_for_request(request, uuids, *, ingestion_type='vcf', override_name=None):
    response = {
        'notification': 'Failure',
        'number_queued': 0,
        'detail': 'Nothing was queued. Make sure to past in a list of uuids in in "uuids" key.'
    }
    if uuids is []:
        return response
    queue_manager = get_queue_manager(request, override_name=override_name)
    _, failed = queue_manager.add_uuids(uuids)
    if not failed:
        response['notification'] = 'Success'
        response['number_queued'] = len(uuids)
        response['detail'] = 'Successfully queued the following uuids: %s' % uuids
        if ingestion_type == 'vcf':
            patch_vcf_file_status(request, uuids)  # extra state management - may not be accurate, hard to get right
    else:
        response['number_queued'] = len(uuids) - len(failed)
        response['detail'] = 'Some uuids failed: %s' % failed
    return response


def get_queue_manager(request, *, override_name):
    return (request.registry[INGESTION_QUEUE]
            if not override_name
            else IngestionQueueManager(request.registry, override_name=override_name))


class IngestionListener:
    """ Organizes helper functions for the ingestion listener """
    POLL_INTERVAL = 10  # seconds between each poll

    def __init__(self, vapp, _queue_manager=None, _update_status=None):
        self.vapp = vapp

        # Get queue_manager
        registry = None
        if isinstance(self.vapp, (webtest.TestApp, VirtualApp)):  # TestApp in testing or VirtualApp in production
            registry = self.vapp.app.registry
        elif _queue_manager is None:  # if we got here, we cannot succeed in starting
            raise Exception('Bad arguments given to IngestionListener: %s, %s, %s' %
                            (self.vapp, _queue_manager, _update_status))
        self.queue_manager = IngestionQueueManager(registry) if not _queue_manager else _queue_manager
        self.update_status = _update_status

    @staticmethod
    def should_remain_online(override=None):
        """ A function that says whether 'run' should continue. This is provided because it
            can be mocked in testing.

            :param override: a lambda that will execute when evaluating if specified
            :return: True if should stay running, False otherwise
        """
        if not override:
            return True
        return override()

    def get_messages(self):
        """ Sleeps (as to not hit SQS too frequently) then requests messages,
            returning the result bodies.

            NOTE: THIS FUNCTION SHOULD NOT BE USED OUTSIDE OF THIS CODE SINCE
            IT BLOCKS FOR RATE LIMITING REASONS

        :return: messages available on SQS
        """
        time.sleep(self.POLL_INTERVAL)  # sleep here before polling again
        return self.queue_manager.receive_messages()

    def delete_messages(self, messages):
        """ Deletes messages from SQS (after they have been processed). Does not return
            anything but will log if messages fail deletion.

        :param messages: messages to be deleted
        """
        failed = self.queue_manager.delete_messages(messages)
        while True:
            debuglog("Trying to delete messages")
            tries = 3
            if failed:
                debuglog("Failed to delete messages")
                if tries > 0:
                    failed = self.queue_manager.delete_messages(failed)  # try again
                    tries -= 1
                else:
                    log.error('Failed to delete messages from SQS: %s' % failed)
                    break
            else:
                debuglog("Deleted messages")
                break

    def _patch_value(self, uuid, field, value):
        """ Patches field with value on item uuid """
        self.vapp.patch_json('/' + uuid, {field: value})

    def patch_ingestion_report(self, report, uuid):
        """ Sets the file_ingestion_error field of the given uuid """
        if isinstance(report, IngestionReport):  # handle normal case
            self._patch_value(uuid, 'file_ingestion_error', report.get_errors())
        elif isinstance(report, list):  # handle when build_ingestion_error_report result is passed
            self._patch_value(uuid, 'file_ingestion_error', report)
        else:
            raise TypeError('Got bad type for ingestion error report: %s' % report)

    def set_status(self, uuid, status):
        """ Sets the file_ingestion_status of the given uuid """
        self._patch_value(uuid, 'file_ingestion_status', status)

<<<<<<< HEAD
    @staticmethod
    def build_ingestion_error_report(msg):
        """ Builds an ingestion error report in case an error is encountered that cannot be recovered from
            in VCF ingestion - see file_processed.json for structure definition. """
        return [
            {
                'body': msg,
                'row': -1  # this exception may have occurred on a particular row but since it could not be recovered
            }              # from we assume the msg has sufficient info to work backwards from - Will 4/9/21
        ]
=======
    INGEST_AS_USER = environ_bool('INGEST_AS_USER', default=True)  # The new way, but possible to disable for now
>>>>>>> 865a0d80

    def run(self):
        """ Main process for this class. Runs forever doing ingestion as needed.

            HIGH LEVEL LOGIC:
                while True:
                    while there are messages available:
                        for each message:
                            download, decompress, ingest, patch file status to "Ingested"
                        delete processed messages
        """
        log.info('Ingestion listener successfully online.')

        debuglog("Ingestion listener started.")

        messages = []  # This'll get a better value below in each loop iteration. This is just a declaration of intent.

        def discard(msg):
            self.delete_messages([msg])
            # Assuming we didn't get an error trying to remove it,
            # it should also get removed from our to-do list.
            messages.remove(msg)

        while self.should_remain_online():

            debuglog("About to get messages.")

            messages = self.get_messages()  # wait here

            debuglog("Got", len(messages), "messages.")

            # ingest each VCF file
            for message in messages:

                debuglog("Message:", message)

                body = json.loads(message['Body'])
                uuid = body['uuid']
                ingestion_type = body.get('ingestion_type', 'vcf')  # Older protocol doesn't yet know to expect this
                log.info('Ingesting uuid %s' % uuid)

                if ingestion_type != 'vcf':
                    # Let's minimally disrupt things for now. We can refactor this later
                    # to make all the parts work the same -kmp
                    if self.INGEST_AS_USER:
                        try:
                            debuglog("REQUESTING RESTRICTED PROCESSING:", uuid)
                            process_submission(submission_id=uuid,
                                               ingestion_type=ingestion_type,
                                               # bundles_bucket=submission.bucket,
                                               app=self.vapp.app)
                            debuglog("RESTRICTED PROCESSING DONE:", uuid)
                        except Exception as e:
                            log.error(e)
                    else:
                        submission = SubmissionFolio(vapp=self.vapp, ingestion_type=ingestion_type,
                                                     submission_id=uuid)
                        handler = get_ingestion_processor(ingestion_type)
                        try:
                            debuglog("HANDLING:", uuid)
                            handler(submission)
                            debuglog("HANDLED:", uuid)
                        except Exception as e:
                            log.error(e)
                    # If we suceeded, we don't need to do it again, and if we failed we don't need to fail again.
                    discard(message)
                    continue

                debuglog("Did NOT process", uuid, "as", ingestion_type)

                # locate file meta data
                try:
                    file_meta = self.vapp.get('/' + uuid).follow().json
                    location = self.vapp.get(file_meta['href']).location
                    log.info('Got vcf location: %s' % location)
                except Exception as e:
                    log.error('Could not locate uuid: %s with error: %s' % (uuid, e))
                    continue

                # if this file has been ingested (or explicitly disabled), do not do anything with this uuid
                if file_meta.get('file_ingestion_status', 'N/A') in [STATUS_INGESTED, STATUS_DISABLED]:
                    log.error('Skipping ingestion of file %s due to disabled ingestion status' % uuid)
                    continue

                # attempt download with workaround
                try:
                    raw_content = requests.get(location).content
                except Exception as e:
                    log.error('Could not download file uuid: %s with error: %s' % (uuid, e))
                    continue

                # gunzip content, pass to parser, post variants/variant_samples
                # patch in progress status
                self.set_status(uuid, STATUS_IN_PROGRESS)
                # decoded_content = gunzip_content(raw_content)
                # debuglog('Got decoded content: %s' % decoded_content[:20])

                # Apply VCF reformat
                vcf_to_be_formatted = tempfile.NamedTemporaryFile(suffix='.gz')
                vcf_to_be_formatted.write(raw_content)
                formatted = tempfile.NamedTemporaryFile()
                reformat_args = {
                    'inputfile': vcf_to_be_formatted.name,
                    'outputfile': formatted.name,
                    'verbose': False
                }
                reformat_vcf(reformat_args)

                # Add altcounts by gene
                # Note: you cannot pass this file object to vcf.Reader if it's in rb mode
                # It's also not guaranteed that it reads utf-8, so pass explicitly
                formatted_with_alt_counts = tempfile.NamedTemporaryFile(mode='w+', encoding='utf-8')
                alt_counts_args = {
                    'inputfile': formatted.name,
                    'outputfile': formatted_with_alt_counts.name
                }
                add_altcounts(alt_counts_args)
                parser = VCFParser(None, VARIANT_SCHEMA, VARIANT_SAMPLE_SCHEMA,
                                   reader=Reader(formatted_with_alt_counts))
                variant_builder = VariantBuilder(self.vapp, parser, file_meta['accession'],
                                                 project=file_meta['project']['@id'],
                                                 institution=file_meta['institution']['@id'])
                try:
                    success, error = variant_builder.ingest_vcf()
                except Exception as e:
                    # if exception caught here, we encountered an error reading the actual
                    # VCF - this should not happen but can in certain circumstances. In this
                    # case we need to patch error status and discard the current message.
                    log.error('Caught error in VCF processing in ingestion listener: %s' % e)
                    self.set_status(uuid, STATUS_ERROR)
                    self.patch_ingestion_report(self.build_ingestion_error_report(msg=e), uuid)
                    discard(message)
                    continue

                # report results in error_log regardless of status
                msg = variant_builder.ingestion_report.brief_summary()
                log.error(msg)
                self.update_status(msg=msg)

                # if we had no errors, patch the file status to 'Ingested'
                if error > 0:
                    self.set_status(uuid, STATUS_ERROR)
                    self.patch_ingestion_report(variant_builder.ingestion_report, uuid)
                else:
                    self.set_status(uuid, STATUS_INGESTED)

                discard(message)

            # This is just fallback cleanup in case messages weren't cleaned up within the loop.
            # In normal operation, they will be.
            self.delete_messages(messages)


def run(vapp=None, _queue_manager=None, _update_status=None):
    """ Entry-point for the ingestion listener for waitress. """
    ingestion_listener = IngestionListener(vapp, _queue_manager=_queue_manager, _update_status=_update_status)
    try:
        ingestion_listener.run()
    except Exception as e:
        debuglog(str(e))
        raise


class ErrorHandlingThread(threading.Thread):
    """ Must be duplicated here so logging is correct. """

    def run(self):
        # interval = self._kwargs.get('interval', DEFAULT_INTERVAL)
        interval = 60  # DB polling can and should be slower
        update_status = self._kwargs['_update_status']  # noQA - uses private instance variables of parent class
        while True:
            try:
                self._target(*self._args, **self._kwargs)  # noQA - uses private instance variables of parent class
            except (psycopg2.OperationalError, elasticsearch.exceptions.ConnectionError) as e:
                # Handle database restart
                log.warning('Database not there, maybe starting up: %r', e)
                update_status(msg=repr(e))
                log.debug('sleeping')
                time.sleep(interval)
                continue
            except Exception as e:
                # Unfortunately mod_wsgi does not restart immediately
                log.exception('Exception in ingestion listener, restarting process at next request: %s' % e)
                os.kill(os.getpid(), signal.SIGINT)
            break


# Composite Application (for wsgi)
def composite(loader, global_conf, **settings):
    """ This is a composite pyramid app, meant to run components of an application
        or an application extension. In our case we are running the ingestion listener,
        which requires executing a command with application context. This code lives
        in encoded top-level as it is a wsgi entry-point. Note that the local deployment
        does NOT run the listener this way, but runs the run method through main directly.
        This code is heavily based off of the es_index_listener in snovault.
    """
    listener = None

    # Register before app creation.
    @atexit.register
    def join_listener():
        if listener:
            log.debug('joining listening thread')
            listener.join()

    # Composite app is used so we can load the main app
    app_name = settings.get('app', None)
    app = loader.get_app(app_name, global_conf=global_conf)
    username = settings.get('username', 'IMPORT')
    environ = {
        'HTTP_ACCEPT': 'application/json',
        'REMOTE_USER': username,
    }
    vapp = VirtualApp(app, environ)
    timestamp = datetime.datetime.utcnow().isoformat()
    status_holder = {
        'status': {
            'status': 'starting listener',
            'started': timestamp,
            'msgs': []
        },
    }

    def update_status(msg=None, **kw):
        """ Method passed to run to update "global" status. """
        # Setting a value in a dictionary is atomic
        status = status_holder['status'].copy()
        status.update(**kw)  # can hold generic info
        if msg is not None:
            status['msgs'].append(msg)
        status_holder['status'] = status

    kwargs = {
        'vapp': vapp,
        '_update_status': update_status
    }

    # daemon thread that actually executes `run` method to call /index
    listener = ErrorHandlingThread(target=run, name='listener', kwargs=kwargs)
    listener.daemon = True
    log.debug('WSGI Ingestion Listener Started')
    listener.start()

    # Register after virtualapp creation.
    @atexit.register
    def shutdown_listener():
        """ Echo a statement at shutdown """
        log.debug('shutting down listening thread')

    def status_app(environ, start_response):
        """ Allows you to get the status of the ingestion "manager". This will be much
            more useful once multi-processing is thrown at ingestion.
        """
        ignored(environ)
        status = '200 OK'
        response_headers = [('Content-type', 'application/json')]
        start_response(status, response_headers)
        return [json.dumps(status_holder['status'])]

    return status_app


# Command Application (for waitress)
def main():
    """ Entry point for the local deployment. """
    parser = argparse.ArgumentParser(  # noqa - PyCharm wrongly thinks the formatter_class is specified wrong here.
        description='Listen for VCF File uuids to ingest',
        epilog=EPILOG,
        formatter_class=argparse.RawDescriptionHelpFormatter
    )
    parser.add_argument('--app-name', help='Pyramid app name in configfile')
    parser.add_argument('--username', '-u', default='IMPORT', help='Import username')
    parser.add_argument('--dry-run', action='store_true', help='Do not post variants, just validate')
    parser.add_argument('config_uri', help="path to configfile")
    args = parser.parse_args()

    app = paster.get_app(args.config_uri, args.app_name)
    config = {
        'HTTP_ACCEPT': 'application/json',
        'REMOTE_USER': args.username,
    }

    vapp = VirtualApp(app, config)
    return run(vapp)


if __name__ == '__main__':
    main()<|MERGE_RESOLUTION|>--- conflicted
+++ resolved
@@ -354,6 +354,7 @@
 class IngestionListener:
     """ Organizes helper functions for the ingestion listener """
     POLL_INTERVAL = 10  # seconds between each poll
+    INGEST_AS_USER = environ_bool('INGEST_AS_USER', default=True)  # The new way, but possible to disable for now
 
     def __init__(self, vapp, _queue_manager=None, _update_status=None):
         self.vapp = vapp
@@ -431,7 +432,6 @@
         """ Sets the file_ingestion_status of the given uuid """
         self._patch_value(uuid, 'file_ingestion_status', status)
 
-<<<<<<< HEAD
     @staticmethod
     def build_ingestion_error_report(msg):
         """ Builds an ingestion error report in case an error is encountered that cannot be recovered from
@@ -442,9 +442,6 @@
                 'row': -1  # this exception may have occurred on a particular row but since it could not be recovered
             }              # from we assume the msg has sufficient info to work backwards from - Will 4/9/21
         ]
-=======
-    INGEST_AS_USER = environ_bool('INGEST_AS_USER', default=True)  # The new way, but possible to disable for now
->>>>>>> 865a0d80
 
     def run(self):
         """ Main process for this class. Runs forever doing ingestion as needed.

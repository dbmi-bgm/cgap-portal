import argparse
import atexit
import boto3
import botocore.exceptions
import cgi
import datetime
import elasticsearch
import io
import json
import os
import psycopg2
import requests  # XXX: C4-211 should not be needed but is // KMP needs this, too, until subrequest posts work
import signal
import socket
import structlog
import threading
import time
import webtest

from dcicutils.env_utils import is_stg_or_prd_env
<<<<<<< HEAD
from dcicutils.misc_utils import VirtualApp, ignored
=======
from dcicutils.misc_utils import VirtualApp, ignored, check_true
>>>>>>> 4146fba7
from pyramid import paster
from pyramid.httpexceptions import HTTPNotFound, HTTPMovedPermanently
from pyramid.request import Request
from pyramid.response import Response
from pyramid.view import view_config
from snovault.util import debug_log
from vcf import Reader
from .commands.ingest_vcf import VCFParser
from .ingestion.common import register_path_content_type, metadata_bundles_bucket, get_parameter
from .ingestion.exceptions import UnspecifiedFormParameter, SubmissionFailure
from .ingestion.processors import get_ingestion_processor
from .inheritance_mode import InheritanceMode
from .types.ingestion import SubmissionFolio
from .types.variant import build_variant_display_title, ANNOTATION_ID_SEP
<<<<<<< HEAD
from .util import resolve_file_path, gunzip_content, debuglog, get_trusted_email, beanstalk_env_from_request
=======
from .util import (
    resolve_file_path, gunzip_content, debuglog, get_trusted_email, beanstalk_env_from_request, full_class_name,
)
>>>>>>> 4146fba7


log = structlog.getLogger(__name__)
EPILOG = __doc__
INGESTION_QUEUE = 'ingestion_queue'
VARIANT_SCHEMA = resolve_file_path('./schemas/variant.json')
VARIANT_SAMPLE_SCHEMA = resolve_file_path('./schemas/variant_sample.json')
STATUS_QUEUED = 'Queued'
STATUS_INGESTED = 'Ingested'
STATUS_DISABLED = 'Ingestion disabled'


def includeme(config):
    config.add_route('queue_ingestion', '/queue_ingestion')
    config.add_route('ingestion_status', '/ingestion_status')
    config.add_route('prompt_for_ingestion', '/prompt_for_ingestion')
    config.add_route('submit_for_ingestion', '/submit_for_ingestion')
    config.registry[INGESTION_QUEUE] = IngestionQueueManager(config.registry)
    config.scan(__name__)


# This endpoint is intended only for debugging. Use the command line tool.
@view_config(route_name='prompt_for_ingestion', request_method='GET')
@debug_log
def prompt_for_ingestion(context, request):
    ignored(context, request)
    return Response(PROMPT_FOR_INGESTION)


register_path_content_type(path='/submit_for_ingestion', content_type='multipart/form-data')


<<<<<<< HEAD
@view_config(route_name='submit_for_ingestion', request_method='POST', accept='multipart/form-data')
@debug_log
def submit_for_ingestion(context, request):

    ignored(context)

=======
@view_config(route_name='submit_for_ingestion', request_method='POST',
             # Apparently adding this 'accept' causes discrimination on incoming requests not to find this method.
             # We do want this type, and instead we check the request to make sure we got it, but we omit it here
             # for practical reasons. -kmp 10-Sep-2020
             # accept='multipart/form-data',
             permission='add')
@debug_log
def submit_for_ingestion(context, request):
    ignored(context)

    check_true(request.content_type == 'multipart/form-data',  # even though we can't declare we accept this
               "Expected request to have content_type 'multipart/form-data'.", error_class=RuntimeError)

>>>>>>> 4146fba7
    bs_env = beanstalk_env_from_request(request)
    bundles_bucket = metadata_bundles_bucket(request.registry)
    ingestion_type = request.POST['ingestion_type']
    datafile = request.POST['datafile']
    if not isinstance(datafile, cgi.FieldStorage):
        # e.g., specifically it might be b'' when no file is selected,
        # but IMPORTANTLY, cgi.FieldStorage has no predefined boolean value,
        # so we can't just ask to check 'not datafile'. Sigh. -kmp 5-Aug-2020
        raise UnspecifiedFormParameter('datafile')
    filename = datafile.filename
    override_name = request.POST.get('override_name', None)
    parameters = dict(request.POST)
    parameters['datafile'] = filename
    institution = get_parameter(parameters, 'institution')
    project = get_parameter(parameters, 'project')
    # Other parameters, like validate_only, will ride in on parameters via the manifest on s3

    submission_id = SubmissionFolio.create_item(request,
                                                ingestion_type=ingestion_type,
                                                institution=institution,
                                                project=project)

    # ``input_file`` contains the actual file data which needs to be
    # stored somewhere.

    input_file_stream = request.POST['datafile'].file
    input_file_stream.seek(0)

    # NOTE: Some reference information about uploading files to s3 is here:
    #   https://boto3.amazonaws.com/v1/documentation/api/latest/guide/s3-uploading-files.html

    # submission.set_item_detail(object_name=manifest['object_name'], parameters=manifest['parameters'],
    #                            institution=institution, project=project)

    # submission_id = str(uuid.uuid4())
    _, ext = os.path.splitext(filename)
    object_name = "{id}/datafile{ext}".format(id=submission_id, ext=ext)
    manifest_name = "{id}/manifest.json".format(id=submission_id)

    s3_client = boto3.client('s3')

    upload_time = datetime.datetime.utcnow().isoformat()
    success = True
    message = "Uploaded successfully."

    try:
        s3_client.upload_fileobj(input_file_stream, Bucket=bundles_bucket, Key=object_name)

    except botocore.exceptions.ClientError as e:

        log.error(e)

        success = False
<<<<<<< HEAD
        message = "{error_type}: {error_message}".format(error_type=type(e), error_message=str(e))
=======
        message = "{error_type}: {error_message}".format(error_type=full_class_name(e), error_message=str(e))
>>>>>>> 4146fba7

    # This manifest will be stored in the manifest.json file on on s3 AND will be returned from this endpoint call.
    manifest_content = {
        "filename": filename,
        "object_name": object_name,
        "submission_id": submission_id,
        "submission_uri": SubmissionFolio.make_submission_uri(submission_id),
        "beanstalk_env_is_prd": is_stg_or_prd_env(bs_env),
        "beanstalk_env": bs_env,
        "bucket": bundles_bucket,
        "authenticated_userid": request.authenticated_userid,
        "email": get_trusted_email(request, context="Submission", raise_errors=False),
        "success": success,
        "message": message,
        "upload_time": upload_time,
        "parameters": parameters,
    }

    manifest_content_formatted = json.dumps(manifest_content, indent=2)

    if success:

        try:
            with io.BytesIO(manifest_content_formatted.encode('utf-8')) as fp:
                s3_client.upload_fileobj(fp, Bucket=bundles_bucket, Key=manifest_name)

        except botocore.exceptions.ClientError as e:

            log.error(e)

<<<<<<< HEAD
            message = "{error_type} (while uploading metadata): {error_message}".format(error_type=type(e),
                                                                                        error_message=str(e))

            raise SubmissionFailure(message)

    queue_manager = get_queue_manager(request, override_name=override_name)
    _, failed = queue_manager.add_uuids([submission_id], ingestion_type=ingestion_type)

    if failed:
        # If there's a failure, failed will be a list of one problem description since we only submitted one thing.
        raise SubmissionFailure(failed[0])
=======
            message = ("{error_type} (while uploading metadata): {error_message}"
                       .format(error_type=full_class_name(e), error_message=str(e)))

            raise SubmissionFailure(message)

        queue_manager = get_queue_manager(request, override_name=override_name)
        _, failed = queue_manager.add_uuids([submission_id], ingestion_type=ingestion_type)

        if failed:
            # If there's a failure, failed will be a list of one problem description since we only submitted one thing.
            raise SubmissionFailure(failed[0])

    if not success:

        raise SubmissionFailure(message)
>>>>>>> 4146fba7

    return manifest_content


@view_config(route_name='ingestion_status', request_method='GET', permission='index')
@debug_log
def ingestion_status(context, request):
    """ Status route, essentially identical to indexing_status. """
    ignored(context)
    queue_manager = request.registry[INGESTION_QUEUE]
    n_waiting, n_inflight = queue_manager.get_counts()
    return {
        'title': 'Ingestion Status',
        'waiting': n_waiting,
        'inflight': n_inflight
    }


def verify_vcf_file_status_is_not_ingested(request, uuid):
    """ Verifies the given VCF file has not already been ingested by checking
        'file_ingestion_status'
    """
    kwargs = {
        'environ': request.environ,
        'method': 'GET',
        'content_type': 'application/json'
    }
    subreq = Request.blank('/' + uuid, **kwargs)
    resp = request.invoke_subrequest(subreq, use_tweens=True)
    if isinstance(resp, HTTPMovedPermanently):  # if we hit a redirect, follow it
        subreq = Request.blank(resp.location, **kwargs)
        resp = request.invoke_subrequest(subreq, use_tweens=True)
    if resp.json.get('file_ingestion_status', None) == STATUS_INGESTED:
        return False
    return True


def patch_vcf_file_status(request, uuids):
    """ Patches VCF File status to 'Queued'
        NOTE: This process makes queue_ingestion not scale terribly well.
              Batching above a certain number may result in 504. There are
              also permissions concerns here that are not dealt with.
    """
    for uuid in uuids:
        kwargs = {
            'environ': request.environ,
            'method': 'PATCH',
            'content_type': 'application/json',
            'POST': json.dumps({
                'file_ingestion_status': STATUS_QUEUED
            }).encode('utf-8')
        }
        subreq = Request.blank('/' + uuid, **kwargs)
        resp = None
        try:
            if verify_vcf_file_status_is_not_ingested(request, uuid):
                resp = request.invoke_subrequest(subreq)
        except HTTPNotFound:
            log.error('Tried to patch %s but item does not exist: %s' % (uuid, resp))


@view_config(route_name='queue_ingestion', request_method='POST', permission='index')
@debug_log
def queue_ingestion(context, request):
    """ Queues uuids as part of the request body for ingestion. Can batch as many as desired in a
        single request.
    """
    ignored(context)
    uuids = request.json.get('uuids', [])
    override_name = request.json.get('override_name', None)
    return enqueue_uuids_for_request(request, uuids, override_name=override_name)


def enqueue_uuids_for_request(request, uuids, *, ingestion_type='vcf', override_name=None):
    response = {
        'notification': 'Failure',
        'number_queued': 0,
        'detail': 'Nothing was queued. Make sure to past in a list of uuids in in "uuids" key.'
    }
    if uuids is []:
        return response
    queue_manager = get_queue_manager(request, override_name=override_name)
    _, failed = queue_manager.add_uuids(uuids)
    if not failed:
        response['notification'] = 'Success'
        response['number_queued'] = len(uuids)
        response['detail'] = 'Successfully queued the following uuids: %s' % uuids
        if ingestion_type == 'vcf':
            patch_vcf_file_status(request, uuids)  # extra state management - may not be accurate, hard to get right
    else:
        response['number_queued'] = len(uuids) - len(failed)
        response['detail'] = 'Some uuids failed: %s' % failed
    return response


def get_queue_manager(request, *, override_name):
    return (request.registry[INGESTION_QUEUE]
            if not override_name
            else IngestionQueueManager(request.registry, override_name=override_name))


class IngestionQueueManager:
    """
    Similar to QueueManager in snovault in that in manages SQS queues, but that code is not generic
    enough to use here, so it is "duplicated" so to speak here. At a later time the functionality of this
    class and QueueManager should be refactored into a "helper" class, but for now this is sufficient
    and is tested independently here.

    We will use a single queue to keep track of VCF File uuids to be indexed.
    """
    BUCKET_EXTENSION = '-vcfs'

    def __init__(self, registry, override_name=None):
        """ Does initial setup for interacting with SQS """
        self.batch_size = 10
        self.env_name = registry.settings.get('env.name', None)
        if not self.env_name:  # replace with something usable
            backup = socket.gethostname()[:80].replace('.', '-')
            self.env_name = backup if backup else 'cgap-backup'
        kwargs = {
            'region_name': 'us-east-1'
        }
        self.client = boto3.client('sqs', **kwargs)
        self.queue_name = override_name or (self.env_name + self.BUCKET_EXTENSION)
        self.queue_attrs = {
            self.queue_name: {
                'DelaySeconds': '1',  # messages initially invisible for 1 sec
                'VisibilityTimeout': '600',  # 10 mins
                'MessageRetentionPeriod': '604800',  # 7 days, in seconds
                'ReceiveMessageWaitTimeSeconds': '5',  # 5 seconds of long polling
            }
        }
        self.queue_url = self._initialize()

    def _initialize(self):
        """ Initializes the actual queue - helper method for init """
        try:
            response = self.client.create_queue(
                QueueName=self.queue_name,
                Attributes=self.queue_attrs[self.queue_name]
            )
            queue_url = response['QueueUrl']
        except self.client.exceptions.QueueNameExists:
            queue_url = self._get_queue_url(self.queue_name)
        except Exception as e:
            log.error('Error while attempting to create queue: %s' % e)
            queue_url = self._get_queue_url(self.queue_name)
        return queue_url

    def _get_queue_url(self, queue_name):
        """
        Simple function that returns url of associated queue name
        """
        try:
            response = self.client.get_queue_url(
                QueueName=queue_name
            )
        except Exception as e:
            log.error('Cannot resolve queue_url: %s' % e)
            response = {}
        return response.get('QueueUrl', None)

    def _chunk_messages(self, msgs):
        """ Chunks messages into self.send_batch_size batches (for efficiency).

        :param msgs: list of messages to be chunked
        """
        for i in range(0, len(msgs), self.batch_size):
            yield msgs[i:i + self.batch_size]

    def _send_messages(self, msgs, retries=3):
        """ Sends msgs to the ingestion queue (with retries for failed messages).

        :param msgs: to be sent
        :param retries: number of times to resend failed messages, decremented on recursion
        :return: list of any failed messages
        """
        failed = []
        for msg_batch in self._chunk_messages(msgs):
            log.info('Trying to chunk messages: %s' % msgs)
            entries = []
            for msg in msg_batch:
                entries.append({
                    'Id': str(int(time.time() * 1000000)),
                    'MessageBody': json.dumps(msg)
                })
            response = self.client.send_message_batch(
                QueueUrl=self.queue_url,
                Entries=entries
            )
            failed_messages = response.get('Failed', [])

            # attempt resend of failed messages
            if failed_messages and retries > 0:
                msgs_to_retry = []
                for failed_message in failed_messages:
                    fail_id = failed_message.get('Id')
                    msgs_to_retry.extend([json.loads(ent['MessageBody']) for ent in entries if ent['Id'] == fail_id])
                    if msgs_to_retry:
                        failed_messages = self._send_messages(msgs_to_retry, retries=retries - 1)
            failed.extend(failed_messages)
        return failed

    def delete_messages(self, messages):
        """
        Called after a message has been successfully received and processed.
        Removes message from the queue.
        Input should be the messages directly from receive messages. At the
        very least, needs a list of messages with 'Id' and 'ReceiptHandle' as this
        metadata is necessary to identify the message in SQS internals.

        NOTE: deletion does NOT have a retry mechanism

        :param messages: messages to be deleted
        :returns: a list with any failed messages
        """
        failed = []
        for batch in self._chunk_messages(messages):
            # need to change message format, since deleting takes slightly
            # different fields what's return from receiving
            for i in range(len(batch)):
                to_delete = {
                    'Id': batch[i]['MessageId'],
                    'ReceiptHandle': batch[i]['ReceiptHandle']
                }
                batch[i] = to_delete
            response = self.client.delete_message_batch(
                QueueUrl=self.queue_url,
                Entries=batch
            )
            failed.extend(response.get('Failed', []))
        return failed

    def add_uuids(self, uuids, ingestion_type='vcf'):
        """ Takes a list of string uuids and adds them to the ingestion queue.
            If ingestion_type is not specified, it defaults to 'vcf'.

            :precondition: uuids are all of type FileProcessed
            :param uuids: uuids to be added to the queue.
            :param ingestion_type: the ingestion type of the uuids (default 'vcf' for legacy reasons)
            :returns: 2-tuple: uuids queued, failed messages (if any)
        """
        curr_time = datetime.datetime.utcnow().isoformat()
        msgs = []
        for uuid in uuids:
            current_msg = {
                'ingestion_type': ingestion_type,
                'uuid': uuid,
                'timestamp': curr_time
            }
            msgs.append(current_msg)
        failed = self._send_messages(msgs)
        return uuids, failed

    def get_counts(self):
        """ Returns number counts of waiting/inflight messages
            * Makes a boto3 API Call to do so *

            :returns: 2 tuple of waiting, inflight messages
        """
        response = self.client.get_queue_attributes(
            QueueUrl=self.queue_url,
            AttributeNames=[
                'ApproximateNumberOfMessages',
                'ApproximateNumberOfMessagesNotVisible'
            ]
        )
        formatted = {
            'waiting': response.get('Attributes', {}).get('ApproximateNumberOfMessages'),
            'inflight': response.get('Attributes', {}).get('ApproximateNumberOfMessagesNotVisible')
        }
        return formatted['waiting'], formatted['inflight']

    def receive_messages(self, batch_size=None):
        """ Returns an array of messages, if any that are waiting

            :param batch_size: an integer number of messages
            :returns: messages received or [] if no messages were ready to be received
        """
        response = self.client.receive_message(
            QueueUrl=self.queue_url,
            MaxNumberOfMessages=self.batch_size if batch_size is None else batch_size
        )
        return response.get('Messages', [])

    def clear_queue(self):
        """ Clears the queue by receiving all messages. BE CAREFUL as this has potential to
            infinite loop under certain conditions. This risk is preferred to using 'purge', which
            has a long timeout. The guarantees this functions provides are minimal at best - it should
            really only be used in testing.
        """
        while True:
            messages = self.receive_messages()
            self.delete_messages(messages)
            if len(messages) == 0:
                break


class IngestionListener:
    """ Organizes helper functions for the ingestion listener """
    POLL_INTERVAL = 10  # seconds between each poll

    def __init__(self, vapp, _queue_manager=None, _update_status=None):
        self.vapp = vapp

        # Get queue_manager
        registry = None
        if isinstance(self.vapp, (webtest.TestApp, VirtualApp)):  # TestApp in testing or VirtualApp in production
            registry = self.vapp.app.registry
        elif _queue_manager is None:  # if we got here, we cannot succeed in starting
            raise Exception('Bad arguments given to IngestionListener: %s, %s, %s' %
                            (self.vapp, _queue_manager, _update_status))
        self.queue_manager = IngestionQueueManager(registry) if not _queue_manager else _queue_manager
        self.update_status = _update_status

    @staticmethod
    def should_remain_online(override=None):
        """ A function that says whether 'run' should continue. This is provided because it
            can be mocked in testing.

            :param override: a lambda that will execute when evaluating if specified
            :return: True if should stay running, False otherwise
        """
        if not override:
            return True
        return override()

    def get_messages(self):
        """ Sleeps (as to not hit SQS too frequently) then requests messages,
            returning the result bodies.

            NOTE: THIS FUNCTION SHOULD NOT BE USED OUTSIDE OF THIS CODE SINCE
            IT BLOCKS FOR RATE LIMITING REASONS

        :return: messages available on SQS
        """
        time.sleep(self.POLL_INTERVAL)  # sleep here before polling again
        return self.queue_manager.receive_messages()

    def delete_messages(self, messages):
        """ Deletes messages from SQS (after they have been processed). Does not return
            anything but will log if messages fail deletion.

        :param messages: messages to be deleted
        """
        failed = self.queue_manager.delete_messages(messages)
        while True:
            debuglog("Trying to delete messages")
            tries = 3
            if failed:
                debuglog("Failed to delete messages")
                if tries > 0:
                    failed = self.queue_manager.delete_messages(failed)  # try again
                    tries -= 1
                else:
                    log.error('Failed to delete messages from SQS: %s' % failed)
                    break
            else:
                debuglog("Deleted messages")
                break

    @staticmethod
    def build_variant_link(variant):
        """ This function takes a variant record and returns the corresponding UUID of this variant
            in the portal via search.
        """
        annotation_id = build_variant_display_title(variant['CHROM'], variant['POS'], variant['REF'], variant['ALT'],
                                                    sep=ANNOTATION_ID_SEP)
        return annotation_id

    def build_and_post_variant(self, parser, record, project, institution):
        """ Helper method for below that builds and posts a variant item given a record """
        variant = parser.create_variant_from_record(record)
        variant['project'] = project
        variant['institution'] = institution
        parser.format_variant_sub_embedded_objects(variant)
        try:
            self.vapp.post_json('/variant', variant, status=201)
        except Exception:  # XXX: HTTPConflict is thrown and should be caught but does not work
            self.vapp.patch_json('/variant/%s' % build_variant_display_title(
                variant['CHROM'],
                variant['POS'],
                variant['REF'],
                variant['ALT'],
                sep=ANNOTATION_ID_SEP
            ), variant, status=200)
        return variant

    def build_and_post_variant_samples(self, parser, record, project, institution, variant, file, sample_relations):
        """ Helper method that builds and posts all variant_samples associated with a record

            :param parser: handle to VCF Parser
            :param record: record to parse
            :param project: project to associate with samples
            :param institution: institution to associate with samples
            :param variant: associated variant metadata
            :param file: vcf file accession
            :param sample_relations: dictionary mapping call_info -> familial relation
        """
        if variant is None:
            return
        variant_samples = parser.create_sample_variant_from_record(record)
        for sample in variant_samples:
            try:
                sample['project'] = project
                sample['institution'] = institution
                sample['variant'] = self.build_variant_link(variant)  # make links
                sample['file'] = file

                # add familial relations to samplegeno field
                for geno in sample.get('samplegeno', []):
                    sample_id = geno['samplegeno_sampleid']
                    if sample_id in sample_relations:
                        geno.update(sample_relations[sample_id])

                # add inheritance mode information
                variant_name = sample['variant']
                chrom = variant_name[variant_name.index('chr') + 3]  # find chr* and get *
                sample.update(InheritanceMode.compute_inheritance_modes(sample, chrom=chrom))

                self.vapp.post_json('/variant_sample', sample, status=201)
            except Exception as e:
                log.error('Encountered exception posting variant_sample: %s' % e)
                continue

    def search_for_sample_relations(self, vcf_file_accession):
        """ Helper function for below that handles search aspect (and can be mocked) """
        search_qs = '/search/?type=SampleProcessing&processed_files.accession=%s' % vcf_file_accession
        search_result = []
        try:
            search_result = self.vapp.get(search_qs).json['@graph']
        except Exception as e:
            log.error('No sample_processing found for this VCF! Familial relations will be absent. Error: %s' % e)
        if len(search_result) > 1:
            log.error('Ambiguous sample_processing detected for vcf %s, search: %s' % (vcf_file_accession, search_qs))
        return search_result

    def extract_sample_relations(self, vcf_file_accession):
        """ Extracts a dictionary of sample relationships based on the file metadata given. """
        search_result = self.search_for_sample_relations(vcf_file_accession)
        sample_relations = {}  # should never be None now
        if len(search_result) == 1:
            sample_procesing = search_result[0]
            sample_pedigrees = sample_procesing.get('samples_pedigree', [])
            for entry in sample_pedigrees:
                sample_id = entry['sample_name']
                sample_relations[sample_id] = {}
                for field, key in zip(['relationship', 'sex'], ['samplegeno_role', 'samplegeno_sex']):
                    value = entry.get(field, None)
                    if value is not None:
                        sample_relations[sample_id][key] = value

        return sample_relations

    def post_variants_and_variant_samples(self, parser, file_meta):
        """ Posts variants and variant_sample items given the parser and relevant
            file metadata.

            NOTE: There are variations of this code throughout other entry points, but
            the version here is THE version that should be used.

        :param parser: VCFParser to be used
        :param file_meta: metadata for the processed VCF file
        :return: 2-tuple of successful, failed number of posts
        """
        success, error = 0, 0
        project, institution, file_accession = (file_meta['project']['uuid'], file_meta['institution']['uuid'],
                                                file_meta['accession'])
        sample_relations = self.extract_sample_relations(file_accession)
        for idx, record in enumerate(parser):
            log.info('Attempting parse on record %s' % record)
            try:
                variant = self.build_and_post_variant(parser, record, project, institution)
                self.build_and_post_variant_samples(parser, record, project, institution, variant, file_accession,
                                                    sample_relations)
                success += 1
            except Exception as e:  # ANNOTATION spec validation error, recoverable
                log.error('Encountered exception posting variant at row %s: %s ' % (idx, e))
                error += 1

        return success, error

    def run(self):
        """ Main process for this class. Runs forever doing ingestion as needed.

            HIGH LEVEL LOGIC:
                while True:
                    while there are messages available:
                        for each message:
                            download, decompress, ingest, patch file status to "Ingested"
                        delete processed messages
        """
        log.info('Ingestion listener successfully online.')

        debuglog("Ingestion listener started.")

        messages = []  # This'll get a better value below in each loop iteration. This is just a declaration of intent.

        def discard(msg):
            self.delete_messages([msg])
            # Assuming we didn't get an error trying to remove it,
            # it should also get removed from our to-do list.
            messages.remove(msg)

        while self.should_remain_online():

            debuglog("About to get messages.")

            messages = self.get_messages()  # wait here

            debuglog("Got", len(messages), "messages.")

            # ingest each VCF file
            for message in messages:

                debuglog("Message:", message)

                body = json.loads(message['Body'])
                uuid = body['uuid']
                ingestion_type = body.get('ingestion_type', 'vcf')  # Older protocol doesn't yet know to expect this
                log.info('Ingesting uuid %s' % uuid)

                if ingestion_type != 'vcf':
                    # Let's minimally disrupt things for now. We can refactor this later
                    # to make all the parts work the same -kmp
                    submission = SubmissionFolio(vapp=self.vapp, ingestion_type=ingestion_type, submission_id=uuid)
                    handler = get_ingestion_processor(ingestion_type)
                    try:
                        debuglog("HANDLING:", uuid)
                        handler(submission)
                        debuglog("HANDLED:", uuid)
                    except Exception as e:
                        log.error(e)
                    # If we suceeded, we don't need to do it again, and if we failed we don't need to fail again.
                    discard(message)
                    continue

                debuglog("Did NOT process", uuid, "as", ingestion_type)

                # locate file meta data
                try:
                    file_meta = self.vapp.get('/' + uuid).follow().json
                    location = self.vapp.get(file_meta['href']).location
                    log.info('Got vcf location: %s' % location)
                except Exception as e:
                    log.error('Could not locate uuid: %s with error: %s' % (uuid, e))
                    continue

                # if this file has been ingested (or explicitly disabled), do not do anything with this uuid
                if file_meta.get('file_ingestion_status', 'N/A') in [STATUS_INGESTED, STATUS_DISABLED]:
                    continue

                # attempt download with workaround
                try:
                    raw_content = requests.get(location).content
                except Exception as e:
                    log.error('Could not download file uuid: %s with error: %s' % (uuid, e))
                    continue

                # gunzip content, pass to parser, post variants/variant_samples
                decoded_content = gunzip_content(raw_content)
                log.info('Got decoded content: %s' % decoded_content[:20])
                parser = VCFParser(None, VARIANT_SCHEMA, VARIANT_SAMPLE_SCHEMA,
                                   reader=Reader(fsock=decoded_content.split('\n')))
                success, error = self.post_variants_and_variant_samples(parser, file_meta)

                # if we had no errors, patch the file status to 'Ingested'
                if error > 0:
                    log.error('Some VCF rows for uuid %s failed to post - not marking VCF '
                              'as ingested.' % uuid)
                else:
                    self.vapp.patch_json('/' + uuid, {'file_ingestion_status': STATUS_INGESTED})

                # report results in error_log regardless of status
                msg = ('INGESTION_REPORT:\n'
                       'Success: %s\n'
                       'Error: %s\n' % (success, error))
                log.error(msg)
                self.update_status(msg=msg)

                discard(message)

            # This is just fallback cleanup in case messages weren't cleaned up within the loop.
            # In normal operation, they will be.
            self.delete_messages(messages)


def run(vapp=None, _queue_manager=None, _update_status=None):
    """ Entry-point for the ingestion listener for waitress. """
    ingestion_listener = IngestionListener(vapp, _queue_manager=_queue_manager, _update_status=_update_status)
    try:
        ingestion_listener.run()
    except Exception as e:
        debuglog(str(e))
        raise


class ErrorHandlingThread(threading.Thread):
    """ Must be duplicated here so logging is correct. """

    def run(self):
        # interval = self._kwargs.get('interval', DEFAULT_INTERVAL)
        interval = 60  # DB polling can and should be slower
        update_status = self._kwargs['_update_status']  # noQA - uses private instance variables of parent class
        while True:
            try:
                self._target(*self._args, **self._kwargs)  # noQA - uses private instance variables of parent class
            except (psycopg2.OperationalError, elasticsearch.exceptions.ConnectionError) as e:
                # Handle database restart
                log.warning('Database not there, maybe starting up: %r', e)
                update_status(msg=repr(e))
                log.debug('sleeping')
                time.sleep(interval)
                continue
            except Exception as e:
                # Unfortunately mod_wsgi does not restart immediately
                log.exception('Exception in ingestion listener, restarting process at next request: %s' % e)
                os.kill(os.getpid(), signal.SIGINT)
            break


# Composite Application (for wsgi)
def composite(loader, global_conf, **settings):
    """ This is a composite pyramid app, meant to run components of an application
        or an application extension. In our case we are running the ingestion listener,
        which requires executing a command with application context. This code lives
        in encoded top-level as it is a wsgi entry-point. Note that the local deployment
        does NOT run the listener this way, but runs the run method through main directly.
        This code is heavily based off of the es_index_listener in snovault.
    """
    listener = None

    # Register before app creation.
    @atexit.register
    def join_listener():
        if listener:
            log.debug('joining listening thread')
            listener.join()

    # Composite app is used so we can load the main app
    app_name = settings.get('app', None)
    app = loader.get_app(app_name, global_conf=global_conf)
    username = settings.get('username', 'IMPORT')
    environ = {
        'HTTP_ACCEPT': 'application/json',
        'REMOTE_USER': username,
    }
    vapp = VirtualApp(app, environ)
    timestamp = datetime.datetime.utcnow().isoformat()
    status_holder = {
        'status': {
            'status': 'starting listener',
            'started': timestamp,
            'msgs': []
        },
    }

    def update_status(msg=None, **kw):
        """ Method passed to run to update "global" status. """
        # Setting a value in a dictionary is atomic
        status = status_holder['status'].copy()
        status.update(**kw)  # can hold generic info
        if msg is not None:
            status['msgs'].append(msg)
        status_holder['status'] = status

    kwargs = {
        'vapp': vapp,
        '_update_status': update_status
    }

    # daemon thread that actually executes `run` method to call /index
    listener = ErrorHandlingThread(target=run, name='listener', kwargs=kwargs)
    listener.daemon = True
    log.debug('WSGI Ingestion Listener Started')
    listener.start()

    # Register after virtualapp creation.
    @atexit.register
    def shutdown_listener():
        """ Echo a statement at shutdown """
        log.debug('shutting down listening thread')

    def status_app(environ, start_response):
        """ Allows you to get the status of the ingestion "manager". This will be much
            more useful once multi-processing is thrown at ingestion.
        """
        ignored(environ)
        status = '200 OK'
        response_headers = [('Content-type', 'application/json')]
        start_response(status, response_headers)
        return [json.dumps(status_holder['status'])]

    return status_app


# Command Application (for waitress)
def main():
    """ Entry point for the local deployment. """
    parser = argparse.ArgumentParser(  # noqa - PyCharm wrongly thinks the formatter_class is specified wrong here.
        description='Listen for VCF File uuids to ingest',
        epilog=EPILOG,
        formatter_class=argparse.RawDescriptionHelpFormatter
    )
    parser.add_argument('--app-name', help='Pyramid app name in configfile')
    parser.add_argument('--username', '-u', default='IMPORT', help='Import username')
    parser.add_argument('--dry-run', action='store_true', help='Do not post variants, just validate')
    parser.add_argument('config_uri', help="path to configfile")
    args = parser.parse_args()

    app = paster.get_app(args.config_uri, args.app_name)
    config = {
        'HTTP_ACCEPT': 'application/json',
        'REMOTE_USER': args.username,
    }

    vapp = VirtualApp(app, config)
    return run(vapp)


PROMPT_TEMPLATE = """
<!DOCTYPE html>
<html lang="en">
  <head>
    <title>Submit for Ingestion</title>
    <style>
  body { background-color: <COLOR>; font-size: 14pt; font-weight: bold; margin-left: 25px; }
  div.banner { margin-bottom: 25px; padding: 10px; text-align: center;
                   border: 1px solid black; background-color: #ffeeff; width: 50%;
         }
      table { border-spacing: 5px; margin-left: 25px; }
      td.formlabel { text-align: right; }
      td.formsubmit { text-align: center; padding-top: 10px; }
      td, input, select { font-size: 14pt; font-weight: bold; }
      select { padding: 4px; }
      input { padding: 10px; }
      input.submit { border: 2px solid black; border-radius: 8px; padding: 10px; width: 100%; }
    </style>
  </head>
  <body>
    <div class="banner">
      <p>This page is a demonstration of the ability to kick off an ingestion by form.</p>
    </div>
    <h1>Submit for Ingestion</h1>
    <form action="<TARGET-URL>" method="post" accept-charset="utf-8"
          enctype="multipart/form-data">
      <table>
        <tr>
          <td class="formlabel">
            <label for="ingestion_type">Ingestion Type:</label>
          </td>
          <td>
            <select id="ingestion_type" name="ingestion_type">
              <option value="metadata_bundle">MetaData Bundle&nbsp;</option>
            </select>
          </td>
        </tr>
        <tr>
          <td class="formlabel">
            <label for="project">Project:</label>
          </td>
          <td>
            <input type="text" id="project" name="project" value="/projects/12a92962-8265-4fc0-b2f8-cf14f05db58b/" />
          </td>
        </tr>
        <tr>
          <td class="formlabel">
            <label for="institution">Institution:</label>
          </td>
          <td>
            <input type="text" id="institution" name="institution" value="/institutions/hms-dbmi/" />
          </td>
        </tr>
        <tr>
          <td class="formlabel">
            <label for="datafile">Submit Datafile:</label>
          </td>
          <td>
            <input type="file" id="datafile" name="datafile" value="" />
          </td>
        </tr>
        <tr>
          <td><i>Special Options:</i><br /></td>
          <td>
            <input type="checkbox" id="validate_only" name="validate_only" value="true" />
            <label for="validate_only"> Validate Only</label>
          </td>
        </tr>
        <tr>
          <td class="formsubmit" colspan="2">
            <input class="submit" id="submit" type="submit" value="Submit" />
          </td>
        </tr>
      </table>
    </form>
  </body>
</html>
"""

PROMPT_FOR_INGESTION = PROMPT_TEMPLATE.replace("<TARGET-URL>", "/submit_for_ingestion").replace("<COLOR>", "#eeddee")
PROMPT_FOR_SUBREQUEST = PROMPT_TEMPLATE.replace("<TARGET-URL>", "/submit_subrequest").replace("<COLOR>", "#ddeedd")

if __name__ == '__main__':
    main()<|MERGE_RESOLUTION|>--- conflicted
+++ resolved
@@ -18,11 +18,7 @@
 import webtest
 
 from dcicutils.env_utils import is_stg_or_prd_env
-<<<<<<< HEAD
-from dcicutils.misc_utils import VirtualApp, ignored
-=======
 from dcicutils.misc_utils import VirtualApp, ignored, check_true
->>>>>>> 4146fba7
 from pyramid import paster
 from pyramid.httpexceptions import HTTPNotFound, HTTPMovedPermanently
 from pyramid.request import Request
@@ -37,13 +33,9 @@
 from .inheritance_mode import InheritanceMode
 from .types.ingestion import SubmissionFolio
 from .types.variant import build_variant_display_title, ANNOTATION_ID_SEP
-<<<<<<< HEAD
-from .util import resolve_file_path, gunzip_content, debuglog, get_trusted_email, beanstalk_env_from_request
-=======
 from .util import (
     resolve_file_path, gunzip_content, debuglog, get_trusted_email, beanstalk_env_from_request, full_class_name,
 )
->>>>>>> 4146fba7
 
 
 log = structlog.getLogger(__name__)
@@ -76,14 +68,6 @@
 register_path_content_type(path='/submit_for_ingestion', content_type='multipart/form-data')
 
 
-<<<<<<< HEAD
-@view_config(route_name='submit_for_ingestion', request_method='POST', accept='multipart/form-data')
-@debug_log
-def submit_for_ingestion(context, request):
-
-    ignored(context)
-
-=======
 @view_config(route_name='submit_for_ingestion', request_method='POST',
              # Apparently adding this 'accept' causes discrimination on incoming requests not to find this method.
              # We do want this type, and instead we check the request to make sure we got it, but we omit it here
@@ -97,7 +81,6 @@
     check_true(request.content_type == 'multipart/form-data',  # even though we can't declare we accept this
                "Expected request to have content_type 'multipart/form-data'.", error_class=RuntimeError)
 
->>>>>>> 4146fba7
     bs_env = beanstalk_env_from_request(request)
     bundles_bucket = metadata_bundles_bucket(request.registry)
     ingestion_type = request.POST['ingestion_type']
@@ -151,11 +134,7 @@
         log.error(e)
 
         success = False
-<<<<<<< HEAD
-        message = "{error_type}: {error_message}".format(error_type=type(e), error_message=str(e))
-=======
         message = "{error_type}: {error_message}".format(error_type=full_class_name(e), error_message=str(e))
->>>>>>> 4146fba7
 
     # This manifest will be stored in the manifest.json file on on s3 AND will be returned from this endpoint call.
     manifest_content = {
@@ -186,19 +165,6 @@
 
             log.error(e)
 
-<<<<<<< HEAD
-            message = "{error_type} (while uploading metadata): {error_message}".format(error_type=type(e),
-                                                                                        error_message=str(e))
-
-            raise SubmissionFailure(message)
-
-    queue_manager = get_queue_manager(request, override_name=override_name)
-    _, failed = queue_manager.add_uuids([submission_id], ingestion_type=ingestion_type)
-
-    if failed:
-        # If there's a failure, failed will be a list of one problem description since we only submitted one thing.
-        raise SubmissionFailure(failed[0])
-=======
             message = ("{error_type} (while uploading metadata): {error_message}"
                        .format(error_type=full_class_name(e), error_message=str(e)))
 
@@ -214,7 +180,6 @@
     if not success:
 
         raise SubmissionFailure(message)
->>>>>>> 4146fba7
 
     return manifest_content
 

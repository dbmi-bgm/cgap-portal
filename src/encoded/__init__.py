import hashlib
# import json
import logging  # not used in Fourfront, but used in CGAP? -kmp 8-Apr-2020
import mimetypes
import netaddr
import os
import pkg_resources
import subprocess
import sys

from dcicutils.beanstalk_utils import source_beanstalk_env_vars
from dcicutils.log_utils import set_logging
from dcicutils.env_utils import get_mirror_env_from_context
from dcicutils.ff_utils import get_health_page
# from pkg_resources import resource_filename
from pyramid.config import Configurator
from pyramid_localroles import LocalRolesAuthorizationPolicy
from pyramid.settings import asbool
from snovault.app import STATIC_MAX_AGE, session, json_from_path, configure_dbsession, changelogs, json_asset
<<<<<<< HEAD
from snovault.elasticsearch import APP_FACTORY
from webtest import TestApp
from .loadxl import load_all
=======
from .ingestion_listener import INGESTION_QUEUE
>>>>>>> 468eb480


if sys.version_info.major < 3:
    raise EnvironmentError("The CGAP encoded library no longer supports Python 2.")


# location of environment variables on elasticbeanstalk
BEANSTALK_ENV_PATH = "/opt/python/current/env"


def static_resources(config):
    mimetypes.init()
    mimetypes.init([pkg_resources.resource_filename('encoded', 'static/mime.types')])
    config.add_static_view('static', 'static', cache_max_age=STATIC_MAX_AGE)
    config.add_static_view('profiles', 'schemas', cache_max_age=STATIC_MAX_AGE)

    # Favicon
    favicon_path = '/static/img/favicon.ico'
    if config.route_prefix:
        favicon_path = '/%s%s' % (config.route_prefix, favicon_path)
    config.add_route('favicon.ico', 'favicon.ico')

    def favicon(request):
        subreq = request.copy()
        subreq.path_info = favicon_path
        response = request.invoke_subrequest(subreq)
        return response

    config.add_view(favicon, route_name='favicon.ico')

    # Robots.txt
    robots_txt_path = None
    if config.registry.settings.get('testing') in [True, 'true', 'True']:
        robots_txt_path = '/static/dev-robots.txt'
    else:
        robots_txt_path = '/static/robots.txt'

    if config.route_prefix:
        robots_txt_path = '/%s%s' % (config.route_prefix, robots_txt_path)

    config.add_route('robots.txt-conditional', '/robots.txt')

    def robots_txt(request):
        subreq = request.copy()
        subreq.path_info = robots_txt_path
        response = request.invoke_subrequest(subreq)
        return response

    config.add_view(robots_txt, route_name='robots.txt-conditional')


def load_workbook(app, workbook_filename, docsdir):
    environ = {
        'HTTP_ACCEPT': 'application/json',
        'REMOTE_USER': 'IMPORT',
    }
    testapp = TestApp(app, environ)
    load_all(testapp, workbook_filename, docsdir)


# This key is best interpreted not as the 'snovault version' but rather the 'version of the app built on snovault'.
# As such, it should be left this way, even though it may appear redundant with the 'eb_app_version' registry key
# that we also have, which tries to be the value eb uses. -kmp 28-Apr-2020
APP_VERSION_REGISTRY_KEY = 'snovault.app_version'


def app_version(config):
    if not config.registry.settings.get(APP_VERSION_REGISTRY_KEY):
        # we update version as part of deployment process `deploy_beanstalk.py`
        # but if we didn't check env then git
        version = os.environ.get("ENCODED_VERSION")
        if not version:
            try:
                version = subprocess.check_output(
                    ['git', '-C', os.path.dirname(__file__), 'describe']).decode('utf-8').strip()
                diff = subprocess.check_output(
                    ['git', '-C', os.path.dirname(__file__), 'diff', '--no-ext-diff'])
                if diff:
                    version += '-patch' + hashlib.sha1(diff).hexdigest()[:7]
            except Exception:
                version = "test"

        config.registry.settings[APP_VERSION_REGISTRY_KEY] = version

    # Fourfront does GA stuff here that makes no sense in CGAP (yet).


<<<<<<< HEAD
# This function no longer exists in Fourfront either. Remove it here? -kmp 8-Apr-2008
'''
from pyramid.events import BeforeRender
from snovault.schema_views import schemas
from .renderers import should_transform

def add_schemas_to_html_responses(config):

    # Exclude some keys, to make response smaller.
    exclude_schema_keys = [
        'AccessKey', 'Image', 'ImagingPath', 'PublicationTracking', 'Modification',
        'QualityMetricBamqc', 'QualityMetricFastqc', 'QualityMetricFlag', 'QualityMetricPairsqc',
        'TestingDependencies', 'TestingDownload', 'TestingKey', 'TestingLinkSource', 'TestingPostPutPatch',
        'TestingServerDefault'
    ]

    def add_schemas(event):
        request = event.get('request')
        if request is not None:

            if event.get('renderer_name') != 'null_renderer' and ('application/html' in request.accept or 'text/html' in request.accept):
                #print('\n\n\n\n')
                #print(event.keys())
                #print(event.get('renderer_name'))
                #print(should_transform(request, request.response))
                #print(request.response.content_type)

                if event.rendering_val.get('@type') is not None and event.rendering_val.get('@id') is not None and event.rendering_val.get('schemas') is None:
                    schemasDict = {
                        k:v for k,v in schemas(None, request).items() if k not in exclude_schema_keys
                    }
                    for schema in schemasDict.values():
                        if schema.get('@type') is not None:
                            del schema['@type']
                        if schema.get('mixinProperties') is not None:
                            del schema['mixinProperties']
                        if schema.get('properties') is not None:
                            if schema['properties'].get('@id') is not None:
                                del schema['properties']['@id']
                            if schema['properties'].get('@type') is not None:
                                del schema['properties']['@type']
                            if schema['properties'].get('display_title') is not None:
                                del schema['properties']['display_title']
                            if schema['properties'].get('schema_version') is not None:
                                del schema['properties']['schema_version']
                            if schema['properties'].get('uuid') is not None:
                                del schema['properties']['uuid']
                    event.rendering_val['schemas'] = schemasDict

    config.add_subscriber(add_schemas, BeforeRender)
'''


=======
>>>>>>> 468eb480
def main(global_config, **local_config):
    """
    This function returns a Pyramid WSGI application.
    """

    settings = global_config
    settings.update(local_config)

    # BEGIN PART THAT'S NOT IN FOURFRONT
    # adjust log levels for some annoying loggers
    lnames = ['boto', 'urllib', 'elasticsearch', 'dcicutils']
    for name in logging.Logger.manager.loggerDict:
        if any(logname in name for logname in lnames):
            logging.getLogger(name).setLevel(logging.WARNING)
    # END PART THAT'S NOT IN FOURFRONT
    set_logging(in_prod=settings.get('production'))
    # set_logging(settings.get('elasticsearch.server'), settings.get('production'))

    # source environment variables on elastic beanstalk
    source_beanstalk_env_vars()

    # settings['snovault.jsonld.namespaces'] = json_asset('encoded:schemas/namespaces.json')
    # settings['snovault.jsonld.terms_namespace'] = 'https://www.encodeproject.org/terms/'
    settings['snovault.jsonld.terms_prefix'] = 'encode'
    # set auth0 keys
    settings['auth0.secret'] = os.environ.get("Auth0Secret")
    settings['auth0.client'] = os.environ.get("Auth0Client")
    # set google reCAPTCHA keys
    settings['g.recaptcha.key'] = os.environ.get('reCaptchaKey')
    settings['g.recaptcha.secret'] = os.environ.get('reCaptchaSecret')
    # set mirrored Elasticsearch location (for staging and production servers)
    mirror = get_mirror_env_from_context(settings)
    if mirror is not None:
        settings['mirror.env.name'] = mirror
        settings['mirror_health'] = get_health_page(ff_env=mirror)
    config = Configurator(settings=settings)

    config.registry[APP_FACTORY] = main  # used by mp_indexer
    config.include(app_version)

    config.include('pyramid_multiauth')  # must be before calling set_authorization_policy
    # Override default authz policy set by pyramid_multiauth
    config.set_authorization_policy(LocalRolesAuthorizationPolicy())
    config.include(session)

    # must include, as tm.attempts was removed from pyramid_tm
    config.include('pyramid_retry')

    # for CGAP, always enable type=nested mapping
    # NOTE: this MUST occur prior to including Snovault, otherwise it will not work
    config.add_settings({'mappings.use_nested': True})
    config.include(configure_dbsession)
    config.include('snovault')
    config.commit()  # commit so search can override listing

    # Render an HTML page to browsers and a JSON document for API clients
    # config.include(add_schemas_to_html_responses)
    config.include('.renderers')
    config.include('.authentication')
    config.include('.server_defaults')
    config.include('.root')
    config.include('.types')
    # Fourfront does this. Do we need that here? -kmp 8-Apr-2020
    # config.include('.batch_download')
    config.include('.loadxl')
    config.include('.visualization')
    config.include('.ingestion_listener')

    if 'elasticsearch.server' in config.registry.settings:
        config.include('snovault.elasticsearch')
        config.include('.search.search')
        config.include('.search.compound_search')  # could make enabling configurable

    # this contains fall back url, so make sure it comes just before static_resoruces
    config.include('.types.page')
    config.include(static_resources)
    config.include(changelogs)

    aws_ip_ranges = json_from_path(settings.get('aws_ip_ranges_path'), {'prefixes': []})
    config.registry['aws_ipset'] = netaddr.IPSet(
        record['ip_prefix'] for record in aws_ip_ranges['prefixes'] if record['service'] == 'AMAZON')

    if asbool(settings.get('testing', False)):
        config.include('.tests.testing_views')

    # Load upgrades last so that all views (including testing views) are
    # registered.
    config.include('.upgrade')

    app = config.make_wsgi_app()

    workbook_filename = settings.get('load_workbook', '')
    load_test_only = asbool(settings.get('load_test_only', False))
    docsdir = settings.get('load_docsdir', None)
    if docsdir is not None:
        docsdir = [path.strip() for path in docsdir.strip().split('\n')]
    if workbook_filename:
        load_workbook(app, workbook_filename, docsdir)

    return app<|MERGE_RESOLUTION|>--- conflicted
+++ resolved
@@ -12,18 +12,14 @@
 from dcicutils.log_utils import set_logging
 from dcicutils.env_utils import get_mirror_env_from_context
 from dcicutils.ff_utils import get_health_page
-# from pkg_resources import resource_filename
 from pyramid.config import Configurator
 from pyramid_localroles import LocalRolesAuthorizationPolicy
 from pyramid.settings import asbool
 from snovault.app import STATIC_MAX_AGE, session, json_from_path, configure_dbsession, changelogs, json_asset
-<<<<<<< HEAD
 from snovault.elasticsearch import APP_FACTORY
 from webtest import TestApp
+from .ingestion_listener import INGESTION_QUEUE
 from .loadxl import load_all
-=======
-from .ingestion_listener import INGESTION_QUEUE
->>>>>>> 468eb480
 
 
 if sys.version_info.major < 3:
@@ -111,62 +107,6 @@
     # Fourfront does GA stuff here that makes no sense in CGAP (yet).
 
 
-<<<<<<< HEAD
-# This function no longer exists in Fourfront either. Remove it here? -kmp 8-Apr-2008
-'''
-from pyramid.events import BeforeRender
-from snovault.schema_views import schemas
-from .renderers import should_transform
-
-def add_schemas_to_html_responses(config):
-
-    # Exclude some keys, to make response smaller.
-    exclude_schema_keys = [
-        'AccessKey', 'Image', 'ImagingPath', 'PublicationTracking', 'Modification',
-        'QualityMetricBamqc', 'QualityMetricFastqc', 'QualityMetricFlag', 'QualityMetricPairsqc',
-        'TestingDependencies', 'TestingDownload', 'TestingKey', 'TestingLinkSource', 'TestingPostPutPatch',
-        'TestingServerDefault'
-    ]
-
-    def add_schemas(event):
-        request = event.get('request')
-        if request is not None:
-
-            if event.get('renderer_name') != 'null_renderer' and ('application/html' in request.accept or 'text/html' in request.accept):
-                #print('\n\n\n\n')
-                #print(event.keys())
-                #print(event.get('renderer_name'))
-                #print(should_transform(request, request.response))
-                #print(request.response.content_type)
-
-                if event.rendering_val.get('@type') is not None and event.rendering_val.get('@id') is not None and event.rendering_val.get('schemas') is None:
-                    schemasDict = {
-                        k:v for k,v in schemas(None, request).items() if k not in exclude_schema_keys
-                    }
-                    for schema in schemasDict.values():
-                        if schema.get('@type') is not None:
-                            del schema['@type']
-                        if schema.get('mixinProperties') is not None:
-                            del schema['mixinProperties']
-                        if schema.get('properties') is not None:
-                            if schema['properties'].get('@id') is not None:
-                                del schema['properties']['@id']
-                            if schema['properties'].get('@type') is not None:
-                                del schema['properties']['@type']
-                            if schema['properties'].get('display_title') is not None:
-                                del schema['properties']['display_title']
-                            if schema['properties'].get('schema_version') is not None:
-                                del schema['properties']['schema_version']
-                            if schema['properties'].get('uuid') is not None:
-                                del schema['properties']['uuid']
-                    event.rendering_val['schemas'] = schemasDict
-
-    config.add_subscriber(add_schemas, BeforeRender)
-'''
-
-
-=======
->>>>>>> 468eb480
 def main(global_config, **local_config):
     """
     This function returns a Pyramid WSGI application.

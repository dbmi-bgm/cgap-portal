--- conflicted
+++ resolved
@@ -138,17 +138,9 @@
     for doc_type in doc_types:
         collection = root[doc_type]
         if frame == 'columns':
-<<<<<<< HEAD
             fields.update('embedded.' +
-                          column for column in collection.columns)
-            result['columns'].update(collection.columns)
-
-    if not result['columns']:
-        del result['columns']
-=======
-            fields.update('embedded.' + column for column in collection.schema['columns'])
+                          column for column in collection.schema['columns'])
             result['columns'].update(collection.schema['columns'])
->>>>>>> 35d2be08
 
     # Builds filtered query which supports multiple facet selection
     query = get_filtered_query(search_term, sorted(fields), principals)
@@ -215,24 +207,16 @@
 
     # Adding facets to the query
     if len(doc_types) == 1 and 'facets' in root[doc_types[0]].schema:
-<<<<<<< HEAD
-        facets = [facet.items()[0]
-                  for facet in root[doc_types[0]].schema['facets']]
-        for facet_title, field in facets:
-=======
         facets = root[doc_types[0]].schema['facets']
         for facet_title in facets:
             field = facets[facet_title]
-            if field in used_facets:
-                continue
->>>>>>> 35d2be08
             query['facets'][field] = {
                 'terms': {
                     'field': 'embedded.{}'.format(field),
                 }
             }
             for count, used_facet in enumerate(result['filters']):
-                if field != used_facet['field']:
+                if field != used_facet['field'] and used_facet['field'] != 'type':
                     try:
                         query['facets'][field]['facet_filter']['terms'][
                             'embedded.' + used_facet['field']]\
@@ -245,17 +229,12 @@
                             }
                         }
     else:
-<<<<<<< HEAD
-        facets = [('Data Type', 'type')]
+        facets = {'Data Type': 'type'}
         query['facets']['type'] = {
             'terms': {
                 'field': '_type',
             }
         }
-=======
-        facets = {'Data Type': 'type'}
-        query['facets']['type'] = {'terms': {'field': '_type', 'size': 99999}}
->>>>>>> 35d2be08
 
     # Execute the query
     results = es.search(query, index='encoded', doc_type=doc_types, size=size)
@@ -282,13 +261,6 @@
         result['@graph'] = [hit['_source'][frame] for hit in hits]
     else:
         prefix_len = len('embedded.')
-<<<<<<< HEAD
-        result['@graph'] = [
-            {field[prefix_len:]:
-                value for field, value in hit['fields'].items()}
-            for hit in hits
-        ]
-=======
         for hit in hits:
             item = {}
             for field, value in hit['fields'].items():
@@ -301,7 +273,6 @@
                 else:
                     item[field[prefix_len:]] = value
             result['@graph'].append(item)
->>>>>>> 35d2be08
 
     # Adding total
     result['total'] = results['hits']['total']

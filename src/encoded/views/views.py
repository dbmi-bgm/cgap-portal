from pyramid.security import (
    ALL_PERMISSIONS,
    Allow,
    Authenticated,
    DENY_ALL,
    Everyone,
)
from .download import ItemWithAttachment
from ..contentbase import (
    Collection as BaseCollection,
    location
)
from ..schema_utils import (
    load_schema,
)
from pyramid.traversal import find_root

ACCESSION_KEYS = [
    {
        'name': 'accession',
        'value': '{accession}',
        '$templated': True,
        '$condition': lambda accession=None, status=None: accession and status != 'replaced'
    },
    {
        'name': 'accession',
        'value': '{accession}',
        '$repeat': 'accession alternate_accessions',
        '$templated': True,
        '$condition': 'alternate_accessions',
    },
]

ALIAS_KEYS = [
    {
        'name': 'alias',
        'value': '{alias}',
        '$repeat': 'alias aliases',
        '$templated': True,
        '$condition': 'aliases',
    },
]


ALLOW_EVERYONE_VIEW = [
    (Allow, Everyone, 'view'),
]

ALLOW_SUBMITTER_ADD = [
    (Allow, 'group.submitter', 'add')
]

ALLOW_LAB_SUBMITTER_EDIT = [
    (Allow, Authenticated, 'view'),
    (Allow, 'role.lab_submitter', 'edit'),
    # (Allow, 'role.lab_submitter', 'view_raw'),
]

ALLOW_CURRENT = ALLOW_LAB_SUBMITTER_EDIT + [
    (Allow, Everyone, 'view'),
]

ONLY_ADMIN_VIEW = [
    (Allow, 'group.admin', ALL_PERMISSIONS),
    (Allow, 'group.read-only-admin', ['traverse', 'view']),
    (Allow, 'remoteuser.EMBED', ['traverse', 'view']),
    (Allow, 'remoteuser.INDEXER', ['traverse', 'view', 'index']),
    DENY_ALL,
]

# Now unused, kept around for upgrade tests.
ENCODE2_AWARDS = frozenset([
    '1a4d6443-8e29-4b4a-99dd-f93e72d42418',
    '1f3cffd4-457f-4105-9b3c-3e9119abfcf0',
    '2528d08a-7e67-48f1-b9ad-dc1c29cb926c',
    '2a27a363-6bb5-43cc-99c4-d58bf06d3d8e',
    '2eb561ab-96de-4286-8afd-5479e7ba909d',
    '2f35506f-0b00-4b56-9d65-6c0be5f304b2',
    '366388ac-685d-415c-b0bb-834ffafdf094',
    '60a6088f-b3c8-46eb-8e27-51ef9cda31e0',
    '7fd6664b-17f5-4bfe-9fdf-ed7481cf4d24',
    '9623f1c0-e619-44bc-b430-8cc7176c766c',
    'a7ba7c03-d93f-4503-8116-63db88a1390c',
    'c68bafc1-dda3-41a9-b889-ec756f0368e1',
    'c7ff037b-05ab-4fe0-bded-dd30999e2b3f',
    'cd51d709-b8d1-4ba6-b756-45adcaa38fb9',
    'dd7fb99a-cb0b-407e-9635-16454f0066c1',
    'df972196-c3c7-4a58-a852-94baa87f9b71',
    # Unattributed
    'f06a0db4-b388-48d9-b414-37d83859cad0',
    # ENCODE2-Mouse
    '95839ec3-9b83-44d9-a98a-026a9fd01bda',
    '124b9d72-22bd-4fcc-8e2b-052677c4e3f2',
    '2cda932c-07d5-4740-a024-d585635f5650',
    '5a009305-4ddc-4dba-bbf3-7327ceda3702',
])


class Collection(BaseCollection):
    def __init__(self, parent, name):
        super(Collection, self).__init__(parent, name)
        if hasattr(self, '__acl__'):
            return
        if 'lab' in self.schema['properties']:
            self.__acl__ = ALLOW_SUBMITTER_ADD

    class Item(BaseCollection.Item):
        STATUS_ACL = {
            # standard_status
            'released': ALLOW_CURRENT,
            'deleted': ONLY_ADMIN_VIEW,
            'replaced': ONLY_ADMIN_VIEW,

            # shared_status
            'current': ALLOW_CURRENT,
            'disabled': ONLY_ADMIN_VIEW,

            # file
            'obsolete': ONLY_ADMIN_VIEW,

            # antibody_characterization
            'compliant': ALLOW_CURRENT,
            'not compliant': ALLOW_CURRENT,
            'not reviewed': ALLOW_CURRENT,
            'not submitted for review by lab': ALLOW_CURRENT,

            # antibody_approval
            'eligible for new data': ALLOW_CURRENT,
            'not eligible for new data': ALLOW_CURRENT,
            'not pursued': ALLOW_CURRENT,

            # dataset / experiment
            'revoked': ALLOW_CURRENT,
        }

        @property
        def __name__(self):
            if self.name_key is None:
                return self.uuid
            properties = self.upgrade_properties(finalize=False)
            if properties.get('status') == 'replaced':
                return self.uuid
            return properties.get(self.name_key, None) or self.uuid

        def __acl__(self):
            # Don't finalize to avoid validation here.
            properties = self.upgrade_properties(finalize=False).copy()
            ns = self.template_namespace(properties)
            properties.update(ns)
            status = ns.get('status')
            return self.STATUS_ACL.get(status, ALLOW_LAB_SUBMITTER_EDIT)

        def __ac_local_roles__(self):
            roles = {}
            properties = self.upgrade_properties(finalize=False).copy()
            ns = self.template_namespace(properties)
            properties.update(ns)
            if 'lab' in properties:
                lab_submitters = 'submits_for.%s' % properties['lab']
                roles[lab_submitters] = 'role.lab_submitter'
            return roles


@location('labs')
class Lab(Collection):
    item_type = 'lab'
    schema = load_schema('lab.json')
    __acl__ = ALLOW_EVERYONE_VIEW
    properties = {
        'title': 'Labs',
        'description': 'Listing of ENCODE DCC labs',
    }
    item_name_key = 'name'
    unique_key = 'lab:name'
    item_keys = [
        {'name': '{item_type}:name', 'value': '{name}', '$templated': True},
        {'name': '{item_type}:name', 'value': '{title}', '$templated': True},
    ]


@location('awards')
class Award(Collection):
    item_type = 'award'
    schema = load_schema('award.json')
    __acl__ = ALLOW_EVERYONE_VIEW
    properties = {
        'title': 'Awards (Grants)',
        'description': 'Listing of awards (aka grants)',
    }
    item_name_key = 'name'
    unique_key = 'award:name'
    item_keys = ['name']


@location('antibody-lots')
class AntibodyLot(Collection):
    item_type = 'antibody_lot'
    schema = load_schema('antibody_lot.json')
    properties = {
        'title': 'Antibodies Registry',
        'description': 'Listing of ENCODE antibodies',
    }
    item_template = {
        'title': '{accession}',
        '$templated': True,
    }
    item_name_key = 'accession'
    item_keys = ACCESSION_KEYS + ALIAS_KEYS + [
        {
            'name': '{item_type}:source_product_lot',
            'value': '{source}/{product_id}/{lot_id}',
            '$templated': True,
        },
        {
            'name': '{item_type}:source_product_lot',
            'value': '{source}/{product_id}/{alias}',
            '$repeat': 'alias lot_id_alias',
            '$templated': True,
        },
    ]
    item_rev = {
        'characterizations': ('antibody_characterization', 'characterizes'),
        'approvals': ('antibody_approval', 'antibody'),
    }


@location('organisms')
class Organism(Collection):
    item_type = 'organism'
    schema = load_schema('organism.json')
    __acl__ = ALLOW_EVERYONE_VIEW
    properties = {
        'title': 'Organisms',
        'description': 'Listing of all registered organisms',
    }
    item_name_key = 'name'
    unique_key = 'organism:name'
    item_keys = ['name']


@location('sources')
class Source(Collection):
    item_type = 'source'
    schema = load_schema('source.json')
    __acl__ = ALLOW_EVERYONE_VIEW
    properties = {
        'title': 'Sources',
        'description': 'Listing of sources and vendors for ENCODE material',
    }
    item_template = {
        'actions': [
            {'name': 'edit', 'title': 'Edit', 'profile': '/profiles/{item_type}.json', 'method': 'PUT', 'href': '', '$templated': True, '$condition': 'permission:edit'},
        ],
    }
    item_name_key = 'name'
    unique_key = 'source:name'
    item_keys = ALIAS_KEYS + ['name']


class DonorItem(Collection.Item):
    base_types = ['donor'] + Collection.Item.base_types
    embedded = set(['organism'])
    name_key = 'accession'
    keys = ACCESSION_KEYS + ALIAS_KEYS
    rev = {
        'characterizations': ('donor_characterization', 'characterizes'),
    }


@location('mouse-donors')
class MouseDonor(Collection):
    item_type = 'mouse_donor'
    schema = load_schema('mouse_donor.json')
    properties = {
        'title': 'Mouse donors',
        'description': 'Listing Biosample Donors',
    }

    class Item(DonorItem):
        pass


@location('fly-donors')
class FlyDonor(Collection):
    item_type = 'fly_donor'
    schema = load_schema('fly_donor.json')
    properties = {
        'title': 'Fly donors',
        'description': 'Listing Biosample Donors',
    }

    class Item(DonorItem):
        pass


@location('worm-donors')
class WormDonor(Collection):
    item_type = 'worm_donor'
    schema = load_schema('worm_donor.json')
    properties = {
        'title': 'Worm donors',
        'description': 'Listing Biosample Donors',
    }

    class Item(DonorItem):
        pass


@location('human-donors')
class HumanDonor(Collection):
    item_type = 'human_donor'
    schema = load_schema('human_donor.json')
    properties = {
        'title': 'Human donors',
        'description': 'Listing Biosample Donors',
    }

    class Item(DonorItem):
        pass


@location('treatments')
class Treatment(Collection):
    item_type = 'treatment'
    schema = load_schema('treatment.json')
    __acl__ = ALLOW_EVERYONE_VIEW + ALLOW_SUBMITTER_ADD
    properties = {
        'title': 'Treatments',
        'description': 'Listing Biosample Treatments',
    }
    item_keys = ALIAS_KEYS  # ['treatment_name']


@location('constructs')
class Construct(Collection):
    item_type = 'construct'
    schema = load_schema('construct.json')
    properties = {
        'title': 'Constructs',
        'description': 'Listing of Biosample Constructs',
    }
    item_keys = ALIAS_KEYS  # ['vector_name']
    item_rev = {
        'characterizations': ('construct_characterization', 'characterizes'),
    }
    item_embedded = set(['target'])


class Characterization(Collection):
    class Item(ItemWithAttachment, Collection.Item):
        base_types = ['characterization'] + Collection.Item.base_types
        embedded = set(['lab', 'award', 'submitted_by'])
        keys = ALIAS_KEYS


@location('construct-characterizations')
class ConstructCharacterization(Characterization):
    item_type = 'construct_characterization'
    schema = load_schema('construct_characterization.json')
    properties = {
        'title': 'Construct characterizations',
        'description': 'Listing of biosample construct characterizations',
    }


@location('donor-characterizations')
class DonorCharacterization(Characterization):
    item_type = 'donor_characterization'
    schema = load_schema('donor_characterization.json')
    properties = {
        'title': 'Donor characterizations',
        'description': 'Listing of model organism donor (strain) construct characterizations',
    }


@location('documents')
class Document(Collection):
    item_type = 'document'
    schema = load_schema('document.json')
    properties = {
        'title': 'Documents',
        'description': 'Listing of Biosample Documents',
    }

    class Item(ItemWithAttachment, Collection.Item):
        embedded = set(['lab', 'award', 'submitted_by'])
        keys = ALIAS_KEYS


@location('biosamples')
class Biosample(Collection):
    item_type = 'biosample'
    schema = load_schema('biosample.json')
    properties = {
        'title': 'Biosamples',
        'description': 'Biosamples used in the ENCODE project',
    }

    class Item(Collection.Item):
        template = {
            'organ_slims': [
                {'$value': '{slim}', '$repeat': 'slim organ_slims', '$templated': True}
            ],
            'system_slims': [
                {'$value': '{slim}', '$repeat': 'slim system_slims', '$templated': True}
            ],
            'developmental_slims': [
                {'$value': '{slim}', '$repeat': 'slim developmental_slims', '$templated': True}
            ],
            'synonyms': [
                {'$value': '{synonym}', '$repeat': 'synonym synonyms', '$templated': True}
            ],
            'sex': {'$value': '{sex}', '$templated': True},
            'age': {'$value': '{age}', '$templated': True},
            'age_units': {'$value': '{age_units}', '$templated': True},
            'health_status': {'$value': '{health_status}', '$templated': True},
<<<<<<< HEAD
            'life_stage': {'$value': '{life_stage}', '$templated': True}
=======
            'life_stage': {'$value': '{life_stage}', '$templated': True},
            'synchronization': {'$value': '{synchronization}', '$templated': True}
>>>>>>> 8a39a4f3
        }
        embedded = set([
            'donor',
            'donor.organism',
            'submitted_by',
            'lab',
            'award',
            'source',
            'treatments.protocols.submitted_by',
            'treatments.protocols.lab',
            'treatments.protocols.award',
            'constructs.documents.submitted_by',
            'constructs.documents.award',
            'constructs.documents.lab',
            'constructs.target',
            'protocol_documents.lab',
            'protocol_documents.award',
            'protocol_documents.submitted_by',
            'derived_from',
            'part_of',
            'pooled_from',
            'characterizations.submitted_by',
            'characterizations.award',
            'characterizations.lab',
            'rnais.target.organism',
            'rnais.source',
            'rnais.documents.submitted_by',
            'rnais.documents.award',
            'rnais.documents.lab',
            'organism',
        ])
        name_key = 'accession'

        keys = ACCESSION_KEYS + ALIAS_KEYS
        rev = {
            'characterizations': ('biosample_characterization', 'characterizes'),
        }

        def template_namespace(self, properties, request=None):
            ns = Collection.Item.template_namespace(self, properties, request)
            if request is None:
                return ns
            terms = request.registry['ontology']
            if 'biosample_term_id' in ns:
                if ns['biosample_term_id'] in terms:
                    ns['organ_slims'] = terms[ns['biosample_term_id']]['organs']
                    ns['system_slims'] = terms[ns['biosample_term_id']]['systems']
                    ns['developmental_slims'] = terms[ns['biosample_term_id']]['developmental']
                    ns['synonyms'] = terms[ns['biosample_term_id']]['synonyms']
                else:
                    ns['organ_slims'] = ns['system_slims'] = ns['developmental_slims'] = ns['synonyms'] = []
            else:
                ns['organ_slims'] = ns['system_slims'] = ns['developmental_slims'] = ns['synonyms'] = []

            root = find_root(self)
            donor = root.get_by_uuid(self.properties['organism'])
            human_donor_properties = [
                "sex",
                "age",
                "age_units",
                "health_status",
<<<<<<< HEAD
                "life_stage"
            ]
            model_biosample_properties = {
=======
                "life_stage",
                'synchronization'
            ]
            mouse_biosample_properties = {
>>>>>>> 8a39a4f3
                "sex": "model_organism_sex",
                "age": "model_organism_age",
                "age_units": "model_organism_age_units",
                "health_status": "model_organism_health_status",
<<<<<<< HEAD
                "life_stage": "model_organism_life_stage"
=======
                "life_stage": "mouse_life_stage",
                "synchronization": "synchronization_stage",
            }
            fly_biosample_properties = {
                "sex": "model_organism_sex",
                "age": "model_organism_age",
                "age_units": "model_organism_age_units",
                "health_status": "model_organism_health_status",
                "life_stage": "fly_life_stage",
                "synchronization": "fly_synchronization_stage",
            }
            worm_biosample_properties = {
                "sex": "model_organism_sex",
                "age": "model_organism_age",
                "age_units": "model_organism_age_units",
                "health_status": "model_organism_health_status",
                "life_stage": "worm_life_stage",
                "synchronization": "worm_synchronization_stage",
>>>>>>> 8a39a4f3
            }
            if ns['organism'] == '7745b647-ff15-4ff3-9ced-b897d4e2983c':
                for value in human_donor_properties:
                    if value in donor.properties:
                        ns[value] = donor.properties[value]
                    else:
                        ns[value] = ''
<<<<<<< HEAD
            else:
                for key, value in model_biosample_properties.items():
=======
            elif ns['organism'] in ["ab546d43-8e2a-4567-8db7-a217e6d6eea0",
                                    "5be68469-94ba-4d60-b361-dde8958399ca",
                                    "74144f1f-f3a6-42b9-abfd-186a1ca93198",
                                    "c3cc08b7-7814-4cae-a363-a16b76883e3f",
                                    "d1072fd2-8374-4f9b-85ce-8bc2c61de122",
                                    "b9ce90a4-b791-40e9-9b4d-ffb1c6a5aa2b",
                                    "0bdd955a-57f0-4e4b-b93d-6dd1df9b766c"]:
                for key, value in fly_biosample_properties.items():
                    if value in ns:
                        ns[key] = ns[value]
                    else:
                        ns[key] = ''
            elif ns['organism'] in ["2732dfd9-4fe6-4fd2-9d88-61b7c58cbe20",
                                    "e3ec4c1b-a203-4fe7-a013-96c2d45ab242",
                                    "69efae2b-4df5-4957-81da-346f1b93cb98",
                                    "a7e711b9-534c-44a3-a782-2a15af620739",
                                    "451f9e49-685d-40d5-ad89-760b2512262a"]:
                for key, value in worm_biosample_properties.items():
                    if value in ns:
                        ns[key] = ns[value]
                    else:
                        ns[key] = ''
            else:
                for key, value in mouse_biosample_properties.items():
>>>>>>> 8a39a4f3
                    if value in ns:
                        ns[key] = ns[value]
                    else:
                        ns[key] = ''
            return ns


@location('biosample-characterizations')
class BiosampleCharacterization(Characterization):
    item_type = 'biosample_characterization'
    schema = load_schema('biosample_characterization.json')
    properties = {
        'title': 'Biosample characterizations',
        'description': 'Listing of biosample characterizations',
    }


@location('targets')
class Target(Collection):
    item_type = 'target'
    schema = load_schema('target.json')
    __acl__ = ALLOW_EVERYONE_VIEW
    properties = {
        'title': 'Targets',
        'description': 'Listing of ENCODE3 targets',
    }
    unique_key = 'target:name'

    class Item(Collection.Item):
        template = {
            'name': {'$value': '{label}-{organism_name}', '$templated': True},
            'title': {'$value': '{label} ({organism_name})', '$templated': True},
        }
        embedded = set(['organism'])
        keys = ALIAS_KEYS + [
            {'name': '{item_type}:name', 'value': '{label}-{organism_name}', '$templated': True},
        ]

        def template_namespace(self, properties, request=None):
            ns = Collection.Item.template_namespace(self, properties, request)
            root = find_root(self)
            # self.properties as we need uuid here
            organism = root.get_by_uuid(self.properties['organism'])
            ns['organism_name'] = organism.properties['name']
            return ns

        @property
        def __name__(self):
            ns = self.template_namespace(self.properties.copy())
            return u'{label}-{organism_name}'.format(**ns)


# The following should really be child collections.
@location('antibody-characterizations')
class AntibodyCharacterization(Characterization):
    item_type = 'antibody_characterization'
    schema = load_schema('antibody_characterization.json')
    properties = {
        'title': 'Antibody characterizations',
        'description': 'Listing of antibody characterization documents',
    }

    class Item(Characterization.Item):
        embedded = ['submitted_by', 'lab', 'award', 'target', 'target.organism']


@location('antibodies')
class AntibodyApproval(Collection):
    schema = load_schema('antibody_approval.json')
    item_type = 'antibody_approval'
    properties = {
        'title': 'Antibody Approvals',
        'description': 'Listing of characterization approvals for ENCODE antibodies',
    }

    class Item(Collection.Item):
        embedded = [
            'antibody.host_organism',
            'antibody.source',
            'characterizations.award',
            'characterizations.lab',
            'characterizations.submitted_by',
            'characterizations.target.organism',
            'target.organism',
        ]
        keys = [
            {'name': '{item_type}:lot_target', 'value': '{antibody}/{target}', '$templated': True}
        ]


@location('platforms')
class Platform(Collection):
    item_type = 'platform'
    schema = load_schema('platform.json')
    __acl__ = ALLOW_EVERYONE_VIEW
    properties = {
        'title': 'Platforms',
        'description': 'Listing of Platforms',
    }
    item_template = {
        'title': '{term_name}',
        '$templated': True,
    }
    unique_key = 'platform:term_id'
    item_name_key = 'term_id'
    item_keys = ALIAS_KEYS + [
        {'name': '{item_type}:term_id', 'value': '{term_id}', '$templated': True},
        {'name': '{item_type}:term_id', 'value': '{term_name}', '$templated': True},
    ]


@location('libraries')
class Library(Collection):
    item_type = 'library'
    schema = load_schema('library.json')
    properties = {
        'title': 'Libraries',
        'description': 'Listing of Libraries',
    }
    item_embedded = set(['biosample'])
    item_name_key = 'accession'
    item_keys = ACCESSION_KEYS + ALIAS_KEYS


@location('replicates')
class Replicates(Collection):
    item_type = 'replicate'
    schema = load_schema('replicate.json')
    __acl__ = [
        (Allow, 'group.submitter', 'add'),
    ]
    properties = {
        'title': 'Replicates',
        'description': 'Listing of Replicates',
    }

    class Item(Collection.Item):
        parent_property = 'experiment'
        namespace_from_path = {
            'lab': 'experiment.lab',
            'award': 'experiment.award',
        }
        keys = ALIAS_KEYS + [
            {
                'name': '{item_type}:experiment_biological_technical',
                'value': '{experiment}/{biological_replicate_number}/{technical_replicate_number}',
                '$templated': True,
            },
        ]
        embedded = set(['library', 'platform'])


@location('software')
class Software(Collection):
    item_type = 'software'
    schema = load_schema('software.json')
    properties = {
        'title': 'Software',
        'description': 'Listing of software',
    }


@location('files')
class File(Collection):
    item_type = 'file'
    schema = load_schema('file.json')
    properties = {
        'title': 'Files',
        'description': 'Listing of Files',
    }

    item_name_key = 'accession'
    item_keys = ACCESSION_KEYS  # + ALIAS_KEYS
    item_namespace_from_path = {
        'lab': 'dataset.lab',
        'award': 'dataset.award',
    }


@location('datasets')
class Dataset(Collection):
    item_type = 'dataset'
    schema = load_schema('dataset.json')
    properties = {
        'title': 'Datasets',
        'description': 'Listing of datasets',
    }

    class Item(Collection.Item):
        template = {
            'files': [
                {'$value': '{file}', '$repeat': 'file original_files', '$templated': True},
                {'$value': '{file}', '$repeat': 'file related_files', '$templated': True},
            ],
        }
        template_type = {
            'files': 'file',
        }
        embedded = [
            'files',
            'files.replicate',
            'files.replicate.experiment',
            'files.replicate.experiment.lab',
            'files.replicate.experiment.target',
            'files.submitted_by',
            'submitted_by',
            'lab',
            'award',
            'documents.lab',
            'documents.award',
            'documents.submitted_by',
        ]
        name_key = 'accession'
        keys = ACCESSION_KEYS + ALIAS_KEYS
        rev = {
            'original_files': ('file', 'dataset'),
        }


@location('experiments')
class Experiment(Dataset):
    item_type = 'experiment'
    schema = load_schema('experiment.json')
    properties = {
        'title': 'Experiments',
        'description': 'Listing of Experiments',
    }

    class Item(Dataset.Item):
        base_types = [Dataset.item_type] + Dataset.Item.base_types
        template = {
            'organ_slims': [
                {'$value': '{slim}', '$repeat': 'slim organ_slims', '$templated': True}
            ],
            'system_slims': [
                {'$value': '{slim}', '$repeat': 'slim system_slims', '$templated': True}
            ],
            'developmental_slims': [
                {'$value': '{slim}', '$repeat': 'slim developmental_slims', '$templated': True}
            ],
            'synonyms': [
                {'$value': '{synonym}', '$repeat': 'synonym synonyms', '$templated': True}
            ]
        }
        embedded = Dataset.Item.embedded + [
            'replicates.antibody.approvals',
            'replicates.library.documents.lab',
            'replicates.library.documents.submitted_by',
            'replicates.library.documents.award',
            'replicates.library.biosample.submitted_by',
            'replicates.library.biosample.source',
            'replicates.library.biosample.organism',
            'replicates.library.biosample.treatments',
            'replicates.library.biosample.donor.organism',
            'replicates.library.treatments',
            'replicates.platform',
            'possible_controls',
            'target.organism',
        ]
        rev = {
            'replicates': ('replicate', 'experiment'),
        }

        def template_namespace(self, properties, request=None):
            ns = super(Experiment.Item, self).template_namespace(properties, request)
            if request is None:
                return ns
            terms = request.registry['ontology']
            if 'biosample_term_id' in ns:
                if ns['biosample_term_id'] in terms:
                    ns['organ_slims'] = terms[ns['biosample_term_id']]['organs']
                    ns['system_slims'] = terms[ns['biosample_term_id']]['systems']
                    ns['developmental_slims'] = terms[ns['biosample_term_id']]['developmental']
                    ns['synonyms'] = terms[ns['biosample_term_id']]['synonyms']
                else:
                    ns['organ_slims'] = ns['system_slims'] = ns['developmental_slims'] = ns['synonyms'] = []
            else:
                ns['organ_slims'] = ns['system_slims'] = ns['developmental_slims'] = ns['synonyms'] = []
            return ns


@location('rnais')
class RNAi(Collection):
    item_type = 'rnai'
    schema = load_schema('rnai.json')
    properties = {
        'title': 'RNAi',
        'description': 'Listing of RNAi',
    }
    item_embedded = set(['source', 'documents', 'target'])
    item_rev = {
        'characterizations': ('rnai_characterization', 'characterizes'),
    }
    item_keys = ALIAS_KEYS


@location('rnai-characterizations')
class RNAiCharacterization(Characterization):
    item_type = 'rnai_characterization'
    schema = load_schema('rnai_characterization.json')
    properties = {
        'title': 'RNAi characterizations',
        'description': 'Listing of biosample RNAi characterizations',
    }


class Page(Collection):
    schema = load_schema('page.json')

    class Item(Collection.Item):
        base_types = ['page'] + Collection.Item.base_types
        name_key = 'name'
        keys = ['name']

        STATUS_ACL = {
            'in progress': [],
            'released': ALLOW_EVERYONE_VIEW,
            'deleted': ONLY_ADMIN_VIEW,
        }


@location('about')
class AboutPage(Page):
    item_type = 'about_page'
    properties = {
        'title': 'About Pages',
        'description': 'Portal pages, about section',
    }
    unique_key = 'about_page:name'


@location('help')
class HelpPage(Page):
    item_type = 'help_page'
    properties = {
        'title': 'Help Pages',
        'description': 'Portal pages, help section',
    }
    unique_key = 'help_page:name'<|MERGE_RESOLUTION|>--- conflicted
+++ resolved
@@ -414,12 +414,8 @@
             'age': {'$value': '{age}', '$templated': True},
             'age_units': {'$value': '{age_units}', '$templated': True},
             'health_status': {'$value': '{health_status}', '$templated': True},
-<<<<<<< HEAD
-            'life_stage': {'$value': '{life_stage}', '$templated': True}
-=======
             'life_stage': {'$value': '{life_stage}', '$templated': True},
             'synchronization': {'$value': '{synchronization}', '$templated': True}
->>>>>>> 8a39a4f3
         }
         embedded = set([
             'donor',
@@ -481,23 +477,14 @@
                 "age",
                 "age_units",
                 "health_status",
-<<<<<<< HEAD
-                "life_stage"
-            ]
-            model_biosample_properties = {
-=======
                 "life_stage",
                 'synchronization'
             ]
             mouse_biosample_properties = {
->>>>>>> 8a39a4f3
                 "sex": "model_organism_sex",
                 "age": "model_organism_age",
                 "age_units": "model_organism_age_units",
                 "health_status": "model_organism_health_status",
-<<<<<<< HEAD
-                "life_stage": "model_organism_life_stage"
-=======
                 "life_stage": "mouse_life_stage",
                 "synchronization": "synchronization_stage",
             }
@@ -516,7 +503,6 @@
                 "health_status": "model_organism_health_status",
                 "life_stage": "worm_life_stage",
                 "synchronization": "worm_synchronization_stage",
->>>>>>> 8a39a4f3
             }
             if ns['organism'] == '7745b647-ff15-4ff3-9ced-b897d4e2983c':
                 for value in human_donor_properties:
@@ -524,10 +510,6 @@
                         ns[value] = donor.properties[value]
                     else:
                         ns[value] = ''
-<<<<<<< HEAD
-            else:
-                for key, value in model_biosample_properties.items():
-=======
             elif ns['organism'] in ["ab546d43-8e2a-4567-8db7-a217e6d6eea0",
                                     "5be68469-94ba-4d60-b361-dde8958399ca",
                                     "74144f1f-f3a6-42b9-abfd-186a1ca93198",
@@ -552,7 +534,6 @@
                         ns[key] = ''
             else:
                 for key, value in mouse_biosample_properties.items():
->>>>>>> 8a39a4f3
                     if value in ns:
                         ns[key] = ns[value]
                     else:

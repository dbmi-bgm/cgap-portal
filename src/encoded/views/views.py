from pyramid.security import (
    Allow,
    Authenticated,
    Deny,
    Everyone,
)
from .download import ItemWithAttachment
from ..contentbase import (
    Collection as BaseCollection,
    location
)
from ..schema_utils import (
    load_schema,
)
from pyramid.traversal import find_root

ACCESSION_KEYS = [
    {
        'name': 'accession',
        'value': '{accession}',
        '$templated': True,
        '$condition': 'accession',
    },
    {
        'name': 'accession',
        'value': '{accession}',
        '$repeat': 'accession alternate_accessions',
        '$templated': True,
        '$condition': 'alternate_accessions',
    },
]

ALIAS_KEYS = [
    {
        'name': 'alias',
        'value': '{alias}',
        '$repeat': 'alias aliases',
        '$templated': True,
        '$condition': 'aliases',
    },
]


ALLOW_EVERYONE_VIEW = [
    (Allow, Everyone, ['view', 'list', 'traverse']),
]

ALLOW_SUBMITTER_ADD = [
    (Allow, 'group.submitter', 'add')
]

ALLOW_LAB_SUBMITTER_EDIT = [
    (Allow, 'role.lab_submitter', 'edit'),
    # (Allow, 'role.lab_submitter', 'view_raw'),
]

ALLOW_CURRENT = ALLOW_LAB_SUBMITTER_EDIT + [
    (Allow, 'role.viewer', 'view'),
]

ENCODE2_AWARDS = frozenset([
    '1a4d6443-8e29-4b4a-99dd-f93e72d42418',
    '1f3cffd4-457f-4105-9b3c-3e9119abfcf0',
    '2528d08a-7e67-48f1-b9ad-dc1c29cb926c',
    '2a27a363-6bb5-43cc-99c4-d58bf06d3d8e',
    '2eb561ab-96de-4286-8afd-5479e7ba909d',
    '2f35506f-0b00-4b56-9d65-6c0be5f304b2',
    '366388ac-685d-415c-b0bb-834ffafdf094',
    '60a6088f-b3c8-46eb-8e27-51ef9cda31e0',
    '7fd6664b-17f5-4bfe-9fdf-ed7481cf4d24',
    '9623f1c0-e619-44bc-b430-8cc7176c766c',
    'a7ba7c03-d93f-4503-8116-63db88a1390c',
    'c68bafc1-dda3-41a9-b889-ec756f0368e1',
    'c7ff037b-05ab-4fe0-bded-dd30999e2b3f',
    'cd51d709-b8d1-4ba6-b756-45adcaa38fb9',
    'dd7fb99a-cb0b-407e-9635-16454f0066c1',
    'df972196-c3c7-4a58-a852-94baa87f9b71',
    # Unattributed
    'f06a0db4-b388-48d9-b414-37d83859cad0',
    # ENCODE2-Mouse
    '95839ec3-9b83-44d9-a98a-026a9fd01bda',
    '124b9d72-22bd-4fcc-8e2b-052677c4e3f2',
    '2cda932c-07d5-4740-a024-d585635f5650',
    '5a009305-4ddc-4dba-bbf3-7327ceda3702',
])


class Collection(BaseCollection):
    def __init__(self, parent, name):
        super(Collection, self).__init__(parent, name)
        if hasattr(self, '__acl__'):
            return
        if 'lab' in self.schema['properties']:
            self.__acl__ = ALLOW_SUBMITTER_ADD

    class Item(BaseCollection.Item):
        STATUS_ACL = {
            'CURRENT': ALLOW_CURRENT,
            'DELETED': [],
        }

        def __acl__(self):
            properties = self.properties.copy()
            ns = self.template_namespace(properties)
            properties.update(ns)
            status = ns.get('status')
            return self.STATUS_ACL.get(status, ())

        def __ac_local_roles__(self):
            roles = {}
            properties = self.properties.copy()
            ns = self.template_namespace(properties)
            properties.update(ns)
            if 'lab' in properties:
                lab_submitters = 'submits_for.%s' % properties['lab']
                roles[lab_submitters] = 'role.lab_submitter'
            if properties.get('award') in ENCODE2_AWARDS:
                roles[Everyone] = 'role.viewer'
            return roles


@location('labs')
class Lab(Collection):
    item_type = 'lab'
    schema = load_schema('lab.json')
    __acl__ = ALLOW_EVERYONE_VIEW
    properties = {
        'title': 'Labs',
        'description': 'Listing of ENCODE DCC labs',
    }
    item_name_key = 'name'
    unique_key = 'lab:name'
    item_keys = [
        {'name': '{item_type}:name', 'value': '{name}', '$templated': True},
        {'name': '{item_type}:name', 'value': '{title}', '$templated': True},
    ]


@location('awards')
class Award(Collection):
    item_type = 'award'
    schema = load_schema('award.json')
    __acl__ = ALLOW_EVERYONE_VIEW
    properties = {
        'title': 'Awards (Grants)',
        'description': 'Listing of awards (aka grants)',
    }
    item_name_key = 'name'
    unique_key = 'award:name'
    item_keys = ['name']


@location('antibody-lots')
class AntibodyLot(Collection):
    item_type = 'antibody_lot'
    schema = load_schema('antibody_lot.json')
    properties = {
        'title': 'Antibodies Registry',
        'description': 'Listing of ENCODE antibodies',
    }
    item_template = {
        'title': '{accession}',
        '$templated': True,
    }
    item_name_key = 'accession'
    item_keys = ACCESSION_KEYS + ALIAS_KEYS + [
        {
            'name': '{item_type}:source_product_lot',
            'value': '{source}/{product_id}/{lot_id}',
            '$templated': True,
        },
        {
            'name': '{item_type}:source_product_lot',
            'value': '{source}/{product_id}/{alias}',
            '$repeat': 'alias lot_id_alias',
            '$templated': True,
        },
    ]
    item_rev = {
        'characterizations': ('antibody_characterization', 'characterizes'),
    }


@location('organisms')
class Organism(Collection):
    item_type = 'organism'
    schema = load_schema('organism.json')
    __acl__ = ALLOW_EVERYONE_VIEW
    properties = {
        'title': 'Organisms',
        'description': 'Listing of all registered organisms',
    }
    item_name_key = 'name'
    unique_key = 'organism:name'
    item_keys = ['name']


@location('sources')
class Source(Collection):
    item_type = 'source'
    schema = load_schema('source.json')
    __acl__ = ALLOW_EVERYONE_VIEW
    properties = {
        'title': 'Sources',
        'description': 'Listing of sources and vendors for ENCODE material',
    }
    item_template = {
        'actions': [
            {'name': 'edit', 'title': 'Edit', 'profile': '/profiles/{item_type}.json', 'method': 'PUT', 'href': '', '$templated': True, '$condition': 'permission:edit'},
        ],
    }
    item_name_key = 'name'
    unique_key = 'source:name'
    item_keys =  ALIAS_KEYS + ['name']


class DonorItem(Collection.Item):
    base_types = ['donor'] + Collection.Item.base_types
    embedded = set(['organism'])
    name_key = 'accession'
    keys = ACCESSION_KEYS + ALIAS_KEYS


@location('mouse-donors')
class MouseDonor(Collection):
    item_type = 'mouse_donor'
    schema = load_schema('mouse_donor.json')
    properties = {
        'title': 'Mouse donors',
        'description': 'Listing Biosample Donors',
    }

    class Item(DonorItem):
        pass


@location('human-donors')
class HumanDonor(Collection):
    item_type = 'human_donor'
    schema = load_schema('human_donor.json')
    properties = {
        'title': 'Human donors',
        'description': 'Listing Biosample Donors',
    }

    class Item(DonorItem):
        pass


@location('treatments')
class Treatment(Collection):
    item_type = 'treatment'
    schema = load_schema('treatment.json')
    __acl__ = ALLOW_EVERYONE_VIEW + ALLOW_SUBMITTER_ADD
    properties = {
        'title': 'Treatments',
        'description': 'Listing Biosample Treatments',
    }
    item_keys = ALIAS_KEYS  # ['treatment_name']


@location('constructs')
class Construct(Collection):
    item_type = 'construct'
    schema = load_schema('construct.json')
    properties = {
        'title': 'Constructs',
        'description': 'Listing of Biosample Constructs',
    }
    item_keys = ALIAS_KEYS  # ['vector_name']
    item_rev = {
        'characterizations': ('construct_characterization', 'characterizes'),
    }
    item_embedded = set(['target'])


class Characterization(Collection):
    class Item(ItemWithAttachment, Collection.Item):
        STATUS_ACL = {
            'IN PROGRESS': ALLOW_LAB_SUBMITTER_EDIT,
            'PENDING DCC REVIEW': ALLOW_LAB_SUBMITTER_EDIT,
            'COMPLIANT': ALLOW_CURRENT,
            'NOT COMPLIANT': ALLOW_CURRENT,
            'NOT REVIEWED': ALLOW_CURRENT,
            'NOT SUBMITTED FOR REVIEW BY LAB': ALLOW_CURRENT,
        }
        base_types = ['characterization'] + Collection.Item.base_types
        embedded = set(['lab', 'award', 'submitted_by'])
        keys = ALIAS_KEYS


@location('construct-characterizations')
class ConstructCharacterization(Characterization):
    item_type = 'construct_characterization'
    schema = load_schema('construct_characterization.json')
    properties = {
        'title': 'Construct characterizations',
        'description': 'Listing of biosample construct characterizations',
    }


@location('documents')
class Document(Collection):
    item_type = 'document'
    schema = load_schema('document.json')
    properties = {
        'title': 'Documents',
        'description': 'Listing of Biosample Documents',
    }

    class Item(ItemWithAttachment, Collection.Item):
        embedded = set(['lab', 'award', 'submitted_by'])
        keys = ALIAS_KEYS


@location('biosamples')
class Biosample(Collection):
    item_type = 'biosample'
    schema = load_schema('biosample.json')
    properties = {
        'title': 'Biosamples',
        'description': 'Biosamples used in the ENCODE project',
    }

    class Item(Collection.Item):
        template = {
            'organ_slims': [
                {'$value': '{slim}', '$repeat': 'slim organ_slims', '$templated': True}
            ],
            'system_slims': [
                {'$value': '{slim}', '$repeat': 'slim system_slims', '$templated': True}
            ],
            'developmental_slims': [
                {'$value': '{slim}', '$repeat': 'slim developmental_slims', '$templated': True}
            ],
        }
        embedded = set([
            'donor.organism',
            'submitted_by',
            'lab',
            'award',
            'source',
            'treatments.protocols.submitted_by',
            'treatments.protocols.lab',
            'treatments.protocols.award',
            'constructs.documents.submitted_by',
            'constructs.documents.award',
            'constructs.documents.lab',
            'constructs.target',
            'protocol_documents.lab',
            'protocol_documents.award',
            'protocol_documents.submitted_by',
            'derived_from',
            'pooled_from',
            'characterizations.submitted_by',
            'characterizations.award',
            'characterizations.lab',
            'rnais.target.organism',
            'rnais.source',
            'rnais.documents.submitted_by',
            'rnais.documents.award',
            'rnais.documents.lab',
            'organism',
        ])
        name_key = 'accession'

        keys = ACCESSION_KEYS + ALIAS_KEYS
        rev = {
            'characterizations': ('biosample_characterization', 'characterizes'),
        }

        def template_namespace(self, properties, request=None):
            ns = Collection.Item.template_namespace(self, properties, request)
            if request is None:
                return ns
            terms = request.registry['ontology']
            if 'biosample_term_id' in ns:
                if ns['biosample_term_id'] in terms:
                    ns['organ_slims'] = terms[ns['biosample_term_id']]['organs']
                    ns['system_slims'] = terms[ns['biosample_term_id']]['systems']
                    ns['developmental_slims'] = terms[ns['biosample_term_id']]['developmental']
                else:
                    ns['organ_slims'] = ns['system_slims'] = ns['developmental_slims'] = []
            else:
                ns['organ_slims'] = ns['system_slims'] = ns['developmental_slims'] = []
            return ns


@location('biosample-characterizations')
class BiosampleCharacterization(Characterization):
    item_type = 'biosample_characterization'
    schema = load_schema('biosample_characterization.json')
    properties = {
        'title': 'Biosample characterizations',
        'description': 'Listing of biosample characterizations',
    }


@location('targets')
class Target(Collection):
    item_type = 'target'
    schema = load_schema('target.json')
    __acl__ = ALLOW_EVERYONE_VIEW
    properties = {
        'title': 'Targets',
        'description': 'Listing of ENCODE3 targets',
    }
    unique_key = 'target:name'

    class Item(Collection.Item):
        template = {
            'name': {'$value': '{label}-{organism_name}', '$templated': True},
            'title': {'$value': '{label} ({organism_name})', '$templated': True},
        }
        embedded = set(['organism'])
        keys = ALIAS_KEYS + [
            {'name': '{item_type}:name', 'value': '{label}-{organism_name}', '$templated': True},
        ]

        def template_namespace(self, properties, request=None):
            ns = Collection.Item.template_namespace(self, properties, request)
            root = find_root(self)
            # self.properties as we need uuid here
            organism = root.get_by_uuid(self.properties['organism'])
            ns['organism_name'] = organism.properties['name']
            return ns

        @property
        def __name__(self):
            ns = self.template_namespace(self.properties.copy())
            return u'{label}-{organism_name}'.format(**ns)


# The following should really be child collections.
@location('antibody-characterizations')
class AntibodyCharacterization(Characterization):
    item_type = 'antibody_characterization'
    schema = load_schema('antibody_characterization.json')
    properties = {
        'title': 'Antibody characterizations',
        'description': 'Listing of antibody characterization documents',
    }

    class Item(Characterization.Item):
        embedded = ['submitted_by', 'lab', 'award', 'target', 'target.organism']


@location('antibodies')
class AntibodyApproval(Collection):
    schema = load_schema('antibody_approval.json')
    item_type = 'antibody_approval'
    properties = {
        'title': 'Antibody Approvals',
        'description': 'Listing of characterization approvals for ENCODE antibodies',
    }

    class Item(Collection.Item):
        STATUS_ACL = {
            'ELIGIBLE FOR NEW DATA': ALLOW_CURRENT,
            'NOT ELIGIBLE FOR NEW DATA': ALLOW_CURRENT,
            'NOT PURSUED': ALLOW_CURRENT,
        }
        embedded = [
            'antibody.host_organism',
            'antibody.source',
            'characterizations.award',
            'characterizations.lab',
            'characterizations.submitted_by',
            'characterizations.target.organism',
            'target.organism',
        ]
        keys = [
            {'name': '{item_type}:lot_target', 'value': '{antibody}/{target}', '$templated': True}
        ]


@location('platforms')
class Platform(Collection):
    item_type = 'platform'
    schema = load_schema('platform.json')
    __acl__ = ALLOW_EVERYONE_VIEW
    properties = {
        'title': 'Platforms',
        'description': 'Listing of Platforms',
    }
    item_template = {
        'title': '{term_name}',
        '$templated': True,
    }
    item_keys = ALIAS_KEYS


@location('libraries')
class Library(Collection):
    item_type = 'library'
    schema = load_schema('library.json')
    properties = {
        'title': 'Libraries',
        'description': 'Listing of Libraries',
    }
    item_embedded = set(['biosample'])
    item_name_key = 'accession'
    item_keys = ACCESSION_KEYS + ALIAS_KEYS


@location('replicates')
class Replicates(Collection):
    item_type = 'replicate'
    schema = load_schema('replicate.json')
    __acl__ = [
        (Allow, 'group.submitter', 'add'),
    ]
    properties = {
        'title': 'Replicates',
        'description': 'Listing of Replicates',
    }

    class Item(Collection.Item):
        parent_property = 'experiment'
        namespace_from_path = {
            'lab': 'experiment.lab',
            'award': 'experiment.award',
        }
        keys = ALIAS_KEYS + [
            {
                'name': '{item_type}:experiment_biological_technical',
                'value': '{experiment}/{biological_replicate_number}/{technical_replicate_number}',
                '$templated': True,
            },
        ]
        embedded = set(['library', 'platform'])


@location('software')
class Software(Collection):
    item_type = 'software'
    schema = load_schema('software.json')
    properties = {
        'title': 'Software',
        'description': 'Listing of software',
    }


@location('files')
class File(Collection):
    item_type = 'file'
    schema = load_schema('file.json')
    properties = {
        'title': 'Files',
        'description': 'Listing of Files',
    }

    item_name_key = 'accession'
    item_keys = ACCESSION_KEYS  # + ALIAS_KEYS
    item_namespace_from_path = {
        'lab': 'dataset.lab',
        'award': 'dataset.award',
    }


@location('datasets')
class Dataset(Collection):
    item_type = 'dataset'
    schema = load_schema('dataset.json')
    properties = {
        'title': 'Datasets',
        'description': 'Listing of datasets',
    }
    
    class Item(Collection.Item):
        template = {
            'files': [
                {'$value': '{file}', '$repeat': 'file original_files', '$templated': True},
                {'$value': '{file}', '$repeat': 'file related_files', '$templated': True},
            ],
        }
        template_type = {
            'files': 'file',
        }
        embedded = [
            'files',
            'files.replicate',
            'files.replicate.experiment',
            'files.replicate.experiment.lab',
            'files.replicate.experiment.target',
            'files.submitted_by',
            'submitted_by',
            'lab',
            'award',
            'documents.lab',
            'documents.award',
            'documents.submitted_by',
        ]
        name_key = 'accession'
        keys = ACCESSION_KEYS + ALIAS_KEYS
        rev = {
            'original_files': ('file', 'dataset'),
        }


@location('experiments')
class Experiment(Dataset):
    item_type = 'experiment'
    schema = load_schema('experiment.json')
    properties = {
        'title': 'Experiments',
        'description': 'Listing of Experiments',
    }
<<<<<<< HEAD
    columns = OrderedDict([
        ('accession', 'Accession'),
        ('assay_term_name', 'Assay type'),
        ('target.label', 'Target'),
        ('biosample_term_name', 'Biosample'),
        ('replicates.length', 'Replicates'),
        ('files.length', 'Files'),
        ('description', 'Description'),
        ('lab.title', 'Lab'),
        ('dbxrefs', 'Dbxrefs'),
        ('award.project', 'Project'),
    ])
=======
>>>>>>> 302a1f2b

    class Item(Dataset.Item):
        base_types = [Dataset.item_type] + Dataset.Item.base_types
        template = {
            'organ_slims': [
                {'$value': '{slim}', '$repeat': 'slim organ_slims', '$templated': True}
            ],
            'system_slims': [
                {'$value': '{slim}', '$repeat': 'slim system_slims', '$templated': True}
            ],
            'developmental_slims': [
                {'$value': '{slim}', '$repeat': 'slim developmental_slims', '$templated': True}
            ],
        }
        embedded = Dataset.Item.embedded + [
            'replicates.antibody',
            'replicates.library.documents.lab',
            'replicates.library.documents.submitted_by',
            'replicates.library.documents.award',
            'replicates.library.biosample.submitted_by',
            'replicates.library.biosample.source',
            'replicates.library.biosample.organism',
            'replicates.library.biosample.donor.organism',
            'replicates.library.treatments',
            'replicates.platform',
            'possible_controls',
            'target.organism',
        ]
        rev = {
            'replicates': ('replicate', 'experiment'),
        }

        def template_namespace(self, properties, request=None):
            ns = super(Experiment.Item, self).template_namespace(properties, request)
            if request is None:
                return ns
            terms = request.registry['ontology']
            if 'biosample_term_id' in ns:
                if ns['biosample_term_id'] in terms:
                    ns['organ_slims'] = terms[ns['biosample_term_id']]['organs']
                    ns['system_slims'] = terms[ns['biosample_term_id']]['systems']
                    ns['developmental_slims'] = terms[ns['biosample_term_id']]['developmental']
                else:
                    ns['organ_slims'] = ns['system_slims'] = ns['developmental_slims'] = []
            else:
                ns['organ_slims'] = ns['system_slims'] = ns['developmental_slims'] = []
            return ns


@location('rnais')
class RNAi(Collection):
    item_type = 'rnai'
    schema = load_schema('rnai.json')
    properties = {
        'title': 'RNAi',
        'description': 'Listing of RNAi',
    }
    item_embedded = set(['source', 'documents'])
    item_rev = {
        'characterizations': ('rnai_characterization', 'characterizes'),
    }


@location('rnai-characterizations')
class RNAiCharacterization(Characterization):
    item_type = 'rnai_characterization'
    schema = load_schema('rnai_characterization.json')
    properties = {
        'title': 'RNAi characterizations',
        'description': 'Listing of biosample RNAi characterizations',
    }<|MERGE_RESOLUTION|>--- conflicted
+++ resolved
@@ -606,22 +606,7 @@
         'title': 'Experiments',
         'description': 'Listing of Experiments',
     }
-<<<<<<< HEAD
-    columns = OrderedDict([
-        ('accession', 'Accession'),
-        ('assay_term_name', 'Assay type'),
-        ('target.label', 'Target'),
-        ('biosample_term_name', 'Biosample'),
-        ('replicates.length', 'Replicates'),
-        ('files.length', 'Files'),
-        ('description', 'Description'),
-        ('lab.title', 'Lab'),
-        ('dbxrefs', 'Dbxrefs'),
-        ('award.project', 'Project'),
-    ])
-=======
->>>>>>> 302a1f2b
-
+    
     class Item(Dataset.Item):
         base_types = [Dataset.item_type] + Dataset.Item.base_types
         template = {

--- conflicted
+++ resolved
@@ -30,55 +30,24 @@
         }
 
 
-<<<<<<< HEAD
-@CollectionViews.config()
-class Donors(CollectionViews):
-    collection = 'donors'
-    item_type = 'donor'
+@resource(pattern='/donors/{path_segment}', collection_pattern='/donors/')
+class Donor(CollectionViews):
     properties = {
         'title': 'Donors',
         'description': 'Listing Biosample Donors',
         }
 
 
-@CollectionViews.config()
-class Documents(CollectionViews):
-    collection = 'documents'
-    item_type = 'document'
+@resource(pattern='/documents/{path_segment}', collection_pattern='/documents/')
+class Document(CollectionViews):
     properties = {
         'title': 'Documents',
         'description': 'Listing of Biosample Documents',
         }
 
 
-@CollectionViews.config()
-class Colleagues(CollectionViews):
-    collection = 'colleagues'
-    item_type = 'colleague'
-    properties = {
-        'title': 'Colleagues',
-        'description': 'Listing of ENCODE DCC Colleagues',
-        }
-
-
-@CollectionViews.config()
-class Submitters(CollectionViews):
-    collection = 'submitters'
-    item_type = 'submitter'
-    properties = {
-        'title': 'Submitters',
-        'description': 'Listing of ENCODE DCC Submitters',
-        }
-
-
-@CollectionViews.config()
-class Labs(CollectionViews):
-    collection = 'labs'
-    item_type = 'lab'
-=======
 @resource(pattern='/labs/{path_segment}', collection_pattern='/labs/')
 class Lab(CollectionViews):
->>>>>>> 1ba1e9ef
     properties = {
         'title': 'Labs',
         'description': 'Listing of ENCODE DCC labs',

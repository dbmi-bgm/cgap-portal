#from pyramid.security import (
#    Allow,
#    Authenticated,
#    Deny,
#    Everyone,
#)
from .download import ItemWithDocument
from ..contentbase import (
    Collection,
    location
)
from ..schema_utils import (
    load_schema,
)
<<<<<<< HEAD
from ordereddict import OrderedDict
=======
from collections import OrderedDict
>>>>>>> e788cd4a


@location('labs')
class Lab(Collection):
    item_type = 'lab'
    schema = load_schema('lab.json')
    properties = {
        'title': 'Labs',
        'description': 'Listing of ENCODE DCC labs',
    }
    item_links = {
        'awards': [
            {'$value': '/awards/{award_uuid}', '$templated': True,
             '$repeat': 'award_uuid award_uuids'}
        ]
    }


@location('awards')
class Award(Collection):
    item_type = 'award'
    schema = load_schema('award.json')
    properties = {
        'title': 'Awards (Grants)',
        'description': 'Listing of awards (aka grants)',
    }
    #item_keys = ['name'] should this be unique


@location('antibody-lots')
class AntibodyLots(Collection):
    item_type = 'antibody_lot'
    #schema = load_schema('antibody_lot.json')
    properties = {
        'title': 'Antibodies Registry',
        'description': 'Listing of ENCODE antibodies',
    }
    item_links = {
        'source': {'$value': '/sources/{source_uuid}', '$templated': True},
    }
    item_embedded = set(['source'])
    item_keys = [
        {'name': 'accession', 'value': '{antibody_accession}', '$templated': True},
        {'name': '{item_type}:source_product_lot', 'value': '{source_uuid}/{product_id}/{lot_id}', '$templated': True},
    ]


@location('organisms')
class Organism(Collection):
    item_type = 'organism'
    schema = load_schema('organism.json')
    properties = {
        'title': 'Organisms',
        'description': 'Listing of all registered organisms',
        'description': 'Listing of sources and vendors for ENCODE material',
    }


@location('sources')
class Source(Collection):
    item_type = 'source'
    schema = load_schema('source.json')
    properties = {
        'title': 'Sources',
        'description': 'Listing of sources and vendors for ENCODE material',
    }
    item_links = {
        'actions': [
            {'name': 'edit', 'title': 'Edit', 'profile': '/profiles/{item_type}.json', 'method': 'POST', 'href': '', '$templated': True, '$condition': 'permission:edit'},
        ],
    }


@location('donors')
class Donor(Collection):
    item_type = 'donor'
    ## schema = load_schema('donor.json') Doesn't exist yet
    properties = {
        'title': 'Donors',
        'description': 'Listing Biosample Donors',
    }
    item_links = {
        'organism': {'$value': '/organisms/{organism_uuid}', '$templated': True},
    }
    item_embedded = set(['organism'])
    item_keys = ['donor_id']


@location('treatments')
class Treatment(Collection):
    item_type = 'biosample_treatment'
    ## schema = load_schema('treatment.json') Doesn't exist yet
    properties = {
        'title': 'Treatments',
        'description': 'Listing Biosample Treatments',
    }
    item_keys = ['treatment_name']


@location('constructs')
class Construct(Collection):
    item_type = 'biosample_construct'
    properties = {
        'title': 'Constructs',
        'description': 'Listing of Biosample Constructs',
    }
    item_links = {
        'source': {'$value': '/sources/{source_uuid}', '$templated': True},
        'documents': [
            {'$value': '/documents/{document_uuid}', '$templated': True, '$repeat': 'document_uuid document_uuids'},
        ],
    }
    item_embedded = set(['source', 'documents'])
    item_keys = ['vector_name']


@location('documents')
class Document(Collection):
    item_type = 'biosample_document'
    properties = {
        'title': 'Documents',
        'description': 'Listing of Biosample Documents',
    }

    class Item(ItemWithDocument):
        keys = ['document_name']
        links = {
            'submitter': {'$value': '/users/{submitter_uuid}', '$templated': True},
            'lab': {'$value': '/labs/{lab_uuid}', '$templated': True},
            'award': {'$value': '/awards/{award_uuid}', '$templated': True},
        }
        embedded = set(['submitter', 'lab', 'award'])


@location('biosamples')
class Biosample(Collection):
    item_type = 'biosample'
    #schema = load_schema('biosample.json')
    properties = {
        'title': 'Biosamples',
        'description': 'Biosamples used in the ENCODE project',
    }
    item_links = {
        'submitter': {'$value': '/users/{submitter_uuid}', '$templated': True},
        'source': {'$value': '/sources/{source_uuid}', '$templated': True},
        'lab': {'$value': '/labs/{lab_uuid}', '$templated': True},
        'award': {'$value': '/awards/{award_uuid}', '$templated': True},
        'donor': {'$value': '/donors/{donor_uuid}', '$templated': True},
        'documents': [
            {'$value': '/documents/{document_uuid}', '$templated': True, '$repeat': 'document_uuid document_uuids'},
        ],
        'treatments': [
            {'$value': '/treatments/{treatment_uuid}', '$templated': True, '$repeat': 'treatment_uuid treatment_uuids'},
        ],
        'constructs': [
            {'$value': '/constructs/{construct_uuid}', '$templated': True, '$repeat': 'construct_uuid construct_uuids'},
        ],
    }
    item_embedded = set(['donor', 'submitter', 'lab', 'award', 'source', 'treatments', 'constructs', 'documents'])
    item_keys = [{'name': 'accession', 'value': '{accession}', '$templated': True}]
    columns = OrderedDict([
        ('accession', 'Accession'),
        ('biosample_term_name', 'Term'),
        ('biosample_type', 'Type'),
        ('donor.organism.organism_name', 'Species'),
        ('source.alias', 'Source'),
        ('lab.name', 'Submitter'),
        ('treatments.length', 'Treatments'),
        ('constructs.length', 'Constructs')
    ])


@location('targets')
class Target(Collection):
    item_type = 'target'
    #schema = load_schema('target.json')
    properties = {
        'title': 'Targets',
        'description': 'Listing of ENCODE3 targets',
    }
    item_links = {
        'organism': {'$value': '/organisms/{organism_uuid}', '$templated': True},
        'submitter': {'$value': '/users/{submitter_uuid}', '$templated': True},
        'lab': {'$value': '/labs/{lab_uuid}', '$templated': True},
        'award': {'$value': '/awards/{award_uuid}', '$templated': True},
    }
    item_embedded = set(['organism', 'submitter', 'lab', 'award'])
    #   item_keys = [('target_label', 'organism_name')] multi columns not implemented yet
    columns = OrderedDict([
        ('target_label', 'Target'),
        ('organism.organism_name', 'Species'),
        ('dbxref.uniprot', 'External Resources'),
        ('project', 'Project')
    ])


# The following should really be child collections.
@location('validations')
class AntibodyValidation(Collection):
    item_type = 'antibody_validation'
    #schema = load_schema('validation.json')
    properties = {
        'title': 'Antibody Validations',
        'description': 'Listing of antibody validation documents',
    }

    class Item(ItemWithDocument):
        links = {
            'antibody_lot': {'$value': '/antibody-lots/{antibody_lot_uuid}', '$templated': True},
            'target': {'$value': '/targets/{target_uuid}', '$templated': True},
            'submitter': {'$value': '/users/{submitter_uuid}', '$templated': True},
            'lab': {'$value': '/labs/{lab_uuid}', '$templated': True},
            'award': {'$value': '/awards/{award_uuid}', '$templated': True},
        }
        embedded = set(['antibody_lot', 'target', 'submitter', 'lab', 'award'])


@location('antibodies')
class AntibodyApproval(Collection):
    #schema = load_schema('antibody_approval.json')
    item_type = 'antibody_approval'
    properties = {
        'title': 'Antibody Approvals',
        'description': 'Listing of validation approvals for ENCODE antibodies',
    }
    item_links = {
        'antibody_lot': {'$value': '/antibody-lots/{antibody_lot_uuid}', '$templated': True},
        'target': {'$value': '/targets/{target_uuid}', '$templated': True},
        'validations': [
            {'$value': '/validations/{validation_uuid}', '$templated': True, '$repeat': 'validation_uuid validation_uuids'},
        ],
    }
    item_embedded = set(['antibody_lot', 'target', 'validations'])
    item_keys = [
        {'name': '{item_type}:lot_target', 'value': '{antibody_lot_uuid}/{target_uuid}', '$templated': True}
    ]
<<<<<<< HEAD
=======
    item_rels = [
        {'rel': 'antibody_lot', 'target': '{antibody_lot_uuid}', '$templated': True},
        {'rel': 'target', 'target': '{target_uuid}', '$templated': True},
        {'rel': 'validation', 'target': '{validation_uuid}', '$templated': True, '$repeat': 'validation_uuid validation_uuids'},
    ]
>>>>>>> e788cd4a
    columns = OrderedDict([
        ('antibody_lot.antibody_accession', 'Accession'),
        ('target.target_label', 'Target'),
        ('target.organism.organism_name', 'Species'),
        ('antibody_lot.source.source_name', 'Source'),
        ('antibody_lot.product_id', 'Product ID'),
        ('antibody_lot.lot_id', 'Lot ID'),
        ('validations.length', 'Validations'),
        ('approval_status', 'Status')
    ])


@location('platforms')
class Platform(Collection):
    item_type = 'platform'
    properties = {
        'title': 'Platforms',
        'description': 'Listing of Platforms',
    }


@location('libraries')
class Library(Collection):
    item_type = 'library'
    properties = {
        'title': 'Libraries',
        'description': 'Listing of Libraries',
    }
    item_links = {
        'biosample': {'$value': '/biosamples/{biosample_uuid}', '$templated': True},
        'documents': [
            {'$value': '/documents/{document_uuid}', '$templated': True, '$repeat': 'document_uuid document_uuids'},
        ],
    }
    item_embedded = set(['biosample', 'documents'])
    item_keys = [{'name': 'accession', 'value': '{accession}', '$templated': True}]


@location('assays')
class Assays(Collection):
    item_type = 'assay'
    properties = {
        'title': 'Assays',
        'description': 'Listing of Assays',
    }


@location('replicates')
class Replicates(Collection):
    item_type = 'replicate'
    properties = {
        'title': 'Replicates',
        'description': 'Listing of Replicates',
    }
    item_links = {
        'library': {'$value': '/libraries/{library_uuid}', '$templated': True},
        'platform': {'$value': '/platforms/{platform_uuid}', '$templated': True},
        'assay': {'$value': '/assays/{assay_uuid}', '$templated': True},
    }
    item_embedded = set(['library', 'platform', 'assay'])


@location('files')
class Files(Collection):
    item_type = 'file'
    properties = {
        'title': 'Files',
        'description': 'Listing of Files',
    }
    item_links = {
        'submitter': {'$value': '/users/{submitter_uuid}', '$templated': True},
        'lab': {'$value': '/labs/{lab_uuid}', '$templated': True},
        'award': {'$value': '/awards/{award_uuid}', '$templated': True},
    }
    item_embedded = set(['submitter', 'lab', 'award'])


@location('experiments')
class Experiments(Collection):
    item_type = 'experiment'
    properties = {
        'title': 'Experiments',
        'description': 'Listing of Experiments',
    }
    item_links = {
        'submitter': {'$value': '/users/{submitter_uuid}', '$templated': True},
        'lab': {'$value': '/labs/{lab_uuid}', '$templated': True},
        'award': {'$value': '/awards/{award_uuid}', '$templated': True},
        'files': [
            {'$value': '/files/{file_uuid}', '$templated': True, '$repeat': 'file_uuid file_uuids'},
        ],
        'replicates': [
            {'$value': '/replicates/{replicate_uuid}', '$templated': True, '$repeat': 'replicate_uuid replicate_uuids'},
        ],
        'controls': [
            {'$value': '/experiments/{experiment_control_uuid}', '$templated': True, '$repeat': 'experiment_control_uuid experiment_control_uuids'},
        ],
    }
    item_embedded = set(['files', 'replicates', 'submitter', 'lab', 'award', 'controls'])
    item_keys = [{'name': 'accession', 'value': '{dataset_accession}', '$templated': True}]
    columns = OrderedDict([
        ('dataset_accession', 'Accession'),
        ('replicates.0.assay.assay_name', 'Assay Type'),
        ('replicates.0.target', 'Target'),
        ('replicates.0.library.biosample.biosample_term_name', 'Biosample'),
        ('replicates.length', 'Biological Replicates'),
        ('files.length', 'Files'),
        ('lab.name', 'Lab'),
        ('project', 'Project')
    ])<|MERGE_RESOLUTION|>--- conflicted
+++ resolved
@@ -12,11 +12,7 @@
 from ..schema_utils import (
     load_schema,
 )
-<<<<<<< HEAD
-from ordereddict import OrderedDict
-=======
 from collections import OrderedDict
->>>>>>> e788cd4a
 
 
 @location('labs')
@@ -253,14 +249,11 @@
     item_keys = [
         {'name': '{item_type}:lot_target', 'value': '{antibody_lot_uuid}/{target_uuid}', '$templated': True}
     ]
-<<<<<<< HEAD
-=======
     item_rels = [
         {'rel': 'antibody_lot', 'target': '{antibody_lot_uuid}', '$templated': True},
         {'rel': 'target', 'target': '{target_uuid}', '$templated': True},
         {'rel': 'validation', 'target': '{validation_uuid}', '$templated': True, '$repeat': 'validation_uuid validation_uuids'},
     ]
->>>>>>> e788cd4a
     columns = OrderedDict([
         ('antibody_lot.antibody_accession', 'Accession'),
         ('target.target_label', 'Target'),

from copy import (
    copy,
    deepcopy
)
from pyramid.view import view_config
from pyramid.httpexceptions import HTTPBadRequest
from botocore.exceptions import ClientError
import uuid
from snovault import CONNECTION
from snovault.util import debug_log
from .types.base import Item, get_item_or_none
from .types.workflow import (
    trace_workflows,
    DEFAULT_TRACING_OPTIONS,
    WorkflowRunTracingException,
    item_model_to_object
)
from .util import make_s3_client


def includeme(config):
    config.add_route(
        'trace_workflow_runs',
        '/trace_workflow_run_steps/{file_uuid}/',
        traverse='/{file_uuid}'
    )
    config.add_route('get_higlass_viewconf', '/get_higlass_viewconf/')
    config.add_route('get_higlass_cohort_viewconf', '/get_higlass_cohort_viewconf/')
    config.scan(__name__)


# TODO: figure out how to make one of those cool /file/ACCESSION/@@download/-like URLs for this.
@view_config(route_name='trace_workflow_runs', request_method='GET', permission='view', context=Item)
@debug_log
def trace_workflow_runs(context, request):
    '''
    Traces workflow runs from context (an Item instance), which may be one of the following @types:
    `ExperimentSet`, `File`, or `Experiment`.
    Gets @@object representation of files from which to trace, then passes them to `trace_workflow_runs`.
    @@object representation is needed currently because trace_workflow_runs grabs `output_of_workflow_runs` from
    the files and requires them in UUID form. THIS SHOULD BE IMPROVED UPON AT EARLIEST CONVENIENCE.
    Requires that all files and workflow runs which are part of trace be indexed in ElasticSearch, else a
    WorkflowRunTracingException will be thrown.
    URI Paramaters:
        all_runs            If true, will not group similar workflow_runs
        track_performance   If true, will record time it takes for execution
    Returns:
        List of steps (JSON objects) with inputs and outputs representing IO nodes / files.
    '''

    # Default opts += overrides
    options = copy(DEFAULT_TRACING_OPTIONS)
    if request.params.get('all_runs'):
        options['group_similar_workflow_runs'] = False
    if request.params.get('track_performance'):
        options['track_performance'] = True

    item_types = context.jsonld_type()
    item_model_obj = item_model_to_object(context.model, request)

    files_objs_to_trace = []

    if 'File' in item_types:
        files_objs_to_trace.append(item_model_obj)

    elif 'Sample' in item_types:
        for file_uuid in item_model_obj.get('processed_files', []):
            file_model = request.registry[CONNECTION].storage.get_by_uuid(file_uuid)
            file_obj = item_model_to_object(file_model, request)
            files_objs_to_trace.append(file_obj)
        files_objs_to_trace.reverse()

    #elif 'ExperimentSet' in item_types:
    #    file_uuids_to_trace_from_experiment_set = item_model_obj.get('processed_files', [])
    #    file_uuids_to_trace_from_experiments    = []
    #    for exp_uuid in item_model_obj.get('experiments_in_set', []):
    #        experiment_model    = request.registry[CONNECTION].storage.get_by_uuid(exp_uuid)
    #        experiment_obj      = item_model_to_object(experiment_model, request)
    #        file_uuids_to_trace_from_experiments.extend(experiment_obj.get('processed_files', []))
    #
    #    for file_uuid in file_uuids_to_trace_from_experiments + file_uuids_to_trace_from_experiment_set:
    #        file_model = request.registry[CONNECTION].storage.get_by_uuid(file_uuid)
    #        file_obj = item_model_to_object(file_model, request)
    #        files_objs_to_trace.append(file_obj)
    #    files_objs_to_trace.reverse()

    else:
        raise HTTPBadRequest(detail="This type of Item is not traceable: " + ', '.join(item_types))

    try:
        return trace_workflows(files_objs_to_trace, request, options)
    except WorkflowRunTracingException as e:
        raise HTTPBadRequest(detail=e.args[0])


@view_config(route_name='get_higlass_viewconf', request_method='POST')
@debug_log
def get_higlass_viewconf(context, request):
    """ Add multiple files to the given Higlass view config.
    Args:
        request(obj): Http request object. Assumes request's request is JSON and contains these keys:
            requesting_tab(str) : "annotation" or "bam"
            variant_pos_abs(int) : Center of the viewconf in abs genome coordinates

    Returns:
        A dictionary.
            success(bool)       : Boolean indicating success.
            errors(str)         : A string containing errors. Will be None if this is successful.
            viewconfig(dict)    : Dict representing the new viewconfig.
    """

    requesting_tab = request.json_body.get('requesting_tab', None)
    requesting_tab = requesting_tab if requesting_tab else "annotation"

    viewconf_uuid = "00000000-1111-0000-1111-000000000000"

    if requesting_tab == "bam":
        viewconf_uuid = "9146eeba-ebb8-41aa-93a8-ada8efaff64b"
    elif requesting_tab == "sv":
        viewconf_uuid = "cc459f25-601c-4e00-8404-fc3bd1b3b6c2"

    default_higlass_viewconf = get_item_or_none(request, viewconf_uuid)
    higlass_viewconfig = default_higlass_viewconf["viewconfig"] if default_higlass_viewconf else None

    # If no view config could be found, fail
    if not higlass_viewconfig:
        return {
            "success": False,
            "errors": "No view config found.",
            "viewconfig": None
        }

    variant_pos = request.json_body.get('variant_pos_abs', None)
    variant_pos = variant_pos if variant_pos else 100000
    window_size_small = 20 # window size for the interpretation space
    window_size_large = 5000 # window size for the overview

    # Overview
    higlass_viewconfig['views'][0]['initialXDomain'][0] = variant_pos - window_size_large
    higlass_viewconfig['views'][0]['initialXDomain'][1] = variant_pos + window_size_large

    # Details
    higlass_viewconfig['views'][1]['initialXDomain'][0] = variant_pos - window_size_small
    higlass_viewconfig['views'][1]['initialXDomain'][1] = variant_pos + window_size_small

    # Vertical rules
    higlass_viewconfig['views'][1]['tracks']['whole'][0]['x'] = variant_pos
    higlass_viewconfig['views'][1]['tracks']['whole'][1]['x'] = variant_pos + 1

    # THIS NEEDS TO BE REPLACED WHEN TESTING LOCALLY
    s3_bucket = request.registry.settings.get('file_wfout_bucket')
    #s3_bucket = "cgap-mgb-main-application-cgap-mgb-wfoutput"
<<<<<<< HEAD
=======
    #s3_bucket = "cgap-dbmi-main-application-cgap-dbmi-wfoutput"
>>>>>>> 0f967b71

    if requesting_tab == "bam":

        # This is the id of the variant sample that we are currently looking at.
        # This should be the first file in the Higlass viewconf
        bam_sample_id = request.json_body.get('bam_sample_id', None)

        samples_pedigree = request.json_body.get('samples_pedigree', None)
        samples_pedigree.sort(key=lambda x: x['sample_name'] == bam_sample_id, reverse=True)

        top_tracks = higlass_viewconfig['views'][1]['tracks']['top']
        empty_track_a = deepcopy(top_tracks[6])
        text_track = deepcopy(top_tracks[7])
        empty_track_b = deepcopy(top_tracks[8])
        pileup_track = deepcopy(top_tracks[9])

        # Delete original tracks from the insert, replace them with adjusted data
        # from the sample data. If there is no data, we only show the sequence track
        del top_tracks[6:10]
        # print(json.dumps(top_tracks, indent=2))

        for sample in samples_pedigree:
            empty_track_sample = deepcopy(empty_track_a)
            empty_track_sample["uid"] = uuid.uuid4()
            top_tracks.append(empty_track_sample)

            text_track_sample = deepcopy(text_track)
            text_track_sample["uid"] = uuid.uuid4()
            text_track_sample["options"]["text"] = "%s (%s)" % (sample["relationship"].capitalize(),sample["sample_name"])
            top_tracks.append(text_track_sample)

            empty_track_sample = deepcopy(empty_track_b)
            empty_track_sample["uid"] = uuid.uuid4()
            top_tracks.append(empty_track_sample)

            pileup_track_sample = deepcopy(pileup_track)
            pileup_track_sample["uid"] = uuid.uuid4()
            bam_key = sample["bam_location"]
            bai_key = bam_key + ".bai"
            pileup_track_sample['data']['bamUrl'] = create_presigned_url(bucket_name=s3_bucket, object_name=bam_key)
            pileup_track_sample['data']['baiUrl'] = create_presigned_url(bucket_name=s3_bucket, object_name=bai_key)
            top_tracks.append(pileup_track_sample)

    elif requesting_tab == "sv":

        variant_start = request.json_body.get('variant_pos_abs', None)
        variant_end = request.json_body.get('variant_end_abs', None)
        variant_start = variant_start if variant_start else 100000
        variant_end = variant_end if variant_end else variant_start + 1

        window_size_small = round((variant_end - variant_start)/8.0) # window size for the interpretation space
        window_size_large = 6000  # window size for the overview

        # Overview
        higlass_viewconfig['views'][0]['initialXDomain'][0] = variant_start - window_size_large
        higlass_viewconfig['views'][0]['initialXDomain'][1] = variant_end + window_size_large

        # Details
        higlass_viewconfig['views'][1]['initialXDomain'][0] = variant_start - window_size_small
        higlass_viewconfig['views'][1]['initialXDomain'][1] = variant_end + window_size_small

        # Vertical rules
        higlass_viewconfig['views'][0]['tracks']['whole'][0]['x'] = variant_start
        higlass_viewconfig['views'][0]['tracks']['whole'][1]['x'] = variant_end
        higlass_viewconfig['views'][1]['tracks']['whole'][0]['x'] = variant_start
        higlass_viewconfig['views'][1]['tracks']['whole'][1]['x'] = variant_end
        # This is the id of the variant sample that we are currently looking at.
        # This should be the first file in the Higlass viewconf
        bam_sample_id = request.json_body.get('bam_sample_id', None)

        # The samples already come in sorted
        samples_pedigree = request.json_body.get('samples_pedigree', None)
        bam_visibilty = request.json_body.get('bam_visibilty', None)
        sv_vcf_visibilty = request.json_body.get('sv_vcf_visibilty', None)

        top_tracks = higlass_viewconfig['views'][1]['tracks']['top']
        empty_track_a = deepcopy(top_tracks[6]) # track height 10
        text_track = deepcopy(top_tracks[7])
        empty_track_b = deepcopy(top_tracks[8]) # track height 5
        pileup_track = deepcopy(top_tracks[9])
        cgap_sv_track = deepcopy(top_tracks[10])
        cgap_cnv_track = deepcopy(top_tracks[11])
        gnomad_track = deepcopy(top_tracks[12])

        current_viewconf = request.json_body.get('current_viewconf', None)
        original_options = {}
        if current_viewconf is not None:
            higlass_viewconfig = current_viewconf
            top_tracks = higlass_viewconfig['views'][1]['tracks']['top']
            # Store the original options
            for top_track in top_tracks:
                key = top_track['type']
                key = key + top_track['options']['dataSource'] if key == "sv" else key
                if key not in original_options:
                    original_options[key] = top_track['options']

        # Delete original tracks from the insert, replace them with adjusted data
        # from the sample data. If there is no data, we only show the sequence track
        del top_tracks[6:]

        describing_text_track = deepcopy(text_track)
        describing_text_track["options"]["fontSize"] = 11
        describing_text_track["options"]["fontWeight"] = "normal"
        describing_text_track["options"]["textColor"] = "#777777"
        describing_text_track["options"]["backgroundColor"] = "#ffffff"
        describing_text_track["options"]["offsetY"] = 12
        describing_text_track["height"] = 30

        higlass_sv_vcf = request.json_body.get('higlass_sv_vcf', None)
        higlass_sv_vcf_presigned = None
        higlass_sv_tbi_presigned = None
        if higlass_sv_vcf is not None:
            higlass_sv_vcf_presigned = create_presigned_url(bucket_name=s3_bucket, object_name=higlass_sv_vcf)
            higlass_sv_tbi_presigned = create_presigned_url(bucket_name=s3_bucket, object_name=higlass_sv_vcf+".tbi")

        higlass_cnv_vcf = request.json_body.get('higlass_cnv_vcf', None)
        higlass_cnv_vcf_presigned = None
        higlass_cnv_tbi_presigned = None
        if higlass_cnv_vcf is not None:
            higlass_cnv_vcf_presigned = create_presigned_url(bucket_name=s3_bucket, object_name=higlass_cnv_vcf)
            higlass_cnv_tbi_presigned = create_presigned_url(bucket_name=s3_bucket, object_name=higlass_cnv_vcf+".tbi")

        for sample in samples_pedigree:
            accession = sample["sample_accession"]

            # If the accession is not in the option list, something went wrong
            if accession not in bam_visibilty or accession not in sv_vcf_visibilty:
                continue

            if bam_visibilty[accession] or sv_vcf_visibilty[accession]:
                empty_track_sample = deepcopy(empty_track_a)
                empty_track_sample["uid"] = "empty_above_text" + accession
                top_tracks.append(empty_track_sample)

                text_track_sample = deepcopy(text_track)
                text_track_sample["uid"] = "text" + accession
                text_track_sample["options"]["text"] = "%s (%s)" % (sample["relationship"].capitalize(), sample["sample_name"])
                top_tracks.append(text_track_sample)

            if bam_visibilty[accession]:

                empty_track_sample = deepcopy(empty_track_b)
                empty_track_sample["uid"] = "empty_above_pileup" + accession
                top_tracks.append(empty_track_sample)

                pileup_track_sample = deepcopy(pileup_track)
                pileup_track_sample["uid"] = "pileup" + accession
                bam_key = sample["bam_location"]
                bai_key = bam_key + ".bai"

                pileup_track_sample['data']['bamUrl'] = create_presigned_url(bucket_name=s3_bucket, object_name=bam_key)
                pileup_track_sample['data']['baiUrl'] = create_presigned_url(bucket_name=s3_bucket, object_name=bai_key)
                if 'pileup' in original_options:
                    pileup_track_sample['options'] = deepcopy(original_options['pileup'])
                top_tracks.append(pileup_track_sample)

            if sv_vcf_visibilty[accession]:
<<<<<<< HEAD

=======
>>>>>>> 0f967b71
                text_track_sample = deepcopy(describing_text_track)
                text_track_sample["uid"] = "sv_vcf_text" + accession
                text_track_sample["options"]["text"] = "Structural Variants called by Manta"
                top_tracks.append(text_track_sample)
<<<<<<< HEAD

                cgap_sv_track_sample = deepcopy(cgap_sv_track)
                cgap_sv_track_sample['data']['vcfUrl'] = higlass_sv_vcf_presigned
                cgap_sv_track_sample['data']['tbiUrl'] = higlass_sv_tbi_presigned

                cgap_sv_track_sample["uid"] = "sv-vcf" + accession
                if 'cgap-sv' in original_options:
                    cgap_sv_track_sample['options'] = deepcopy(original_options['cgap-sv'])
                    cgap_sv_track_sample['options']['dataSource'] = 'cgap-sv'
=======

                if higlass_sv_vcf_presigned is not None:
                    cgap_sv_track_sample = deepcopy(cgap_sv_track)
                    cgap_sv_track_sample['data']['vcfUrl'] = higlass_sv_vcf_presigned
                    cgap_sv_track_sample['data']['tbiUrl'] = higlass_sv_tbi_presigned
>>>>>>> 0f967b71

                    cgap_sv_track_sample["uid"] = "sv-vcf" + accession
                    if 'cgap-sv' in original_options:
                        cgap_sv_track_sample['options'] = deepcopy(original_options['cgap-sv'])
                        cgap_sv_track_sample['options']['dataSource'] = 'cgap-sv'

                    cgap_sv_track_sample['options']['sampleName'] = sample["sample_name"]
                    top_tracks.append(cgap_sv_track_sample)

<<<<<<< HEAD
                # HARCODED FOR DEMO. NEEDS TO BE CHANGED!
                #if bam_sample_id == "NA12879_sample":
                if bam_sample_id == "NA24385_sample":
=======
                # We are showing the track only for the proband for now, since we are not doing
                # CNV joint calling yet.
                if (higlass_cnv_vcf_presigned is not None) and (bam_sample_id == sample["sample_name"]):
>>>>>>> 0f967b71
                    text_track_sample = deepcopy(describing_text_track)
                    text_track_sample["uid"] = "cnv_vcf_text" + accession
                    text_track_sample["options"]["text"] = "Copy Number Variants called by BIC-seq2"
                    top_tracks.append(text_track_sample)

                    cgap_cnv_track_sample = deepcopy(cgap_cnv_track)
<<<<<<< HEAD
                    cgap_cnv_track_sample["uid"] = "cnv-vcf" + accession
                    #cgap_cnv_track_sample["height"] = 150
                    if 'cgap-cnv' in original_options:
                        cgap_cnv_track_sample['options'] = deepcopy(original_options['cgap-cnv'])
                        cgap_cnv_track_sample['options']['dataSource'] = 'cgap-cnv'
                    #cgap_cnv_track_sample['options']['sampleName'] = sample["sample_name"]
                    cgap_cnv_track_sample['options']['sampleName'] = "proband" # CHANGE!!!
                    top_tracks.append(cgap_cnv_track_sample)


=======
                    cgap_cnv_track_sample['data']['vcfUrl'] = higlass_cnv_vcf_presigned
                    cgap_cnv_track_sample['data']['tbiUrl'] = higlass_cnv_tbi_presigned

                    cgap_cnv_track_sample["uid"] = "cnv-vcf" + accession
                    if 'cgap-cnv' in original_options:
                        cgap_cnv_track_sample['options'] = deepcopy(original_options['cgap-cnv'])
                        cgap_cnv_track_sample['options']['dataSource'] = 'cgap-cnv'
                    cgap_cnv_track_sample['options']['sampleName'] = sample["sample_name"]
                    top_tracks.append(cgap_cnv_track_sample)

>>>>>>> 0f967b71
        accession = "gnomad-sv"
        if accession in sv_vcf_visibilty and sv_vcf_visibilty[accession]:
            empty_track_sample = deepcopy(empty_track_a)
            empty_track_sample["uid"] = "empty_above_text" + accession
            top_tracks.append(empty_track_sample)

            text_track_sample = deepcopy(text_track)
            text_track_sample["uid"] = "text" + accession
            text_track_sample["options"]["text"] = "gnomAD-SV"
            top_tracks.append(text_track_sample)

            empty_track_sample = deepcopy(empty_track_b)
            empty_track_sample["uid"] = "empty_above_gnomad" + accession
            top_tracks.append(empty_track_sample)

            if 'svgnomad' in original_options:
                gnomad_track['options'] = deepcopy(original_options['svgnomad'])
                gnomad_track['options']['dataSource'] = 'gnomad'
            top_tracks.append(gnomad_track)

    return {
        "success": True,
        "errors": "",
        "viewconfig": higlass_viewconfig
    }


@view_config(route_name='get_higlass_cohort_viewconf', request_method='POST')
@debug_log
def get_higlass_cohort_viewconf(context, request):
    """ Get the Higlass cohort viewconf, given the file locations on S3
    Args:
        request(obj): Http request object. Assumes request's request is JSON and contains these keys:
            cohort_vcf_location(str) : location of the VCF file on S3
            cohort_density_bw_location(str) : location of the density bigwig file on S3

    Returns:
        A dictionary.
            success(bool)       : Boolean indicating success.
            errors(str)         : A string containing errors. Will be None if this is successful.
            viewconfig(dict)    : Dict representing the new viewconfig.
    """

    viewconf_uuid = "b87c03bb-6c14-496c-9826-896257ae783f"
    default_higlass_viewconf = get_item_or_none(request, viewconf_uuid)
    higlass_viewconfig = default_higlass_viewconf["viewconfig"] if default_higlass_viewconf else None

    # If no view config could be found, fail
    if not higlass_viewconfig:
        return {
            "success": False,
            "errors": "No view config found.",
            "viewconfig": None
        }

    cohort_vcf_location = request.json_body.get('cohort_vcf_location', None)
    cohort_density_bw_location = request.json_body.get('cohort_density_bw_location', None)

    if not cohort_vcf_location or not cohort_density_bw_location:
        return {
            "success": False,
            "errors": "Some data files have not been specified.",
            "viewconfig": None
        }

    views = higlass_viewconfig['views']
    for view in views:
        top_tracks = view['tracks']['top']
        for track in top_tracks:
            if track['uid'] == "cohort_track":
                vcf_url = create_presigned_url(cohort_vcf_location["bucket"], cohort_vcf_location["key"])
                track['data']['vcfUrl'] = vcf_url
                tbi_url = create_presigned_url(cohort_vcf_location["bucket"], cohort_vcf_location["key"]+".tbi")
                track['data']['tbiUrl'] = tbi_url
            elif track['uid'] == "density_track":
                bw_url = create_presigned_url(cohort_density_bw_location["bucket"], cohort_density_bw_location["key"])
                track['data']['url'] = bw_url

    return {
        "success": True,
        "errors": "",
        "viewconfig": higlass_viewconfig
    }


def create_presigned_url(bucket_name, object_name, expiration=3600):
    """Generate a presigned URL to share an S3 object

    :param bucket_name: string
    :param object_name: string
    :param expiration: Time in seconds for the presigned URL to remain valid
    :return: Presigned URL as string. If error, returns None.
    """
    s3_client = make_s3_client()
    try:
        params = {'Bucket': bucket_name, 'Key': object_name}
        response = s3_client.generate_presigned_url('get_object', Params=params, ExpiresIn=expiration)
    except ClientError as e:
        print(e)
        return None

    # The response contains the presigned URL
    return response<|MERGE_RESOLUTION|>--- conflicted
+++ resolved
@@ -150,10 +150,7 @@
     # THIS NEEDS TO BE REPLACED WHEN TESTING LOCALLY
     s3_bucket = request.registry.settings.get('file_wfout_bucket')
     #s3_bucket = "cgap-mgb-main-application-cgap-mgb-wfoutput"
-<<<<<<< HEAD
-=======
     #s3_bucket = "cgap-dbmi-main-application-cgap-dbmi-wfoutput"
->>>>>>> 0f967b71
 
     if requesting_tab == "bam":
 
@@ -311,31 +308,15 @@
                 top_tracks.append(pileup_track_sample)
 
             if sv_vcf_visibilty[accession]:
-<<<<<<< HEAD
-
-=======
->>>>>>> 0f967b71
                 text_track_sample = deepcopy(describing_text_track)
                 text_track_sample["uid"] = "sv_vcf_text" + accession
                 text_track_sample["options"]["text"] = "Structural Variants called by Manta"
                 top_tracks.append(text_track_sample)
-<<<<<<< HEAD
-
-                cgap_sv_track_sample = deepcopy(cgap_sv_track)
-                cgap_sv_track_sample['data']['vcfUrl'] = higlass_sv_vcf_presigned
-                cgap_sv_track_sample['data']['tbiUrl'] = higlass_sv_tbi_presigned
-
-                cgap_sv_track_sample["uid"] = "sv-vcf" + accession
-                if 'cgap-sv' in original_options:
-                    cgap_sv_track_sample['options'] = deepcopy(original_options['cgap-sv'])
-                    cgap_sv_track_sample['options']['dataSource'] = 'cgap-sv'
-=======
 
                 if higlass_sv_vcf_presigned is not None:
                     cgap_sv_track_sample = deepcopy(cgap_sv_track)
                     cgap_sv_track_sample['data']['vcfUrl'] = higlass_sv_vcf_presigned
                     cgap_sv_track_sample['data']['tbiUrl'] = higlass_sv_tbi_presigned
->>>>>>> 0f967b71
 
                     cgap_sv_track_sample["uid"] = "sv-vcf" + accession
                     if 'cgap-sv' in original_options:
@@ -345,33 +326,15 @@
                     cgap_sv_track_sample['options']['sampleName'] = sample["sample_name"]
                     top_tracks.append(cgap_sv_track_sample)
 
-<<<<<<< HEAD
-                # HARCODED FOR DEMO. NEEDS TO BE CHANGED!
-                #if bam_sample_id == "NA12879_sample":
-                if bam_sample_id == "NA24385_sample":
-=======
                 # We are showing the track only for the proband for now, since we are not doing
                 # CNV joint calling yet.
                 if (higlass_cnv_vcf_presigned is not None) and (bam_sample_id == sample["sample_name"]):
->>>>>>> 0f967b71
                     text_track_sample = deepcopy(describing_text_track)
                     text_track_sample["uid"] = "cnv_vcf_text" + accession
                     text_track_sample["options"]["text"] = "Copy Number Variants called by BIC-seq2"
                     top_tracks.append(text_track_sample)
 
                     cgap_cnv_track_sample = deepcopy(cgap_cnv_track)
-<<<<<<< HEAD
-                    cgap_cnv_track_sample["uid"] = "cnv-vcf" + accession
-                    #cgap_cnv_track_sample["height"] = 150
-                    if 'cgap-cnv' in original_options:
-                        cgap_cnv_track_sample['options'] = deepcopy(original_options['cgap-cnv'])
-                        cgap_cnv_track_sample['options']['dataSource'] = 'cgap-cnv'
-                    #cgap_cnv_track_sample['options']['sampleName'] = sample["sample_name"]
-                    cgap_cnv_track_sample['options']['sampleName'] = "proband" # CHANGE!!!
-                    top_tracks.append(cgap_cnv_track_sample)
-
-
-=======
                     cgap_cnv_track_sample['data']['vcfUrl'] = higlass_cnv_vcf_presigned
                     cgap_cnv_track_sample['data']['tbiUrl'] = higlass_cnv_tbi_presigned
 
@@ -382,7 +345,6 @@
                     cgap_cnv_track_sample['options']['sampleName'] = sample["sample_name"]
                     top_tracks.append(cgap_cnv_track_sample)
 
->>>>>>> 0f967b71
         accession = "gnomad-sv"
         if accession in sv_vcf_visibilty and sv_vcf_visibilty[accession]:
             empty_track_sample = deepcopy(empty_track_a)

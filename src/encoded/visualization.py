--- conflicted
+++ resolved
@@ -1,12 +1,7 @@
 from pyramid.response import Response
 from pyramid.view import view_config
 from pyramid.httpexceptions import (
-<<<<<<< HEAD
-    HTTPBadRequest,
-    HTTPNoContent
-=======
     HTTPBadRequest
->>>>>>> 5ca687dd
 )
 from snovault import (
     CONNECTION,
@@ -421,11 +416,6 @@
 @view_config(route_name='trace_workflow_runs', request_method='GET', permission='view', context=Item)
 def trace_workflow_runs(context, request):
 
-<<<<<<< HEAD
-    print('\n\n\n', context, '\n\n', dir(context), context.jsonld_type())
-
-=======
->>>>>>> 5ca687dd
     options = copy(DEFAULT_TRACING_OPTIONS)
     if request.params.get('all_runs'):
         options['group_similar_workflow_runs'] = False
@@ -479,7 +469,6 @@
         except WorkflowRunTracingException as e:
             raise HTTPBadRequest(detail=e.args[0])
 
-<<<<<<< HEAD
     elif 'Experiment' in itemTypes:
 
         processed_file_atids_to_trace_from_experiment = item_model_obj.get('processed_files', []) # @ids
@@ -501,7 +490,5 @@
         except WorkflowRunTracingException as e:
             raise HTTPBadRequest(detail=e.args[0])
 
-=======
->>>>>>> 5ca687dd
     else:
         raise HTTPBadRequest(detail="This type of Item is not traceable: " + ', '.join(itemTypes))
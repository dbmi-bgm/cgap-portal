{
    "$schema": "http://json-schema.org/draft-04/schema#",
    "type": "object",
<<<<<<< HEAD
    "required": ["gene_id"],
    "identifyingProperties": ["uuid", "gene_id", "preferred_symbol", "aliases"],
=======
    "required": [
        "institution",
        "project",
        "gene_symbol"
    ],
    "identifyingProperties": [
        "uuid",
        "aliases"
    ],
>>>>>>> 0f3a9ca7
    "additionalProperties": false,
    "mixinProperties": [
        {
            "$ref": "mixins.json#/schema_version"
        },
        {
            "$ref": "mixins.json#/uuid"
        },
        {
            "$ref": "mixins.json#/aliases"
        },
        {
            "$ref": "mixins.json#/submitted"
        },
        {
            "$ref": "mixins.json#/modified"
        },
        {
            "$ref": "mixins.json#/status"
        },
        {
            "$ref": "mixins.json#/attribution"
        },
        {
            "$ref": "mixins.json#/notes"
        },
        {
            "$ref": "mixins.json#/static_embeds"
        }
    ],
    "title": "Genes",
    "description": "Schema for Genes",
    "id": "/profiles/gene.json",
    "properties": {
        "chrom": {
            "title": "Chromosome",
            "field_name": "chrom",
            "type": "string",
            "enum": [
                "1",
                "2",
                "3",
                "4",
                "5",
                "6",
                "7",
                "8",
                "9",
                "10",
                "11",
                "12",
                "13",
                "14",
                "15",
                "16",
                "17",
                "18",
                "19",
                "20",
                "21",
                "22",
                "X",
                "Y",
                "M"
            ],
            "do_import": true,
            "source_name": "ENSEMBLgene",
            "source_version": "v99",
            "description": "name of the chromosome or scaffold; chromosome names without a 'chr'",
            "value_example": "1; 2; 3; 4; 5; 6; 7; X; 8; 9",
            "schema_title": "Chromosome"
        },
        "spos": {
            "title": "Start position",
            "field_name": "spos",
            "type": "integer",
            "do_import": true,
            "source_name": "ENSEMBLgene",
            "source_version": "v99",
            "description": "start position (hg38)",
            "value_example": "11869; 14404; 17369; 29554; 30366; 34554; 52473; 57598; 65419; 89295",
            "schema_title": "Start position"
        },
        "epos": {
            "title": "End position",
            "field_name": "epos",
            "type": "integer",
            "do_import": true,
            "source_name": "ENSEMBLgene",
            "source_version": "v99",
            "description": "end position (hg38)",
            "value_example": "14409; 29570; 17436; 31109; 30503; 36081; 53312; 64116; 71585; 133723",
            "schema_title": "End position"
        },
        "strand": {
            "title": "Strand",
            "field_name": "strand",
            "type": "string",
            "enum": [
                ".",
                "-",
                "+"
            ],
            "do_import": true,
            "source_name": "ENSEMBLgene",
            "source_version": "v99",
            "description": "strand (hg38)",
            "schema_title": "Strand"
        },
        "ensgid": {
            "title": "ENSEMBL gene ID",
            "field_name": "ensgid",
            "type": "string",
            "do_import": true,
            "source_name": "ENSEMBLgene",
            "source_version": "v99",
            "description": "The stable identifier for the gene",
            "value_example": "ENSG00000223972; ENSG00000227232; ENSG00000278267; ENSG00000243485; ENSG00000284332; ENSG00000237613; ENSG00000268020; ENSG00000240361; ENSG00000186092; ENSG00000238009",
            "schema_title": "ENSEMBL gene ID",
            "pattern": "^ENSG[0-9]{11}$",
            "link": "https://useast.ensembl.org/Homo_sapiens/Gene/Summary?g=<ID>",
            "uniqueKey": true
        },
        "gene_version": {
            "title": "ENSEMBL gene version",
            "field_name": "gene_version",
            "type": "string",
            "do_import": true,
            "source_name": "ENSEMBLgene",
            "source_version": "v99",
            "description": "The stable identifier version for the gene",
            "value_example": "5; 1; 2; 3; 6; 7; 4; 10; 12; 11",
            "schema_title": "ENSEMBL gene version"
        },
        "gene_symbol": {
            "title": "Gene symbol",
            "field_name": "gene_symbol",
            "type": "string",
            "do_import": true,
            "source_name": "ENSEMBLgene",
            "source_version": "v99",
            "description": "The official symbol of this gene",
            "value_example": "DDX11L1; WASH7P; MIR6859-1; MIR1302-2HG; MIR1302-2; FAM138A; OR4G4P; OR4G11P; OR4F5; AL627309.1",
            "schema_title": "Gene symbol",
            "comments": "Present NCBI or HUGO Name as the default"
        },
        "gene_biotype": {
            "title": "Gene biotype",
            "field_name": "gene_biotype",
            "type": "string",
            "enum": [
                "protein_coding",
                "IG_C_gene",
                "IG_C_pseudogene",
                "IG_D_gene",
                "IG_J_gene",
                "IG_J_pseudogene",
                "IG_pseudogene",
                "IG_V_gene",
                "IG_V_pseudogene",
                "lncRNA",
                "miRNA",
                "misc_RNA",
                "Mt_rRNA",
                "Mt_tRNA",
                "polymorphic_pseudogene",
                "processed_pseudogene",
                "pseudogene",
                "ribozyme",
                "rRNA",
                "rRNA_pseudogene",
                "scaRNA",
                "scRNA",
                "snoRNA",
                "snRNA",
                "sRNA",
                "TEC",
                "transcribed_processed_pseudogene",
                "transcribed_unitary_pseudogene",
                "transcribed_unprocessed_pseudogene",
                "translated_processed_pseudogene",
                "translated_unprocessed_pseudogene",
                "TR_C_gene",
                "TR_D_gene",
                "TR_J_gene",
                "TR_J_pseudogene",
                "TR_V_gene",
                "TR_V_pseudogene",
                "unitary_pseudogene",
                "unprocessed_pseudogene",
                "vaultRNA"
            ],
            "do_import": true,
            "source_name": "ENSEMBLgene",
            "source_version": "v99",
            "description": "The biotype of this gene",
            "value_example": "transcribed_unprocessed_pseudogene; unprocessed_pseudogene; miRNA; lncRNA; protein_coding; processed_pseudogene; snRNA; transcribed_processed_pseudogene; misc_RNA; TEC",
            "schema_title": "Gene biotype"
        },
        "chrom_hg19": {
            "title": "Chromosome (hg19)",
            "field_name": "chrom_hg19",
            "type": "string",
            "do_import": true,
            "source_name": "ENSEMBLgeneGRCh37",
            "source_version": "v75(GRCh37.p13)",
            "description": "name of the chromosome or scaffold in hg19; chromosome names without a 'chr'",
            "schema_title": "Chromosome (hg19)"
        },
        "spos_hg19": {
            "title": "Start position (hg19)",
            "field_name": "spos_hg19",
            "type": "integer",
            "do_import": true,
            "source_name": "ENSEMBLgeneGRCh37",
            "source_version": "v75(GRCh37.p13)",
            "description": "Start position (hg19)",
            "schema_title": "Start position (hg19)"
        },
        "epos_hg19": {
            "title": "End position (hg19)",
            "field_name": "epos_hg19",
            "type": "integer",
            "do_import": true,
            "source_name": "ENSEMBLgeneGRCh37",
            "source_version": "v75(GRCh37.p13)",
            "description": "End position (hg19)",
            "schema_title": "End position (hg19)"
        },
        "strand_hg19": {
            "title": "Strand (hg19)",
            "field_name": "strand_hg19",
            "type": "string",
            "enum": [
                ".",
                "-",
                "+"
            ],
            "do_import": true,
            "source_name": "ENSEMBLgeneGRCh37",
            "source_version": "v75(GRCh37.p13)",
            "description": "Strand (hg19)",
            "schema_title": "Strand (hg19)"
        },
        "cytoband": {
            "title": "Cytoband",
            "type": "array",
            "field_name": "cytoband",
            "items": {
                "title": "Cytoband",
                "field_name": "cytoband",
                "type": "string",
                "do_import": true,
                "source_name": "CYTOBAND",
                "source_version": "2017-07-17",
                "description": "cytoband",
                "value_example": "1p36.33; 1p36.32; 1p36.31; 1p36.23; 1p36.22; 1p36.21; 1p36.13; 1p36.12; 1p36.11; 1p35.3",
                "schema_title": "Cytoband"
            }
        },
        "gene_summary": {
            "title": "Gene summary",
            "field_name": "gene_summary",
            "type": "string",
            "do_import": true,
            "source_name": "RefSeq",
            "source_version": "2020-03-20",
            "description": "Gene summary from RefSeq",
            "value_example": "The protein encoded by this gene is expressed in neurons of most regions of the brain. It contains an N-terminal BTB domain, which mediates dimerization of the protein, and a C-terminal Kelch domain, which mediates binding to F-actin. This protein may play a key role in the regulation of actin-based neuronal function. [provided by RefSeq, Aug 2010].; The protein encoded by this gene is a ubiquitin-like protein that is conjugated to intracellular target proteins upon activation by interferon-alpha and interferon-beta. Several functions have been ascribed to the encoded protein, including chemotactic activity towards neutrophils, direction of ligated target proteins to intermediate filaments, cell-to-cell signaling, and antiviral activity during viral infections. While conjugates of this protein have been found to be noncovalently attached to intermediate filaments, this protein is sometimes secreted. [provided by RefSeq, Dec 2012].; This gene encodes one of several proteins that are critical in the development of the neuromuscular junction (NMJ), as identified in mouse knock-out studies. The encoded protein contains several laminin G, Kazal type serine protease inhibitor, and epidermal growth factor domains. Additional post-translational modifications occur to add glycosaminoglycans and disulfide bonds. In one family with congenital myasthenic syndrome affecting limb-girdle muscles, a mutation in this gene was found. Alternative splicing results in multiple transcript variants encoding different isoforms. [provided by RefSeq, Mar 2015].; The protein encoded by this gene is a member of the TNF-receptor superfamily. This receptor has been shown to activate NF-kappaB through its interaction with adaptor proteins TRAF2 and TRAF5. Knockout studies in mice suggested that this receptor promotes the expression of apoptosis inhibitors BCL2 and BCL2lL1/BCL2-XL, and thus suppresses apoptosis. The knockout studies also suggested the roles of this receptor in CD4+ T cell response, as well as in T cell-dependent B cell proliferation and differentiation. [provided by RefSeq, Jul 2008].; This gene encodes a stromal cell derived factor that is a member of the CREC protein family. The encoded protein contains six EF-hand motifs and calcium-binding motifs. This protein localizes to the Golgi lumen and may be involved in regulating calcium dependent cellular activities. [provided by RefSeq, Sep 2011].; DVL1, the human homolog of the Drosophila dishevelled gene (dsh) encodes a cytoplasmic phosphoprotein that regulates cell proliferation, acting as a transducer molecule for developmental processes, including segmentation and neuroblast specification. DVL1 is a candidate gene for neuroblastomatous transformation. The Schwartz-Jampel syndrome and Charcot-Marie-Tooth disease type 2A have been mapped to the same region as DVL1. The phenotypes of these diseases may be consistent with defects which might be expected from aberrant expression of a DVL gene during development. [provided by RefSeq, Jul 2008].; The protein encoded by this gene belongs to the cyclin family. Through its interaction with several proteins, such as RNA polymerase II, splicing factors, and cyclin-dependent kinases, this protein functions as a regulator of the pre-mRNA splicing process, as well as in inducing apoptosis by modulating the expression of apoptotic and antiapoptotic proteins. Alternatively spliced transcript variants encoding different isoforms have been described for this gene. [provided by RefSeq, Aug 2011]. COMPLETENESS: complete on the 3' end.; This gene encodes a transmembrane-domain containing protein found in the brain and cerebellum. Mutations in this gene result in spinocerebellar ataxia 21. [provided by RefSeq, Dec 2014].; The protein encoded by this gene is an E3 ubiquitin protein ligase that mediates ubiquitination of proteins in the Notch signaling pathway. The encoded protein may be a suppressor of melanoma invasion. [provided by RefSeq, Mar 2017].; This gene encodes a member of the serine/threonine protein kinase family. Members of this kinase family are known to be essential for eukaryotic cell cycle control. Due to a segmental duplication, this gene shares very high sequence identity with a neighboring gene. These two genes are frequently deleted or altered in neuroblastoma. The protein kinase encoded by this gene can be cleaved by caspases and may play a role in cell apoptosis. Alternative splicing results in multiple transcript variants. [provided by RefSeq, Sep 2015].",
            "schema_title": "Gene summary",
            "comments": "Default=CGAP KB; RefSeq if not available"
        },
        "hgnc_id": {
            "title": "HGNC ID",
            "field_name": "hgnc_id",
            "type": "string",
            "do_import": true,
            "source_name": "HGNC",
            "source_version": "2020-02-24",
            "annotation_category": "dbxref",
            "description": "A unique ID provided by the HGNC for each gene with an approved symbol.",
            "value_example": "37102; 38034; 50039; 52482; 35294; 32334; 14822; 31276; 14825; 48835",
            "schema_title": "HGNC ID",
            "link": "https://www.genenames.org/data/gene-symbol-report/#!/hgnc_id/HGNC:<ID>"
        },
        "name": {
            "title": "Gene full name",
            "field_name": "name",
            "type": "string",
            "do_import": true,
            "source_name": "HGNC",
            "source_version": "2020-02-24",
            "description": "The full gene name approved by the HGNC.",
            "value_example": "DEAD/H-box helicase 11 like 1; WASP family homolog 7, pseudogene; microRNA 6859-1; MIR1302-2 host gene; microRNA 1302-2; family with sequence similarity 138 member A; olfactory receptor family 4 subfamily G member 4 pseudogene; olfactory receptor family 4 subfamily G member 11 pseudogene; olfactory receptor family 4 subfamily F member 5; capicua transcriptional repressor pseudogene 27",
            "schema_title": "Gene full name",
            "comments": "Default"
        },
        "entrez_id": {
            "title": "NCBI Gene",
            "field_name": "entrez_id",
            "type": "string",
            "do_import": true,
            "source_name": "HGNC",
            "source_version": "2020-02-24",
            "annotation_category": "dbxref",
            "description": "NCBI Gene ID",
            "value_example": "100287102; 653635; 102466751; 107985730; 100302278; 645520; 79504; 403263; 79501; 100420257",
            "schema_title": "NCBI Gene",
            "link": "https://www.ncbi.nlm.nih.gov/gene/<ID>"
        },
        "ucsc_id": {
            "title": "UCSC",
            "field_name": "ucsc_id",
            "type": "string",
            "do_import": true,
            "source_name": "HGNC",
            "source_version": "2020-02-24",
            "annotation_category": "dbxref",
            "description": "UCSC genome browser gene ID",
            "value_example": "uc031tlb.1; uc001aak.4; uc001aal.1; uc010nxu.2; uc010nxv.2; uc031tlt.2; uc010nxx.3; uc001abt.5; uc001abw.2; uc001abz.5",
            "schema_title": "UCSC",
            "pattern": "^uc[0-9]{3}[a-z]{3}\\.[0-9]$"
        },
        "refseq_accession": {
            "title": "RefSeq",
            "type": "array",
            "field_name": "refseq_accession",
            "items": {
                "title": "RefSeq",
                "field_name": "refseq_accession",
                "type": "string",
                "do_import": true,
                "source_name": "HGNC",
                "source_version": "2020-02-24",
                "annotation_category": "dbxref",
                "description": "The Reference Sequence (RefSeq) collection",
                "value_example": "NR_046018; NR_024540; NR_106918; XR_001737835; NR_036051; NR_026818; NG_004148; NG_004423; NM_001005484; NG_027060",
                "schema_title": "RefSeq",
                "pattern": "^(A|N|W|X|Y)(C|G|M|P|R|T|W)_[0-9]+",
                "link": "https://www.ncbi.nlm.nih.gov/gene/?term=<ID>"
            }
        },
        "ccds_id": {
            "title": "CCDS",
            "type": "array",
            "field_name": "ccds_id",
            "items": {
                "title": "CCDS",
                "field_name": "ccds_id",
                "type": "string",
                "do_import": true,
                "source_name": "HGNC",
                "source_version": "2020-02-24",
                "annotation_category": "dbxref",
                "description": "The Consensus CDS (CCDS) project: a collaborative effort to identify a core set of human and mouse protein coding regions that are consistently annotated and of high quality",
                "value_example": "CCDS30547; CCDS72675; CCDS41221; CCDS2; CCDS3; CCDS30550; CCDS4|CCDS53256; CCDS76083; CCDS5|CCDS44034; CCDS6",
                "schema_title": "CCDS",
                "pattern": "^CCDS[0-9]+",
                "link": "https://www.ncbi.nlm.nih.gov/CCDS/CcdsBrowse.cgi?REQUEST=CCDS&DATA=<ID>"
            }
        },
        "uniprot_ids": {
            "title": "UniProt",
            "type": "array",
            "field_name": "uniprot_ids",
            "items": {
                "title": "UniProt",
                "field_name": "uniprot_ids",
                "type": "string",
                "do_import": true,
                "source_name": "HGNC",
                "source_version": "2020-02-24",
                "annotation_category": "dbxref",
                "description": "UniProt accession number",
                "value_example": "Q8NH21; Q6IEY1; Q96NU1; Q9Y3T9; Q6TDP4; Q494U1; Q5SV97; Q9HCC6; P05161; O00468",
                "schema_title": "UniProt",
                "link": "https://www.uniprot.org/uniprot/<ID>"
            }
        },
        "mgd_id": {
            "title": "MGI",
            "type": "array",
            "field_name": "mgd_id",
            "items": {
                "title": "MGI",
                "field_name": "mgd_id",
                "type": "string",
                "do_import": true,
                "source_name": "HGNC",
                "source_version": "2020-02-24",
                "annotation_category": "dbxref",
                "description": "Mouse Genome Informatics Database",
                "value_example": "MGI:3031137; MGI:2446220; MGI:1931051; MGI:2678948; MGI:2387630; MGI:1921433; MGI:1855694; MGI:87961; MGI:3588193; MGI:2444364",
                "schema_title": "MGI",
                "pattern": "^MGI:[0-9]+",
                "link": "http://www.informatics.jax.org/marker/<ID>",
                "comments": "We need to look at one mouse db at least"
            }
        },
        "omim_id": {
            "title": "OMIM",
            "type": "array",
            "field_name": "omim_id",
            "items": {
                "title": "OMIM",
                "field_name": "omim_id",
                "type": "string",
                "do_import": true,
                "source_name": "HGNC",
                "source_version": "2020-02-24",
                "annotation_category": "dbxref",
                "description": "Online Mendelian Inheritance in Man (OMIM)",
                "value_example": "616765; 610770; 615921; 608060; 147571; 103320; 612091; 612090; 612094; 603905",
                "schema_title": "OMIM",
                "pattern": "^[0-9]+$",
                "link": "https://omim.org/entry/<ID>"
            }
        },
        "orphanet": {
            "title": "OrphaNet",
            "field_name": "orphanet",
            "type": "string",
            "do_import": true,
            "source_name": "HGNC",
            "source_version": "2020-02-24",
            "annotation_category": "dbxref",
            "description": "portal for rare diseases and orphan drugs",
            "value_example": "315470; 233062; 434205; 356939; 426034; 469968; 412653; 470030; 121991; 311140",
            "schema_title": "OrphaNet",
            "pattern": "^[0-9]+$",
            "link": "https://www.orpha.net/consor/cgi-bin/OC_Exp.php?Lng=GB&Expert=<ID>"
        },
        "clingen": {
            "title": "ClinGen",
            "field_name": "clingen",
            "type": "string",
            "do_import": true,
            "source_name": "ClinGen",
            "source_version": "20200309",
            "annotation_category": "dbxref",
            "description": "ClinGen",
            "value_example": "329; 17978; 4396; 10896; 12003; 19104; 13281; 29105; 18806; 16369",
            "schema_title": "ClinGen",
            "pattern": "^[0-9]+$",
            "link": "https://search.clinicalgenome.org/kb/genes/HGNC:<ID>",
            "comments": "Keep as a link"
        },
        "clingendis": {
            "title": "ClinGen-Disease",
            "type": "array",
            "items": {
                "title": "ClinGen-Disease",
                "type": "object",
                "properties": {
                    "disease_label": {
                        "title": "Disease Label",
                        "field_name": "disease_label",
                        "type": "string",
                        "do_import": true,
                        "source_name": "ClinGenDisease",
                        "source_version": "20200309",
                        "sub_embedding_group": "{\"key\": \"clingendis\", \"title\": \"ClinGen-Disease\"}",
                        "description": "Disease label list",
                        "value_example": "Shprintzen-Goldberg syndrome; nonsyndromic genetic deafness|nonsyndromic genetic deafness; homocystinuria due to methylene tetrahydrofolate reductase deficiency; hyperprolinemia type 2; C1Q deficiency; 3-hydroxy-3-methylglutaric aciduria; hypertrophic cardiomyopathy; nonsyndromic genetic deafness|erythrokeratodermia variabilis; Stickler syndrome; nonsyndromic genetic deafness",
                        "schema_title": "Disease Label"
                    },
                    "disease_id": {
                        "title": "Disease ID (MONDO)",
                        "field_name": "disease_id",
                        "type": "string",
                        "do_import": true,
                        "source_name": "ClinGenDisease",
                        "source_version": "20200309",
                        "sub_embedding_group": "{\"key\": \"clingendis\", \"title\": \"ClinGen-Disease\"}",
                        "value_example": "MONDO_0008426; MONDO_0019497|MONDO_0019497; MONDO_0009353; MONDO_0009401; MONDO_0013343; MONDO_0009520; MONDO_0005045; MONDO_0019497|MONDO_0017851; MONDO_0019354; MONDO_0019497",
                        "schema_title": "Disease ID (MONDO)",
                        "pattern": "^MONDO_[0-9]+$",
                        "link": "https://search.clinicalgenome.org/kb/conditions/<ID>"
                    },
                    "inheritance": {
                        "title": "Inheritance",
                        "field_name": "inheritance",
                        "type": "string",
                        "enum": [
                            "Autosomal Dominant",
                            "Autosomal Recessive",
                            "Mitochondrial",
                            "Semidominant",
                            "X-linked",
                            "Undetermined MOI",
                            "Other"
                        ],
                        "do_import": true,
                        "source_name": "ClinGenDisease",
                        "source_version": "20200309",
                        "sub_embedding_group": "{\"key\": \"clingendis\", \"title\": \"ClinGen-Disease\"}",
                        "value_example": "Autosomal Dominant; Autosomal Dominant|Autosomal Recessive; Autosomal Recessive; Autosomal Dominant|Autosomal Dominant; Autosomal Dominant|Autosomal Recessive|Autosomal Dominant|Autosomal Dominant|Autosomal Recessive|Autosomal Recessive; Autosomal Recessive|Autosomal Dominant; Autosomal Dominant|Autosomal Dominant|Autosomal Dominant|Autosomal Dominant|Autosomal Dominant; Autosomal Dominant|Autosomal Recessive|Autosomal Dominant; Autosomal Dominant|Autosomal Dominant|Autosomal Recessive; Autosomal Dominant|Autosomal Dominant|Autosomal Dominant|Autosomal Dominant",
                        "schema_title": "Inheritance"
                    },
                    "classification": {
                        "title": "Classification",
                        "field_name": "classification",
                        "type": "string",
                        "enum": [
                            "Definitive",
                            "Disputed",
                            "Limited",
                            "Moderate",
                            "No Reported Evidence",
                            "Refuted",
                            "Strong"
                        ],
                        "do_import": true,
                        "source_name": "ClinGenDisease",
                        "source_version": "20200309",
                        "sub_embedding_group": "{\"key\": \"clingendis\", \"title\": \"ClinGen-Disease\"}",
                        "value_example": "Definitive; Limited|Definitive; Moderate; Limited; Disputed|Strong; Moderate|Definitive|Limited|No Reported Evidence|Limited|No Reported Evidence; Definitive|Moderate; Strong; Disputed; Limited|No Reported Evidence|Limited|Definitive|Limited",
                        "schema_title": "Classification"
                    }
                }
            }
        },
        "transcriptid": {
            "title": "Transcript ID",
            "type": "array",
            "items": {
                "title": "Transcript ID",
                "type": "object",
                "properties": {
                    "ensembl_trs": {
                        "title": "ENSEMBL transcript",
                        "field_name": "ensembl_trs",
                        "type": "string",
                        "do_import": true,
                        "source_name": "ENSEMBLIDxref",
                        "source_version": "v2.1.1",
                        "sub_embedding_group": "{\"key\": \"transcriptid\", \"title\": \"Transcript ID\"}",
                        "description": "ENSEMBL transcript ID list",
                        "value_example": "ENST00000641515|ENST00000335137; ENST00000426406|ENST00000426406; ENST00000332831|ENST00000332831; ENST00000420190|ENST00000437963|ENST00000342066|ENST00000341065|ENST00000455979|ENST00000618181|ENST00000622503|ENST00000618323|ENST00000616016|ENST00000618779|ENST00000616125|ENST00000620200|ENST00000617307; ENST00000327044; ENST00000338591|ENST00000466300|ENST00000622660; ENST00000379410|ENST00000379409|ENST00000379407|ENST00000491024; ENST00000341290|ENST00000433179; ENST00000428771|ENST00000304952|ENST00000484667; ENST00000624697|ENST00000624652|ENST00000649529",
                        "schema_title": "ENSEMBL transcript",
                        "pattern": "^ENST[0-9]{11}$",
                        "link": "https://useast.ensembl.org/Homo_sapiens/Transcript/Summary?t=<ID>"
                    },
                    "ensembl_pro": {
                        "title": "ENSEMBL protein",
                        "field_name": "ensembl_pro",
                        "type": "string",
                        "do_import": true,
                        "source_name": "ENSEMBLIDxref",
                        "source_version": "v2.1.1",
                        "sub_embedding_group": "{\"key\": \"transcriptid\", \"title\": \"Transcript ID\"}",
                        "description": "ENSEMBL protein ID list",
                        "value_example": "ENSP00000493376|ENSP00000334393; ENSP00000409316|ENSP00000409316; ENSP00000329982|ENSP00000329982; ENSP00000411579|ENSP00000393181|ENSP00000342313|ENSP00000349216|ENSP00000412228|ENSP00000480870|ENSP00000482138|ENSP00000480678|ENSP00000478421|ENSP00000484256|ENSP00000484643|ENSP00000484820|ENSP00000482090; ENSP00000317992; ENSP00000343930|ENSP00000463694|ENSP00000479477; ENSP00000368720|ENSP00000368719|ENSP00000368717|ENSP00000462558; ENSP00000343864|ENSP00000414022; ENSP00000393198|ENSP00000304595|ENSP00000425085; ENSP00000485643|ENSP00000485313|ENSP00000496832",
                        "schema_title": "ENSEMBL protein",
                        "pattern": "^ENSP[0-9]{11}$",
                        "link": "http://www.ensembl.org/Homo_sapiens/protview?peptide=<ID>"
                    }
                }
            }
        },
        "pdb": {
            "title": "PDB",
            "type": "array",
            "field_name": "pdb",
            "items": {
                "title": "PDB",
                "field_name": "pdb",
                "type": "string",
                "do_import": true,
                "source_name": "ENSEMBLIDxref",
                "source_version": "v2.1.1",
                "annotation_category": "dbxref",
                "description": "The Protein Data Bank (PDB) [1] is a database for the three-dimensional structural data of large biological molecules, such as proteins and nucleic acids.",
                "value_example": "6HRL; 5KZ5|5WKP|5WLW|6NZU|1Z2M|2HJ8|3PHX|3PSE|3R66|3RT3|3SDL|5TL6|5W8T|5W8U|6BI8|6FFA; 2X9E|2ZMC|2ZMD|3CEK|3DBQ|3GFW|3H9F|3HMN|3HMO|3HMP|3VQU|3W1F|3WYX|3WYY|3WZJ|3WZK|4B94|4BHZ|4BI0|4BI1|4BI2|4C4E|4C4F|4C4G|4C4H|4C4I|4C4J|4CV8|4CV9|4CVA|4D2S|4H7X|4H7Y|4JS8|4JT3|4O6L|4ZEG|5AP0|5AP1|5AP2|5AP3|5AP4|5AP5|5AP6|5AP7|5EH0|5EHL|5EHO|5EHY|5EI2|5EI6|5EI8|5LJJ|5MRB|5N7V|5N84|5N87|5N93|5N9S|5NA0|5NAD|5NTT|5O91|6B4W|6GVJ|6H3K|6N6O; 1OQD|1XU2|2KN1|4ZFO|6J7W; 1RF3|4MXW|1D0A|2HEV|2HEY|6OGX|6OKM|6OKN; 1UPK|1UPL|2WTK|3GNI|4FZA|4FZD|4FZF|4NZW|4O27; 2F4W; 6BQN; 6IF3; 5KKP",
                "schema_title": "PDB",
                "link": "https://www.rcsb.org/structure/<ID>"
            }
        },
        "biogrid": {
            "title": "BioGrid",
            "type": "array",
            "field_name": "biogrid",
            "items": {
                "title": "BioGrid",
                "field_name": "biogrid",
                "type": "string",
                "do_import": true,
                "source_name": "ENSEMBLIDxref",
                "source_version": "v2.1.1",
                "annotation_category": "dbxref",
                "description": "BioGRID is an interaction repository with data compiled through comprehensive curation efforts.",
                "value_example": "126661; 123224; 132958; 110207; 117038; 124318; 569148; 113123; 107080; 110233",
                "schema_title": "BioGrid",
                "link": "https://thebiogrid.org/<ID>"
            }
        },
        "string": {
            "title": "STRING",
            "type": "array",
            "field_name": "string",
            "items": {
                "title": "STRING",
                "field_name": "string",
                "type": "string",
                "do_import": true,
                "source_name": "ENSEMBLIDxref",
                "source_version": "v2.1.1",
                "annotation_category": "dbxref",
                "description": "STRING (Search Tool for the Retrieval of Interacting Genes/Proteins) is a biological database and web resource of known and predicted protein\u2013protein interactions.",
                "value_example": "9606.ENSP00000317482; 9606.ENSP00000386195; 9606.ENSP00000358902; 9606.ENSP00000419457; 9606.ENSP00000332791; 9606.ENSP00000417003; 9606.ENSP00000262290; 9606.ENSP00000367130; 9606.ENSP00000310623; 9606.ENSP00000273352",
                "schema_title": "STRING",
                "link": "https://string-db.org/network/<ID>"
            }
        },
        "genecards": {
            "title": "GeneCards",
            "field_name": "genecards",
            "type": "string",
            "do_import": true,
            "source_name": "ENSEMBLIDxref",
            "source_version": "v2.1.1",
            "annotation_category": "dbxref",
            "description": "a database of human genes that provides genomic, proteomic, transcriptomic, genetic and functional information on all known and predicted human genes.",
            "value_example": "ENSG00000223972; ENSG00000227232; ENSG00000278267; ENSG00000243485; ENSG00000284332; ENSG00000237613; ENSG00000268020; ENSG00000240361; ENSG00000186092; ENSG00000238009",
            "schema_title": "GeneCards",
            "link": "https://www.genecards.org/cgi-bin/carddisp.pl?gene=<ID>",
            "comments": "link"
        },
        "pharmgkb": {
            "title": "PharmGKB",
            "type": "array",
            "field_name": "pharmgkb",
            "items": {
                "title": "PharmGKB",
                "field_name": "pharmgkb",
                "type": "string",
                "do_import": true,
                "source_name": "ENSEMBLIDxref",
                "source_version": "v2.1.1",
                "annotation_category": "dbxref",
                "description": "a publicly available, online knowledgebase responsible for the aggregation, curation, integration and dissemination of knowledge regarding the impact of human genetic variation on drug response.",
                "value_example": "PA32290; PA32278; PA25678; PA134934728; PA162399738; PA30439; PA142671692; PA162392328; PA134982718; PA164725453",
                "schema_title": "PharmGKB",
                "link": "https://www.pharmgkb.org/gene/<ID>",
                "comments": "PGx- manul MVP"
            }
        },
        "genereviews": {
            "title": "GeneReviews",
            "type": "array",
            "field_name": "genereviews",
            "items": {
                "title": "GeneReviews",
                "field_name": "genereviews",
                "type": "string",
                "do_import": true,
                "source_name": "ENSEMBLIDxref",
                "source_version": "v2.1.1",
                "annotation_category": "dbxref",
                "description": "GeneReviews",
                "value_example": "ISCU; CPT2; GABRB3; SKIV2L; MMADHC; WRN; NPHP3; KIF1A; PEX13; CLCN5",
                "schema_title": "GeneReviews",
                "link": "https://www.ncbi.nlm.nih.gov/books/NBK1116/?term=<ID>%5BGeneSymbol%5D"
            }
        },
        "pathway_kegg_id": {
            "title": "KEGG",
            "field_name": "pathway_kegg_id",
            "type": "string",
            "do_import": true,
            "source_name": "dbNSFP",
            "source_version": "4.0c",
            "annotation_category": "dbxref",
            "description": "ID(s) of the Pathway(s) the gene belongs to (from KEGG)",
            "value_example": "hsa04740; hsa04512; hsa04060; hsa00532;hsa01030; hsa04120;hsa05020; hsa04742; hsa04310;hsa04330;hsa04916;hsa05210;hsa05217; hsa00760; hsa04020;hsa04070;hsa04720;hsa04740;hsa04910;hsa04912;hsa04916;hsa05040;hsa05214; hsa04080",
            "schema_title": "KEGG",
            "link": "https://www.genome.jp/dbget-bin/www_bget?<ID>"
        },
        "pathway_kegg_full": {
            "title": "KEGG pathway",
            "field_name": "pathway_kegg_full",
            "type": "string",
            "do_import": true,
            "source_name": "dbNSFP",
            "source_version": "4.0c",
            "annotation_category": "dbxref",
            "description": "Full name(s) of the Pathway(s) the gene belongs to (from KEGG)",
            "value_example": "Olfactory transduction; ECM-receptor interaction; Cytokine-cytokine receptor interaction; Chondroitin sulfate biosynthesis;Glycan structures - biosynthesis 1; Ubiquitin mediated proteolysis;Parkinson's disease; Taste transduction; Wnt signaling pathway;Notch signaling pathway;Melanogenesis;Colorectal cancer;Basal cell carcinoma; Nicotinate and nicotinamide metabolism; Calcium signaling pathway;Phosphatidylinositol signaling system;Long-term potentiation;Olfactory transduction;Insulin signaling pathway;GnRH signaling pathway;Melanogenesis;Huntington's disease;Glioma; Neuroactive ligand-receptor interaction",
            "schema_title": "KEGG pathway"
        },
        "trait_association_gwas": {
            "title": "GWAS catalog trait",
            "type": "array",
            "field_name": "trait_association_gwas",
            "items": {
                "title": "GWAS catalog trait",
                "field_name": "trait_association_gwas",
                "type": "string",
                "do_import": true,
                "source_name": "dbNSFP",
                "source_version": "4.0c",
                "description": "Trait(s) the gene associated with (from GWAS catalog)",
                "value_example": "Subjective response to lithium treatment; Morning vs. evening chronotype; Pancreatic cancer; Parkinson's disease; Blood protein levels; Large artery stroke|Lead levels|Height; Inflammatory bowel disease; Chronic inflammatory diseases (ankylosing spondylitis, Crohn's disease, psoriasis, primary sclerosing cholangitis, ulcerative colitis) (pleiotropy); Systemic lupus erythematosus; Inflammatory bowel disease|Systemic lupus erythematosus|Ulcerative colitis",
                "schema_title": "GWAS catalog trait",
                "comments": "Discuss UI/UX"
            }
        },
        "trait_association_gwas_pmid": {
            "title": "GWAS catalog trait PMID",
            "type": "array",
            "field_name": "trait_association_gwas_pmid",
            "items": {
                "title": "GWAS catalog trait PMID",
                "field_name": "trait_association_gwas_pmid",
                "type": "string",
                "do_import": true,
                "source_name": "dbNSFP",
                "source_version": "4.0c",
                "description": "Trait(s) the gene associated with (from GWAS catalog)",
                "value_example": "26503763; 26955885; 29422604; 26227905; 29875488~30072576; 24262325|26025379|21998595; 23128233; 26974007; 30072576; 28714469",
                "schema_title": "GWAS catalog trait PMID",
                "link": "https://www.ebi.ac.uk/gwas/publications/<ID>"
            }
        },
        "rvis_exac": {
            "title": "RVIS(ExAC)",
            "field_name": "rvis_exac",
            "type": "number",
            "do_import": true,
            "source_name": "dbNSFP",
            "source_version": "4.0c",
            "description": "ExAC-based RVIS; setting 'common' MAF filter at 0.05% in at least one of the six individual ethnic strata from ExAC.",
            "value_example": "2.274410941; 0.231569638; -1.365209057; 1.879999506; 0.410434686; 0.70374788; -0.175667739; 1.24272779; 0.691137693; 0.500554195",
            "schema_title": "RVIS(ExAC)"
        },
        "rvis_percentile_exac": {
            "title": "RVIS(ExAC) percentile",
            "field_name": "rvis_percentile_exac",
            "type": "number",
            "do_import": true,
            "source_name": "dbNSFP",
            "source_version": "4.0c",
            "description": "Genome-Wide percentile for the new ExAC-based RVIS; setting 'common' MAF filter at 0.05% in at least one of the six individual ethnic strata from ExAC.",
            "value_example": "98.9036805; 65.47195952; 4.843081742; 97.96397807; 74.54370219; 85.01897476; 38.31696886; 94.1569785; 84.63947955; 78.2482983",
            "schema_title": "RVIS(ExAC) percentile"
        },
        "gdi_phred": {
            "title": "GDI phred score",
            "field_name": "gdi_phred",
            "type": "number",
            "do_import": true,
            "source_name": "dbNSFP",
            "source_version": "4.0c",
            "description": "Phred-scaled GDI scores",
            "value_example": "2.31572; 5.65821; 5.53337; 1.58809; 5.29021; 7.82660; 6.95277; 6.86990; 3.96842; 1.51792",
            "schema_title": "GDI phred score",
            "comments": "??also change to no??"
        },
        "gdp": {
            "title": "Gene damage prediction (all disease-causing genes)",
            "field_name": "gdp",
            "type": "string",
            "enum": [
                "Medium",
                "High",
                "Low"
            ],
            "do_import": true,
            "source_name": "dbNSFP",
            "source_version": "4.0c",
            "description": "gene damage prediction (low/medium/high) by GDI for all diseases",
            "value_example": "Medium; High; Low",
            "schema_title": "Gene damage prediction (all disease-causing genes)"
        },
        "mgi_mouse_gene": {
            "title": "Mouse gene (MGI)",
            "field_name": "mgi_mouse_gene",
            "type": "string",
            "do_import": true,
            "source_name": "dbNSFP",
            "source_version": "4.0c",
            "description": "Homolog mouse gene name from MGI",
            "value_example": "Olfr1303; Samd11; Noc2l; Klhl17; Plekhn1; Perm1; Isg15; Agrn; Rnf223; 9430015G10Rik",
            "schema_title": "Mouse gene (MGI)"
        },
        "mgi_mouse_phenotype": {
            "title": "Mouse phenotype (MGI)",
            "field_name": "mgi_mouse_phenotype",
            "type": "string",
            "do_import": true,
            "source_name": "dbNSFP",
            "source_version": "4.0c",
            "description": "Phenotype description for the homolog mouse gene from MGI",
            "value_example": "endocrine/exocrine gland phenotype; cellular phenotype; mortality/aging (the observable characteristics related to the ability of a mammalian organism to live and age that are manifested throughout development and life span); hematopoietic system phenotype; immune system phenotype; skeleton phenotype; growth/size/body region phenotype; homeostasis/metabolism phenotype; muscle phenotype; cardiovascular system phenotype (the observable morphological and physiological characteristics of the mammalian heart, blood vessels, or circulatory system that are manifested through development and lifespan); normal phenotype; mortality/aging (the observable characteristics related to the ability of a mammalian organism to live and age that are manifested throughout development and life span); behavior/neurological phenotype (the observable actions or reactions of mammalian organisms that are manifested through development and lifespan); respiratory system phenotype; renal/urinary system phenotype; limbs/digits/tail phenotype; nervous system phenotype (the observable morphological and physiological characteristics of the extensive, intricate network of electochemical structures in the body that is comprised of the brain, spinal cord, nerves, ganglia and parts of the receptor organs that are manifested through development and lifespan); integument phenotype (the observable morphological and physiological characteristics of the skin and its associated structures, such as the hair, nails, sweat glands, sebaceous glands and other secretory glands that are manifested through development and lifespan); hematopoietic system phenotype; behavior/neurological phenotype (the observable actions or reactions of mammalian organisms that are manifested through development and lifespan); immune system phenotype; homeostasis/metabolism phenotype; hematopoietic system phenotype; cellular phenotype; immune system phenotype; homeostasis/metabolism phenotype; cellular phenotype; adipose tissue phenotype (the observable morphological and physiological characteristics of mammalian fat tissue that are manifested through development and lifespan); growth/size/body region phenotype; integument phenotype (the observable morphological and physiological characteristics of the skin and its associated structures, such as the hair, nails, sweat glands, sebaceous glands and other secretory glands that are manifested through development and lifespan); immune system phenotype; digestive/alimentary phenotype; hematopoietic system phenotype; mortality/aging (the observable characteristics related to the ability of a mammalian organism to live and age that are manifested throughout development and life span); normal phenotype; respiratory system phenotype; liver/biliary system phenotype; growth/size/body region phenotype; taste/olfaction phenotype; nervous system phenotype (the observable morphological and physiological characteristics of the extensive, intricate network of electochemical structures in the body that is comprised of the brain, spinal cord, nerves, ganglia and parts of the receptor organs that are manifested through development and lifespan); hearing/vestibular/ear phenotype; nervous system phenotype (the observable morphological and physiological characteristics of the extensive, intricate network of electochemical structures in the body that is comprised of the brain, spinal cord, nerves, ganglia and parts of the receptor organs that are manifested through development and lifespan); skeleton phenotype; embryo phenotype; behavior/neurological phenotype (the observable actions or reactions of mammalian organisms that are manifested through development and lifespan); mortality/aging (the observable characteristics related to the ability of a mammalian organism to live and age that are manifested throughout development and life span); normal phenotype; cardiovascular system phenotype (the observable morphological and physiological characteristics of the mammalian heart, blood vessels, or circulatory system that are manifested through development and lifespan)",
            "schema_title": "Mouse phenotype (MGI)"
        },
        "gnomad": {
            "title": "gnomAD",
            "field_name": "gnomad",
            "type": "string",
            "do_import": true,
            "source_name": "gnomADmetrics",
            "source_version": "v2.1.1",
            "description": "gnomAD gene",
            "value_example": "ENSG00000186092; ENSG00000187634; ENSG00000188976; ENSG00000187961; ENSG00000187583; ENSG00000187642; ENSG00000188290; ENSG00000187608; ENSG00000188157; ENSG00000237330",
            "schema_title": "gnomAD",
            "link": "https://gnomad.broadinstitute.org/gene/<ID>"
        },
        "obs_mis": {
            "title": "Observed missense",
            "field_name": "obs_mis",
            "type": "integer",
            "do_import": true,
            "source_name": "gnomADmetrics",
            "source_version": "v2.1.1",
            "value_example": "67; 546; 577; 467; 480; 422; 103; 117; 1303; 124",
            "schema_title": "Observed missense"
        },
        "exp_mis": {
            "title": "Expected missense",
            "field_name": "exp_mis",
            "type": "number",
            "do_import": true,
            "source_name": "gnomADmetrics",
            "source_version": "v2.1.1",
            "value_example": "8.2715e+01; 3.6202e+02; 4.6201e+02; 4.3355e+02; 3.8117e+02; 3.9110e+02; 9.0430e+01; 1.1566e+02; 1.3261e+03; 1.0779e+02",
            "schema_title": "Expected missense"
        },
        "oe_mis": {
            "title": "o/e (missense)",
            "field_name": "oe_mis",
            "type": "number",
            "do_import": true,
            "source_name": "gnomADmetrics",
            "source_version": "v2.1.1",
            "annotation_category": "gene metrics",
            "value_example": "8.1001e-01; 1.5082e+00; 1.2489e+00; 1.0772e+00; 1.2593e+00; 1.0790e+00; 1.1390e+00; 1.0115e+00; 9.8257e-01; 1.1504e+00",
            "schema_title": "o/e (missense)"
        },
        "obs_syn": {
            "title": "Observed synonymous",
            "field_name": "obs_syn",
            "type": "integer",
            "do_import": true,
            "source_name": "gnomADmetrics",
            "source_version": "v2.1.1",
            "value_example": "28; 270; 320; 360; 216; 215; 53; 63; 727; 58",
            "schema_title": "Observed synonymous"
        },
        "exp_syn": {
            "title": "Expected synonymous",
            "field_name": "exp_syn",
            "type": "number",
            "do_import": true,
            "source_name": "gnomADmetrics",
            "source_version": "v2.1.1",
            "value_example": "3.0512e+01; 1.5898e+02; 1.9938e+02; 2.0109e+02; 1.7452e+02; 1.7481e+02; 4.1769e+01; 5.8149e+01; 6.0335e+02; 5.0639e+01",
            "schema_title": "Expected synonymous"
        },
        "oe_syn": {
            "title": "o/e (synonymous)",
            "field_name": "oe_syn",
            "type": "number",
            "do_import": true,
            "source_name": "gnomADmetrics",
            "source_version": "v2.1.1",
            "annotation_category": "gene metrics",
            "value_example": "9.1766e-01; 1.6983e+00; 1.6049e+00; 1.7903e+00; 1.2377e+00; 1.2299e+00; 1.2689e+00; 1.0834e+00; 1.2049e+00; 1.1454e+00",
            "schema_title": "o/e (synonymous)"
        },
        "obs_lof": {
            "title": "Observed LoF",
            "field_name": "obs_lof",
            "type": "integer",
            "do_import": true,
            "source_name": "gnomADmetrics",
            "source_version": "v2.1.1",
            "value_example": "2; 22; 43; 26; 25; 21; 6; 0; 29; 7",
            "schema_title": "Observed LoF"
        },
        "exp_lof": {
            "title": "Expected LoF",
            "field_name": "exp_lof",
            "type": "number",
            "do_import": true,
            "source_name": "gnomADmetrics",
            "source_version": "v2.1.1",
            "value_example": "2.3369e+00; 2.4538e+01; 4.1785e+01; 2.8650e+01; 3.1069e+01; 1.7757e+01; 3.5300e+00; 1.1056e+00; 9.0870e+01; 2.1002e+00",
            "schema_title": "Expected LoF"
        },
        "oe_lof": {
            "title": "o/e (LoF)",
            "field_name": "oe_lof",
            "type": "number",
            "do_import": true,
            "source_name": "gnomADmetrics",
            "source_version": "v2.1.1",
            "annotation_category": "gene metrics",
            "value_example": "8.5584e-01; 8.9656e-01; 1.0291e+00; 9.0749e-01; 8.0467e-01; 1.1826e+00; 1.6997e+00; 0.0000e+00; 3.1914e-01; 9.5227e-01",
            "schema_title": "o/e (LoF)"
        },
        "cds_length": {
            "title": "CDS length",
            "field_name": "cds_length",
            "type": "integer",
            "do_import": true,
            "source_name": "gnomADmetrics",
            "source_version": "v2.1.1",
            "value_example": "915; 2043; 2247; 1926; 1833; 2088; 741; 495; 6135; 747",
            "schema_title": "CDS length"
        },
        "num_coding_exons": {
            "title": "Number of coding exons",
            "field_name": "num_coding_exons",
            "type": "integer",
            "do_import": true,
            "source_name": "gnomADmetrics",
            "source_version": "v2.1.1",
            "value_example": "1; 13; 19; 12; 16; 5; 3; 2; 36; 8",
            "schema_title": "Number of coding exons"
        },
        "marrvel": {
            "title": "Marrvel",
            "field_name": "marrvel",
            "type": "string",
            "do_import": true,
            "source_name": "Marrvel",
            "source_version": "v1.2",
            "description": "Integrated information from six human genetic databases and seven model organism databases",
            "value_example": "DDX11L1;WASH7P;FAM138A;OR4G4P;OR4G11P;OR4F5;CICP27;WASH9P;WBP1LP7;OR4F29;CICP7;WBP1LP6;OR4F16;CICP3;FAM87B;FAM41C;TUBB8P11;SAMD11;NOC2L;KLHL17",
            "schema_title": "Marrvel",
            "link": "http://www.marrvel.org/search/gene/<ID>"
        },
        "s_het": {
            "title": "s_het",
            "field_name": "s_het",
            "type": "number",
            "do_import": true,
            "source_name": "CassaNatGenet2017",
            "source_version": "04/03/2017",
            "description": "s_het estimates based on ExAC should be here http://genetics.bwh.harvard.edu/genescores/",
            "value_example": "0.712744609;0.687495742;0.660254755;0.639410094;0.620360495;0.616952455;0.615396766;0.608889049;0.598649548;0.586267656;0.583941063;0.573090113;0.552121239;0.547772441;0.547290214;0.547052978;0.542223592;0.541479417;0.536996463",
            "schema_title": "s_het"
        },
        "gtex_expression": {
            "title": "GTEx",
            "field_name": "gtex_expression",
            "type": "string",
            "do_import": true,
            "source_name": "GTEx",
            "source_version": "v8",
            "value_example": "ENSG00000070669.12",
            "schema_title": "GTEx",
            "link": "https://gtexportal.org/home/gene/<ID>"
        },
        "brainspan_rnaseq": {
            "title": "BrainSpan RNAseq",
            "field_name": "brainspan_rnaseq",
            "type": "string",
            "do_import": true,
            "source_name": "BrainSpan",
            "source_version": "March.2013",
            "value_example": "ENSG00000070669",
            "schema_title": "BrainSpan RNAseq",
            "link": "https://www.brainspan.org/rnaseq/searches?exact_match=false&search_term=<ID>"
        },
        "brainspan_microarray": {
            "title": "BrainSpan Microarray",
            "field_name": "brainspan_microarray",
            "type": "string",
            "do_import": true,
            "source_name": "BrainSpan",
            "source_version": "March.2013",
            "value_example": "BRCA",
            "schema_title": "BrainSpan Microarray",
            "link": "https://www.brainspan.org/lcm/search?exact_match=false&search_term=%<ID>%22&search_type=gene"
        },
        "brainatlas_microarray": {
            "title": "BrainAtlas Microarray",
            "field_name": "brainatlas_microarray",
            "type": "string",
            "do_import": true,
            "source_name": "BrainAtlas",
            "source_version": "March.2013",
            "value_example": "BRCA",
            "schema_title": "BrainAtlas Microarray",
            "link": "https://human.brain-map.org/microarray/search/show?exact_match=false&search_term=%22<ID>%22&search_type=gene"
        },
        "schema_version": {
            "default": "1"
        }
    },
    "facets": {},
    "columns": {}
}<|MERGE_RESOLUTION|>--- conflicted
+++ resolved
@@ -1,10 +1,6 @@
 {
     "$schema": "http://json-schema.org/draft-04/schema#",
     "type": "object",
-<<<<<<< HEAD
-    "required": ["gene_id"],
-    "identifyingProperties": ["uuid", "gene_id", "preferred_symbol", "aliases"],
-=======
     "required": [
         "institution",
         "project",
@@ -14,7 +10,6 @@
         "uuid",
         "aliases"
     ],
->>>>>>> 0f3a9ca7
     "additionalProperties": false,
     "mixinProperties": [
         {

--- conflicted
+++ resolved
@@ -160,15 +160,11 @@
             "uniqueItems": true,
             "items": {
                 "title": "Caller",
-<<<<<<< HEAD
-                "type": "string"
-=======
                 "type": "string",
                 "enum": [
                     "Manta",
                     "BIC-seq2"
                 ]
->>>>>>> 0f967b71
             }
         },
         "confidence_interval_end": {

{
    "title": "Organism",
    "id": "/profiles/organism.json",
    "$schema": "http://json-schema.org/draft-04/schema#",
    "type": "object",
    "required": ["name", "taxon_id"],
    "identifyingProperties": ["uuid", "name", "taxon_id", "scientific_name"],
    "additionalProperties": false,
    "mixinProperties": [
        { "$ref": "mixins.json#/schema_version" },
        { "$ref": "mixins.json#/uuid" },
        { "$ref": "mixins.json#/submitted" },
<<<<<<< HEAD
        { "$ref": "mixins.json#/release_dates" },
=======
        { "$ref": "mixins.json#/tags" },
>>>>>>> 3a73cb80
        { "$ref": "mixins.json#/status" }
    ],
    "properties": {
        "schema_version": {
            "default": "1"
        },
        "status": {
            "title": "Status",
            "type": "string",
            "default": "released",
            "permission": "import_items",
            "enum": [
                "released",
                "current",
                "revoked",
                "deleted",
                "replaced",
                "in review by lab",
                "submission in progress",
                "released to project"
            ]
        },
        "name": {
            "title": "Common name",
            "description": "A short unique name for the organism (e.g. 'mouse' or 'human').",
            "type": "string",
            "pattern": "^[a-z0-9\\-]+$",
            "uniqueKey": true
        },
        "scientific_name": {
            "title": "Binomial name",
            "description": "The genus species for the organism (e.g. 'Mus musculus').",
            "type": "string",
            "default": ""
        },
        "taxon_id": {
            "title": "Taxon ID",
            "description": "The NCBI taxon ID for the organism (e.g. 10090).",
            "type": "string",
            "pattern": "^[0-9]+$"
        }
    },
    "boost_values": {
        "name": 1.0,
        "scientific_name": 1.0
    }
}<|MERGE_RESOLUTION|>--- conflicted
+++ resolved
@@ -10,11 +10,8 @@
         { "$ref": "mixins.json#/schema_version" },
         { "$ref": "mixins.json#/uuid" },
         { "$ref": "mixins.json#/submitted" },
-<<<<<<< HEAD
         { "$ref": "mixins.json#/release_dates" },
-=======
         { "$ref": "mixins.json#/tags" },
->>>>>>> 3a73cb80
         { "$ref": "mixins.json#/status" }
     ],
     "properties": {

--- conflicted
+++ resolved
@@ -8,13 +8,9 @@
     "additionalProperties": false,
     "mixinProperties": [
         { "$ref": "mixins.json#/schema_version" },
-<<<<<<< HEAD
         { "$ref": "mixins.json#/uuid" },
         { "$ref": "mixins.json#/submitted"},
         { "$ref": "mixins.json#/status" }
-=======
-        { "$ref": "mixins.json#/uuid" }
->>>>>>> 3e384bfd
     ],
     "properties": {
         "schema_version": {

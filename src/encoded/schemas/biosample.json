--- conflicted
+++ resolved
@@ -384,16 +384,12 @@
             "title": "Organism",
             "type": "string"
         },
-<<<<<<< HEAD
-        "sex": {
-=======
         "organ_slims": {
             "title": "Organ",
             "type": "array"
         },
         
         "donor.sex": {
->>>>>>> 502b4715
             "title": "Gender",
             "type": "string"
         },
@@ -463,19 +459,9 @@
             "title": "Life stage",
             "type": "string"
         },
-<<<<<<< HEAD
-        "rnais.target.label": {
-            "title": "RNAi",
-            "type": "string"
-=======
         "status": {
             "title": "Status",
             "type": "string"
-        },
-        "treatments.length": {
-            "title": "Treatments length",
-            "type": "array"
->>>>>>> 502b4715
         },
         "treatments.treatment_term_name": {
             "title": "Treatment",

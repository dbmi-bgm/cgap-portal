--- conflicted
+++ resolved
@@ -450,10 +450,6 @@
             "title": "Biosample status",
             "type": "string"
         },
-        "status": {
-            "title": "Biosample status",
-            "type": "string"
-        },
         "organism.scientific_name": {
             "title": "Organism",
             "type": "string"
@@ -485,6 +481,10 @@
         },
         "source.title": {
             "title": "Source",
+            "type": "string"
+        },
+        "lab.title": {
+            "title": "Lab",
             "type": "string"
         },
         "developmental_slims": {
@@ -541,7 +541,6 @@
             "title": "Status",
             "type": "string"
         },
-<<<<<<< HEAD
         "treatments.treatment_term_name": {
             "title": "Treatment",
             "type": "string"
@@ -550,8 +549,6 @@
             "title": "Construct",
             "type": "string"
         },
-=======
->>>>>>> 58c7096d
         "treatments.length": {
             "title": "Treatments length",
             "type": "array"

{
    "title": "TSA-seq Experiment",
    "description": "Schema for TSA-seq experiments.",
    "id": "/profiles/experiment_tsaseq.json",
    "$schema": "http://json-schema.org/draft-04/schema#",
    "type": "object",
    "required": ["experiment_type", "award", "lab", "biosample"],
    "identifyingProperties": ["uuid", "accession", "aliases"],
    "additionalProperties": false,
    "mixinProperties": [
        { "$ref": "mixins.json#/schema_version" },
        { "$ref": "mixins.json#/accession" },
        { "$ref": "mixins.json#/uuid" },
        { "$ref": "mixins.json#/aliases" },
        { "$ref": "mixins.json#/attribution" },
        { "$ref": "mixins.json#/submitted" },
        { "$ref": "mixins.json#/modified" },
        { "$ref": "mixins.json#/release_dates" },
        { "$ref": "mixins.json#/notes" },
        { "$ref": "mixins.json#/references" },
        { "$ref": "mixins.json#/dbxrefs" },
        { "$ref": "mixins.json#/documents" },
        { "$ref": "mixins.json#/library"},
        { "$ref": "mixins.json#/sop_mapping"},
        { "$ref": "mixins.json#/tags" },
        { "$ref": "mixins.json#/badges" },
        { "$ref": "mixins.json#/antibody_info" },
        { "$ref": "mixins.json#/supplementary_files" },
        { "$ref": "mixins.json#/static_embeds" },
        { "$ref": "experiment.json#/properties" }
    ],
    "dependencies": {},
    "mixinFacets": [
        { "$ref": "experiment.json#/facets"},
        { "$ref": "mixins.json#/facets_common" },
        { "$ref": "mixins.json#/facets_aggregated_badges"}
    ],
    "mixinColumns": [
        { "$ref": "experiment.json#/columns"}
    ],
    "properties": {
        "schema_version": {
            "default": "2"
<<<<<<< HEAD
        },
        "experiment_type": {
            "enum": [
                "TSA-seq"
            ]
=======
>>>>>>> 4d7844fb
        },
        "protocol_version": {
            "title": "Protocol version",
            "description": "Version of the protocol used in the experiment",
            "type": "string",
            "lookup": 80,
            "enum": ["1.0", "2.0"]
        },
        "resolution": {
            "title": "TSA-seq resolution",
            "description": "Relative resolution of TSA-seq experiment",
            "type": "string",
            "lookup": 81,
            "enum": ["Low", "Medium", "High"]
        },
        "secondary_antibody": {
            "title": "Secondary Antibody",
            "description": "Reference to a 4DN antibody object",
            "type": "string",
            "lookup": 93,
            "linkTo": "Antibody"
        },
        "secondary_antibody_lot_id": {
            "title": "Secondary Antibody Lot Number",
            "description": "A lot number or other unique identifier for a particular antibody lot",
            "type": "string",
            "lookup": 94
        },
        "secondary_antibody_dilution": {
            "title": "Secondary Antibody Dilution/Concentration",
            "description": "The working dilution or concentration of the antibody eg. 1:100 or 200 ug/ml",
            "type": "string",
            "lookup": 95
        },
        "targeted_factor": {
            "title": "Target",
            "description": "Information about the target of the Antibody in an IP",
            "type": "array",
            "lookup": 95,
            "items": {
                "title": "Feature",
                "type": "string",
                "linkTo": "BioFeature"
            }
        },
        "tyramide_concentration": {
            "title": "Tyramide Concentration",
            "description": "The concentration or dilution of tyramide used in the TSA reaction.",
            "type": "string",
            "lookup": 99
        },
        "reaction_time": {
            "title": "Reaction Time (min)",
            "description": "Tyramide reaction time in minutes",
            "type": "number",
            "lookup": 100
        },
        "reaction_buffer": {
            "title": "Reaction Buffer",
            "description": "The components of the reaction buffer for the tyramide reaction.",
            "type": "string",
            "lookup": 101,
            "enum": [
                "Standard",
                "50% Sucrose",
                "50% Sucrose + 0.75 mM DTT"
            ]
        },
        "reaction_temperature": {
            "title": "Reaction Temperature (°C)",
            "description": "Temperature of tyramide reaction step in degrees Celsius",
            "type": "number",
            "lookup": 102
        },
        "affinity_rounds": {
            "title": "Number of rounds of affinity purification",
            "description": "If there are multiple rounds of purification - eg. 2 biotin affinity purifications for TSA-seq",
            "type": "integer",
            "lookup": 120
        },
        "average_biotin_range": {
            "title": "Biotynylation range",
            "description": "Estimated average biotinlyation range from dot blot (kb/1 biotin）",
            "type": "string",
            "lookup": 125
        },
        "biotinylated_spikein_sequences": {
            "title": "Modified Spike In Sequences",
            "description": "Reference to a Reference File Item with multi fasta of the spike in sequences - spikein concentration info can be added as a 'conc' extra_file",
            "type": "string",
            "lookup": 196,
            "linkTo": "FileReference"
        },
        "biotinylated_spikein_source": {
            "title": "Modified Spike in source",
            "description": "The source or identifier for the spike-in",
            "type": "string",
            "lookup": 198
        },
        "non_biotinylated_spikein_sequences": {
            "title": "Spike In Sequences",
            "description": "Reference to a Reference File Item with multi fasta of the spike in sequences - spikein concentration info can be added as a 'conc' extra_file",
            "type": "string",
            "lookup": 199,
            "linkTo": "FileReference"
        },
        "non_biotinylated_spikein_source": {
            "title": "Spike in source",
            "description": "The source or identifier for the spike-in",
            "type": "string",
            "lookup": 200
        }
    },
    "columns": {
        "experiment_summary":{
            "title": "Experiment summary"
        }
    }

}<|MERGE_RESOLUTION|>--- conflicted
+++ resolved
@@ -40,15 +40,7 @@
     ],
     "properties": {
         "schema_version": {
-            "default": "2"
-<<<<<<< HEAD
-        },
-        "experiment_type": {
-            "enum": [
-                "TSA-seq"
-            ]
-=======
->>>>>>> 4d7844fb
+            "default": "3"
         },
         "protocol_version": {
             "title": "Protocol version",

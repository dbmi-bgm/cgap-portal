{
    "title": "Modification",
    "description": "Stable Genetic Modifications.",
    "id": "/profiles/modification.json",
    "$schema": "http://json-schema.org/draft-04/schema#",
    "type": "object",
    "required": ["description", "modification_type", "lab", "award"],
    "identifyingProperties": ["uuid","aliases"],
    "additionalProperties": false,
    "mixinProperties": [
        { "$ref": "mixins.json#/schema_version" },
        { "$ref": "mixins.json#/uuid" },
        { "$ref": "mixins.json#/aliases" },
        { "$ref": "mixins.json#/status" },
        { "$ref": "mixins.json#/attribution" },
        { "$ref": "mixins.json#/references" },
        { "$ref": "mixins.json#/submitted" },
<<<<<<< HEAD
        { "$ref": "mixins.json#/release_dates" },
=======
        { "$ref": "mixins.json#/tags" },
>>>>>>> 3a73cb80
        { "$ref": "mixins.json#/notes" }
    ],
    "properties": {
        "schema_version": {
            "default": "1"
        },
        "description": {
            "title": "Description",
            "description": "A brief plain text description of the modification.",
            "type": "string"
        },
        "modification_type": {
            "title": "Genomic modification method",
            "description": "The method used to make the genomic modification.",
            "type": "string",
            "enum" : [
              "Crispr",
              "Stable Transfection",
              "Other"
            ]
        },
        "genomic_change": {
            "title": "The type of modification",
            "description": "How the target of the modification is changed - i.e. deletion, insertion.",
            "type": "string",
            "enum": [
               "deletion",
               "insertion",
               "inversion",
               "duplication",
               "replacement",
               "point mutation",
               "complex change"
            ]
        },
        "constructs": {
            "title": "Constructs",
            "description": "Recombinant constructs used to make modification.",
            "type":  "array",
            "items": {
                "title": "Constructs",
                "description": "A recombinant construct.",
                "type": "string",
                "linkTo": "Construct"
            }
        },
        "guide_rnas": {
            "title": "Guide RNAs",
            "description": "The guide RNA sequences used in Crispr targetting.",
            "type": "array",
            "items": {
                "title": "Guide RNA",
                "description": "Sequence of the guide RNA - submit as DNA (i.e. T not U) can include the PAM motif that is not actually part of the transcribed target and should not include the tracrRNA so that the sequence submitted reflects the genomic sequence",
                "type": "string",
                "pattern": "^[ATGCN]+$"
            }
        },
        "modified_regions": {
            "title": "Modified Regions",
            "description": "Modified genomic regions (if different than target)",
            "type": "array",
            "items": {
                "title": "Genomic region",
                "description": "region being modfied",
                "type": "string",
                "linkTo": "GenomicRegion"
            }
        },
        "target_of_mod": {
            "title": "Target of Modification",
            "description": "The gene or genomic region that is targeted by the modification.",
            "type": "string",
            "linkTo": "Target"
        },
        "url": {
            "title": "URL",
            "description": "An external resource with additional information about the construct.",
            "type": "string",
            "format": "uri"
        },
        "created_by" : {
            "title": "Created By",
            "description": "Lab or Company that produced the modfication",
            "type": "string",
            "linkTo": "Vendor"
        }
    }
}<|MERGE_RESOLUTION|>--- conflicted
+++ resolved
@@ -15,11 +15,8 @@
         { "$ref": "mixins.json#/attribution" },
         { "$ref": "mixins.json#/references" },
         { "$ref": "mixins.json#/submitted" },
-<<<<<<< HEAD
         { "$ref": "mixins.json#/release_dates" },
-=======
         { "$ref": "mixins.json#/tags" },
->>>>>>> 3a73cb80
         { "$ref": "mixins.json#/notes" }
     ],
     "properties": {

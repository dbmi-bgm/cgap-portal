{
    "description": "Schema for reporting the specific calculation of an quality metrics",
    "id": "/profiles/quality_metric.json",
    "$schema": "http://json-schema.org/draft-04/schema#",
    "type": "object",
    "required": ["step_run", "award", "lab"],
    "additionalProperties": false,
    "identifyingProperties": ["uuid", "aliases"],
    "mixinProperties": [
        { "$ref": "mixins.json#/schema_version" },
        { "$ref": "mixins.json#/uuid" },
        { "$ref": "mixins.json#/aliases" },
<<<<<<< HEAD
        { "$ref": "mixins.json#/submitted"},        
=======
        { "$ref": "mixins.json#/submitted" },        
>>>>>>> d7f2992e
        { "$ref": "mixins.json#/status" }
   ],
    "properties": {
        "schema_version": {
            "hidden comment": "Bump the default in the subclasses."
        },
        "attachment": {
            "title": "QC metric document metadata",
            "type": "object",
            "additionalProperties": false,
            "attachment": true,
            "formInput": "file",
            "properties": {
                "download": {
                    "title": "File Name",
                    "type": "string"
                },
                "href": {
                    "comment": "Internal webapp URL for document file",
                    "type": "string"
                },
                "type": {
                    "title": "MIME type",
                    "type": "string",
                    "enum": [
                        "text/plain"
                    ]
                },
                "size": {
                    "title": "File size",
                    "type": "integer"
                },
                "md5sum": {
                    "format": "md5sum",
                    "type": "string",
                    "title": "MD5sum"
                }
            }
        }
    }
}<|MERGE_RESOLUTION|>--- conflicted
+++ resolved
@@ -10,11 +10,7 @@
         { "$ref": "mixins.json#/schema_version" },
         { "$ref": "mixins.json#/uuid" },
         { "$ref": "mixins.json#/aliases" },
-<<<<<<< HEAD
-        { "$ref": "mixins.json#/submitted"},        
-=======
         { "$ref": "mixins.json#/submitted" },        
->>>>>>> d7f2992e
         { "$ref": "mixins.json#/status" }
    ],
     "properties": {

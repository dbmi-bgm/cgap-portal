--- conflicted
+++ resolved
@@ -63,20 +63,12 @@
             "type" : "string",
             "linkTo": "Nexus"
         },
-<<<<<<< HEAD
-        "default_filter_set": {
-            "title": "Default FilterSet",
-            "description": "The default filterset defined by the user for this case",
-            "type": "string",
-            "linkTo": "FilterSet"
-=======
         "active_filterset" : {
             "title": "Active Filterset",
             "description": "Current FilterSet used for this Case",
             "type": "string",
             "linkTo": "FilterSet",
             "notes": "We could maybe have this be a sub-embedded object and save related metadata like date_changed or something, idk."
->>>>>>> 5bb841a8
         }
     },
     "facets" : {

--- conflicted
+++ resolved
@@ -105,12 +105,11 @@
                 "type": "string"
             }
         },
-<<<<<<< HEAD
         "variant_sample_list_id": {
             "title": "Variant Sample List Identifier",
             "description": "uuid of associated VariantSampleList item",
             "type": "string"
-=======
+        },
         "ingestion_ids": {
             "title": "Submission IDs",
             "description": "uuids of the IngestionSubmission items that created/edited this case",
@@ -120,7 +119,6 @@
                 "description": "an IngestionSubmission item that created or edited this case",
                 "type": "string"
             }
->>>>>>> be719235
         }
     },
     "facets": {

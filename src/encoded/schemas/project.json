{
    "title": "Project",
    "id": "/profiles/project.json",
    "$schema": "http://json-schema.org/draft-04/schema#",
    "required": ["name", "title"],
    "identifyingProperties": ["uuid", "name", "title", "aliases"],
    "additionalProperties": false,
    "mixinProperties": [
        { "$ref": "mixins.json#/schema_version" },
        { "$ref": "mixins.json#/uuid" },
        { "$ref": "mixins.json#/aliases" },
        { "$ref": "mixins.json#/submitted" },
        { "$ref": "mixins.json#/modified" },
<<<<<<< HEAD
=======
        { "$ref": "mixins.json#/status" },
        { "$ref": "mixins.json#/tags" },
>>>>>>> f6a821f5
        { "$ref": "mixins.json#/static_embeds" }
    ],
    "type": "object",
    "properties": {
        "schema_version": {
            "default": "1"
        },
        "status": {
            "title": "Status",
            "type": "string",
            "default": "current",
            "permission": "restricted_fields",
            "enum": [
                "current",
                "revoked",
                "deleted",
                "replaced",
                "inactive"
            ]
        },
        "name": {
            "title": "Name",
            "description": "The name of the project.",
            "type": "string",
            "lookup": 20,
            "uniqueKey": true,
            "permission": "restricted_fields",
            "pattern": "^[A-Za-z0-9\\-]+$"
        },
        "title": {
            "title": "Title",
            "description": "A title for the instituion.",
            "type": "string",
            "permission": "restricted_fields"
        },
        "description": {
            "title": "Description",
            "type": "string",
            "formInput": "textarea",
            "lookup": 40
        },
        "start_date": {
            "title": "Start date",
            "description": "YYYY-MM-DD formatted date.",
            "comment": "Date can be submitted as YYYY-MM-DD or YYYY-MM-DDTHH:MM:SSTZD (TZD is the time zone designator; use Z to express time in UTC or for time expressed in local time add a time zone offset from UTC +HH:MM or -HH:MM).",
            "type": "string",
            "lookup": 50,
            "anyOf": [
                {"format": "date-time"},
                {"format": "date"}
            ]
        },
        "end_date": {
            "title": "End date",
            "description": "YYYY-MM-DD formatted date.",
             "comment": "Date can be submitted as YYYY-MM-DD or YYYY-MM-DDTHH:MM:SSTZD (TZD is the time zone designator; use Z to express time in UTC or for time expressed in local time add a time zone offset from UTC +HH:MM or -HH:MM).",
            "type": "string",
            "lookup": 60,
            "anyOf": [
                {"format": "date-time"},
                {"format": "date"}
            ]
        },
        "url": {
            "@type": "@id",
            "title": "URL",
            "description": "An external resource with additional information about the project.",
            "type": "string",
            "format": "uri",
            "lookup": 70
        },
        "pi": {
            "title": "Project Lead",
            "description": "The leader of the project.",
            "type": "string",
            "lookup": 80,
            "linkTo": "User"
        }
    }
}<|MERGE_RESOLUTION|>--- conflicted
+++ resolved
@@ -11,11 +11,8 @@
         { "$ref": "mixins.json#/aliases" },
         { "$ref": "mixins.json#/submitted" },
         { "$ref": "mixins.json#/modified" },
-<<<<<<< HEAD
-=======
         { "$ref": "mixins.json#/status" },
         { "$ref": "mixins.json#/tags" },
->>>>>>> f6a821f5
         { "$ref": "mixins.json#/static_embeds" }
     ],
     "type": "object",

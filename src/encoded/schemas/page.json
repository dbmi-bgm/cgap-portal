{
    "title": "Page",
    "id": "/profiles/page.json",
    "$schema": "http://json-schema.org/draft-04/schema#",
    "required": ["name"],
    "additionalProperties": false,
    "identifyingProperties": ["uuid", "aliases", "name"],
    "mixinProperties": [
        { "$ref": "mixins.json#/schema_version" },
        { "$ref": "mixins.json#/uuid" },
        { "$ref": "mixins.json#/submitted" },
        { "$ref": "mixins.json#/aliases" }
    ],
    "type": "object",
    "properties": {
        "schema_version": {
            "default": "1"
        },
        "status": {
            "title": "Status",
            "type": "string",
            "default": "released",
            "enum" : [
                "released",
                "draft",
                "deleted"
            ]
        },
        "name": {
            "title": "Path Name",
            "comment": "Unique route/pathname of this page.",
            "type": "string",
            "uniqueKey": "page:name"
        },
        "title": {
            "title": "Title",
            "comment": "Title for the Page",
            "type": "string"
        },
        "description": {
            "title": "Description",
            "description" : "Internal description of page.",
            "type": "string"
<<<<<<< HEAD
        },
        "notification": {
            "title": "Notification",
            "type": "string",
            "default": ""
=======
>>>>>>> da15dce0
        },
        "table-of-contents": {
            "title": "Table of Contents",
            "type": "object",
            "additionalProperties": false,
            "properties": {
                "header-depth": {
                    "title": "Header Depth",
                    "description": "Maximum depth for table of contents titles, 1-6",
                    "type": "integer",
                    "default" : 4
                },
                "skip-depth" : {
                    "title": "Skip Depth",
                    "description": "Skip header depths until this one, 0-6",
                    "type": "integer",
                    "default" : 1
                },
                "enabled" : {
                    "title": "Enabled",
                    "description": "Enable the table of contents or not. Defaults to false.",
                    "type": "boolean",
                    "default": false
                },
                "list-styles": {
                    "title": "List Styles",
                    "description": "CSS list styles used for <li> elements.",
                    "type": "array",
                    "items": {
                        "type": "string"
                    }
                }, 
                "include-top-link" : {
                    "title": "Include 'go to top' link",
                    "description": "Show button/link to take you to top of page. Useful if no 'intro' section. Defaults to false.",
                    "type": "boolean",
                    "default": false
                }
            },
            "default" : {
                "enabled" : false,
                "include-top-link" : false,
                "skip-depth" : 1,
                "header-depth" : 4
            }
        },
<<<<<<< HEAD
        "directory": {
            "title": "Directory",
            "description": "location of additional files needed to assemble the static page",
            "type": "string"
        },
        "content": {
            "title": "Content Sections",
            "description": "Sections used to compose the static page",
            "type": "array",
            "default": [],
            "items": {
                "type": "string",
                "linkTo" : "StaticSection"
            }
        },
        "sections": {
            "title": "Sections",
            "notes" : "REMOVE THIS AFTER EVERYTHING IS MIGRATED TO 'content' (LINKTO StaticSection[])",
            "description": "Deprecated",
=======
        "content": {
            "title": "Content Sections",
            "description": "Sections used to compose the static page",
>>>>>>> da15dce0
            "type": "array",
            "default": [],
            "items": {
                "type": "string",
                "linkTo" : "StaticSection"
            }
        }
    },
    "columns" : {
        "name" : {
            "title" : "Path Name"
        }
    },
    "excludedColumns" : ["lab.display_title"]
}<|MERGE_RESOLUTION|>--- conflicted
+++ resolved
@@ -41,14 +41,6 @@
             "title": "Description",
             "description" : "Internal description of page.",
             "type": "string"
-<<<<<<< HEAD
-        },
-        "notification": {
-            "title": "Notification",
-            "type": "string",
-            "default": ""
-=======
->>>>>>> da15dce0
         },
         "table-of-contents": {
             "title": "Table of Contents",
@@ -95,31 +87,9 @@
                 "header-depth" : 4
             }
         },
-<<<<<<< HEAD
-        "directory": {
-            "title": "Directory",
-            "description": "location of additional files needed to assemble the static page",
-            "type": "string"
-        },
         "content": {
             "title": "Content Sections",
             "description": "Sections used to compose the static page",
-            "type": "array",
-            "default": [],
-            "items": {
-                "type": "string",
-                "linkTo" : "StaticSection"
-            }
-        },
-        "sections": {
-            "title": "Sections",
-            "notes" : "REMOVE THIS AFTER EVERYTHING IS MIGRATED TO 'content' (LINKTO StaticSection[])",
-            "description": "Deprecated",
-=======
-        "content": {
-            "title": "Content Sections",
-            "description": "Sections used to compose the static page",
->>>>>>> da15dce0
             "type": "array",
             "default": [],
             "items": {

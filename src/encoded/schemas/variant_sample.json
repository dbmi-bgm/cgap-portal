{
    "$schema": "http://json-schema.org/draft-04/schema#",
    "type": "object",
    "required": [
        "institution",
        "project",
        "CALL_INFO",
        "variant",
        "file"
    ],
    "identifyingProperties": [
        "uuid",
        "aliases",
        "annotation_id"
    ],
    "additionalProperties": false,
    "mixinProperties": [
        {
            "$ref": "mixins.json#/schema_version"
        },
        {
            "$ref": "mixins.json#/uuid"
        },
        {
            "$ref": "mixins.json#/aliases"
        },
        {
            "$ref": "mixins.json#/submitted"
        },
        {
            "$ref": "mixins.json#/modified"
        },
        {
            "$ref": "mixins.json#/status"
        },
        {
            "$ref": "mixins.json#/attribution"
        },
        {
            "$ref": "mixins.json#/notes"
        },
        {
            "$ref": "mixins.json#/static_embeds"
        }
    ],
    "title": "Sample Variant",
    "description": "Schema for variant info for sample",
    "id": "/profiles/variant_sample.json",
    "properties": {
        "AD": {
            "title": "Allelic Depth",
            "field_name": "AD",
            "type": "string",
            "do_import": true,
            "vcf_field": "AD",
            "source_name": "VCF",
            "source_version": "VCFv4.2",
            "annotation_category": "Variant Quality",
            "description": "Allelic depth",
            "scope": "sample_variant",
            "schema_title": "Allelic Depth"
        },
        "AD_ALT": {
            "title": "AD (Alt)",
            "field_name": "AD_ALT",
            "type": "integer",
            "calculated_property": true,
            "do_import": true,
            "vcf_field": "AD_ALT",
            "source_name": "VCF",
            "source_version": "VCFv4.2",
            "annotation_category": "Variant Quality",
            "description": "Alternate allelic depth",
            "scope": "sample_variant",
            "schema_title": "AD (Alt)",
            "abbreviation": "AD",
            "facet_order": 10
        },
        "AD_REF": {
            "title": "AD (Ref)",
            "field_name": "AD_REF",
            "type": "integer",
            "calculated_property": true,
            "do_import": true,
            "vcf_field": "AD_REF",
            "source_name": "VCF",
            "source_version": "VCFv4.2",
            "annotation_category": "Variant Quality",
            "description": "Reference allelic depth",
            "scope": "sample_variant",
            "schema_title": "AD (Ref)"
        },
        "AF": {
            "title": "VAF",
            "field_name": "AF",
            "type": "number",
            "calculated_property": true,
            "do_import": true,
            "vcf_field": "AF",
            "source_name": "VCF",
            "source_version": "VCFv4.2",
            "annotation_category": "Variant Quality",
            "description": "Variant allele fraction",
            "scope": "sample_variant",
            "schema_title": "VAF",
            "column_order": 21,
            "facet_order": 11,
            "min": 0,
            "max": 1
        },
        "CALL_INFO": {
            "title": "Sample ID",
            "field_name": "CALL_INFO",
            "type": "string",
            "do_import": true,
            "vcf_field": "CALL_INFO",
            "source_name": "VCF",
            "source_version": "VCFv4.2",
            "annotation_category": "Genotype",
            "description": "Calling info",
            "scope": "sample_variant",
            "schema_title": "Sample ID"
        },
        "DP": {
            "title": "Coverage",
            "field_name": "DP",
            "type": "integer",
            "do_import": true,
            "vcf_field": "DP",
            "source_name": "VCF",
            "source_version": "VCFv4.2",
            "annotation_category": "Variant Quality",
            "description": "Approximate read depth",
            "scope": "sample_variant",
            "schema_title": "Coverage",
            "column_order": 20,
            "facet_order": 8,
            "min": 0
        },
        "FS": {
            "title": "Strand Fisher Score",
            "field_name": "FS",
            "type": "number",
            "do_import": true,
            "vcf_field": "FS",
            "source_name": "VCF",
            "source_version": "VCFv4.2",
            "annotation_category": "Variant Quality",
            "description": "Fisher strand score",
            "scope": "sample_variant",
            "schema_title": "Strand Fisher Score",
            "facet_order": 12
        },
        "GQ": {
            "title": "Genotype Quality",
            "field_name": "GQ",
            "type": "integer",
            "do_import": true,
            "vcf_field": "GQ",
            "source_name": "VCF",
            "source_version": "VCFv4.2",
            "annotation_category": "Variant Quality",
            "description": "phred-scaled quality score that the genotype is accurate [min(99,PL(max)-PL(second))]",
            "scope": "sample_variant",
            "schema_title": "Genotype Quality",
            "facet_order": 13
        },
        "GT": {
            "title": "Genotype",
            "field_name": "GT",
            "type": "string",
            "do_import": true,
            "vcf_field": "GT",
            "source_name": "VCF",
            "source_version": "VCFv4.2",
            "annotation_category": "Genotype",
            "description": "Genotype",
            "scope": "sample_variant",
            "schema_title": "Genotype",
            "column_order": 30
        },
        "PGT": {
            "title": "Phasing information",
            "field_name": "PGT",
            "type": "string",
            "do_import": true,
            "vcf_field": "PGT",
            "source_name": "VCF",
            "source_version": "VCFv4.2",
            "annotation_category": "Genotype",
            "description": "Physical phasing haplotype information",
            "scope": "sample_variant",
            "schema_title": "Phasing information"
        },
        "PID": {
            "title": "Phasing ID",
            "field_name": "PID",
            "type": "string",
            "do_import": true,
            "vcf_field": "PID",
            "source_name": "VCF",
            "source_version": "VCFv4.2",
            "annotation_category": "Genotype",
            "description": "Physical phasing ID information",
            "scope": "sample_variant",
            "schema_title": "Phasing ID"
        },
        "PL": {
            "title": "Genotype Likelihoods (0/0,0/1,1/1)",
            "field_name": "PL",
            "type": "string",
            "do_import": true,
            "vcf_field": "PL",
            "source_name": "VCF",
            "source_version": "VCFv4.2",
            "annotation_category": "Variant Quality",
            "description": "Phred-scaled likelihoods for genotype (Ref/Ref, Ref/Alt, Alt/Alt)",
            "scope": "sample_variant",
            "schema_title": "Genotype Likelihoods (0/0,0/1,1/1)"
        },
        "PS": {
            "title": "Phasing Set",
            "field_name": "PS",
            "type": "integer",
            "do_import": true,
            "vcf_field": "PS",
            "source_name": "VCF",
            "source_version": "VCFv4.2",
            "annotation_category": "Genotype",
            "description": "Phasing set ID",
            "scope": "sample_variant",
            "schema_title": "Phasing Set"
        },
        "QUAL": {
            "title": "Variant Quality",
            "field_name": "QUAL",
            "type": "number",
            "do_import": true,
            "vcf_field": "QUAL",
            "source_name": "VCF",
            "source_version": "VCFv4.2",
            "annotation_category": "Variant Quality",
            "description": "phred-scaled quality score for the assertion made in ALT (multi-sample)",
            "scope": "sample_variant",
            "schema_title": "Variant Quality"
        },
        "annotation_id": {
            "title": "Annotation ID",
            "type": "string",
            "uniqueKey": true
        },
        "bam_snapshot": {
            "title": "Genome Snapshot",
            "description": "Link to Genome Snapshot Image",
            "type": "string"
        },
        "cmphet": {
            "title": "Compound Het",
            "type": "array",
            "items": {
                "title": "Compound Het",
                "type": "object",
                "properties": {
                    "comhet_phase": {
                        "title": "comhet_phase",
                        "field_name": "comhet_phase",
                        "type": "string",
                        "do_import": true,
                        "vcf_field": "comhet_phase",
                        "source_name": "comHet",
                        "source_version": "v0.1.3",
                        "sub_embedding_group": "{\"key\": \"cmphet\", \"title\": \"Compound Het\"}",
                        "scope": "sample_variant"
                    },
                    "comhet_gene": {
                        "title": "comhet_gene",
                        "field_name": "comhet_gene",
                        "type": "string",
                        "do_import": true,
                        "vcf_field": "comhet_gene",
                        "source_name": "comHet",
                        "source_version": "v0.1.3",
                        "sub_embedding_group": "{\"key\": \"cmphet\", \"title\": \"Compound Het\"}",
                        "scope": "sample_variant"
                    },
                    "comhet_transcript": {
                        "title": "comhet_transcript",
                        "type": "array",
                        "items": {
                            "title": "comhet_transcript",
                            "field_name": "comhet_transcript",
                            "type": "string",
                            "do_import": true,
                            "vcf_field": "comhet_transcript",
                            "source_name": "comHet",
                            "source_version": "v0.1.3",
                            "sub_embedding_group": "{\"key\": \"cmphet\", \"title\": \"Compound Het\"}",
                            "scope": "sample_variant"
                        }
                    },
                    "comhet_impact_gene": {
                        "title": "ComHet Impact",
                        "field_name": "comhet_impact_gene",
                        "type": "string",
                        "do_import": true,
                        "vcf_field": "comhet_impact_gene",
                        "source_name": "comHet",
                        "source_version": "v0.1.3",
                        "sub_embedding_group": "{\"key\": \"cmphet\", \"title\": \"Compound Het\"}",
                        "annotation_category": "Genotype",
                        "scope": "sample_variant",
                        "schema_title": "ComHet Impact",
                        "facet_order": 17
                    },
                    "comhet_impact_transcript": {
                        "title": "comhet_impact_transcript",
                        "field_name": "comhet_impact_transcript",
                        "type": "string",
                        "do_import": true,
                        "vcf_field": "comhet_impact_transcript",
                        "source_name": "comHet",
                        "source_version": "v0.1.3",
                        "sub_embedding_group": "{\"key\": \"cmphet\", \"title\": \"Compound Het\"}",
                        "scope": "sample_variant"
                    },
                    "comhet_mate_variant": {
                        "title": "comhet_mate_variant",
                        "field_name": "comhet_mate_variant",
                        "type": "string",
                        "do_import": true,
                        "vcf_field": "comhet_mate_variant",
                        "source_name": "comHet",
                        "source_version": "v0.1.3",
                        "sub_embedding_group": "{\"key\": \"cmphet\", \"title\": \"Compound Het\"}",
                        "scope": "sample_variant"
                    }
                }
            }
        },
        "file": {
            "title": "File",
            "description": "String Accession of the vcf file used in digestion",
            "type": "string"
        },
        "genotype_labels": {
            "title": "Genotype Labels",
            "type": "array",
            "items": {
                "type": "object",
                "properties": {
                    "role": {
                        "title": "Role",
                        "type": "string"
                    },
                    "labels": {
                        "title": "Genotype Labels",
                        "type": "array",
                        "items": {
                            "type": "string"
                        }
                    }
                }
            }
        },
        "inheritance_modes": {
            "title": "Inheritance Modes",
            "type": "array",
            "items": {
                "type": "string"
            }
        },
        "novoPP": {
            "title": "novoCaller PP",
            "field_name": "novoPP",
            "type": "number",
            "do_import": true,
            "vcf_field": "novoPP",
            "source_name": "VCF",
            "source_version": "VCFv4.2",
            "annotation_category": "Genotype",
            "description": "Posterior probability of de novo mutation",
            "scope": "sample_variant",
            "schema_title": "novoCaller PP",
            "abbreviation": "novoPP",
            "facet_order": 16,
            "min": 0,
            "max": 1
        },
        "samplegeno": {
            "title": "Sample Genotype",
            "type": "array",
            "items": {
                "title": "Sample Genotype",
                "type": "object",
                "properties": {
                    "samplegeno_numgt": {
                        "title": "Sample Genotype (Numeric)",
                        "field_name": "samplegeno_numgt",
                        "type": "string",
                        "do_import": true,
                        "vcf_field": "samplegeno_numgt",
                        "source_name": "SAMPLEGENO",
                        "source_version": "v0.4",
                        "sub_embedding_group": "{\"key\": \"samplegeno\", \"title\": \"Sample Genotype\"}",
                        "annotation_category": "Genotype",
                        "description": "Sample genotype (number format)",
                        "scope": "sample_variant",
                        "schema_title": "Sample Genotype (Numeric)"
                    },
                    "samplegeno_gt": {
                        "title": "Sample Genotype (Nucleotide)",
                        "field_name": "samplegeno_gt",
                        "type": "string",
                        "do_import": true,
                        "vcf_field": "samplegeno_gt",
                        "source_name": "SAMPLEGENO",
                        "source_version": "v0.4",
                        "sub_embedding_group": "{\"key\": \"samplegeno\", \"title\": \"Sample Genotype\"}",
                        "annotation_category": "Genotype",
                        "description": "Sample genotype (nucletide format)",
                        "scope": "sample_variant",
                        "schema_title": "Sample Genotype (Nucleotide)"
                    },
                    "samplegeno_ad": {
                        "title": "Sample Genotype (Allele Depth)",
                        "field_name": "samplegeno_ad",
                        "type": "string",
                        "do_import": true,
                        "vcf_field": "samplegeno_ad",
                        "source_name": "SAMPLEGENO",
                        "source_version": "v0.4",
                        "sub_embedding_group": "{\"key\": \"samplegeno\", \"title\": \"Sample Genotype\"}",
                        "annotation_category": "Genotype",
                        "description": "Allelic depth",
                        "scope": "sample_variant",
                        "schema_title": "Sample Genotype (Allele Depth)"
                    },
                    "samplegeno_sampleid": {
                        "title": "Sample Genotype (Sample ID)",
                        "field_name": "samplegeno_sampleid",
                        "type": "string",
                        "do_import": true,
                        "vcf_field": "samplegeno_sampleid",
                        "source_name": "SAMPLEGENO",
                        "source_version": "v0.4",
                        "sub_embedding_group": "{\"key\": \"samplegeno\", \"title\": \"Sample Genotype\"}",
                        "annotation_category": "Genotype",
                        "description": "Sample ID",
                        "scope": "sample_variant",
                        "schema_title": "Sample Genotype (Sample ID)"
                    },
                    "samplegeno_role": {
                        "title": "Familial Relation",
                        "description": "Relationship of the person who submitted this sample relative to the proband",
                        "type": "string",
                        "enum": [
                            "proband",
                            "father",
                            "mother",
                            "brother",
                            "sister",
                            "sibling",
                            "half-brother",
                            "half-sister",
                            "half-sibling",
                            "wife",
                            "husband",
                            "son",
                            "daughter",
                            "child",
                            "grandson",
                            "granddaughter",
                            "grandchild",
                            "grandmother",
                            "family-in-law",
                            "extended-family",
                            "not linked"
                        ]
                    },
                    "samplegeno_sex": {
                        "title": "Sex",
                        "description": "Sex of the donor of this sample ID",
                        "type": "string",
                        "enum": [
                            "M",
                            "F",
                            "U"
                        ]
                    }
                }
            }
        },
        "schema_version": {
            "default": "1"
        },
        "variant": {
            "title": "Variant",
            "type": "string",
            "linkTo": "Variant"
        }
    },
    "columns": {
        "AF": {
            "title": "VAF",
            "aggregation_type": "stats",
            "number_step": "any",
            "order": 21
        },
        "DP": {
            "title": "Coverage",
            "aggregation_type": "stats",
            "number_step": 1,
            "order": 20
        },
        "GT": {
            "title": "Genotype",
            "order": 30
        },
        "bam_snapshot": {
            "title": "Genome Snapshot",
            "order": 81
        },
        "variant.csq_clinvar": {
            "title": "Clinvar ID",
            "order": 70
        },
        "variant.csq_gnomadg_af": {
            "title": "GnomAD Alt Allele Frequency",
            "aggregation_type": "stats",
            "number_step": "any",
            "order": 60
        },
        "variant.csq_gnomadg_af_popmax": {
            "title": "GnomAD Alt AF - PopMax",
            "aggregation_type": "stats",
            "number_step": "any",
            "order": 61
        },
        "variant.csq_rs_dbsnp151": {
            "title": "dbSNP ID",
            "order": 11
        },
        "variant.display_title": {
            "title": "Variant"
        },
        "variant.genes.genes_most_severe_consequence.coding_effect": {
            "title": "Coding Effect",
            "order": 51
        },
        "variant.genes.genes_most_severe_gene.display_title": {
            "title": "Gene",
            "order": 40
        },
        "variant.genes.genes_most_severe_hgvsc": {
            "title": "Coding Sequence",
            "order": 50
        },
        "variant.genes.genes_most_severe_hgvsp": {
            "title": "Protein Sequence",
            "order": 50
        },
        "variant.genes.genes_most_severe_transcript": {
            "title": "Transcript",
            "order": 41
        }
    },
    "facets": {
        "AD_ALT": {
            "title": "AD (Alt)",
            "aggregation_type": "stats",
            "number_step": 1,
            "order": 10,
            "grouping": "Variant Quality"
        },
        "AF": {
            "title": "VAF",
            "aggregation_type": "stats",
            "number_step": "any",
            "order": 11,
            "grouping": "Variant Quality"
        },
        "DP": {
            "title": "Coverage",
            "aggregation_type": "stats",
            "number_step": 1,
            "order": 8,
            "grouping": "Variant Quality"
        },
        "FS": {
            "title": "Strand Fisher Score",
            "aggregation_type": "stats",
            "number_step": "any",
            "order": 12,
            "grouping": "Variant Quality"
        },
        "GQ": {
            "title": "Genotype Quality",
            "aggregation_type": "stats",
            "number_step": 1,
            "order": 13,
            "grouping": "Variant Quality"
        },
        "associated_genotype_labels.father_genotype_label": {
            "title": "Father Genotype",
            "order": 14,
            "grouping": "Genotype"
        },
        "associated_genotype_labels.mother_genotype_label": {
            "title": "Mother Genotype",
            "order": 13,
            "grouping": "Genotype"
        },
        "associated_genotype_labels.proband_genotype_label": {
            "title": "Proband Genotype",
            "order": 12,
            "grouping": "Genotype"
        },
        "cmphet.comhet_impact_gene": {
            "title": "ComHet Impact",
            "order": 17,
            "grouping": "Genotype"
        },
        "inheritance_modes": {
            "title": "Inheritance Modes",
            "order": 15
        },
        "novoPP": {
            "title": "novoCaller PP",
            "aggregation_type": "stats",
            "number_step": "any",
            "order": 16,
            "grouping": "Genotype"
        },
        "variant.CHROM": {
            "title": "Chromosome",
            "order": 1,
            "grouping": "Position"
        },
        "variant.POS": {
            "title": "Position",
            "aggregation_type": "stats",
            "number_step": 1,
            "order": 2,
            "grouping": "Position"
        },
        "variant.csq_cadd_phred": {
            "title": "CADD Phred score",
            "aggregation_type": "stats",
            "number_step": "any",
            "order": 23,
            "grouping": "Effect Predictors"
        },
        "variant.csq_clinvar_clnsig": {
            "title": "Clinvar",
            "order": 36,
            "grouping": "variant database"
        },
        "variant.csq_gnomadg_af": {
            "title": "GnomAD Alt Allele Frequency",
            "aggregation_type": "stats",
            "number_step": "any",
            "order": 18,
            "grouping": "Population Frequency"
        },
        "variant.csq_gnomadg_af_popmax": {
            "title": "GnomAD Alt AF - PopMax",
            "aggregation_type": "stats",
            "number_step": "any",
            "order": 19,
            "grouping": "Population Frequency"
        },
        "variant.csq_gnomadg_an": {
            "title": "GnomAD Total Allele Number",
            "aggregation_type": "stats",
            "number_step": 1,
            "order": 20,
            "grouping": "Population Frequency"
        },
        "variant.csq_gnomadg_nhomalt": {
            "title": "GnomAD Homozygous Count",
            "aggregation_type": "stats",
            "number_step": 1,
            "order": 21,
            "grouping": "Population Frequency"
        },
        "variant.csq_phylop100way_vertebrate": {
            "title": "PhyloP (100 Vertebrates)",
            "aggregation_type": "stats",
            "number_step": "any",
            "order": 22,
            "grouping": "Effect Predictors"
        },
        "variant.genes.genes_most_severe_consequence.coding_effect": {
            "title": "Coding Effect",
            "order": 5,
            "grouping": "Consequence"
        },
        "variant.genes.genes_most_severe_consequence.impact": {
            "title": "Impact",
            "order": 7,
            "grouping": "Consequence"
        },
        "variant.genes.genes_most_severe_consequence.location": {
            "title": "Location",
            "order": 6,
            "grouping": "Consequence"
        },
<<<<<<< HEAD
        "variant.genes.genes_ensg.display_title": {
            "title": "Gene",
            "order": 1,
            "search_type": "sayt_without_terms",
            "sayt_item_type": "Gene"
        },
        "variant.genes.genes_ensg.gene_lists.display_title": {
=======
        "variant.genes.genes_most_severe_gene.gene_lists.display_title": {
>>>>>>> e7a33cd2
            "title": "Gene List",
            "order": 1,
            "grouping": "Genes",
            "search_type": "sayt_without_terms",
            "sayt_item_type": "Gene"
        },
        "variant.genes.genes_most_severe_gene.oe_lof": {
            "title": "o/e (LoF)",
            "aggregation_type": "stats",
            "number_step": "any",
            "order": 35,
            "grouping": "Constraint Metrics"
        },
        "variant.genes.genes_most_severe_gene.oe_lof_upper": {
            "title": "LOEUF",
            "aggregation_type": "stats",
            "number_step": "any",
            "order": 33,
            "grouping": "Constraint Metrics"
        },
        "variant.genes.genes_most_severe_gene.oe_mis": {
            "title": "o/e (missense)",
            "aggregation_type": "stats",
            "number_step": "any",
            "order": 34,
            "grouping": "Constraint Metrics"
        },
        "variant.genes.genes_most_severe_gene.s_het": {
            "title": "S_het",
            "aggregation_type": "stats",
            "number_step": "any",
            "order": 32,
            "grouping": "Constraint Metrics"
        },
        "variant.genes.genes_most_severe_maxentscan_diff": {
            "title": "MaxEntScan Diff",
            "aggregation_type": "stats",
            "number_step": "any",
            "order": 31,
            "grouping": "Effect Predictors"
        },
        "variant.genes.genes_most_severe_polyphen_score": {
            "title": "PolyPhen score",
            "aggregation_type": "stats",
            "number_step": "any",
            "order": 25,
            "grouping": "Effect Predictors"
        },
        "variant.genes.genes_most_severe_sift_score": {
            "title": "SIFT score",
            "aggregation_type": "stats",
            "number_step": "any",
            "order": 24,
            "grouping": "Effect Predictors"
        },
        "variant.spliceaiMaxds": {
            "title": "SpliceAI Max Delta",
            "aggregation_type": "stats",
            "number_step": "any",
            "order": 27,
            "grouping": "Effect Predictors"
        },
        "variant.variantClass": {
            "title": "Variant Type",
            "order": 4,
            "grouping": "Variant Type"
        }
    }
}<|MERGE_RESOLUTION|>--- conflicted
+++ resolved
@@ -705,17 +705,7 @@
             "order": 6,
             "grouping": "Consequence"
         },
-<<<<<<< HEAD
-        "variant.genes.genes_ensg.display_title": {
-            "title": "Gene",
-            "order": 1,
-            "search_type": "sayt_without_terms",
-            "sayt_item_type": "Gene"
-        },
-        "variant.genes.genes_ensg.gene_lists.display_title": {
-=======
         "variant.genes.genes_most_severe_gene.gene_lists.display_title": {
->>>>>>> e7a33cd2
             "title": "Gene List",
             "order": 1,
             "grouping": "Genes",

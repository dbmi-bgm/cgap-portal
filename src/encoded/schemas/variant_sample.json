{
    "$schema": "http://json-schema.org/draft-04/schema#",
    "type": "object",
    "required": [
        "institution",
        "project",
        "CALL_INFO",
        "variant",
        "file"
    ],
    "identifyingProperties": [
        "uuid",
        "aliases",
        "annotation_id"
    ],
    "additionalProperties": false,
    "mixinProperties": [
        {
            "$ref": "mixins.json#/schema_version"
        },
        {
            "$ref": "mixins.json#/uuid"
        },
        {
            "$ref": "mixins.json#/aliases"
        },
        {
            "$ref": "mixins.json#/submitted"
        },
        {
            "$ref": "mixins.json#/modified"
        },
        {
            "$ref": "mixins.json#/status"
        },
        {
            "$ref": "mixins.json#/attribution"
        },
        {
            "$ref": "mixins.json#/notes"
        },
        {
            "$ref": "mixins.json#/interpretations"
        },
        {
            "$ref": "mixins.json#/static_embeds"
        }
    ],
    "title": "Sample Variant",
    "description": "Schema for variant info for sample",
    "id": "/profiles/variant_sample.json",
    "properties": {
        "AD": {
            "title": "Allelic Depth",
            "field_name": "AD",
            "type": "string",
            "do_import": true,
            "vcf_field": "AD",
            "source_name": "VCF",
            "source_version": "VCFv4.2",
            "annotation_category": "Variant Quality",
            "description": "Allelic depth",
            "scope": "sample_variant",
            "schema_title": "Allelic Depth"
        },
        "AD_ALT": {
            "title": "AD (Alt)",
            "field_name": "AD_ALT",
            "type": "integer",
            "calculated_property": true,
            "do_import": true,
            "vcf_field": "AD_ALT",
            "source_name": "VCF",
            "source_version": "VCFv4.2",
            "annotation_category": "Variant Quality",
            "description": "Alternate allelic depth",
            "scope": "sample_variant",
            "schema_title": "AD (Alt)",
            "abbreviation": "AD",
            "facet_order": 10
        },
        "AD_REF": {
            "title": "AD (Ref)",
            "field_name": "AD_REF",
            "type": "integer",
            "calculated_property": true,
            "do_import": true,
            "vcf_field": "AD_REF",
            "source_name": "VCF",
            "source_version": "VCFv4.2",
            "annotation_category": "Variant Quality",
            "description": "Reference allelic depth",
            "scope": "sample_variant",
            "schema_title": "AD (Ref)"
        },
        "AF": {
            "title": "VAF",
            "field_name": "AF",
            "type": "number",
            "calculated_property": true,
            "do_import": true,
            "vcf_field": "AF",
            "source_name": "VCF",
            "source_version": "VCFv4.2",
            "annotation_category": "Variant Quality",
            "description": "Variant allele fraction",
            "scope": "sample_variant",
            "schema_title": "VAF",
            "facet_order": 11,
            "min": 0,
            "max": 1
        },
        "CALL_INFO": {
            "title": "Sample ID",
            "field_name": "CALL_INFO",
            "type": "string",
            "do_import": true,
            "vcf_field": "CALL_INFO",
            "source_name": "VCF",
            "source_version": "VCFv4.2",
            "annotation_category": "Genotype",
            "description": "Calling info",
            "scope": "sample_variant",
            "schema_title": "Sample ID"
        },
        "DP": {
            "title": "Coverage",
            "field_name": "DP",
            "type": "integer",
            "do_import": true,
            "vcf_field": "DP",
            "source_name": "VCF",
            "source_version": "VCFv4.2",
            "annotation_category": "Variant Quality",
            "description": "Approximate read depth",
            "scope": "sample_variant",
            "schema_title": "Coverage",
            "column_order": 20,
            "facet_order": 8,
            "min": 0
        },
        "FS": {
            "title": "Strand Fisher Score",
            "field_name": "FS",
            "type": "number",
            "do_import": true,
            "vcf_field": "FS",
            "source_name": "VCF",
            "source_version": "VCFv4.2",
            "annotation_category": "Variant Quality",
            "description": "Fisher strand score",
            "scope": "sample_variant",
            "schema_title": "Strand Fisher Score",
            "facet_order": 12
        },
        "GQ": {
            "title": "Genotype Quality",
            "field_name": "GQ",
            "type": "integer",
            "do_import": true,
            "vcf_field": "GQ",
            "source_name": "VCF",
            "source_version": "VCFv4.2",
            "annotation_category": "Variant Quality",
            "description": "phred-scaled quality score that the genotype is accurate [min(99,PL(max)-PL(second))]",
            "scope": "sample_variant",
            "schema_title": "Genotype Quality",
            "facet_order": 13
        },
        "GT": {
            "title": "Genotype",
            "field_name": "GT",
            "type": "string",
            "do_import": true,
            "vcf_field": "GT",
            "source_name": "VCF",
            "source_version": "VCFv4.2",
            "annotation_category": "Genotype",
            "description": "Genotype",
            "scope": "sample_variant",
            "schema_title": "Genotype",
            "column_order": 30
        },
        "PGT": {
            "title": "Phasing information",
            "field_name": "PGT",
            "type": "string",
            "do_import": true,
            "vcf_field": "PGT",
            "source_name": "VCF",
            "source_version": "VCFv4.2",
            "annotation_category": "Genotype",
            "description": "Physical phasing haplotype information",
            "scope": "sample_variant",
            "schema_title": "Phasing information"
        },
        "PID": {
            "title": "Phasing ID",
            "field_name": "PID",
            "type": "string",
            "do_import": true,
            "vcf_field": "PID",
            "source_name": "VCF",
            "source_version": "VCFv4.2",
            "annotation_category": "Genotype",
            "description": "Physical phasing ID information",
            "scope": "sample_variant",
            "schema_title": "Phasing ID"
        },
        "PL": {
            "title": "Genotype Likelihoods (0/0,0/1,1/1)",
            "field_name": "PL",
            "type": "string",
            "do_import": true,
            "vcf_field": "PL",
            "source_name": "VCF",
            "source_version": "VCFv4.2",
            "annotation_category": "Variant Quality",
            "description": "Phred-scaled likelihoods for genotype (Ref/Ref, Ref/Alt, Alt/Alt)",
            "scope": "sample_variant",
            "schema_title": "Genotype Likelihoods (0/0,0/1,1/1)"
        },
        "PS": {
            "title": "Phasing Set",
            "field_name": "PS",
            "type": "integer",
            "do_import": true,
            "vcf_field": "PS",
            "source_name": "VCF",
            "source_version": "VCFv4.2",
            "annotation_category": "Genotype",
            "description": "Phasing set ID",
            "scope": "sample_variant",
            "schema_title": "Phasing Set"
        },
        "QUAL": {
            "title": "Variant Quality",
            "field_name": "QUAL",
            "type": "number",
            "do_import": true,
            "vcf_field": "QUAL",
            "source_name": "VCF",
            "source_version": "VCFv4.2",
            "annotation_category": "Variant Quality",
            "description": "phred-scaled quality score for the assertion made in ALT (multi-sample)",
            "scope": "sample_variant",
            "schema_title": "Variant Quality"
        },
        "annotation_id": {
            "title": "Annotation ID",
            "type": "string",
            "uniqueKey": true
        },
        "bam_snapshot": {
            "title": "Genome Snapshot",
            "description": "Link to Genome Snapshot Image",
            "type": "string"
        },
        "cmphet": {
            "title": "Compound Het",
            "type": "array",
            "items": {
                "title": "Compound Het",
                "type": "object",
                "properties": {
                    "comhet_phase": {
                        "title": "comhet_phase",
                        "field_name": "comhet_phase",
                        "type": "string",
                        "do_import": true,
                        "vcf_field": "comhet_phase",
                        "source_name": "comHet",
                        "source_version": "v0.1.3",
                        "sub_embedding_group": "{\"key\": \"cmphet\", \"title\": \"Compound Het\"}",
                        "scope": "sample_variant"
                    },
                    "comhet_gene": {
                        "title": "comhet_gene",
                        "field_name": "comhet_gene",
                        "type": "string",
                        "do_import": true,
                        "vcf_field": "comhet_gene",
                        "source_name": "comHet",
                        "source_version": "v0.1.3",
                        "sub_embedding_group": "{\"key\": \"cmphet\", \"title\": \"Compound Het\"}",
                        "scope": "sample_variant"
                    },
                    "comhet_transcript": {
                        "title": "comhet_transcript",
                        "type": "array",
                        "items": {
                            "title": "comhet_transcript",
                            "field_name": "comhet_transcript",
                            "type": "string",
                            "do_import": true,
                            "vcf_field": "comhet_transcript",
                            "source_name": "comHet",
                            "source_version": "v0.1.3",
                            "sub_embedding_group": "{\"key\": \"cmphet\", \"title\": \"Compound Het\"}",
                            "scope": "sample_variant"
                        }
                    },
                    "comhet_impact_gene": {
                        "title": "ComHet Impact",
                        "field_name": "comhet_impact_gene",
                        "type": "string",
                        "do_import": true,
                        "vcf_field": "comhet_impact_gene",
                        "source_name": "comHet",
                        "source_version": "v0.1.3",
                        "sub_embedding_group": "{\"key\": \"cmphet\", \"title\": \"Compound Het\"}",
                        "annotation_category": "Genotype",
                        "scope": "sample_variant",
                        "schema_title": "ComHet Impact",
                        "facet_order": 17
                    },
                    "comhet_impact_transcript": {
                        "title": "comhet_impact_transcript",
                        "field_name": "comhet_impact_transcript",
                        "type": "string",
                        "do_import": true,
                        "vcf_field": "comhet_impact_transcript",
                        "source_name": "comHet",
                        "source_version": "v0.1.3",
                        "sub_embedding_group": "{\"key\": \"cmphet\", \"title\": \"Compound Het\"}",
                        "scope": "sample_variant"
                    },
                    "comhet_mate_variant": {
                        "title": "comhet_mate_variant",
                        "field_name": "comhet_mate_variant",
                        "type": "string",
                        "do_import": true,
                        "vcf_field": "comhet_mate_variant",
                        "source_name": "comHet",
                        "source_version": "v0.1.3",
                        "sub_embedding_group": "{\"key\": \"cmphet\", \"title\": \"Compound Het\"}",
                        "scope": "sample_variant"
                    }
                }
            }
        },
        "file": {
            "title": "File",
            "description": "String Accession of the vcf file used in digestion",
            "type": "string"
        },
        "genotype_labels": {
            "title": "Genotype Labels",
            "type": "array",
            "items": {
                "type": "object",
                "properties": {
                    "role": {
                        "title": "Role",
                        "type": "string"
                    },
                    "labels": {
                        "title": "Genotype Labels",
                        "type": "array",
                        "items": {
                            "type": "string"
                        }
                    }
                }
            }
        },
        "inheritance_modes": {
            "title": "Inheritance Modes",
            "type": "array",
            "items": {
                "type": "string"
            }
        },
        "novoPP": {
            "title": "novoCaller PP",
            "field_name": "novoPP",
            "type": "number",
            "do_import": true,
            "vcf_field": "novoPP",
            "source_name": "VCF",
            "source_version": "VCFv4.2",
            "annotation_category": "Genotype",
            "description": "Posterior probability of de novo mutation",
            "scope": "sample_variant",
            "schema_title": "novoCaller PP",
            "abbreviation": "novoPP",
            "facet_order": 16,
            "min": 0,
            "max": 1
        },
        "samplegeno": {
            "title": "Sample Genotype",
            "type": "array",
            "items": {
                "title": "Sample Genotype",
                "type": "object",
                "properties": {
                    "samplegeno_numgt": {
                        "title": "Sample Genotype (Numeric)",
                        "field_name": "samplegeno_numgt",
                        "type": "string",
                        "do_import": true,
                        "vcf_field": "samplegeno_numgt",
                        "source_name": "SAMPLEGENO",
                        "source_version": "v0.4",
                        "sub_embedding_group": "{\"key\": \"samplegeno\", \"title\": \"Sample Genotype\"}",
                        "annotation_category": "Genotype",
                        "description": "Sample genotype (number format)",
                        "scope": "sample_variant",
                        "schema_title": "Sample Genotype (Numeric)"
                    },
                    "samplegeno_gt": {
                        "title": "Sample Genotype (Nucleotide)",
                        "field_name": "samplegeno_gt",
                        "type": "string",
                        "do_import": true,
                        "vcf_field": "samplegeno_gt",
                        "source_name": "SAMPLEGENO",
                        "source_version": "v0.4",
                        "sub_embedding_group": "{\"key\": \"samplegeno\", \"title\": \"Sample Genotype\"}",
                        "annotation_category": "Genotype",
                        "description": "Sample genotype (nucletide format)",
                        "scope": "sample_variant",
                        "schema_title": "Sample Genotype (Nucleotide)"
                    },
                    "samplegeno_ad": {
                        "title": "Sample Genotype (Allele Depth)",
                        "field_name": "samplegeno_ad",
                        "type": "string",
                        "do_import": true,
                        "vcf_field": "samplegeno_ad",
                        "source_name": "SAMPLEGENO",
                        "source_version": "v0.4",
                        "sub_embedding_group": "{\"key\": \"samplegeno\", \"title\": \"Sample Genotype\"}",
                        "annotation_category": "Genotype",
                        "description": "Allelic depth",
                        "scope": "sample_variant",
                        "schema_title": "Sample Genotype (Allele Depth)"
                    },
                    "samplegeno_sampleid": {
                        "title": "Sample Genotype (Sample ID)",
                        "field_name": "samplegeno_sampleid",
                        "type": "string",
                        "do_import": true,
                        "vcf_field": "samplegeno_sampleid",
                        "source_name": "SAMPLEGENO",
                        "source_version": "v0.4",
                        "sub_embedding_group": "{\"key\": \"samplegeno\", \"title\": \"Sample Genotype\"}",
                        "annotation_category": "Genotype",
                        "description": "Sample ID",
                        "scope": "sample_variant",
                        "schema_title": "Sample Genotype (Sample ID)"
                    },
                    "samplegeno_role": {
                        "title": "Familial Relation",
                        "description": "Relationship of the person who submitted this sample relative to the proband",
                        "type": "string",
                        "suggested_enum": [
                            "proband",
                            "father",
                            "mother",
                            "brother",
                            "sister",
                            "sibling",
                            "half-brother",
                            "half-sister",
                            "half-sibling",
                            "wife",
                            "husband",
                            "son",
                            "daughter",
                            "child",
                            "grandson",
                            "granddaughter",
                            "grandchild",
                            "grandmother",
                            "family-in-law",
                            "extended-family",
                            "not linked"
                        ]
                    },
                    "samplegeno_sex": {
                        "title": "Sex",
                        "description": "Sex of the donor of this sample ID",
                        "type": "string",
                        "enum": [
                            "M",
                            "F",
                            "U"
                        ]
                    }
                }
            }
        },
        "schema_version": {
            "default": "1"
        },
        "variant": {
            "title": "Variant",
            "type": "string",
            "linkTo": "Variant"
        }
    },
    "columns": {
        "DP": {
            "title": "Coverage, VAF",
            "aggregation_type": "stats",
            "number_step": 1,
            "order": 20,
            "sort_fields": [
                {
                    "field": "DP",
                    "title": "Coverage"
                },
                {
                    "field": "AF",
                    "title": "VAF"
                }
            ]
        },
        "GT": {
            "title": "Genotype",
            "order": 30,
            "default_hidden": true
        },
        "associated_genotype_labels.proband_genotype_label": {
            "title": "Genotype",
            "order": 39,
            "sort_fields": [
                {
                    "field": "associated_genotype_labels.proband_genotype_label",
                    "title": "Proband GT"
                },
                {
                    "field": "associated_genotype_labels.mother_genotype_label",
                    "title": "Mother GT"
                },
                {
                    "field": "associated_genotype_labels.father_genotype_label",
                    "title": "Father GT"
                }
            ]
        },
        "bam_snapshot": {
            "title": "Genome Snapshot",
            "order": 81
        },
        "display_title": {
            "title": "Position",
            "order": 0,
            "sort_fields": [
                {
                    "field": "variant.display_title",
                    "title": "Variant Display Title"
                },
                {
                    "field": "variant.csq_rs_dbsnp151",
                    "title": "dbSNP RS Number"
                }
            ]
        },
        "variant.csq_clinvar": {
            "title": "Clinvar ID",
            "order": 70,
            "default_hidden": true
        },
        "variant.csq_gnomadg_af": {
            "title": "gnomAD",
            "aggregation_type": "stats",
            "number_step": "any",
            "order": 60,
            "sort_fields": [
                {
                    "field": "variant.csq_gnomadg_af",
                    "title": "gnomad AF"
                },
                {
                    "field": "variant.csq_gnomadg_af_popmax",
                    "title": "gnomad AF Population Max"
                }
            ]
        },
        "variant.genes.genes_most_severe_consequence.coding_effect": {
            "title": "Coding Effect",
            "order": 51
        },
        "variant.genes.genes_most_severe_gene.display_title": {
            "title": "Gene, Transcript",
            "order": 40,
            "sort_fields": [
                {
                    "field": "variant.genes.genes_most_severe_gene.display_title",
                    "title": "Gene"
                },
                {
                    "field": "variant.genes.genes_most_severe_transcript",
                    "title": "Most Severe Transcript"
                }
            ]
        },
        "variant.genes.genes_most_severe_hgvsc": {
            "title": "Variant",
            "order": 50,
            "sort_fields": [
                {
                    "field": "variant.genes.genes_most_severe_hgvsc",
                    "title": "Coding Sequence"
                },
                {
                    "field": "variant.genes.genes_most_severe_hgvsp",
                    "title": "Protein Sequence"
                }
            ]
<<<<<<< HEAD
        },
        "bam_snapshot": {
            "title": "Genome Snapshot",
            "order": 81
        },
        "interpretations.classification": {
            "title": "Classification",
            "default_hidden": true
=======
>>>>>>> 8cbc5793
        }
    },
    "facets": {
        "AD_ALT": {
            "title": "AD (Alt)",
            "aggregation_type": "range",
            "number_step": 1,
            "order": 10,
            "grouping": "Variant Quality",
            "ranges": [
                {
                    "from": 1,
                    "to": 4,
                    "label": "Very Low"
                },
                {
                    "from": 5,
                    "to": 9,
                    "label": "Low"
                },
                {
                    "from": 10,
                    "to": 19,
                    "label": "Medium"
                },
                {
                    "from": 20,
                    "label": "High"
                }
            ]
        },
        "AF": {
            "title": "VAF",
            "aggregation_type": "stats",
            "number_step": "any",
            "order": 11,
            "grouping": "Variant Quality"
        },
        "DP": {
            "title": "Coverage",
            "aggregation_type": "stats",
            "number_step": 1,
            "order": 8,
            "grouping": "Variant Quality"
        },
        "FS": {
            "title": "Strand Fisher Score",
            "aggregation_type": "range",
            "number_step": "any",
            "order": 12,
            "grouping": "Variant Quality",
            "ranges": [
                {
                    "to": 20,
                    "label": "Low Strand Bias (P \u2265 0.01)"
                },
                {
                    "from": 20,
                    "label": "High Strand Bias (P < 0.01)"
                }
            ]
        },
        "GQ": {
            "title": "Genotype Quality",
            "aggregation_type": "stats",
            "number_step": 1,
            "order": 13,
            "grouping": "Variant Quality"
        },
        "associated_genotype_labels.brother_III_genotype_label": {
            "title": "Brother III Genotype",
            "order": 1007,
            "grouping": "Genotype",
            "default_hidden": true
        },
        "associated_genotype_labels.brother_II_genotype_label": {
            "title": "Brother II Genotype",
            "order": 1006,
            "grouping": "Genotype",
            "default_hidden": true
        },
        "associated_genotype_labels.brother_IV_genotype_label": {
            "title": "Brother IV Genotype",
            "order": 1008,
            "grouping": "Genotype",
            "default_hidden": true
        },
        "associated_genotype_labels.brother_genotype_label": {
            "title": "Brother Genotype",
            "order": 1005,
            "grouping": "Genotype",
            "default_hidden": true
        },
        "associated_genotype_labels.co_parent_genotype_label": {
            "title": "Co-Parent Genotype",
            "order": 1000,
            "grouping": "Genotype",
            "default_hidden": true
        },
        "associated_genotype_labels.daughter_III_genotype_label": {
            "title": "Daughter III Genotype",
            "order": 1011,
            "grouping": "Genotype",
            "default_hidden": true
        },
        "associated_genotype_labels.daughter_II_genotype_label": {
            "title": "Daughter II Genotype",
            "order": 1010,
            "grouping": "Genotype",
            "default_hidden": true
        },
        "associated_genotype_labels.daughter_IV_genotype_label": {
            "title": "Daughter IV Genotype",
            "order": 1012,
            "grouping": "Genotype",
            "default_hidden": true
        },
        "associated_genotype_labels.daughter_genotype_label": {
            "title": "Daughter Genotype",
            "order": 1009,
            "grouping": "Genotype",
            "default_hidden": true
        },
        "associated_genotype_labels.father_genotype_label": {
            "title": "Father Genotype",
            "order": 14,
            "grouping": "Genotype",
            "default_hidden": true
        },
        "associated_genotype_labels.mother_genotype_label": {
            "title": "Mother Genotype",
            "order": 13,
            "grouping": "Genotype",
            "default_hidden": true
        },
        "associated_genotype_labels.proband_genotype_label": {
            "title": "Proband Genotype",
            "order": 12,
            "grouping": "Genotype"
        },
        "associated_genotype_labels.sister_III_genotype_label": {
            "title": "Sister III Genotype",
            "order": 1003,
            "grouping": "Genotype",
            "default_hidden": true
        },
        "associated_genotype_labels.sister_II_genotype_label": {
            "title": "Sister II Genotype",
            "order": 1002,
            "grouping": "Genotype",
            "default_hidden": true
        },
        "associated_genotype_labels.sister_IV_genotype_label": {
            "title": "Sister IV Genotype",
            "order": 1004,
            "grouping": "Genotype",
            "default_hidden": true
        },
        "associated_genotype_labels.sister_genotype_label": {
            "title": "Sister Genotype",
            "order": 1001,
            "grouping": "Genotype",
            "default_hidden": true
        },
        "associated_genotype_labels.son_III_genotype_label": {
            "title": "Son III Genotype",
            "order": 1015,
            "grouping": "Genotype",
            "default_hidden": true
        },
        "associated_genotype_labels.son_II_genotype_label": {
            "title": "Son II Genotype",
            "order": 1014,
            "grouping": "Genotype",
            "default_hidden": true
        },
        "associated_genotype_labels.son_IV_genotype_label": {
            "title": "Son IV Genotype",
            "order": 1016,
            "grouping": "Genotype",
            "default_hidden": true
        },
        "associated_genotype_labels.son_genotype_label": {
            "title": "Son Genotype",
            "order": 1013,
            "grouping": "Genotype",
            "default_hidden": true
        },
        "cmphet.comhet_impact_gene": {
            "title": "ComHet Impact",
            "order": 17,
            "grouping": "Genotype"
        },
        "inheritance_modes": {
            "title": "Inheritance Modes",
            "order": 15
        },
        "novoPP": {
            "title": "novoCaller PP",
            "aggregation_type": "range",
            "number_step": "any",
            "order": 16,
            "grouping": "Genotype",
            "ranges": [
                {
                    "from": 0.1,
                    "to": 0.9,
                    "label": "de novo candidate (weak)"
                },
                {
                    "from": 0.9,
                    "to": 1,
                    "label": "de novo candidate (strong)"
                }
            ]
        },
        "variant.CHROM": {
            "title": "Chromosome",
            "order": 1,
            "grouping": "Position"
        },
        "variant.POS": {
            "title": "Position",
            "aggregation_type": "stats",
            "number_step": 1,
            "order": 2,
            "grouping": "Position"
        },
        "variant.csq_cadd_phred": {
            "title": "CADD Phred score",
            "aggregation_type": "stats",
            "number_step": "any",
            "order": 23,
            "grouping": "Effect Predictors"
        },
        "variant.csq_clinvar_clnsig": {
            "title": "Clinvar",
            "order": 36,
            "grouping": "variant database"
        },
        "variant.csq_gnomadg_af": {
            "title": "GnomAD Alt Allele Frequency",
            "aggregation_type": "range",
            "number_step": "any",
            "order": 18,
            "grouping": "Population Frequency",
            "ranges": [
                {
                    "from": 0,
                    "to": 0,
                    "label": "unobserved"
                },
                {
                    "from": 0,
                    "to": 0.001,
                    "label": "ultra-rare"
                },
                {
                    "from": 0.001,
                    "to": 0.01,
                    "label": "rare"
                },
                {
                    "from": 0.01,
                    "to": 1,
                    "label": "common"
                }
            ]
        },
        "variant.csq_gnomadg_af_popmax": {
            "title": "GnomAD Alt AF - PopMax",
            "aggregation_type": "range",
            "number_step": "any",
            "order": 19,
            "grouping": "Population Frequency",
            "ranges": [
                {
                    "from": 0,
                    "to": 0,
                    "label": "unobserved"
                },
                {
                    "from": 0,
                    "to": 0.001,
                    "label": "ultra-rare"
                },
                {
                    "from": 0.001,
                    "to": 0.01,
                    "label": "rare"
                },
                {
                    "from": 0.01,
                    "to": 1,
                    "label": "common"
                }
            ]
        },
        "variant.csq_gnomadg_an": {
            "title": "GnomAD Total Allele Number",
            "aggregation_type": "stats",
            "number_step": 1,
            "order": 20,
            "grouping": "Population Frequency"
        },
        "variant.csq_gnomadg_nhomalt": {
            "title": "GnomAD Homozygous Count",
            "aggregation_type": "stats",
            "number_step": 1,
            "order": 21,
            "grouping": "Population Frequency"
        },
        "variant.csq_phylop100way_vertebrate": {
            "title": "PhyloP (100 Vertebrates)",
            "aggregation_type": "range",
            "number_step": "any",
            "order": 22,
            "grouping": "Effect Predictors",
            "ranges": [
                {
                    "from": -20,
                    "to": -3,
                    "label": "strong positive selection"
                },
                {
                    "from": -3,
                    "to": -2,
                    "label": "positive selection"
                },
                {
                    "from": -2,
                    "to": 2,
                    "label": "low selection"
                },
                {
                    "from": 2,
                    "to": 3,
                    "label": "conserved"
                },
                {
                    "from": 3,
                    "to": 10,
                    "label": "highly conserved"
                }
            ]
        },
        "variant.genes.genes_most_severe_consequence.coding_effect": {
            "title": "Coding Effect",
            "order": 5,
            "grouping": "Consequence"
        },
        "variant.genes.genes_most_severe_consequence.impact": {
            "title": "Impact",
            "order": 7,
            "grouping": "Consequence"
        },
        "variant.genes.genes_most_severe_consequence.location": {
            "title": "Location",
            "order": 6,
            "grouping": "Consequence"
        },
        "variant.genes.genes_most_severe_gene.display_title": {
            "title": "Gene",
            "order": 1,
            "grouping": "Genes",
            "search_type": "sayt_without_terms",
            "sayt_item_type": "Gene"
        },
        "variant.genes.genes_most_severe_gene.gene_lists.display_title": {
            "title": "Gene List",
            "order": 2,
            "grouping": "Genes",
            "description": "Groups of genes that are relevant for a disease or condition"
        },
        "variant.genes.genes_most_severe_gene.oe_lof": {
            "title": "o/e (LoF)",
            "aggregation_type": "stats",
            "number_step": "any",
            "order": 35,
            "grouping": "Constraint Metrics"
        },
        "variant.genes.genes_most_severe_gene.oe_lof_upper": {
            "title": "LOEUF",
            "aggregation_type": "stats",
            "number_step": "any",
            "order": 33,
            "grouping": "Constraint Metrics"
        },
        "variant.genes.genes_most_severe_gene.oe_mis": {
            "title": "o/e (missense)",
            "aggregation_type": "stats",
            "number_step": "any",
            "order": 34,
            "grouping": "Constraint Metrics"
        },
        "variant.genes.genes_most_severe_gene.s_het": {
            "title": "S_het",
            "aggregation_type": "stats",
            "number_step": "any",
            "order": 32,
            "grouping": "Constraint Metrics"
        },
        "variant.genes.genes_most_severe_maxentscan_diff": {
            "title": "MaxEntScan Diff",
            "aggregation_type": "stats",
            "number_step": "any",
            "order": 31,
            "grouping": "Effect Predictors"
        },
        "variant.genes.genes_most_severe_polyphen_score": {
            "title": "PolyPhen score",
            "aggregation_type": "stats",
            "number_step": "any",
            "order": 25,
            "grouping": "Effect Predictors"
        },
        "variant.genes.genes_most_severe_sift_score": {
            "title": "SIFT score",
            "aggregation_type": "stats",
            "number_step": "any",
            "order": 24,
            "grouping": "Effect Predictors"
        },
        "variant.spliceaiMaxds": {
            "title": "SpliceAI Max Delta",
            "aggregation_type": "stats",
            "number_step": "any",
            "order": 27,
            "grouping": "Effect Predictors"
        },
        "variant.variantClass": {
            "title": "Variant Type",
            "order": 4,
            "grouping": "Variant Type"
        }
    }
}<|MERGE_RESOLUTION|>--- conflicted
+++ resolved
@@ -611,17 +611,10 @@
                     "title": "Protein Sequence"
                 }
             ]
-<<<<<<< HEAD
-        },
-        "bam_snapshot": {
-            "title": "Genome Snapshot",
-            "order": 81
         },
         "interpretations.classification": {
             "title": "Classification",
             "default_hidden": true
-=======
->>>>>>> 8cbc5793
         }
     },
     "facets": {

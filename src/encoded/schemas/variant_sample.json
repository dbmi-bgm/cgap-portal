--- conflicted
+++ resolved
@@ -614,29 +614,13 @@
             "order": 70,
             "default_hidden": true
         },
-<<<<<<< HEAD
-        "variant.genes.genes_most_severe_hgvsc": {
-            "title": "Variant",
-            "order": 50,
-            "sort_fields": [
-                {
-                    "field": "variant.genes.genes_most_severe_hgvsc",
-                    "title": "Coding Sequence"
-                },
-                {
-                    "field": "variant.genes.genes_most_severe_hgvsp",
-                    "title": "Protein Sequence"
-                }
-            ]
-        },
-        "interpretations.classification": {
-            "title": "Classification",
-            "default_hidden": true
-=======
         "bam_snapshot": {
             "title": "Genome Snapshot",
             "order": 81
->>>>>>> be719235
+        },
+        "interpretations.classification": {
+            "title": "Classification",
+            "default_hidden": true
         }
     },
     "facets": {

{
    "title": "Sample",
    "description": "A sample from an individual",
    "id": "/profiles/sample.json",
    "$schema": "http://json-schema.org/draft-04/schema#",
    "type": "object",
    "required": [
        "project",
        "institution"
    ],
    "identifyingProperties": [
        "uuid",
        "accession",
        "aliases"
    ],
    "additionalProperties": false,
    "mixinProperties": [
        {
            "$ref": "mixins.json#/schema_version"
        },
        {
            "$ref": "mixins.json#/uuid"
        },
        {
            "$ref": "mixins.json#/aliases"
        },
        {
            "$ref": "mixins.json#/submitted"
        },
        {
            "$ref": "mixins.json#/modified"
        },
        {
            "$ref": "mixins.json#/status"
        },
        {
            "$ref": "mixins.json#/attribution"
        },
        {
            "$ref": "mixins.json#/supplementary_files"
        },
        {
            "$ref": "mixins.json#/static_embeds"
        },
        {
            "$ref": "mixins.json#/tags"
        },
        {
            "$ref": "mixins.json#/accession"
        },
        {
<<<<<<< HEAD
            "$ref": "mixins.json#/submitted_files"
=======
            "$ref": "mixins.json#/meta_workflow_runs"
>>>>>>> b690fdaa
        }
    ],
    "properties": {
        "accession": {
            "accessionType": "SA"
        },
        "schema_version": {
            "default": "2"
        },
        "workup_type": {
            "title": "Workup Type",
            "type": "string",
            "label": "test",
            "lookup": 10,
            "enum": [
                "WGS",
                "WES",
                "Sanger"
            ]
        },
        "specimen_type": {
            "title": "Specimen Type",
            "type": "string",
            "label": "specimen",
            "lookup": 20,
            "suggested_enum": [
                "peripheral blood",
                "cord blood",
                "plasma",
                "saliva"
            ]
        },
        "requisition_type": {
            "title": "Requisition Type",
            "type": "string",
            "label": "requisition",
            "lookup": 30,
            "description": "Clinical or research consent/protocol"
        },
        "research_protocol_name": {
            "title": "Research Protocol Name",
            "type": "string",
            "label": "requisition",
            "lookup": 31,
            "description": "Consent Protocol Name for Research Requisition"
        },
        "date_requisition_received": {
            "title": "Date Requisition Received",
            "type": "string",
            "label": "requisition",
            "lookup": 50,
            "description": "YYYY-MM-DD",
            "anyOf": [
                {
                    "format": "date-time"
                },
                {
                    "format": "date"
                }
            ]
        },
        "ordering_physician": {
            "title": "Ordering Physician",
            "description": "Name of physician who ordered the test",
            "label": "requisition",
            "type": "string",
            "lookup": 60
        },
        "physician_id": {
            "title": "Physician ID",
            "description": "ID of physician who ordered the test",
            "label": "requisition",
            "type": "string",
            "lookup": 70
        },
        "indication": {
            "title": "Indication",
            "type": "string",
            "description": "Indication per requisition form",
            "label": "requisition",
            "lookup": 40
        },
        "accessioned_by": {
            "title": "Accessioned By",
            "type": "string",
            "description": "User who accessioned this specimen",
            "label": "requisition",
            "linkTo": "User",
            "lookup": 90
        },
        "specimen_accession_date": {
            "title": "Specimen Accession Date",
            "description": "Date of specimen accessioning by sequencing lab",
            "label": "requisition",
            "type": "string",
            "lookup": 100,
            "anyOf": [
                {
                    "format": "date-time"
                },
                {
                    "format": "date"
                }
            ]
        },
        "requisition_acceptance": {
            "title": "Requisition Acceptance",
            "type": "object",
            "label": "requisition",
            "lookup": 110,
            "required": [
                "accepted_rejected"
            ],
            "properties": {
                "accepted_rejected": {
                    "title": "Accepted/Rejected?",
                    "type": "string",
                    "lookup": 111,
                    "description": "Whether the requisition was accepted or rejected",
                    "enum": [
                        "Accepted",
                        "Rejected"
                    ]
                },
                "rejection_reason": {
                    "title": "Reason for Rejection",
                    "type": "string",
                    "lookup": 112,
                    "description": "If requisition was rejected, the reason for rejection"
                },
                "corrective_action": {
                    "title": "Corrective Action",
                    "type": "string",
                    "lookup": 113,
                    "description": "If requisition was rejected, the corrective action noted/taken"
                },
                "action_taken_by": {
                    "title": "Action Taken By",
                    "type": "string",
                    "lookup": 114,
                    "description": "Name or ID of person who took the corrective action"
                },
                "date_sent": {
                    "title": "Date Correction Sent",
                    "type": "string",
                    "description": "YYYY-MM-DD",
                    "lookup": 114,
                    "anyOf": [
                        {
                            "format": "date-time"
                        },
                        {
                            "format": "date"
                        }
                    ]
                },
                "date_completed": {
                    "title": "Date Requisition Completed",
                    "type": "string",
                    "lookup": 115,
                    "description": "If corrective action was needed, date amended requisition was completed (YYYY-MM-DD)",
                    "anyOf": [
                        {
                            "format": "date-time"
                        },
                        {
                            "format": "date"
                        }
                    ]
                },
                "notes": {
                    "title": "Notes",
                    "type": "string",
                    "lookup": 116,
                    "description": "Additional notes regarding requisition",
                    "formInput": "textarea"
                }
            }
        },
        "other_specimen_ids": {
            "title": "Other Specimen IDs",
            "type": "array",
            "label": "specimen",
            "lookup": 120,
            "items": {
                "title": "Other Specimen ID",
                "type": "object",
                "required": [
                    "id_type",
                    "id"
                ],
                "properties": {
                    "id_type": {
                        "title": "ID Type",
                        "description": "Label for where this ID is used, e.g. BCGG-ID",
                        "type": "string",
                        "lookup": 121
                    },
                    "id": {
                        "title": "ID",
                        "description": "Identifier that corresponds to the ID type, e.g. 333",
                        "type": "string",
                        "lookup": 122
                    }
                }
            }
        },
        "specimen_collection_date": {
            "title": "Specimen Collection Date",
            "description": "Date of specimen collection",
            "notes": "We could perhaps rename this to be `date_specimen_collection`",
            "type": "string",
            "label": "specimen",
            "lookup": 130,
            "anyOf": [
                {
                    "format": "date-time"
                },
                {
                    "format": "date"
                }
            ]
        },
        "specimen_collection_location": {
            "title": "Specimen Collection Location",
            "description": "Location of specimen collection",
            "label": "specimen",
            "type": "string",
            "lookup": 140
        },
        "specimen_storage_location": {
            "title": "Specimen Storage Location",
            "description": "Location of specimen storage",
            "label": "specimen",
            "type": "string",
            "lookup": 144
        },
        "specimen_accession": {
            "title": "Specimen ID",
            "description": "Identifier of specimen from sequencing lab",
            "label": "requisition",
            "type": "string",
            "lookup": 80
        },
        "priority": {
            "title": "Priority",
            "description": "Indicate if test is a rush order",
            "type": "string",
            "label": "requisition",
            "lookup": 150,
            "enum": [
                "High",
                "Normal"
            ]
        },
        "date_transported": {
            "title": "Transport Date",
            "type": "string",
            "label": "specimen",
            "lookup": 170,
            "description": "Date specimen was transported (YYYY-MM-DD)",
            "anyOf": [
                {
                    "format": "date-time"
                },
                {
                    "format": "date"
                }
            ]
        },
        "transported_by": {
            "title": "Specimen Transported By",
            "description": "Transport service that transported this specimen",
            "label": "specimen",
            "type": "string",
            "lookup": 180
        },
        "sent_by": {
            "title": "Sent By",
            "type": "string",
            "label": "specimen",
            "lookup": 160,
            "description": "ID of person who sent the specimen"
        },
        "sequencing_lab": {
            "title": "Sequencing Lab",
            "description": "Location performing sequencing on sample",
            "type": "string",
            "label": "test",
            "lookup": 189
        },
        "date_received": {
            "title": "Date Received in Sequencing Lab",
            "type": "string",
            "label": "specimen",
            "lookup": 190,
            "anyOf": [
                {
                    "format": "date-time"
                },
                {
                    "format": "date"
                }
            ]
        },
        "specimen_accepted": {
            "title": "Specimen Accepted by Sequencing Lab?",
            "type": "string",
            "label": "specimen",
            "lookup": 200,
            "enum": [
                "Yes",
                "No"
            ]
        },
        "dna_extraction_lab": {
            "title": "DNA Extraction Performed By",
            "description": "Institute or Lab that performed DNA extraction from specimen",
            "type": "string",
            "label": "specimen",
            "lookup": 210
        },
        "dna_storage_lab": {
            "title": "DNA Stored By",
            "description": "Institute or Lab that stored the DNA",
            "type": "string",
            "label": "specimen",
            "lookup": 220
        },
        "dna_concentration": {
            "title": "DNA Concentration after Extraction",
            "type": "string",
            "label": "specimen",
            "lookup": 230
        },
        "specimen_notes": {
            "title": "Specimen Notes",
            "type": "string",
            "lookup": 240,
            "label": "specimen",
            "formInput": "textarea"
        },
        "library_info": {
            "title": "Library Information",
            "type": "array",
            "label": "library",
            "lookup": 250,
            "items": {
                "title": "Library Information",
                "type": "object",
                "required": [
                    "field",
                    "value"
                ],
                "properties": {
                    "field": {
                        "title": "Field",
                        "description": "Label for what this info corresponds to, e.g. Preparation Date or Plate ID",
                        "type": "string",
                        "lookup": 251
                    },
                    "value": {
                        "title": "Value",
                        "description": "Information about the library",
                        "type": "string",
                        "lookup": 252
                    }
                }
            }
        },
        "sequence_id": {
            "title": "Sequence Identifier",
            "type": "string",
            "label": "test",
            "lookup": 260
        },
        "other_sequence_ids": {
            "title": "Other Sequence IDs",
            "type": "array",
            "label": "test",
            "lookup": 270,
            "items": {
                "title": "Other Sequence ID",
                "type": "object",
                "required": [
                    "id_type",
                    "id"
                ],
                "properties": {
                    "id_type": {
                        "title": "ID Type",
                        "description": "Label for where this ID is used, e.g. BCGG-ID",
                        "type": "string",
                        "lookup": 271
                    },
                    "id": {
                        "title": "ID",
                        "description": "Identifier that corresponds to the ID type, e.g. 333",
                        "type": "string",
                        "lookup": 272
                    }
                }
            }
        },
        "note_from_sequencing_lab": {
            "title": "Note from sequencing lab",
            "type": "string",
            "lookup": 280,
            "formInput": "textarea"
        },
        "sequencing_date": {
            "title": "Date of Sequencing",
            "type": "string",
            "label": "test",
            "lookup": 290,
            "anyOf": [
                {
                    "format": "date-time"
                },
                {
                    "format": "date"
                }
            ]
        },
        "processed_files": {
            "title": "Processed Files",
            "description": "Processed files that are derived from files in this sample.",
            "type": "array",
            "label": "test",
            "lookup": 330,
            "items": {
                "title": "Processed File",
                "description": "File metadata.",
                "type": "string",
                "linkTo": "FileProcessed"
            }
        },
        "reference_files": {
            "title": "Reference Files",
            "description": "Reference files associated with this sample (ex. file of sequencing barcodes).",
            "type": "array",
            "label": "test",
            "lookup": 320,
            "items": {
                "title": "Reference File",
                "description": "File metadata.",
                "type": "string",
                "linkTo": "FileReference"
            }
        },
        "completed_processes": {
            "title": "Completed data processing",
            "type": "array",
            "label": "test",
            "lookup": 340,
            "items": {
                "title": "Completed process",
                "type": "string"
            }
        },
        "bam_sample_id": {
            "title": "Bam Sample ID",
            "description": "ID used for read groups and vcf call info",
            "type": "string",
            "lookup": 21,
            "uniqueKey": true
        }
    }
}<|MERGE_RESOLUTION|>--- conflicted
+++ resolved
@@ -49,11 +49,10 @@
             "$ref": "mixins.json#/accession"
         },
         {
-<<<<<<< HEAD
             "$ref": "mixins.json#/submitted_files"
-=======
+        },
+        {
             "$ref": "mixins.json#/meta_workflow_runs"
->>>>>>> b690fdaa
         }
     ],
     "properties": {

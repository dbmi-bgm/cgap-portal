{
    "title": "HiGlass Display",
    "id": "/profiles/higlass_view_config.json",
    "$schema": "http://json-schema.org/draft-04/schema#",
    "type": "object",
    "additionalProperties": false,
    "identifyingProperties": ["uuid", "name"],
    "mixinProperties": [
        { "$ref": "mixins.json#/schema_version" },
        { "$ref": "mixins.json#/uuid" },
        { "$ref": "mixins.json#/submitted" },
        { "$ref": "mixins.json#/modified" },
        { "$ref": "user_content.json#/properties" }
    ],
    "properties": {
        "schema_version": {
            "default": "1"
        },
<<<<<<< HEAD
=======
        "name": {
            "title": "Unique Identifier",
            "description": "Unique name or ID of this display.",
            "type": "string",
            "uniqueKey": "user_content:name",
            "lookup" : 1,
            "exclude_from": ["submit4dn","FFedit-create"]
        },
>>>>>>> 0e3b2856
        "viewconfig": {
            "title": "View Configuration",
            "type": "object",
            "additionalProperties": true,
            "description": "The viewconfig JSON",
            "exclude_from": ["FFedit-create"],
            "lookup" : 7,
            "formInput" : "code",
            "properties": {
                "editable" : {
                    "type" : "boolean",
                    "default": true
                },
                "exportViewUrl" : {
                    "type" : "string",
                    "default": "/api/v1/viewconfs"
                },
                "trackSourceServers" : {
                    "type" : "array",
                    "items" : {
                        "type" : "string"
                    },
                    "default": ["https://higlass.io/api/v1"]
                },
                "locationLocks" : {
                    "type" : "object",
                    "properties" : {
                        "locksByViewUid" : {
                            "type" : "object",
                            "default" : {}
                        },
                        "locksDict" : {
                            "type" : "object",
                            "default" : {}
                        }
                    },
                    "default" : { "locksByViewUid" : {}, "locksDict" : {} }
                },
                "zoomFixed" : {
                    "type" : "boolean",
                    "default" : false
                },
                "zoomLocks" : {
                    "type" : "object",
                    "properties" : {
                        "locksByViewUid" : {
                            "type" : "object",
                            "default" : {}
                        },
                        "locksDict" : {
                            "type" : "object",
                            "default" : {}
                        }
                    },
                    "default" : { "locksByViewUid" : {}, "locksDict" : {} }
                },
                "views" : {
                    "type" : "array",
                    "items" : {
                        "type" : "object",
                        "additionalProperties" : true,
                        "required" : ["uid"],
                        "properties" : {
                            "uid" : {
                                "type" : "string"
                            },
                            "autocompleteSource" : {
                                "type" : "string",
                                "default" : "/api/v1/suggest/?d=P0PLbQMwTYGy-5uPIQid7A&"
                            },
                            "genomePositionSearchBox" : {
                                "type" : "object",
                                "properties" : {
                                    "autocompleteId" : {
                                        "type" : "string",
                                        "default" : "P0PLbQMwTYGy-5uPIQid7A"
                                    },
                                    "autocompleteServer" : {
                                        "type" : "string",
                                        "default" : "https://higlass.io/api/v1"
                                    },
                                    "chromInfoId" : {
                                        "type" : "string",
                                        "default" : "hg38"
                                    },
                                    "chromInfoServer" : {
                                        "type" : "string",
                                        "default" : "https://higlass.io/api/v1"
                                    },
                                    "visible" : {
                                        "type" : "boolean",
                                        "default" : true
                                    }
                                }
                            },
                            "initialXDomain" : {
                                "type" : "array",
                                "items" : {
                                    "type" : "number"
                                }
                            },
                            "initialYDomain" : {
                                "type" : "array",
                                "items" : {
                                    "type" : "number"
                                }
                            },
                            "layout" : {
                                "type" : "object",
                                "properties" : {
                                    "h" : {
                                        "type" : "integer",
                                        "default" : 12
                                    },
                                    "w" : {
                                        "type" : "integer",
                                        "default" : 12
                                    },
                                    "x" : {
                                        "type" : "integer",
                                        "default" : 0
                                    },
                                    "y" : {
                                        "type" : "integer",
                                        "default" : 0
                                    },
                                    "moved" : {
                                        "type" : "boolean",
                                        "default" : true
                                    },
                                    "static" : {
                                        "type" : "boolean",
                                        "default" : true
                                    },
                                    "i" : {
                                        "type" : "string",
                                        "description": "Should match view UID."
                                    }
                                }
                            },
                            "tracks" : {
                                "type" : "object",
                                "properties" : {
                                    "top" : {
                                        "type" : "array",
                                        "items" : {
                                            "type" : "object",
                                            "required" : ["name", "server", "tilesetUid"],
                                            "additionalProperties" : true,
                                            "properties": {
                                                "name" : {
                                                    "type" : "string"
                                                },
                                                "uid" : {
                                                    "type" : "string"
                                                },
                                                "header" : {
                                                    "type" : "string"
                                                },
                                                "height" : {
                                                    "type" : "integer"
                                                },
                                                "minHeight" : {
                                                    "type" : "integer"
                                                },
                                                "orientation" : {
                                                    "type" : "string",
                                                    "comment" : "This might be an ENUM, need to figure out.",
                                                    "default" : "1d-horizontal"
                                                },
                                                "position" : {
                                                    "type" : "string",
                                                    "enum": [
                                                        "top"
                                                    ],
                                                    "default" : "top"
                                                },
                                                "server" : {
                                                    "type" : "string",
                                                    "default" : "https://higlass.io/api/v1"
                                                },
                                                "tilesetUid" : {
                                                    "type" : "string"
                                                },
                                                "type" : {
                                                    "type" : "string",
                                                    "comment" : "This might be an ENUM, need to figure out."
                                                },
                                                "options" : {
                                                    "additionalProperties" : true,
                                                    "type" : "object",
                                                    "properties": {
                                                        "name" : {
                                                            "type" : "string"
                                                        },
                                                        "labelColor" : {
                                                            "type" :"string",
                                                            "default": "#888"
                                                        },
                                                        "labelPosition" : {
                                                            "type" : "string",
                                                            "comment" : "Should probably be an ENUM.",
                                                            "default" : "hidden"
                                                        },
                                                        "minusStrandColor" : {
                                                            "type" : "string",
                                                            "default": "red"
                                                        },
                                                        "plusStandColor" : {
                                                            "type" : "string",
                                                            "default": "blue"
                                                        },
                                                        "trackBorderColor" : {
                                                            "type" : "string",
                                                            "default" : "black"
                                                        },
                                                        "trackBorderWidth" : {
                                                            "type" : "integer",
                                                            "default" : 0
                                                        },
                                                        "showMousePosition": {
                                                            "type" : "boolean",
                                                            "default": true,
                                                            "description": "Applicable for BigWag and other 1D track files."
                                                        },
                                                        "mousePositionColor": {
                                                            "type" : "string",
                                                            "default" : "#999999",
                                                            "description": "Applicable for BigWig and other 1D track files."
                                                        },
                                                        "showTooltip" : {
                                                            "type" : "boolean",
                                                            "default": false,
                                                            "description": "Applicable for BigWig and other 1D track files."
                                                        },
                                                        "axisPositionHorizontal" : {
                                                            "type" : "string",
                                                            "enum" : [
                                                                "left", "right"
                                                            ],
                                                            "description": "Applicable for BigWig and other 1D track files."
                                                        },
                                                        "valueScaling" : {
                                                            "type" : "string",
                                                            "default" : "linear",
                                                            "description": "Applicable for BigWig and other 1D track files."
                                                        },
                                                        "coordSystem" : {
                                                            "type" : "string",
                                                            "default" : "mm10",
                                                            "description": "Applicable for BigWig and other 1D track files."
                                                        }
                                                    }
                                                }
                                            }
                                        }
                                    },
                                    "left" : {
                                        "type" : "array",
                                        "items" : {
                                            "type" : "object",
                                            "required" : ["name", "server", "tilesetUid"],
                                            "additionalProperties" : true,
                                            "properties": {
                                                "name" : {
                                                    "type" : "string"
                                                },
                                                "uid" : {
                                                    "type" : "string"
                                                },
                                                "header" : {
                                                    "type" : "string"
                                                },
                                                "width" : {
                                                    "type" : "integer"
                                                },
                                                "minWidth" : {
                                                    "type" : "integer"
                                                },
                                                "orientation" : {
                                                    "type" : "string",
                                                    "comment" : "This might be an ENUM, need to figure out.",
                                                    "default" : "1d-vertical"
                                                },
                                                "position" : {
                                                    "type" : "string",
                                                    "enum": [
                                                        "left"
                                                    ],
                                                    "default" : "left"
                                                },
                                                "server" : {
                                                    "type" : "string",
                                                    "default" : "https://higlass.io/api/v1"
                                                },
                                                "tilesetUid" : {
                                                    "type" : "string"
                                                },
                                                "type" : {
                                                    "type" : "string",
                                                    "comment" : "This might be an ENUM, need to figure out."
                                                },
                                                "options" : {
                                                    "additionalProperties" : true,
                                                    "type" : "object",
                                                    "properties": {
                                                        "name" : {
                                                            "type" : "string"
                                                        },
                                                        "labelColor" : {
                                                            "type" :"string",
                                                            "default": "black"
                                                        },
                                                        "labelPosition" : {
                                                            "type" : "string",
                                                            "comment" : "Should probably be an ENUM.",
                                                            "default" : "hidden"
                                                        },
                                                        "minusStrandColor" : {
                                                            "type" : "string",
                                                            "default": "red"
                                                        },
                                                        "plusStandColor" : {
                                                            "type" : "string",
                                                            "default": "blue"
                                                        },
                                                        "trackBorderColor" : {
                                                            "type" : "string",
                                                            "default" : "black"
                                                        },
                                                        "trackBorderWidth" : {
                                                            "type" : "integer",
                                                            "default" : 0
                                                        },
                                                        "showMousePosition": {
                                                            "type" : "boolean",
                                                            "default": true,
                                                            "description": "Applicable for BigWig and other 1D track files."
                                                        },
                                                        "mousePositionColor": {
                                                            "type" : "string",
                                                            "default" : "#999999",
                                                            "description": "Applicable for BigWig and other 1D track files."
                                                        },
                                                        "showTooltip" : {
                                                            "type" : "boolean",
                                                            "default": false,
                                                            "description": "Applicable for BigWig and other 1D track files."
                                                        },
                                                        "axisPositionVertical" : {
                                                            "type" : "string",
                                                            "enum" : [
                                                                "top", "bottom"
                                                            ],
                                                            "description": "Applicable for BigWig and other 1D track files."
                                                        },
                                                        "valueScaling" : {
                                                            "type" : "string",
                                                            "default" : "linear",
                                                            "description": "Applicable for BigWig and other 1D track files."
                                                        },
                                                        "coordSystem" : {
                                                            "type" : "string",
                                                            "default" : "mm10",
                                                            "description": "Applicable for BigWig and other 1D track files."
                                                        }
                                                    }
                                                }
                                            }
                                        }
                                    },
                                    "bottom" : {
                                        "type" : "array",
                                        "items" : {
                                            "type" : "object",
                                            "required" : ["name", "server", "tilesetUid"],
                                            "additionalProperties" : true,
                                            "properties": {
                                                "name" : {
                                                    "type" : "string"
                                                },
                                                "uid" : {
                                                    "type" : "string"
                                                },
                                                "header" : {
                                                    "type" : "string"
                                                },
                                                "height" : {
                                                    "type" : "integer"
                                                },
                                                "minHeight" : {
                                                    "type" : "integer"
                                                },
                                                "orientation" : {
                                                    "type" : "string",
                                                    "comment" : "This might be an ENUM, need to figure out.",
                                                    "default" : "1d-horizontal"
                                                },
                                                "position" : {
                                                    "type" : "string",
                                                    "enum": [
                                                        "bottom"
                                                    ],
                                                    "default" : "bottom"
                                                },
                                                "server" : {
                                                    "type" : "string",
                                                    "default" : "https://higlass.io/api/v1"
                                                },
                                                "tilesetUid" : {
                                                    "type" : "string"
                                                },
                                                "type" : {
                                                    "type" : "string",
                                                    "comment" : "This might be an ENUM, need to figure out."
                                                },
                                                "options" : {
                                                    "additionalProperties" : true,
                                                    "type" : "object",
                                                    "properties": {
                                                        "name" : {
                                                            "type" : "string"
                                                        },
                                                        "labelColor" : {
                                                            "type" :"string",
                                                            "default": "black"
                                                        },
                                                        "labelPosition" : {
                                                            "type" : "string",
                                                            "comment" : "Should probably be an ENUM.",
                                                            "default" : "hidden"
                                                        },
                                                        "minusStrandColor" : {
                                                            "type" : "string",
                                                            "default": "red"
                                                        },
                                                        "plusStandColor" : {
                                                            "type" : "string",
                                                            "default": "blue"
                                                        },
                                                        "trackBorderColor" : {
                                                            "type" : "string",
                                                            "default" : "black"
                                                        },
                                                        "trackBorderWidth" : {
                                                            "type" : "integer",
                                                            "default" : 0
                                                        },
                                                        "showMousePosition": {
                                                            "type" : "boolean",
                                                            "default": true,
                                                            "description": "Applicable for BigWig and other 1D track files."
                                                        },
                                                        "mousePositionColor": {
                                                            "type" : "string",
                                                            "default" : "#999999",
                                                            "description": "Applicable for BigWig and other 1D track files."
                                                        },
                                                        "showTooltip" : {
                                                            "type" : "boolean",
                                                            "default": false,
                                                            "description": "Applicable for BigWig and other 1D track files."
                                                        },
                                                        "axisPositionHorizontal" : {
                                                            "type" : "string",
                                                            "enum" : [
                                                                "left", "right"
                                                            ],
                                                            "description": "Applicable for BigWig and other 1D track files."
                                                        },
                                                        "valueScaling" : {
                                                            "type" : "string",
                                                            "default" : "linear",
                                                            "description": "Applicable for BigWig and other 1D track files."
                                                        },
                                                        "coordSystem" : {
                                                            "type" : "string",
                                                            "default" : "mm10",
                                                            "description": "Applicable for BigWig and other 1D track files."
                                                        }
                                                    }
                                                }
                                            }
                                        }
                                    },
                                    "right" : {
                                        "type" : "array",
                                        "items" : {
                                            "type" : "object",
                                            "required" : ["name", "server", "tilesetUid"],
                                            "additionalProperties" : true,
                                            "properties": {
                                                "name" : {
                                                    "type" : "string"
                                                },
                                                "uid" : {
                                                    "type" : "string"
                                                },
                                                "header" : {
                                                    "type" : "string"
                                                },
                                                "width" : {
                                                    "type" : "integer"
                                                },
                                                "minWidth" : {
                                                    "type" : "integer"
                                                },
                                                "orientation" : {
                                                    "type" : "string",
                                                    "comment" : "This might be an ENUM, need to figure out.",
                                                    "default" : "1d-vertical"
                                                },
                                                "position" : {
                                                    "type" : "string",
                                                    "enum": [
                                                        "right"
                                                    ],
                                                    "default" : "right"
                                                },
                                                "server" : {
                                                    "type" : "string",
                                                    "default" : "https://higlass.io/api/v1"
                                                },
                                                "tilesetUid" : {
                                                    "type" : "string"
                                                },
                                                "type" : {
                                                    "type" : "string",
                                                    "comment" : "This might be an ENUM, need to figure out."
                                                },
                                                "options" : {
                                                    "additionalProperties" : true,
                                                    "type" : "object",
                                                    "properties": {
                                                        "name" : {
                                                            "type" : "string"
                                                        },
                                                        "labelColor" : {
                                                            "type" :"string",
                                                            "default": "black"
                                                        },
                                                        "labelPosition" : {
                                                            "type" : "string",
                                                            "comment" : "Should probably be an ENUM.",
                                                            "default" : "hidden"
                                                        },
                                                        "minusStrandColor" : {
                                                            "type" : "string",
                                                            "default": "red"
                                                        },
                                                        "plusStandColor" : {
                                                            "type" : "string",
                                                            "default": "blue"
                                                        },
                                                        "trackBorderColor" : {
                                                            "type" : "string",
                                                            "default" : "black"
                                                        },
                                                        "trackBorderWidth" : {
                                                            "type" : "integer",
                                                            "default" : 0
                                                        },
                                                        "showMousePosition": {
                                                            "type" : "boolean",
                                                            "default": true,
                                                            "description": "Applicable for BigWag and other 1D track files."
                                                        },
                                                        "mousePositionColor": {
                                                            "type" : "string",
                                                            "default" : "#999999",
                                                            "description": "Applicable for BigWig and other 1D track files."
                                                        },
                                                        "showTooltip" : {
                                                            "type" : "boolean",
                                                            "default": false,
                                                            "description": "Applicable for BigWig and other 1D track files."
                                                        },
                                                        "axisPositionVertical" : {
                                                            "type" : "string",
                                                            "enum" : [
                                                                "top", "bottom"
                                                            ],
                                                            "description": "Applicable for BigWig and other 1D track files."
                                                        },
                                                        "valueScaling" : {
                                                            "type" : "string",
                                                            "default" : "linear",
                                                            "description": "Applicable for BigWig and other 1D track files."
                                                        },
                                                        "coordSystem" : {
                                                            "type" : "string",
                                                            "default" : "mm10",
                                                            "description": "Applicable for BigWig and other 1D track files."
                                                        }
                                                    }
                                                }
                                            }
                                        }
                                    },
                                    "center" : {
                                        "type" : "array",
                                        "items" : {
                                            "type" : "object",
                                            "additionalProperties" : true,
                                            "properties": {
                                                "uid" : {
                                                    "type" : "string"
                                                },
                                                "height" : {
                                                    "type" : "integer"
                                                },
                                                "position" : {
                                                    "type" : "string",
                                                    "enum": [
                                                        "center"
                                                    ],
                                                    "default" : "center"
                                                },
                                                "type" : {
                                                    "type" : "string",
                                                    "default" : "combined",
                                                    "comment" : "This might be an ENUM, need to figure out."
                                                },
                                                "contents" : {
                                                    "type" : "array",
                                                    "items" : {
                                                        "type" : "object",
                                                        "properties": {
                                                            "name" : {
                                                                "type" : "string"
                                                            },
                                                            "uid" : {
                                                                "type" : "string"
                                                            },
                                                            "server" : {
                                                                "type" : "string",
                                                                "default" : "https://higlass.4dnucleome.org/api/v1"
                                                            },
                                                            "tilesetUid" : {
                                                                "type" : "string"
                                                            },
                                                            "position" : {
                                                                "type" : "string",
                                                                "enum": [
                                                                    "center"
                                                                ],
                                                                "default" : "center"
                                                            },
                                                            "type" : {
                                                                "type" : "string",
                                                                "default" : "heatmap",
                                                                "comment" : "This might be an ENUM, need to figure out."
                                                            }
                                                        }
                                                    }
                                                }
                                            }
                                        }
                                    }
                                }
                            }
                        }
                    }
                }
            }
        }
    },
    "facets" : {
    },
    "columns" : {
        "submitted_by.display_title" : {
            "title" : "Creator"
        }
    },
    "excludedColumns" : ["lab.display_title"]
}<|MERGE_RESOLUTION|>--- conflicted
+++ resolved
@@ -16,8 +16,6 @@
         "schema_version": {
             "default": "1"
         },
-<<<<<<< HEAD
-=======
         "name": {
             "title": "Unique Identifier",
             "description": "Unique name or ID of this display.",
@@ -26,7 +24,6 @@
             "lookup" : 1,
             "exclude_from": ["submit4dn","FFedit-create"]
         },
->>>>>>> 0e3b2856
         "viewconfig": {
             "title": "View Configuration",
             "type": "object",

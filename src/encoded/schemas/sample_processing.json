--- conflicted
+++ resolved
@@ -42,11 +42,10 @@
             "$ref": "mixins.json#/static_embeds"
         },
         {
-<<<<<<< HEAD
             "$ref": "mixins.json#/submitted_files"
-=======
+        },
+        {
             "$ref": "mixins.json#/meta_workflow_runs"
->>>>>>> b690fdaa
         }
     ],
     "properties": {

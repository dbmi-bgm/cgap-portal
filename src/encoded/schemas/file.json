{
    "title": "Data file",
    "description": "Schema for submitting metadata for a data file.",
    "id": "/profiles/file.json",
    "$schema": "http://json-schema.org/draft-04/schema#",
    "type": "object",
    "required": ["file_format", "award", "lab"],
    "identifyingProperties": ["uuid", "accession", "aliases"],
    "additionalProperties": false,
    "properties": {
        "accession": {
            "accessionType": "FI"
        },
        "filename": {
            "title": "File Name",
            "description": "The local file name used at time of submission.",
            "s3Upload": true,
            "type": "string",
<<<<<<< HEAD
=======
            "exclude_from": ["submit4dn", "FFedit-create"],
>>>>>>> 428734b9
            "comment": "ultimately uploaded filename will be uuid/accession, but filename with no directory will be store in metadata as passed in"
        },
        "file_format": {
            "title": "File Format",
            "type": "string"
        },
        "file_type": {
            "title": "File Type",
            "description": "The type of file based on the information in the file.",
            "type": "string",
            "enum": [
                "reads",
                "read pairs",
                "intensity values",
                "alignments",
                "unfiltered alignments",
                "contact matrix",
                "normalized contact matrix",
                "long range chromatin interactions",
                "peaks",
                "genome reference",
                "genome index",
                "blacklisted regions",
                "repeats",
                "oligonucleotides"
            ]
        },
        "file_classification": {
            "title": "General Classification",
            "description": "General classification group for the File (raw, processed, ancillary (eg. index files))",
            "internal_comment": "This will control how, when and where a file can be displayed - on pages (eg. ancillary files like index files will show up in workflow_run but not experiment)",
            "type": "string",
            "enum": [
                "raw file",
                "processed file",
                "ancillary file",
                "other file"
              ]
        },
        "file_format_specifications": {
            "title": "File format specifications documents",
            "description": "Text or pdf files that further explain the file format",
            "type": "array",
            "uniqueItems": true,
            "items": {
                    "comment": "See document.json for a list of available identifiers.",
                    "type": "string",
                    "linkTo": "Document"
                    }
        },
        "md5sum": {
            "title": "MD5sum",
            "description": "The md5sum of the file being transferred.",
            "comment": "This can vary for files of same content gzipped at different times",
            "type": "string",
            "exclude_from": ["submit4dn", "FFedit-create"],
            "format": "hex"
        },
        "content_md5sum": {
            "title": "Content MD5sum",
            "description": "The MD5sum of the uncompressed file.",
            "comment": "This is only relavant for gzipped files.",
            "type": "string",
            "exclude_from": ["submit4dn", "FFedit-create"],
            "format": "hex"
        },
        "file_size": {
            "title": "File size",
            "exclude_from": ["submit4dn", "FFedit-create"],
            "comment": "File size is specified in bytes - presumably this can be a calculated property as well",
            "type": "integer"
        },
        "related_files": {
            "title": "Related Files",
            "description": "Files related to this one",
            "type": "array",
            "items": {
                "title": "Related File",
                "type": "object",
                "additionalProperties": false,
                "properties": {
                    "relationship_type": {
                        "type": "string",
                        "description": "A controlled term specifying the relationship between files.",
                        "title": "Relationship Type",
                        "enum": [
                            "supercedes",
                            "is superceded by",
                            "derived from",
                            "parent of",
                            "paired with"
                        ]
                    },
                    "file": {
                      "type": "string",
                      "description": "The related file",
                      "linkTo": "File"
                    }
                }
            }
        },
        "restricted": {
            "title": "Restricted file",
            "exclude_from": ["submit4dn", "FFedit-create"],
            "description": "A flag to indicate whether this file is subject to restricted access",
            "type": "boolean"
        },
        "status": {
            "title": "Status",
            "type": "string",
            "default": "uploading",
            "permission": "import_items",
            "exclude_from": ["submit4dn", "FFedit-create"],
            "enum" : [
                "uploading",
                "uploaded",
                "upload failed",
                "deleted",
                "replaced",
                "revoked",
                "released",
                "in review by project",
                "released to project"
            ]
        },
        "quality_metric": {
          "type": "string",
          "description": "The associated qc reports",
          "linkTo": "QualityMetric"
        }
    },
    "file_format_file_extension": {
    }
}<|MERGE_RESOLUTION|>--- conflicted
+++ resolved
@@ -16,10 +16,7 @@
             "description": "The local file name used at time of submission.",
             "s3Upload": true,
             "type": "string",
-<<<<<<< HEAD
-=======
             "exclude_from": ["submit4dn", "FFedit-create"],
->>>>>>> 428734b9
             "comment": "ultimately uploaded filename will be uuid/accession, but filename with no directory will be store in metadata as passed in"
         },
         "file_format": {

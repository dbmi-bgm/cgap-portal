--- conflicted
+++ resolved
@@ -47,15 +47,6 @@
             "$ref": "mixins.json#/tags"
         },
         {
-<<<<<<< HEAD
-            "$ref": "mixins.json#/paired_end"
-        },
-        {
-            "$ref": "mixins.json#/variant_type"
-        },
-        {
-=======
->>>>>>> 9dab25f4
             "$ref": "file.json#/properties"
         }
     ],

{
    "title": "Processed file from workflow runs",
    "description": "Files produced by 4DN pipelines.",
    "id": "/profiles/file_processed.json",
    "$schema": "http://json-schema.org/draft-04/schema#",
    "type": "object",
    "required": [
        "file_format",
        "project",
        "institution"
    ],
    "identifyingProperties": [
        "uuid",
        "accession",
        "aliases"
    ],
    "additionalProperties": false,
    "mixinProperties": [
        {
            "$ref": "mixins.json#/schema_version"
        },
        {
            "$ref": "mixins.json#/uuid"
        },
        {
            "$ref": "mixins.json#/submitted"
        },
        {
            "$ref": "mixins.json#/modified"
        },
        {
            "$ref": "mixins.json#/aliases"
        },
        {
            "$ref": "mixins.json#/attribution"
        },
        {
            "$ref": "mixins.json#/accession"
        },
        {
            "$ref": "mixins.json#/dbxrefs"
        },
        {
            "$ref": "mixins.json#/static_embeds"
        },
        {
            "$ref": "mixins.json#/tags"
        },
        {
            "$ref": "mixins.json#/paired_end"
        },
        {
            "$ref": "file.json#/properties"
        }
    ],
    "mixinFacets": [
        {
            "$ref": "file.json#/facets"
        }
    ],
    "mixinColumns": [
        {
            "$ref": "file.json#/columns"
        }
    ],
    "properties": {
        "schema_version": {
            "default": "3"
        },
        "higlass_uid": {
            "title": "Higlass UID",
            "type": "string"
        },
        "file_type": {
            "title": "File Type",
            "description": "The type of file based on the information in the file.",
            "comment": "Property included in meta_workflow.workflows.custom_pf_fields. Any changes here should also be made there.",
            "suggested_enum": [
                "alignments",
                "image",
                "other",
                "intermediate file",
                "raw VCF",
                "gVCF",
                "Higlass SV VCF",
                "full annotated VCF"
            ]
        },
        "file_ingestion_status": {
            "title": "Ingestion Status",
            "description": "Whether or not this processed file has been ingested, if applicable.",
            "type": "string",
            "enum": [
                "N/A",
                "Waiting",
                "Queued",
                "In progress",
                "Ingested",
                "Ingestion disabled",
                "Error"
            ]
        },
        "file_ingestion_error": {
            "title": "Ingestion Error Report",
            "description": "This field is set when an error occurred in ingestion with the first error encountered",
            "type": "array",
            "items": {
                "title": "Ingestion Error",
                "type": "object",
                "properties": {
                    "body": {
                        "type": "string",
                        "index": false
                    },
                    "row": {
                        "type": "integer"
                    }
                }
            }
        },
        "file_classification": {
            "title": "General Classification",
            "type": "string",
            "default": "processed file",
            "exclude_from": [
                "FFedit-create"
            ],
            "enum": [
                "processed file"
            ]
        },
        "source_samples": {
            "title": "Source Samples",
            "description": "Samples that this file is associated with",
            "type": "array",
            "lookup": 40,
            "items": {
                "title": "Source Sample",
                "type": "string"
            }
        },
        "genome_assembly": {
            "title": "Genome Assembly",
            "description": "The genome assembly associated with the file - for processing or reference",
            "type": "string",
            "default": "GRCh38",
            "lookup": 30,
            "enum": [
                "GRCh38"
            ]
        },
        "produced_from": {
            "title": "Produced From",
            "description": "Files that were input in a software or pipeline to produce this file",
            "type": "array",
            "lookup": 35,
            "items": {
                "title": "Input File",
                "type": "string"
            }
        },
        "disable_wfr_inputs": {
            "title": "Disable wfr inputs field",
            "description": "Do not compute workflow_run_inputs field for files used as control",
            "type": "boolean",
            "exclude_from": [
                "FFedit-create"
            ]
        },
        "variant_type": {
            "title": "Variant Type",
            "description": "The variant type associated with this file",
            "comment": "Property included in meta_workflow.workflows.custom_pf_fields. Any changes here should also be made there.",
            "type": "string",
            "enum": [
                "SNV",
                "SV",
                "CNV"
            ]
        },
<<<<<<< HEAD
        "linkto_location": {
            "title": "LinkTo Location",
            "description": "Location on which to place a linkTo for this file",
            "comment": "Property included in meta_workflow.workflows.custom_pf_fields. Any changes here should also be made there.",
            "type": "array",
            "items": {
                "type": "string",
                "enum": [
                    "Sample",
                    "SampleProcessing"
                ]
            }
        },
        "associated_meta_workflow_runs": {
            "title": "Associated MetaWorkflowRuns",
            "description": "The MetaWorkflowRuns that produced this item",
            "type": "array",
            "items": {
                "title": "Associated MetaWorkflowRun",
                "type": "string",
                "format": "uuid"
            }
        },
        "vcf_to_ingest": {
            "title": "VCF to Ingest",
            "description": "Whether file is a VCF with contents to ingest",
            "comment": "Property included in meta_workflow.workflows.custom_pf_fields. Any changes here should also be made there.",
            "type": "boolean"
        },
=======
>>>>>>> 78f54810
        "higlass_file": {
            "title": "File for HiGlass Display",
            "description": "Whether file is used for HiGlass",
            "comment": "Property included in meta_workflow.workflows.custom_pf_fields. Any changes here should also be made there.",
            "type": "boolean"
        }
    },
    "facets": {
        "workflow_run_inputs.workflow.title": {
            "title": "Input of Workflow"
        },
        "workflow_run_outputs.workflow.title": {
            "title": "Output of Workflow"
        }
    }
}<|MERGE_RESOLUTION|>--- conflicted
+++ resolved
@@ -178,7 +178,6 @@
                 "CNV"
             ]
         },
-<<<<<<< HEAD
         "linkto_location": {
             "title": "LinkTo Location",
             "description": "Location on which to place a linkTo for this file",
@@ -208,8 +207,6 @@
             "comment": "Property included in meta_workflow.workflows.custom_pf_fields. Any changes here should also be made there.",
             "type": "boolean"
         },
-=======
->>>>>>> 78f54810
         "higlass_file": {
             "title": "File for HiGlass Display",
             "description": "Whether file is used for HiGlass",

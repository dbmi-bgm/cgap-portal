{
    "title": "Workflow",
    "description": "Schema for submitting a computational analysis workflow that is composed of analysis step(s).",
    "id": "/profiles/workflow.json",
    "$schema": "http://json-schema.org/draft-04/schema#",
    "type": "object",
    "required": [
        "title",
        "name",
        "project",
        "institution"
    ],
    "additionalProperties": false,
    "identifyingProperties": [
        "uuid",
        "aliases",
        "accession"
    ],
    "mixinProperties": [
        {
            "$ref": "mixins.json#/schema_version"
        },
        {
            "$ref": "mixins.json#/aliases"
        },
        {
            "$ref": "mixins.json#/uuid"
        },
        {
            "$ref": "mixins.json#/status"
        },
        {
            "$ref": "mixins.json#/submitted"
        },
        {
            "$ref": "mixins.json#/modified"
        },
        {
            "$ref": "mixins.json#/documents"
        },
        {
            "$ref": "mixins.json#/attribution"
        },
        {
            "$ref": "mixins.json#/static_embeds"
        },
        {
            "$ref": "mixins.json#/tags"
        },
        {
            "$ref": "mixins.json#/accession"
        }
    ],
    "mixinFacets": [
        {
            "$ref": "mixins.json#/facets_common"
        }
    ],
    "properties": {
        "schema_version": {
            "default": "7"
        },
        "accession": {
            "accessionType": "WF"
        },
        "title": {
            "title": "Title",
            "description": "The preferred viewable name of the workflow.",
            "type": "string"
        },
        "name": {
            "title": "Name",
            "description": "The name and version of the workflow used by either SBG or Tibanna, in the format of name/version",
            "type": "string"
        },
        "description": {
            "title": "Description",
            "description": "A short text description of the workflow.",
            "type": "string",
            "formInput": "textarea"
        },
        "experiment_types": {
            "title": "Experiment types",
            "description": "Types of the experiment that the workflow is applied to.",
            "type": "array",
            "items": {
                "title": "Experiment type",
                "description": "type of experiment that the workflow is applied to",
                "type": "string"
            }
        },
        "category": {
            "title": "Category",
            "description": "A short text description of the workflow's category.",
            "type": "array",
            "items": {
                "title": "Category",
                "description": "the workflow's category",
                "type": "string",
                "enum": [
                    "processing",
                    "QC",
                    "format conversion",
                    "feature calling",
                    "miscellaneous",
                    "provenance"
                ],
                "default": "processing"
            }
        },
        "cwl_pointer": {
            "title": "SBG CWL Path",
            "description": "Path to the SBG CWL file for the workflow - URL or directory path",
            "type": "string"
        },
        "app_name": {
            "title": "App name",
            "description": "The name of the workflow app.",
            "type": "string"
        },
        "app_version": {
            "title": "App version",
            "description": "The version of the workflow app.",
            "type": "string"
        },
        "previous_version": {
            "title": "Previous versions",
            "description": "Link to the previous versions of the workflow.",
            "type": "array",
            "items": {
                "title": "Previous version",
                "description": "Link to a previous version of the workflow.",
                "type": "string",
                "linkTo": "Workflow"
            }
        },
        "version_upgrade_log": {
            "title": "Version upgrade log",
            "description": "Version upgrade log",
            "type": "string"
        },
        "cwl_directory_url": {
            "title": "CWL directory url",
            "description": "URL of the directory that contains main and other CWL files needed for the workflow",
            "type": "string"
        },
        "cwl_directory_url_draft3": {
            "title": "CWL directory url for CWL draft3",
            "description": "URL of the directory that contains main and other CWL files needed for the workflow",
            "type": "string"
        },
        "cwl_directory_url_v1": {
            "title": "CWL directory url for CWL v1.0",
            "description": "URL of the directory that contains main and other CWL files needed for the workflow",
            "type": "string"
        },
        "cwl_main_filename": {
            "title": "CWL main file name",
            "description": "Name of the main CWL file for the workflow",
            "type": "string"
        },
        "cwl_child_filenames": {
            "title": "CWL child file names",
            "description": "Names of the other CWL files used by the main CWL file for the workflow",
            "type": "array",
            "items": {
                "title": "CWL child file name",
                "description": "name of a cwl file",
                "type": "string"
            }
        },
        "wdl_directory_url": {
            "title": "WDL directory url",
            "description": "URL of the directory that contains main and other WDL files needed for the workflow",
            "type": "string"
        },
        "wdl_main_filename": {
            "title": "WDL main file name",
            "description": "Name of the main WDL file for the workflow",
            "type": "string"
        },
        "wdl_child_filenames": {
            "title": "WDL child file names",
            "description": "Names of the other WDL files used by the main WDL file for the workflow",
            "type": "array",
            "items": {
                "title": "WDL child file name",
                "description": "name of a wdl file",
                "type": "string"
            }
        },
        "workflow_language": {
            "title": "Workflow language",
            "description": "Language used to describe workflow, either CWL or WDL",
            "type": "string",
            "enum": [
                "CWL",
                "WDL",
                "WDL_DRAFT2"
            ],
            "default": "CWL"
        },
        "docker_registry_url": {
            "title": "Docker Registry URL",
            "description": "Docker Hub or 7 bridges registry URL.",
            "type": "string",
            "format": "uri"
        },
        "docker_image_name": {
            "title": "Image Name",
            "description": "The name of the image that is downloaded",
            "type": "string"
        },
        "custom_errors": {
            "title": "Known error types",
            "description": "Known error types for this workflow",
            "type": "array",
            "items": {
                "title": "error",
                "description": "a known error of the workflow",
                "type": "object",
                "additionalProperties": false,
                "properties": {
                    "error_type": {
                        "title": "Error type",
                        "description": "Name of the type of the error",
                        "type": "string"
                    },
                    "pattern": {
                        "title": "Pattern in log",
                        "description": "Regex pattern in the output log for the type of the error",
                        "type": "string"
                    },
                    "multiline": {
                        "title": "Multiline",
                        "description": "True if pattern spans multiple lines",
                        "type": "boolean"
                    }
                }
            }
        },
        "default_tibanna_config": {
            "title": "Default tibanna config",
            "description": "default tibanna config",
            "type": "object",
            "additionalProperties": false,
            "properties": {
                "instance_type": {
                    "title": "Instance type",
                    "description": "Name of the type of the AWS EC2 instance",
                    "type": "string"
                },
                "ebs_size": {
                    "title": "EBS size",
                    "description": "size of EBS",
                    "type": "string"
                },
                "EBS_optimized": {
                    "title": "EBS optimized",
                    "description": "whether the instance is EBS optimized",
                    "type": "boolean"
                },
                "cpu": {
                    "title": "CPU",
                    "description": "number of CPUs needed",
                    "type": "integer"
                },
                "mem": {
                    "title": "MEM",
                    "description": "MEM needed in GB",
                    "type": "number"
                },
                "spot_instance": {
                    "title": "Spot instance",
                    "description": "Whether a spot instance should be used",
                    "type": "boolean"
                },
                "behavior_on_capacity_limit": {
                    "title": "Behavior on capacity limit",
                    "description": "Behavior on capacity limit",
                    "type": "string",
                    "default": "wait_and_retry"
                }
            }
        },
        "arguments": {
            "title": "Workflow Arguments",
            "description": "arguments of the workflow.",
            "type": "array",
            "exclude_from": [
                "FFedit-create"
            ],
            "items": {
                "title": "argument",
                "description": "An argument of the workflow.",
                "type": "object",
                "additionalProperties": false,
                "properties": {
                    "workflow_argument_name": {
                        "title": "Name",
                        "description": "Name of the argument of the workflow.",
                        "type": "string"
                    },
                    "alternative_conditional_argument_names": {
                        "title": "Alternative Conditional Argument Names",
                        "description": "Alternative argument names, in case argument names may vary depending on condition",
                        "type": "array",
                        "items": {
                            "title": "Alternative Conditional Argument Name",
                            "description": "An alternative argument name, in case argument names may vary depending on condition",
                            "type": "string"
                        }
                    },
                    "secondary_file_formats": {
                        "title": "secondary file formats",
                        "description": "formats for secondary files",
                        "type": "array",
                        "items": {
                            "title": "secondary_file_format",
                            "description": "formats for secondary file",
                            "type": "string",
                            "linkTo": "FileFormat"
                        }
                    },
                    "is_primaryfile": {
                        "title": "Is Primary File",
                        "description": "Flag indicating whether the argument is a primary or secondary file. Not applicable for types other than Input file and Output processed file.",
                        "type": "boolean"
                    },
                    "linkto_primaryfile": {
                        "title": "Primary File",
                        "description": "Primary file that is related to this argument. Applicable only for Input file and Output processed file that is not a primary file.",
                        "type": "string",
                        "linkTo": "File"
                    },
                    "argument_type": {
                        "title": "Type",
                        "description": "Argument Type",
                        "type": "string",
                        "suggested_enum": [
                            "Input file",
                            "Output processed file",
                            "Output QC file",
                            "Output report file",
                            "Output to-be-extra-input file",
                            "parameter",
                            "NA"
                        ]
                    },
                    "argument_format": {
                        "title": "Format",
                        "description": "Argument Format",
                        "type": "string",
                        "linkTo": "FileFormat",
                        "suggested_enum": [
                            "fastq",
                            "bam",
                            "bai",
                            "pairs",
                            "pairsam",
                            "pairs_px2",
                            "pairsam_px2",
                            "cool",
                            "mcool",
                            "hic",
                            "bwaIndex",
                            "chromsizes",
                            "reference_fasta",
                            "juicer_format_restriction_site_file",
                            "normvector_juicerformat",
                            "zip",
                            "other"
                        ]
                    },
<<<<<<< HEAD
                    "mounted": {
                        "title": "Mounted",
=======
                    "mount": {
                        "title": "Mount",
>>>>>>> 9dcfe81f
                        "description": "Whether the input file should be mounted instead of downlaoded to EC2",
                        "type": "boolean"
                    },
                    "default_input_file": {
                        "title": "Default Input File",
                        "description": "default input file (e.g. for reference file)",
                        "type": "string",
                        "linkTo": "File"
                    },
                    "argument_to_be_attached_to": {
                        "title": "Argument To Be Attached To",
                        "description": "Argument to be attached to, for qc files and input extra files",
                        "type": "string"
                    },
                    "qc_zipped": {
                        "title": "QC Zipped",
                        "description": "Name of QC file if in .zip format",
                        "type": "boolean"
                    },
                    "qc_html": {
                        "title": "QC Html",
                        "description": "Name of QC file if in .html format, either as it is or in the zipped file",
                        "type": "boolean"
                    },
                    "qc_json": {
                        "title": "QC Json",
                        "description": "Name of QC file if in .json format, either as it is or in the zipped file",
                        "type": "boolean"
                    },
                    "qc_table": {
                        "title": "QC table",
                        "description": "Name of QC file if in a tab-delimited text format, either as it is or in the zipped file",
                        "type": "boolean"
                    },
                    "qc_zipped_html": {
                        "title": "QC Zipped Html",
                        "description": "Name of QC html file in the zipped file",
                        "type": "string"
                    },
                    "qc_zipped_tables": {
                        "title": "QC Zipped Tables",
                        "description": "Names or suffices of QC table files in the zipped file",
                        "type": "array",
                        "items": {
                            "title": "QC Datafile",
                            "description": "Name or suffix of QC table file in the zipped file",
                            "type": "string"
                        }
                    },
                    "qc_unzip_from_ec2": {
                        "title": "Unzip zipped qc from ec2",
                        "description": "Unzip the zipped qc from ec2 rather than from lambda",
                        "type": "boolean"
                    },
                    "qc_type": {
                        "title": "QC Type",
                        "description": "QC object type inherited from quality_metric to be used to represent QC",
                        "type": "string"
                    },
                    "qc_acl": {
                        "title": "QC Acl",
                        "description": "ACL permission for QC files, public-read by default if not set",
                        "type": "string"
                    },
                    "to_be_unzippped": {
                        "title": "to_be_unzipped",
                        "description": "unzip program if the file must be unzipped before workflow run",
                        "type": "string",
                        "enum": [
                            "gzip",
                            "bz2"
                        ]
                    },
                    "description": {
                        "title": "Description",
                        "description": "Argument Description",
                        "type": "string"
                    },
                    "notes": {
                        "description": "internal notes",
                        "type": "string"
                    }
                }
            }
        },
        "steps": {
            "title": "Workflow Steps",
            "type": "array",
            "exclude_from": [
                "FFedit-create"
            ],
            "items": {
                "title": "Step",
                "type": "object",
                "additionalProperties": true,
                "properties": {
                    "name": {
                        "title": "Step Name",
                        "description": "Unique name (or other identifier) of step within this Workflow.",
                        "type": "string"
                    },
                    "inputs": {
                        "title": "Step Inputs",
                        "type": "array",
                        "items": {
                            "type": "object",
                            "properties": {
                                "name": {
                                    "title": "Input Name",
                                    "type": "string"
                                },
                                "meta": {
                                    "type": "object",
                                    "title": "Additional metadata for input argument",
                                    "description": "Additional info that might be relavent to the input argument itself, such as argument_cardinality.",
                                    "additionalProperties": true,
                                    "properties": {
                                        "type": {
                                            "title": "Input Type",
                                            "type": "string",
                                            "enum": [
                                                "data file",
                                                "report",
                                                "QC",
                                                "parameter",
                                                "reference file"
                                            ]
                                        },
                                        "file_format": {
                                            "title": "File Format",
                                            "type": "string",
                                            "linkTo": "FileFormat"
                                        },
                                        "cardinality": {
                                            "title": "Cardinality",
                                            "type": "string",
                                            "enum": [
                                                "single",
                                                "array"
                                            ]
                                        },
                                        "global": {
                                            "title": "Global Argument",
                                            "type": "boolean"
                                        },
                                        "notes": {
                                            "description": "internal notes",
                                            "type": "string"
                                        }
                                    }
                                },
                                "source": {
                                    "title": "Source Step",
                                    "description": "Where this input file came from.",
                                    "type": "array",
                                    "items": {
                                        "type": "object",
                                        "properties": {
                                            "name": {
                                                "type": "string"
                                            },
                                            "type": {
                                                "type": "string"
                                            },
                                            "step": {
                                                "type": "string"
                                            }
                                        }
                                    }
                                }
                            }
                        }
                    },
                    "outputs": {
                        "title": "Step Outputs",
                        "type": "array",
                        "items": {
                            "type": "object",
                            "properties": {
                                "name": {
                                    "title": "Output Name",
                                    "type": "string"
                                },
                                "meta": {
                                    "type": "object",
                                    "title": "Additional metadata for output argument",
                                    "description": "Additional info that might be relavent to the output argument itself, such as argument_cardinality."
                                },
                                "target": {
                                    "title": "Target Step",
                                    "description": "Where this output file should go next.",
                                    "type": "array",
                                    "items": {
                                        "type": "object",
                                        "properties": {
                                            "name": {
                                                "type": "string"
                                            },
                                            "type": {
                                                "type": "string"
                                            },
                                            "step": {
                                                "type": "string"
                                            }
                                        }
                                    }
                                }
                            }
                        }
                    },
                    "meta": {
                        "type": "object",
                        "title": "Step Metadata",
                        "description": "Various properties which might be a subset of the Item represented by this step, e.g. uuid, @type, workflow, etc.",
                        "additionalProperties": true,
                        "properties": {
                            "software_used": {
                                "title": "Software Used",
                                "description": "List of References to Software Used",
                                "type": "array",
                                "items": {
                                    "type": "string",
                                    "title": "Software Used",
                                    "description": "Reference to Software Used",
                                    "linkTo": "Software"
                                }
                            },
                            "@id": {
                                "title": "Unique identifier of Item in database represented by this step node. If present, will be loaded in via AJAX upon node click.",
                                "type": "string"
                            },
                            "analysis_step_types": {
                                "title": "Step Purposes",
                                "description": "List of step purposes which may be shown above the Node in Workflow graphs.",
                                "type": "array",
                                "items": {
                                    "type": "string"
                                }
                            }
                        }
                    }
                }
            }
        }
    },
    "facets": {
        "category": {
            "title": "Workflow Category"
        },
        "experiment_types": {
            "title": "Experiment Type",
            "comment": "TODO: Update to `experiment_types.display_title` once becomes a linkTo"
        },
        "steps.meta.analysis_step_types": {
            "title": "Analysis Step Type"
        },
        "steps.inputs.meta.file_format.display_title": {
            "title": "Input File Format"
        },
        "steps.outputs.meta.file_format.display_title": {
            "title": "Output File Format"
        },
        "workflow_language": {
            "title": "Workflow Language"
        }
    },
    "columns": {
        "category": {
            "title": "Workflow Category",
            "colTitle": "Category",
            "default_hidden": true
        },
        "experiment_types": {
            "title": "Experiment Types",
            "comment": "TODO: Update to `experiment_types.display_title` once becomes a linkTo"
        },
        "app_name": {
            "title": "App Name"
        },
        "app_version": {
            "title": "App Version",
            "colTitle": "App Ver."
        },
        "workflow_language": {
            "title": "Workflow Language",
            "colTitle": "Lang.",
            "default_hidden": true
        }
    }
}<|MERGE_RESOLUTION|>--- conflicted
+++ resolved
@@ -372,13 +372,8 @@
                             "other"
                         ]
                     },
-<<<<<<< HEAD
-                    "mounted": {
-                        "title": "Mounted",
-=======
                     "mount": {
                         "title": "Mount",
->>>>>>> 9dcfe81f
                         "description": "Whether the input file should be mounted instead of downlaoded to EC2",
                         "type": "boolean"
                     },

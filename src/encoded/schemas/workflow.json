--- conflicted
+++ resolved
@@ -65,78 +65,11 @@
             "title": "Workflow arguments",
             "description": "arguments of the workflow.",
             "type": "array",
-            "subobject": true,
             "items": {
                 "title": "argument",
                 "description": "An argument of the workflow.",
-<<<<<<< HEAD
-                "type": "object",
-                "additionalProperties": false,
-                "properties": {
-                    "workflow_argument_name": {
-                        "title": "Workflow argument name",
-                        "description": "the name of the argument of the workflow",
-                        "type": "string"
-                    },
-                    "argument_type":{
-                        "title": "Workflow argument type",
-                        "description": "type of the argument",
-                        "type": "string",
-                        "enum" : [
-                            "",
-                            "Input file",
-                            "Output file",
-                            "parameter"
-                        ]
-                    },
-                    "description": {
-                        "title": "description",
-                        "description": "description of the argument",
-                        "type": "string"
-                    },
-                    "argument_mapping": {
-                        "title": "Argument Mappings",
-                        "internal_comment": "same workflow argument can be passed to multiple steps",
-                        "description": "argument mapping between workflow and steps",
-                        "type": "array",
-                        "subobject": true,
-                        "items": {
-                            "title" : "Argument Mapping",
-                            "type": "object",
-                            "additionalProperties": false,
-                            "properties": {
-                                "workflow_step": {
-                                    "title": "Corresponding workflow step",
-                                    "description": "the step of the workflow that takes the input file",
-                                    "type": "string",
-                                    "linkTo": "AnalysisStep",
-                                    "internal_comment": "the same analysis step may appear multiple times"
-                                },
-                                "step_argument_name": {
-                                    "title": "Step argument name",
-                                    "description": "the name of the argument of the step that corresponds to the workflow argument",
-                                    "type": "string"
-                                },
-                                "step_argument_type": {
-                                    "title": "Step argument type",
-                                    "description": "type of the argument of the step",
-                                    "type": "string",
-                                    "enum": [
-                                        "Input file",
-                                        "Output file",
-                                        "parameter",
-                                        "Input file or parameter",
-                                        "Output file or parameter"
-                                    ]
-                                }
-                            }
-                        }
-                    }
-                }
-=======
                 "type": "string",
                 "linkTo": "Argument"
->>>>>>> 5cfe3d2f
             }
         },
         "workflow_steps": {

--- conflicted
+++ resolved
@@ -31,14 +31,9 @@
                      "QA calculation",
                      "peak calling",
                      "IDR",
-<<<<<<< HEAD
                      "alignment",
-                     "signal calling"
-=======
-                     "aligner",
                      "signal calling",
                      "quantification"
->>>>>>> a2758545
                  ]
              }
         },

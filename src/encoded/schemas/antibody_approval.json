{
    "title": "Antibody lot review",
    "description": "Schema for submitting antibody lot review for application in immunoprecipitation assays.",
    "id": "/profiles/antibody_approval.json",
    "$schema": "http://json-schema.org/draft-04/schema#",
    "type": "object",
    "required": [ "award", "lab", "antibody", "status", "target" ],
    "identifyingProperties": ["uuid"],
    "additionalProperties": false,
    "mixinProperties": [
        { "$ref": "mixins.json#/schema_version" },
        { "$ref": "mixins.json#/uuid" },
        { "$ref": "mixins.json#/attribution" },
        { "$ref": "mixins.json#/submitted" },
        { "$ref": "mixins.json#/notes" }
    ],
    "properties": {
        "schema_version": {
            "default": "3"
        },
        "antibody": {
            "title": "Antibody",
            "comment": "See antibody_lot.json for available identifiers.",
            "type": "string",
            "linkTo": "antibody_lot"
        },
        "target": {
            "title": "Target",
            "description": "The name of the gene whose expression or product is the intended goal of the antibody.",
            "comment": "See target.json for available identifiers.",
            "type": "string",
            "linkTo": "target"
        },
        "characterizations": {
            "title": "Characterizations",
            "description": "Antibody characterizations under review.",
            "type": "array",
            "default": [],
            "items": {
                "title": "Characterization",
                "description": "An antibody characterization under review.",
                "comment": "See antibody_characterization.json for available identifiers.",
                "type": "string",
                "linkTo": "antibody_characterization"
            }
        },
        "status": {
            "title": "Status",
            "description": "The current state of the antibody characterizations.",
            "comment": "Do not submit, the value is assigned by server. The status is updated by the DCC.",
            "type": "string",
            "default": "awaiting lab characterization",
            "enum" : [
                "awaiting lab characterization",
                "pending dcc review",
                "eligible for new data",
                "not eligible for new data",
                "not pursued",
                "deleted"
            ]
        }
    },
    "facets": {
        "status": {
            "title": "Approval status",
            "type": "string"
        },
<<<<<<< HEAD
        "target.organism.scientific_name": {
            "title": "Target Organism",
=======
        "target.organism.name": {
            "title": "Target organism",
>>>>>>> 44f3a47e
            "type": "string"
        },
        "antibody.source.title": {
            "title": "Source",
            "type": "string"
        },
        "antibody.clonality": {
            "title": "Clonality",
            "type": "string"
        },
        "antibody.host_organism.name": {
            "title": "Host organism",
            "type": "string"
        },
        "characterizations.lab.title": {
            "title": "Lab",
            "type": "string"
        }
    },
    "columns": {
        "antibody.accession": {
            "title": "Accession",
            "type": "string"
        },
        "target.label": {
            "title": "Target",
            "type": "string"
        },
        "target.organism.scientific_name": {
            "title": "Species",
            "type": "string"
        },
        "antibody.source.title": {
            "title": "Source",
            "type": "string"
        },
        "antibody.product_id": {
            "title": "Product ID",
            "type": "string"
        },
        "antibody.lot_id": {
            "title": "Lot ID",
            "type": "string"
        },
        "status": {
            "title": "Status",
            "type": "string"
        },
        "characterizations.length": {
            "title": "Characterizations",
            "type": "array"
        }
    },
    "boost_values": {
        "uuid": 1.0,
        "antibody.accession": 1.0,
        "antibody.alternate_accessions": 1.0,
        "antibody.lot_id": 1.0,
        "antibody.lot_id_alias": 1.0,
        "antibody.clonality": 1.0,
        "antibody.isotype": 1.0,
        "antibody.purifications": 1.0,
        "antibody.product_id": 1.0,
        "antibody.aliases": 1.0,
        "antibody.dbxrefs": 1.0,
        "antibody.source.title": 1.0,
        "antibody.host_organism.name": 1.0,
        "antibody.host_organism.scientific_name": 1.0,
        "antibody.host_organism.taxon_id": 1.0,
        "target.gene_name": 1.0,
        "target.label": 1.0,
        "target.dbxref": 1.0,
        "target.aliases": 1.0,
        "target.organism.name": 1.0,
        "target.organism.scientific_name": 1.0,
        "target.organism.taxon_id": 1.0,
        "characterizations.characterization_method": 1.0,
        "characterizations.award.title": 1.0,
        "characterizations.award.project": 1.0,
        "characterizations.submitted_by.email": 1.0,
        "characterizations.submitted_by.first_name": 1.0,
        "characterizations.submitted_by.last_name": 1.0,
        "characterizations.lab.institute_name": 1.0,
        "characterizations.lab.institute_label": 1.0,
        "characterizations.lab.title": 1.0
    }
}<|MERGE_RESOLUTION|>--- conflicted
+++ resolved
@@ -65,13 +65,8 @@
             "title": "Approval status",
             "type": "string"
         },
-<<<<<<< HEAD
         "target.organism.scientific_name": {
             "title": "Target Organism",
-=======
-        "target.organism.name": {
-            "title": "Target organism",
->>>>>>> 44f3a47e
             "type": "string"
         },
         "antibody.source.title": {

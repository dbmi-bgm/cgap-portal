--- conflicted
+++ resolved
@@ -118,35 +118,7 @@
             "enum": ["Yes", "No"]
         }
     },
-<<<<<<< HEAD
-    "facets": {
-        "award.project": {
-            "title": "Project"
-        },
-        "biosample.biosource.individual.organism.name": {
-            "title": "Organism"
-        },
-        "biosample.biosource.biosource_type": {
-            "title": "Biosource Type"
-        },
-        "biosample.biosource_summary": {
-            "title": "Biosource"
-        },
-        "digestion_enzyme.name": {
-            "title": "Enzyme"
-        },
-        "biosample.modifications_summary": {
-            "title": "Modifications"
-        },
-        "biosample.treatments_summary": {
-            "title": "Treatments"
-        },
-        "lab.title": {
-            "title": "Lab"
-        }
-=======
     "columns": {
 
->>>>>>> 29d10fb7
     }
 }
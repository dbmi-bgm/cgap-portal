{
    "title": "Hi-C Experiment",
    "description": "Genome-wide chromosome conformation capture experiments including Hi-C, micro-C, DNase Hi-C",
    "id": "/profiles/experiment_hi_c.json",
    "$schema": "http://json-schema.org/draft-04/schema#",
    "type": "object",
    "required": ["experiment_type", "award", "lab", "biosample"],
    "identifyingProperties": ["uuid", "accession", "aliases"],
    "additionalProperties": false,
    "mixinProperties": [
        { "$ref": "mixins.json#/schema_version" },
        { "$ref": "mixins.json#/accession" },
        { "$ref": "mixins.json#/uuid" },
        { "$ref": "mixins.json#/aliases" },
        { "$ref": "mixins.json#/attribution" },
        { "$ref": "mixins.json#/submitted" },
        { "$ref": "mixins.json#/modified" },
        { "$ref": "mixins.json#/release_dates" },
        { "$ref": "mixins.json#/notes" },
        { "$ref": "mixins.json#/references" },
        { "$ref": "mixins.json#/dbxrefs" },
        { "$ref": "mixins.json#/documents" },
        { "$ref": "mixins.json#/library"},
        { "$ref": "mixins.json#/sop_mapping"},
        { "$ref": "mixins.json#/tags" },
        { "$ref": "mixins.json#/badges" },
        { "$ref": "mixins.json#/supplementary_files" },
        { "$ref": "mixins.json#/static_embeds" },
        { "$ref": "experiment.json#/properties"}
    ],
    "mixinFacets": [
        { "$ref": "experiment.json#/facets"},
        { "$ref": "mixins.json#/facets_common" },
        { "$ref": "mixins.json#/facets_aggregated_badges"}
    ],
    "mixinColumns": [
        { "$ref": "experiment.json#/columns"}
    ],
    "dependencies": {
      "crosslinking_temperature": ["crosslinking_method", "crosslinking_time"],
      "crosslinking_time": ["crosslinking_method", "crosslinking_temperature"],
      "digestion_temperature": ["digestion_enzyme", "digestion_time"],
      "digestion_time": ["digestion_enzyme", "digestion_temperature"]
    },
    "properties": {
        "schema_version": {
<<<<<<< HEAD
            "default": "2"
=======
            "default": "1"
        },
        "experiment_type": {
            "title" : "Experiment Type",
            "enum": [
                "in situ Hi-C",
                "dilution Hi-C",
                "micro-C",
                "DNase Hi-C",
                "TCC",
                "cryomilling TCC",
                "single cell Hi-C",
                "sci-Hi-C",
                "MC-3C",
                "MC-Hi-C"
            ]
>>>>>>> 87e8a627
        },
        "crosslinking_method": {
            "title": "Crosslinking Method",
            "description": "Term used for the method for crosslinking chromatin",
            "type": "string",
            "lookup": 100,
            "internal_comment": "We might need to change the structure to accomodate user additions",
            "enum": [
                "none",
                "1% Formaldehyde",
                "1.3% Formaldehyde",
                "2% Formaldehyde",
                "2.5% Formaldehyde",
                "3.5% Formaldehyde",
                "1% Formaldehyde and 3nM DSG"
            ]
        },
        "crosslinking_time": {
            "title": "Crosslinking Time (min)",
            "description": "Time of crosslinking step in minutes",
            "type": "number",
            "lookup": 101
        },
        "crosslinking_temperature": {
            "title": "Crosslinking Temperature (°C)",
            "description": "Temperature of crosslinking step in degrees Celsius",
            "type": "number",
            "lookup": 102
        },
        "digestion_enzyme": {
            "title": "Digestion Enzyme",
            "description": "The enzyme used for digestion of the DNA.",
            "comment": "See Enzymes sheet or collection for existing items.",
            "type": "string",
            "lookup": 110,
            "linkTo": "Enzyme"
        },
        "enzyme_lot_number": {
            "title": "Digestion Enzyme Lot Number",
            "description": "Lot number of batch of enzyme used to digest DNA",
            "type": "string",
            "lookup": 111
        },
        "digestion_time": {
            "title": "Digestion Time (min)",
            "description": "Time of digestion step in minutes",
            "type": "number",
            "lookup": 112
        },
        "digestion_temperature": {
            "title": "Digestion Temperature (°C)",
            "description": "Temperature of digestion step in degrees Celsius",
            "type": "number",
            "lookup": 113
        },
        "tagging_method": {
            "title": "Tagging Method",
            "description": "Information on the biotinylated base used or other tagging info",
            "type": "string",
            "lookup": 120,
            "internal_comment": "should this be a controlled CV?"
        },
        "ligation_time": {
            "title": "Ligation Time (min)",
            "description": "Time of ligation step in minutes",
            "type": "number",
            "lookup": 130
        },
        "ligation_temperature": {
            "title": "Ligation Temperature (°C)",
            "description": "Temperature of ligation step in degrees Celsius",
            "type": "number",
            "lookup": 131
        },
        "ligation_volume": {
            "title": "Ligation Volume (ml)",
            "description": "Volume of ligation step in milliliters",
            "type": "number",
            "lookup": 132
        },
        "biotin_removed": {
            "title": "Biotin Removal Step",
            "description": "The optional biotin removal step was performed",
            "type": "string",
            "lookup": 140,
            "enum": ["Yes", "No"]
        }
    },
    "columns": {

    }
}<|MERGE_RESOLUTION|>--- conflicted
+++ resolved
@@ -44,26 +44,7 @@
     },
     "properties": {
         "schema_version": {
-<<<<<<< HEAD
             "default": "2"
-=======
-            "default": "1"
-        },
-        "experiment_type": {
-            "title" : "Experiment Type",
-            "enum": [
-                "in situ Hi-C",
-                "dilution Hi-C",
-                "micro-C",
-                "DNase Hi-C",
-                "TCC",
-                "cryomilling TCC",
-                "single cell Hi-C",
-                "sci-Hi-C",
-                "MC-3C",
-                "MC-Hi-C"
-            ]
->>>>>>> 87e8a627
         },
         "crosslinking_method": {
             "title": "Crosslinking Method",

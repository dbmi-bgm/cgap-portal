{
    "title": "Annotation",
    "description": "Schema for submitting metadata for an annotation set.",
    "id": "/profiles/annotation.json",
    "$schema": "http://json-schema.org/draft-04/schema#",
    "type": "object",
    "required": [ "award", "lab"],
    "identifyingProperties": ["uuid", "accession" , "aliases"],
    "additionalProperties": false,
    "mixinProperties": [
        { "$ref": "mixins.json#/schema_version" },
        { "$ref": "mixins.json#/uuid" },
        { "$ref": "mixins.json#/accession" },
        { "$ref": "mixins.json#/aliases" },
        { "$ref": "mixins.json#/attribution" },
        { "$ref": "mixins.json#/references" },
        { "$ref": "mixins.json#/submitted" },
        { "$ref": "mixins.json#/notes" },
        { "$ref": "mixins.json#/documents" },
        { "$ref": "mixins.json#/biosample_classification" },
        { "$ref": "dataset.json#/properties" },
        { "$ref": "file_set.json#/properties" }
    ],
    "dependencies": {
        "relevant_timepoint": ["relevant_timepoint_units"],
        "relevant_timepoint_units": ["relevant_timepoint"],
        "status": {
            "oneOf": [
                {
                    "required": ["date_released"],
                    "properties": {
                        "status": {
                            "enum": ["released", "revoked"]
                        }
                    }
                },
                {
                    "not": {
                        "properties": {
                            "status": {
                                "enum": ["released", "revoked"]
                            }
                        }
                    }
                }
            ]
        }
    },
    "properties": {
        "schema_version": {
            "default": "9"
        },
        "annotation_type": {
            "title": "Type",
            "description": "The category that best describes the annotation set.",
            "type": "string",
            "enum": [
                "binding sites",
                "blacklist",
                "chromatin state",
                "enhancer-like regions",
                "promoter-like regions",
                "candidate enhancers",
                "candidate promoters",
                "enhancer predictions",
                "DNase master peaks",
                "transcription factor motifs",
                "SAGA",
                "validated enhancers",
                "overlap",
                "segmentation",
<<<<<<< HEAD
                "encyclopedia",
                "other"
=======
                "other",
                "encyclopedia"
>>>>>>> a1fecb35
            ]
        },
        "encyclopedia_version": {
            "title": "ENCODE encyclopedia version",
            "description": " The version of the ENCODE encyclopeida to which this annotation belongs.",
            "comment": "The model should be something like version 1.0",
            "type": "string"
        },
        "organism": {
            "title": "Organism",
            "comment": "See organism.json for available identifiers.",
            "type": "string",
            "linkTo": "Organism"
        },
        "relevant_timepoint": {
            "title": "Relevant timepoint",
            "description": " The timepoint for which the annotation is relevant.",
            "type": "string",
            "pattern": "^((\\d+(\\.\\d+)?(\\-\\d+(\\.\\d+)?)?)|(unknown))$"
        },
        "relevant_timepoint_units": {
            "title": "Relevant timepoint unit",
            "type": "string",
            "enum": [
                "minute",
                "hour",
                "day",
                "week",
                "month",
                "year",
                "stage"
            ]
        },
        "relevant_life_stage": {
            "title": "life stage",
            "description": "The life_stage for which the annotation is relevant.",
            "comment": "Note that some of the options are organism-specific so choose carefully.",
            "type": "string",
            "enum": [
                "adult",
                "unknown",
                "embryonic",
                "postnatal",
                "larva",
                "first instar larva",
                "second instar larva",
                "third instar larva",
                "wandering third instar larva",
                "prepupa",
                "pupa",
                "early embryonic",
                "midembryonic",
                "late embryonic",
                "mixed stage (embryonic)",
                "mixed stage (late embryonic and L1 larva)",
                "L1 larva",
                "L2 larva",
                "L2d larva",
                "L3 larva",
                "L4 larva",
                "dauer",
                "L4/young adult",
                "young adult"
            ]
        },
        "targets": {
            "title": "Targets",
            "description": "For predictions of particular features (e.g. distribution of a histone mark), specify the predicted feature(s).",
            "comment": "See target.json for available identifiers.",
            "type": "array",
            "uniqueItems": true,
            "default": [],
            "items": {
                "title": "Targets",
                "description": "For predictions of particular features (e.g. distribution of a histone mark), specify the predicted feature(s).",
                "comment": "See contstruct.json for available identifiers.",
                "type":  "string",
                "linkTo": "Target"
            }
        },
        "software_used": {
            "title": "Software used",
            "description": "A list of software used to derive the annotation calls.",
            "type": "array",
            "uniqueItems": true,
            "items": {
                "title": "Software used",
                "description": "Version of software used to derived the annotation calls.",
                "type": "string",
                "comment": "See software_version.json for available identifiers.",
                "linkTo": "SoftwareVersion"
            }
        }
    },
    "facets": {
        "annotation_type": {
            "title": "Annotation type",
            "type": "string"
        },
        "files.replicate.experiment.assay_term_name": {
            "title": "Assay",
            "type": "string"
        },
        "status": {
            "title": "File set status",
            "type": "string"
        },
        "assembly": {
            "title": "Genome assembly (visualization)",
            "type": "string"
        },
        "organism.scientific_name": {
            "title": "Organism",
            "type": "string"
        },
        "targets.investigated_as": {
            "title": "Target(s) of assay",
            "type": "array"
        },
         "targets.label": {
            "title": "Target(s) of assay",
            "type": "array"
        },
       "biosample_type": {
            "title": "Biosample type",
            "type": "string"
        },
        "organ_slims": {
            "title": "Organ",
            "type": "array"
        },
        "relevant_life_stage": {
            "title": "Life stage",
            "type": "string"
        },
        "month_released": {
            "title": "Date released",
            "type": "string"
        },
        "software_used.software.name": {
            "title": "Software used",
            "type": "array"
        },
        "encyclopedia_version": {
            "title": "Encyclopedia version",
            "type": "string"
        },
        "lab.title": {
            "title": "Lab",
            "type": "string"
        },
        "award.project": {
            "title": "Project",
            "type": "string"
        },
        "award.rfa": {
            "title": "RFA"
        }
    },
    "columns": {
        "accession": {
            "title": "Accession",
            "type": "string"
        },
        "files.replicate.experiment.assay_term_name": {
            "title": "Assay Type",
            "type": "string"
        },
        "targets.label":{
            "title": "Target",
            "type": "string"
        },
        "biosample_term_name": {
            "title": "Biosample",
            "type": "string"
        },
        "description": {
            "title": "Description",
            "type": "string"
        },
        "lab.title": {
            "title": "Lab",
            "type": "string"
        },
        "award.project": {
            "title": "Project",
            "type": "string"
        },
        "status": {
            "title": "Status",
            "type": "string"
        },
        "organism.scientific_name": {
            "title": "Species",
            "type": "array"
        },
        "relevant_life_stage": {
            "title": "Life stage",
            "type": "array"
        },
        "relevant_timepoint": {
            "title": "Age",
            "type": "array"
        },
        "relevant_timepoint_units": {
            "title": "Age Units",
            "type": "array"
        },
        "software_used.software.name": {
            "title": "Software used",
            "type": "array"
        }
    },
    "boost_values": {
        "accession": 1.0,
        "alternate_accessions": 1.0,
        "dbxrefs": 1.0,
        "aliases": 1.0,
        "files.replicate.experiment.assay_term_name": 1.0,
        "biosample_term_id": 1.0,
        "biosample_term_name": 1.0,
        "biosample_type": 1.0,
        "organ_slims": 1.0,
        "developmental_slims": 1.0,
        "biosample_synonyms": 1.0,
        "relevant_life_stage": 1.0,
        "relevant_timepoint": 1.0,
        "software_used.software.name": 1.0,
        "award.title": 1.0,
        "award.project": 1.0,
        "submitted_by.email": 1.0,
        "submitted_by.first_name": 1.0,
        "submitted_by.last_name": 1.0,
        "lab.institute_name": 1.0,
        "lab.institute_label": 1.0,
        "lab.title": 1.0,
        "targets.aliases": 1.0,
        "targets.gene_name": 1.0,
        "targets.label": 1.0,
        "targets.dbxref": 1.0,
        "organism.name": 1.0,
        "organism.scientific_name": 1.0,
        "organism.taxon_id": 1.0,
        "annotation_type": 1.0
    },
    "changelog": "/profiles/changelogs/annotation.md"
}<|MERGE_RESOLUTION|>--- conflicted
+++ resolved
@@ -69,13 +69,8 @@
                 "validated enhancers",
                 "overlap",
                 "segmentation",
-<<<<<<< HEAD
                 "encyclopedia",
                 "other"
-=======
-                "other",
-                "encyclopedia"
->>>>>>> a1fecb35
             ]
         },
         "encyclopedia_version": {

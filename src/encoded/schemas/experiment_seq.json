{
    "title": "1D Enrichment Sequencing Experiments",
    "description": "Schema for ChIP-seq, RNA-seq and other related genomics experiments.",
    "id": "/profiles/experiment_seq.json",
    "$schema": "http://json-schema.org/draft-04/schema#",
    "type": "object",
    "required": ["experiment_type", "award", "lab", "biosample"],
    "identifyingProperties": ["uuid", "accession", "aliases"],
    "additionalProperties": false,
    "mixinProperties": [
        { "$ref": "mixins.json#/schema_version" },
        { "$ref": "mixins.json#/accession" },
        { "$ref": "mixins.json#/uuid" },
        { "$ref": "mixins.json#/aliases" },
        { "$ref": "mixins.json#/attribution" },
        { "$ref": "mixins.json#/submitted" },
        { "$ref": "mixins.json#/modified" },
        { "$ref": "mixins.json#/release_dates" },
        { "$ref": "mixins.json#/notes" },
        { "$ref": "mixins.json#/references" },
        { "$ref": "mixins.json#/dbxrefs" },
        { "$ref": "mixins.json#/documents" },
        { "$ref": "mixins.json#/library"},
        { "$ref": "mixins.json#/sop_mapping"},
        { "$ref": "mixins.json#/tags" },
        { "$ref": "mixins.json#/badges" },
        { "$ref": "mixins.json#/antibody_info" },
        { "$ref": "mixins.json#/spikein_info" },
        { "$ref": "mixins.json#/attachment" },
        { "$ref": "mixins.json#/supplementary_files" },
        { "$ref": "mixins.json#/static_embeds" },
        { "$ref": "experiment.json#/properties" }
    ],
    "dependencies": {
      "3p_adenylation_time": ["3p_adenylation_temperature"],
      "3p_adenylation_temperature": ["3p_adenylation_time"]
    },
    "mixinFacets": [
        { "$ref": "experiment.json#/facets"},
        { "$ref": "mixins.json#/facets_common" },
        { "$ref": "mixins.json#/facets_aggregated_badges"}
    ],
    "mixinColumns": [
        { "$ref": "experiment.json#/columns"}
    ],
    "properties": {
        "schema_version": {
            "default": "4"
<<<<<<< HEAD
        },
        "experiment_type": {
            "enum": [
            "ChIP-seq",
            "RNA-seq",
            "NAD-seq",
            "DNA SPRITE",
            "RNA-DNA SPRITE",
            "MARGI",
            "GAM",
            "CUT&RUN",
            "TrAC-loop",
            "TRIP"
          ]
=======
>>>>>>> 4d7844fb
        },
        "targeted_factor": {
            "title": "Target",
            "description": "Information about the target of the Antibody in an IP",
            "type": "array",
            "lookup": 95,
            "items": {
                "title": "Feature",
                "type": "string",
                "linkTo": "BioFeature"
            }
        },
        "tagging_rounds": {
            "title": "Tagging Rounds",
            "description": "Number of rounds of split-pool tagging (for SPRITE)",
            "type": "integer",
            "lookup": 96,
            "use_for": ["DNA SPRITE", "RNA-DNA SPRITE"]
        },
        "reaction_time": {
            "title": "Reaction Time (min)",
            "description": "Time of a reaction in minutes eg. Digestion time in CUT&RUN experiments",
            "type": "number",
            "lookup": 100
        },
        "3p_adenylation_time": {
            "title": "Time of 3'Adenylation (mins)",
            "description": "Time of the 3' Adenylation Reaction in minutes",
            "type": "number",
            "lookup": 110,
            "use_for": ["CUT&RUN"]
        },
        "3p_adenylation_temperature": {
            "title": "Temperature for 3'Adenylation",
            "description": "Temperature of the 3' Adenylation Reaction in degrees Celsius",
            "type": "number",
            "lookup": 115,
            "use_for": ["CUT&RUN"]
        },
        "reporter_construct": {
            "title": "TRIP reporter",
            "description": "The reporter including promoter and other sequence that is integrated for TRIP",
            "type": "string",
            "linkTo": "Construct",
            "lookup": 95,
            "use_for": ["TRIP"]
        }
    },
    "columns": {
        "experiment_summary":{
            "title": "Experiment summary"
        }
    }

}<|MERGE_RESOLUTION|>--- conflicted
+++ resolved
@@ -45,24 +45,7 @@
     ],
     "properties": {
         "schema_version": {
-            "default": "4"
-<<<<<<< HEAD
-        },
-        "experiment_type": {
-            "enum": [
-            "ChIP-seq",
-            "RNA-seq",
-            "NAD-seq",
-            "DNA SPRITE",
-            "RNA-DNA SPRITE",
-            "MARGI",
-            "GAM",
-            "CUT&RUN",
-            "TrAC-loop",
-            "TRIP"
-          ]
-=======
->>>>>>> 4d7844fb
+            "default": "5"
         },
         "targeted_factor": {
             "title": "Target",

--- conflicted
+++ resolved
@@ -84,20 +84,6 @@
             ]
         }
     },
-<<<<<<< HEAD
-    "validation_status": {
-        "validation_status": {
-            "title": "Validation status",
-            "type": "string",
-            "enum" : [
-                "pending",
-                "fail",
-                "pass"
-            ]
-        }
-    },
-=======
->>>>>>> 236637bf
     "submitted": {
         "date_created": {
             "title": "Date created",

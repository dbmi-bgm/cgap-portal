--- conflicted
+++ resolved
@@ -474,7 +474,6 @@
             }
         }
     },
-<<<<<<< HEAD
     "submitted_files": {
         "files": {
             "title": "Submitted Files",
@@ -485,7 +484,9 @@
                 "description": "File metadata.",
                 "type": "string",
                 "linkTo": "FileSubmitted"
-=======
+            }
+        }
+    },
     "paired_end": {
         "paired_end": {
             "title": "Paired End Identifier",
@@ -506,7 +507,6 @@
                 "title": "MetaWorkflowRun",
                 "type": "string",
                 "linkTo": "MetaWorkflowRun"
->>>>>>> b690fdaa
             }
         }
     }

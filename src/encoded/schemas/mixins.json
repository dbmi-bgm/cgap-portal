{
    "title": "Mixin properties",
    "schema_version": {
        "schema_version": {
            "title": "Schema Version",
            "internal_comment": "Do not submit, value is assigned by the server. The version of the JSON schema that the server uses to validate the object. Schema version indicates generation of schema used to save version to to enable upgrade steps to work. Individual schemas should set the default.",
            "type": "string",
            "exclude_from": [
                "FFedit-create"
            ],
            "pattern": "^\\d+(\\.\\d+)*$",
            "requestMethod": []
        }
    },
    "uuid": {
        "uuid": {
            "title": "UUID",
            "type": "string",
            "format": "uuid",
            "exclude_from": [
                "FFedit-create"
            ],
            "serverDefault": "uuid4",
            "permission": "restricted_fields",
            "requestMethod": "POST"
        }
    },
    "accession": {
        "accession": {
            "title": "Accession",
            "description": "A unique identifier to be used to reference the object.",
            "internal_comment": "Only admins are allowed to set or update this value.",
            "exclude_from": [
                "FFedit-create"
            ],
            "type": "string",
            "format": "accession",
            "permission": "restricted_fields",
            "serverDefault": "accession"
        },
        "alternate_accessions": {
            "title": "Alternate Accessions",
            "description": "Accessions previously assigned to objects that have been merged with this object.",
            "type": "array",
            "lookup": 1000,
            "internal_comment": "Only admins are allowed to set or update this value.",
            "items": {
                "title": "Alternate Accession",
                "description": "An accession previously assigned to an object that has been merged with this object.",
                "type": "string",
                "permission": "restricted_fields",
                "format": "accession"
            }
        }
    },
    "aliases": {
        "aliases": {
            "title": "Aliases",
            "description": "Institution-specific ID (e.g. bgm:cohort-1234-a).",
            "type": "array",
            "comment": "Colon separated lab name and lab identifier, no slash. (e.g. dcic-lab:42).",
            "lookup": 1,
            "uniqueItems": true,
            "ff_flag": "clear clone",
            "items": {
                "uniqueKey": "alias",
                "title": "ID Alias",
                "description": "Institution-specific ID (e.g. bgm:cohort-1234-a).",
                "type": "string",
                "pattern": "^[^\\s\\\\\\/]+:[^\\s\\\\\\/]+$"
            }
        }
    },
    "status": {
        "status": {
            "title": "Status",
            "type": "string",
            "default": "in review",
            "permission": "restricted_fields",
            "enum": [
                "shared",
                "obsolete",
                "current",
                "inactive",
                "in review",
                "deleted"
            ]
        }
    },
    "submitted": {
        "date_created": {
            "rdfs:subPropertyOf": "dc:created",
            "title": "Date Created",
            "lookup": 1000,
            "exclude_from": [
                "FFedit-create"
            ],
            "type": "string",
            "anyOf": [
                {
                    "format": "date-time"
                },
                {
                    "format": "date"
                }
            ],
            "serverDefault": "now",
            "permission": "restricted_fields"
        },
        "submitted_by": {
            "rdfs:subPropertyOf": "dc:creator",
            "title": "Submitted By",
            "exclude_from": [
                "FFedit-create"
            ],
            "type": "string",
            "linkTo": "User",
            "lookup": 1000,
            "serverDefault": "userid",
            "permission": "restricted_fields"
        }
    },
    "modified": {
        "last_modified": {
            "title": "Last Modified",
            "exclude_from": [
                "FFedit-create"
            ],
            "type": "object",
            "additionalProperties": false,
            "lookup": 1000,
            "properties": {
                "date_modified": {
                    "title": "Date Modified",
                    "description": "Do not submit, value is assigned by the server. The date the object is modified.",
                    "type": "string",
                    "anyOf": [
                        {
                            "format": "date-time"
                        },
                        {
                            "format": "date"
                        }
                    ],
                    "permission": "restricted_fields"
                },
                "modified_by": {
                    "title": "Modified By",
                    "description": "Do not submit, value is assigned by the server. The user that modfied the object.",
                    "type": "string",
                    "linkTo": "User",
                    "permission": "restricted_fields"
                }
            }
        }
    },
    "attribution": {
        "institution": {
            "title": "Institution",
            "description": "Institution associated with the submission.",
            "type": "string",
            "exclude_from": [
                "FFedit-create"
            ],
            "linkTo": "Institution",
            "serverDefault": "userinstitution"
        },
        "project": {
            "title": "Project",
            "description": "Project associated with the submission.",
            "type": "string",
            "exclude_from": [
                "FFedit-create"
            ],
            "linkTo": "Project",
            "serverDefault": "userproject"
        }
    },
    "notes": {
        "notes": {
            "title": "Notes",
            "description": "Internal notes.",
            "type": "string",
            "exclude_from": [
                "FFedit-create"
            ],
            "elasticsearch_mapping_index_type": {
                "title": "Field mapping index type",
                "description": "Defines one of three types of indexing available",
                "type": "string",
                "default": "analyzed",
                "enum": [
                    "analyzed",
                    "not_analyzed",
                    "no"
                ]
            }
        }
    },
    "documents": {
        "documents": {
            "title": "Documents",
            "description": "Documents that provide additional information (not data file).",
            "comment": "See Documents sheet or collection for existing items.",
            "type": "array",
            "uniqueItems": true,
            "items": {
                "title": "Document",
                "description": "A document that provides additional information (not data file).",
                "type": "string",
                "linkTo": "Document"
            }
        }
    },
    "attachment": {
        "attachment": {
            "title": "Attached File",
            "description": "File attached to this Item.",
            "type": "object",
            "lookup": 1,
            "additionalProperties": false,
            "formInput": "file",
            "attachment": true,
            "ff_flag": "clear clone",
            "properties": {
                "download": {
                    "title": "File Name",
                    "description": "File Name of the attachment.",
                    "type": "string"
                },
                "href": {
                    "internal_comment": "Internal webapp URL for document file",
                    "title": "href",
                    "description": "Path to download the file attached to this Item.",
                    "type": "string"
                },
                "type": {
                    "title": "Media Type",
                    "type": "string",
                    "enum": [
                        "application/msword",
                        "application/vnd.ms-excel",
                        "application/vnd.openxmlformats-officedocument.spreadsheetml.sheet",
                        "application/pdf",
                        "application/zip",
                        "application/proband+xml",
                        "text/plain",
                        "text/tab-separated-values",
                        "image/jpeg",
                        "image/tiff",
                        "image/gif",
                        "text/html",
                        "image/png",
                        "image/svs",
                        "text/autosql"
                    ]
                },
                "md5sum": {
                    "title": "MD5 Checksum",
                    "description": "Use this to ensure that your file was downloaded without errors or corruption.",
                    "type": "string",
                    "format": "md5sum"
                },
                "size": {
                    "title": "Attachment size",
                    "description": "Size of the attachment on disk",
                    "type": "integer"
                },
                "width": {
                    "title": "Image width",
                    "description": "Width of the image attached, in pixels.",
                    "type": "integer"
                },
                "height": {
                    "title": "Image height",
                    "description": "Height of the image attached, in pixels.",
                    "type": "integer"
                },
                "blob_id": {
                    "title": "Blob ID",
                    "type": "string",
                    "internal_comment": "blob storage ID. Use to like with s3/rds"
                }
            }
        }
    },
    "dbxrefs": {
        "dbxrefs": {
            "@type": "@id",
            "rdfs:subPropertyOf": "rdfs:seeAlso",
            "title": "External identifiers",
            "comment": "Enter as a database name:identifier eg. HGNC:PARK2",
            "description": "Unique identifiers from external resources.",
            "type": "array",
            "ff_flag": "clear clone",
            "uniqueItems": true,
            "items": {
                "title": "External identifier",
                "description": "A unique identifier from external resource.",
                "type": "string"
            }
        }
    },
    "interpretation": {
        "interpretations": {
            "title": "Clinical Interpretations",
            "description": "Clinical Interpretation Notes connected to this item",
            "type": "array",
            "items": {
                "title": "Clinical Interpretation",
                "description": "Interpretation connected to this item",
                "type": "string",
                "linkTo": "NoteInterpretation"
            }
        },
        "discovery_interpretations": {
            "title": "Discovery Interpretations",
            "type": "array",
            "items": {
                "title": "Discovery Interpretation",
                "type": "string",
                "linkTo": "NoteDiscovery"
            }
        }
    },
    "alternative_ids": {
        "alternative_ids": {
            "title": "Alternative identifiers",
            "comment": "If an item generated from an owl file is deprecated/obsoleted in the ontology then often the id for the item is added to the new rdf that should replace it as an alternative id",
            "description": "Alternative id - often referring to a deprecated object which this item replaces.",
            "type": "array",
            "uniqueItems": true,
            "lookup": 1000,
            "items": {
                "title": "Alternative identifier",
                "description": "An alternative identifier from this resource - referring to an object that has been deprecated/obsoleted.",
                "type": "string"
            }
        }
    },
    "ingestion_ids": {
        "ingestion_ids": {
            "title": "Submission IDs",
            "description": "uuids of the IngestionSubmission items that created/edited this case",
            "type": "array",
            "items": {
                "title": "Submission ID",
                "description": "an IngestionSubmission item that created or edited this case",
                "type": "string"
            }
        }
    },
    "tags": {
        "tags": {
            "title": "Tags",
            "description": "Key words that can tag an item - useful for filtering.",
            "type": "array",
            "lookup": 1000,
            "uniqueItems": true,
            "ff_flag": "clear clone",
            "items": {
                "title": "Tag",
                "description": "A tag for the item.",
<<<<<<< HEAD
                "type": "string"
=======
                "type": "string",
                "minLength": 1,
                "maxLength": 50,
                "pattern": "^[a-zA-Z0-9_\\-][a-zA-Z0-9_\\-\\s]+[a-zA-Z0-9_\\-]$"
>>>>>>> 0632df1a
            }
        }
    },
    "static_embeds": {
        "static_headers": {
            "title": "Static Headers",
            "description": "Array of linkTos for static sections to be displayed at the top of an item page",
            "type": "array",
            "uniqueItems": true,
            "permission": "restricted_fields",
            "items": {
                "title": "Static Header",
                "description": "Static section displayed at the top of an item page",
                "type": "string",
                "linkTo": "UserContent"
            }
        },
        "static_content": {
            "title": "Static Content",
            "description": "Array of objects containing linkTo UserContent and 'position' to be placed on Item view(s).",
            "type": "array",
            "uniqueItems": true,
            "permission": "restricted_fields",
            "items": {
                "title": "Static Content Definition",
                "description": "Link to UserContent Item plus location.",
                "type": "object",
                "required": [
                    "location",
                    "content"
                ],
                "properties": {
                    "content": {
                        "type": "string",
                        "linkTo": "UserContent",
                        "title": "Link to Content",
                        "description": "A UserContent Item."
                    },
                    "location": {
                        "type": "string",
                        "title": "Location of Content",
                        "description": "Where this content should be displayed. Item schemas could potentially define an enum to contrain values.",
                        "default": "header"
                    },
                    "description": {
                        "type": "string",
                        "title": "Description",
                        "description": "Description or note about this content. Might be displayed as a footnote or caption, if applicable for view."
                    }
                }
            }
        }
    },
    "facets_common": {
        "project.display_title": {
            "title": "Project"
        },
        "institution.display_title": {
            "title": "Institution"
        }
    },
    "supplementary_files": {
        "other_processed_files": {
            "title": "Supplementary Processed Files",
            "description": "Additional, archived or preliminary processed filesets that are derived from files in this experiment set.",
            "type": "array",
            "lookup": 410,
            "exclude_from": [
                "FFedit-create"
            ],
            "items": {
                "title": "Supplementary Processed Filesets",
                "description": "Fileset metadata",
                "type": "object",
                "required": [
                    "title",
                    "files"
                ],
                "properties": {
                    "title": {
                        "title": "Fileset Title",
                        "type": "string",
                        "lookup": 411
                    },
                    "type": {
                        "title": "Fileset Type",
                        "type": "string",
                        "lookup": 412,
                        "enum": [
                            "supplementary",
                            "archived",
                            "preliminary",
                            "visualization"
                        ]
                    },
                    "description": {
                        "title": "Description",
                        "type": "string",
                        "lookup": 413
                    },
                    "files": {
                        "title": "Files",
                        "type": "array",
                        "lookup": 414,
                        "items": {
                            "title": "File",
                            "type": "string",
                            "linkTo": "FileProcessed"
                        }
                    }
                }
            }
        }
    },
    "submitted_files": {
        "files": {
            "title": "Submitted Files",
            "description": "Submitted files associated with the item",
            "type": "array",
            "items": {
                "title": "Submitted File",
                "description": "File metadata.",
                "type": "string",
                "linkTo": "File"
            }
        }
    },
    "meta_workflow_runs": {
        "meta_workflow_runs": {
            "title": "MetaWorkflowRuns",
            "description": "Bioinformatics analysis pipelines associated with this item",
            "type": "array",
            "items": {
                "title": "MetaWorkflowRun",
                "type": "string",
                "linkTo": "MetaWorkflowRun"
            }
        }
    },
    "processed_files": {
        "processed_files": {
            "title": "Processed Files",
            "description": "Processed files from bioinformatics pipelines",
            "type": "array",
            "items": {
                "title": "Processed File",
                "type": "string",
                "linkTo": "FileProcessed"
            }
        }
    }
}<|MERGE_RESOLUTION|>--- conflicted
+++ resolved
@@ -361,14 +361,10 @@
             "items": {
                 "title": "Tag",
                 "description": "A tag for the item.",
-<<<<<<< HEAD
-                "type": "string"
-=======
                 "type": "string",
                 "minLength": 1,
                 "maxLength": 50,
                 "pattern": "^[a-zA-Z0-9_\\-][a-zA-Z0-9_\\-\\s]+[a-zA-Z0-9_\\-]$"
->>>>>>> 0632df1a
             }
         }
     },

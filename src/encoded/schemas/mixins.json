--- conflicted
+++ resolved
@@ -426,10 +426,7 @@
             "description": "Key words that can tag an item - useful for filtering.",
             "type": "array",
             "uniqueItems": true,
-<<<<<<< HEAD
             "ff_flag": "clear clone",
-=======
->>>>>>> c9fcebec
             "items": {
                 "title": "Tag",
                 "description": "A tag for the item.",

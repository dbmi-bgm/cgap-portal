from snovault import (
    AfterModified,
    BeforeModified,
    CONNECTION,
    calculated_property,
    collection,
    load_schema,
    abstract_collection,
)
from snovault.schema_utils import schema_validator
from .base import (
    Item,
<<<<<<< HEAD
    process_embeds
=======
    add_default_embeds
>>>>>>> 12fad6a4
)
from pyramid.httpexceptions import (
    HTTPForbidden,
    HTTPTemporaryRedirect,
    HTTPNotFound,
)
from pyramid.response import Response
from pyramid.settings import asbool
from pyramid.view import view_config
from urllib.parse import (
    parse_qs,
    urlparse,
)
import boto
import datetime
import json
import pytz
from netaddr.core import AddrFormatError


def show_upload_credentials(request=None, context=None, status=None):
    if request is None or status not in ('uploading', 'upload failed'):
        return False
    return request.has_permission('edit', context)


def external_creds(bucket, key, name=None, profile_name=None):
    '''
    if name is None, we want the link to s3 but no need to generate
    an access token.  This is useful for linking metadata to files that
    already exist on s3.
    '''
    credentials = {}
    if name is not None:
        policy = {
            'Version': '2012-10-17',
            'Statement': [
                {
                    'Effect': 'Allow',
                    'Action': 's3:PutObject',
                    'Resource': 'arn:aws:s3:::{bucket}/{key}'.format(bucket=bucket, key=key),
                }
            ]
        }
        boto.set_stream_logger('boto')
        conn = boto.connect_sts(profile_name=profile_name)
        token = conn.get_federation_token(name, policy=json.dumps(policy))
        # 'access_key' 'secret_key' 'expiration' 'session_token'
        credentials = token.credentials.to_dict()
        credentials.update({
            'upload_url': 's3://{bucket}/{key}'.format(bucket=bucket, key=key),
            'federated_user_arn': token.federated_user_arn,
            'federated_user_id': token.federated_user_id,
            'request_id': token.request_id,
        })
    return {
        'service': 's3',
        'bucket': bucket,
        'key': key,
        'upload_credentials': credentials,
    }


def property_closure(request, propname, root_uuid):
    # Must avoid cycles
    conn = request.registry[CONNECTION]
    seen = set()
    remaining = {str(root_uuid)}
    while remaining:
        seen.update(remaining)
        next_remaining = set()
        for uuid in remaining:
            obj = conn.get_by_uuid(uuid)
            next_remaining.update(obj.__json__(request).get(propname, ()))
        remaining = next_remaining - seen
    return seen


@collection(
    name='file-sets',
    unique_key='accession',
    properties={
        'title': 'File Sets',
        'description': 'Listing of File Sets',
    })
class FileSet(Item):
    """Collection of files stored under fileset."""

    item_type = 'file_set'
    schema = load_schema('encoded:schemas/file_set.json')
    name_key = 'accession'


@abstract_collection(
    name='files',
    unique_key='accession',
    properties={
        'title': 'Files',
        'description': 'Listing of Files',
    })
class File(Item):
    """Collection for individual files."""
    item_type = 'file'
    base_types = ['File'] + Item.base_types
    schema = load_schema('encoded:schemas/file.json')
    embedded = ['lab']
<<<<<<< HEAD
    embedded = process_embeds(embedded)
=======
    embedded = add_default_embeds(embedded, schema)
>>>>>>> 12fad6a4
    name_key = 'accession'

    def _update(self, properties, sheets=None):
        if not properties:
            return

        # ensure we always have s3 links setup
        sheets = {} if sheets is None else sheets.copy()
        uuid = properties.get('uuid', False)
        if not sheets.get('external', False) and uuid:
            sheets['external'] = self.build_external_creds(self.registry, uuid, properties)

        # update self first to ensure 'related_files' are stored in self.properties
        super(File, self)._update(properties, sheets)
        DicRefRelation = {
            "derived from": "parent of",
            "parent of": "derived from",
            "supercedes": "is superceded by",
            "is superceded by": "supercedes",
            "paired with": "paired with"
        }
        acc = str(self.uuid)

        if 'related_files' in properties.keys():
            for relation in properties["related_files"]:
                try:
                    switch = relation["relationship_type"]
                    rev_switch = DicRefRelation[switch]
                    related_fl = relation["file"]
                    relationship_entry = {"relationship_type": rev_switch, "file": acc}
                    rel_dic = {'related_files': [relationship_entry, ]}
                except:
                    print("invalid data, can't update correctly")
                    return

                target_fl = self.collection.get(related_fl)
                # case one we don't have relations
                if 'related_files' not in target_fl.properties.keys():
                    target_fl.properties.update(rel_dic)
                    target_fl.update(target_fl.properties)
                else:
                    # case two we have relations but not the one we need
                    for target_relation in target_fl.properties['related_files']:
                        if target_relation.get('file') == acc:
                            break
                    else:
                        # make data for new related_files
                        target_fl.properties['related_files'].append(relationship_entry)
                        target_fl.update(target_fl.properties)

    @property
    def __name__(self):
        properties = self.upgrade_properties()
        if properties.get('status') == 'replaced':
            return self.uuid
        return properties.get(self.name_key, None) or self.uuid

    def unique_keys(self, properties):
        keys = super(File, self).unique_keys(properties)
        if properties.get('status') != 'replaced':
            if 'md5sum' in properties:
                value = 'md5:{md5sum}'.format(**properties)
                keys.setdefault('alias', []).append(value)
        return keys

    @calculated_property(schema={
        "title": "Title",
        "type": "string",
    })
    def title(self, accession=None, external_accession=None):
        return accession or external_accession

    @calculated_property(schema={
        "title": "Download URL",
        "type": "string",
    })
    def href(self, request, file_format, accession=None, external_accession=None):
        accession = accession or external_accession
        file_extension = self.schema['file_format_file_extension'][file_format]
        filename = '{}{}'.format(accession, file_extension)
        return request.resource_path(self, '@@download', filename)

    @calculated_property(condition=show_upload_credentials, schema={
        "type": "object",
    })
    def upload_credentials(self):
        external = self.propsheets.get('external', None)
        if external is not None:
            return external['upload_credentials']

    @calculated_property(schema={
        "title": "File type",
        "type": "string"
    })
    def file_type(self, file_format, file_format_type=None):
        if file_format_type is None:
            return file_format
        else:
            return file_format + ' ' + file_format_type


    @classmethod
    def build_external_creds(cls, registry, uuid, properties):
        bucket = registry.settings['file_upload_bucket']
        mapping = cls.schema['file_format_file_extension']
        file_extension = mapping[properties['file_format']]
        key = '{uuid}/{accession}{file_extension}'.format(
            file_extension=file_extension, uuid=uuid,
            accession=properties.get('accession'))

        # remove the path from the file name and only take first 32 chars
        fname = properties.get('filename')
        name = None
        if fname:
            name = fname.split('/')[-1][:32]

        profile_name = registry.settings.get('file_upload_profile_name')
        return external_creds(bucket, key, name, profile_name)


    @classmethod
    def create(cls, registry, uuid, properties, sheets=None):
        if properties.get('status') == 'uploading':
            sheets = {} if sheets is None else sheets.copy()
            sheets['external'] = cls.build_external_creds(registry, uuid, properties)
        return super(File, cls).create(registry, uuid, properties, sheets)


@collection(
    name='files-fastq',
    unique_key='accession',
    properties={
        'title': 'FASTQ Files',
        'description': 'Listing of FASTQ Files',
    })
class FileFastq(File):
    """Collection for individual fastq files."""
    item_type = 'file_fastq'
    schema = load_schema('encoded:schemas/file_fastq.json')
    embedded = File.embedded
    name_key = 'accession'


@collection(
    name='files-fasta',
    unique_key='accession',
    properties={
        'title': 'FASTA Files',
        'description': 'Listing of FASTA Files',
    })
class FileFasta(File):
    """Collection for individual fasta files."""
    item_type = 'file_fasta'
    schema = load_schema('encoded:schemas/file_fasta.json')
    embedded = File.embedded
    name_key = 'accession'


@collection(
    name='files-processed',
    unique_key='accession',
    properties={
        'title': 'Processed Files',
        'description': 'Listing of Processed Files',
    })
class FileProcessed(File):
    """Collection for individual processed files."""
    item_type = 'file_processed'
    schema = load_schema('encoded:schemas/file_processed.json')
    embedded = File.embedded
    name_key = 'accession'


@collection(
    name='files-reference',
    unique_key='accession',
    properties={
        'title': 'Refenrence Files',
        'description': 'Listing of Reference Files',
    })
class FileReference(File):
    """Collection for individual reference files."""
    item_type = 'file_reference'
    schema = load_schema('encoded:schemas/file_reference.json')
    embedded = File.embedded
    name_key = 'accession'


@view_config(name='upload', context=File, request_method='GET',
             permission='edit')
def get_upload(context, request):
    external = context.propsheets.get('external', {})
    upload_credentials = external.get('upload_credentials')
    # Show s3 location info for files originally submitted to EDW.
    if upload_credentials is None and external.get('service') == 's3':
        upload_credentials = {
            'upload_url': 's3://{bucket}/{key}'.format(**external),
        }
    return {
        '@graph': [{
            '@id': request.resource_path(context),
            'upload_credentials': upload_credentials,
        }],
    }


@view_config(name='upload', context=File, request_method='POST',
             permission='edit', validators=[schema_validator({"type": "object"})])
def post_upload(context, request):
    properties = context.upgrade_properties()
    if properties['status'] not in ('uploading', 'upload failed'):
        raise HTTPForbidden('status must be "uploading" to issue new credentials')

    accession_or_external = properties.get('accession')
    external = context.propsheets.get('external', None)

    if external is None:
        # Handle objects initially posted as another state.
        bucket = request.registry.settings['file_upload_bucket']
        uuid = context.uuid
        mapping = context.schema['file_format_file_extension']
        file_extension = mapping[properties['file_format']]

        key = '{uuid}/{accession}{file_extension}'.format(
            file_extension=file_extension, uuid=uuid, **properties)

    elif external.get('service') == 's3':
        bucket = external['bucket']
        key = external['key']
    else:
        raise ValueError(external.get('service'))

    # remove the path from the file name and only take first 32 chars
    name = None
    if properties.get('filename'):
        name = properties.get('filename').split('/')[-1][:32]
    profile_name = request.registry.settings.get('file_upload_profile_name')
    creds = external_creds(bucket, key, name, profile_name)
    # in case we haven't uploaded a file before
    context.propsheets['external'] = creds

    new_properties = None
    if properties['status'] == 'upload failed':
        new_properties = properties.copy()
        new_properties['status'] = 'uploading'

    registry = request.registry
    registry.notify(BeforeModified(context, request))
    context.update(new_properties, {'external': creds})
    registry.notify(AfterModified(context, request))

    rendered = request.embed('/%s/@@object' % context.uuid, as_user=True)
    result = {
        'status': 'success',
        '@type': ['result'],
        '@graph': [rendered],
    }
    return result


@view_config(name='download', context=File, request_method='GET',
             permission='view', subpath_segments=[0, 1])
def download(context, request):
    properties = context.upgrade_properties()
    mapping = context.schema['file_format_file_extension']
    file_extension = mapping[properties['file_format']]
    accession_or_external = properties.get('accession') or properties['external_accession']
    filename = accession_or_external + file_extension
    if request.subpath:
        _filename, = request.subpath
        if filename != _filename:
            raise HTTPNotFound(_filename)

    proxy = asbool(request.params.get('proxy')) or 'Origin' in request.headers

    try:
        use_download_proxy = request.client_addr not in request.registry['aws_ipset']
    except TypeError:
        # this fails in testing due to testapp not having ip
        use_download_proxy = False

    external = context.propsheets.get('external', {})
    if not external:
        profile_name = request.registry.settings.get('file_upload_profile_name')
        sheets['external'] = external_creds(bucket, key, name, profile_name)
    elif external.get('service') == 's3':
        conn = boto.connect_s3()
        location = conn.generate_url(
            36*60*60, request.method, external['bucket'], external['key'],
            force_http=proxy or use_download_proxy, response_headers={
                'response-content-disposition': "attachment; filename=" + filename,
            })
    else:
        raise ValueError(external.get('service'))
    if asbool(request.params.get('soft')):
        expires = int(parse_qs(urlparse(location).query)['Expires'][0])
        return {
            '@type': ['SoftRedirect'],
            'location': location,
            'expires': datetime.datetime.fromtimestamp(expires, pytz.utc).isoformat(),
        }

    if proxy:
        return Response(headers={'X-Accel-Redirect': '/_proxy/' + str(location)})

    # We don't use X-Accel-Redirect here so that client behaviour is similar for
    # both aws and non-aws users.
    if use_download_proxy:
        location = request.registry.settings.get('download_proxy', '') + str(location)

    # 307 redirect specifies to keep original method
    raise HTTPTemporaryRedirect(location=location)<|MERGE_RESOLUTION|>--- conflicted
+++ resolved
@@ -10,11 +10,7 @@
 from snovault.schema_utils import schema_validator
 from .base import (
     Item,
-<<<<<<< HEAD
-    process_embeds
-=======
     add_default_embeds
->>>>>>> 12fad6a4
 )
 from pyramid.httpexceptions import (
     HTTPForbidden,
@@ -121,11 +117,7 @@
     base_types = ['File'] + Item.base_types
     schema = load_schema('encoded:schemas/file.json')
     embedded = ['lab']
-<<<<<<< HEAD
-    embedded = process_embeds(embedded)
-=======
     embedded = add_default_embeds(embedded, schema)
->>>>>>> 12fad6a4
     name_key = 'accession'
 
     def _update(self, properties, sheets=None):

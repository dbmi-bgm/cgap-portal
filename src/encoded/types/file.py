--- conflicted
+++ resolved
@@ -1088,11 +1088,6 @@
              validators=[validate_item_content_patch, validate_file_filename,
                          validate_processed_file_unique_md5_with_bypass,
                          validate_processed_file_produced_from_field,
-<<<<<<< HEAD
-                         validate_extra_file_format], decorator=if_match_tid)
-def processed_edit(context, request, render=None):
-=======
                          validate_extra_file_format])
 def procesed_edit(context, request, render=None):
->>>>>>> 7da58bb9
     return item_edit(context, request, render)
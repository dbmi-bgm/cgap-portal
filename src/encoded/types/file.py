from snovault import (
    AfterModified,
    BeforeModified,
    CONNECTION,
    calculated_property,
    collection,
    load_schema,
    abstract_collection,
)
from snovault.schema_utils import schema_validator
from snovault.validators import validate_item_content_post
from snovault.attachment import ItemWithAttachment
from .base import (
    Item,
    collection_add,
    paths_filtered_by_status
)
from pyramid.httpexceptions import (
    HTTPForbidden,
    HTTPTemporaryRedirect,
    HTTPNotFound,
)
from pyramid.response import Response
from pyramid.settings import asbool
from pyramid.view import view_config
from urllib.parse import (
    parse_qs,
    urlparse,
)
import boto
import datetime
import json
import pytz

import logging
logging.getLogger('boto').setLevel(logging.CRITICAL)

def show_upload_credentials(request=None, context=None, status=None):
    if request is None or status not in ('uploading', 'to be uploaded by workflow', 'upload failed'):
        return False
    return request.has_permission('edit', context)


def external_creds(bucket, key, name=None, profile_name=None):
    '''
    if name is None, we want the link to s3 but no need to generate
    an access token.  This is useful for linking metadata to files that
    already exist on s3.
    '''

    import logging
    logging.getLogger('boto').setLevel(logging.CRITICAL)
    credentials = {}
    if name is not None:
        policy = {
            'Version': '2012-10-17',
            'Statement': [
                {
                    'Effect': 'Allow',
                    'Action': 's3:PutObject',
                    'Resource': 'arn:aws:s3:::{bucket}/{key}'.format(bucket=bucket, key=key),
                }
            ]
        }
        # boto.set_stream_logger('boto')
        conn = boto.connect_sts(profile_name=profile_name)
        token = conn.get_federation_token(name, policy=json.dumps(policy))
        # 'access_key' 'secret_key' 'expiration' 'session_token'
        credentials = token.credentials.to_dict()
        credentials.update({
            'upload_url': 's3://{bucket}/{key}'.format(bucket=bucket, key=key),
            'federated_user_arn': token.federated_user_arn,
            'federated_user_id': token.federated_user_id,
            'request_id': token.request_id,
            'key': key
        })
    return {
        'service': 's3',
        'bucket': bucket,
        'key': key,
        'upload_credentials': credentials,
    }


def property_closure(request, propname, root_uuid):
    # Must avoid cycles
    conn = request.registry[CONNECTION]
    seen = set()
    remaining = {str(root_uuid)}
    while remaining:
        seen.update(remaining)
        next_remaining = set()
        for uuid in remaining:
            obj = conn.get_by_uuid(uuid)
            next_remaining.update(obj.__json__(request).get(propname, ()))
        remaining = next_remaining - seen
    return seen


@collection(
    name='file-sets',
    unique_key='accession',
    properties={
        'title': 'File Sets',
        'description': 'Listing of File Sets',
    })
class FileSet(Item):
    """Collection of files stored under fileset."""
    item_type = 'file_set'
    schema = load_schema('encoded:schemas/file_set.json')
    name_key = 'accession'
    embedded = []


@collection(
    name='file-set-calibrations',
    unique_key='accession',
    properties={
        'title': 'Calibration File Sets',
        'description': 'Listing of File Sets',
    })
class FileSetCalibration(FileSet):
    """Collection of files stored under fileset."""

    base_types = ['FileSet'] + Item.base_types
    item_type = 'file_set_calibration'
    schema = load_schema('encoded:schemas/file_set_calibration.json')
    name_key = 'accession'
    embedded = ['files_in_set.submitted_by.*',
                'files_in_set.lab.*',
                'files_in_set.*'
                ]


@abstract_collection(
    name='files',
    unique_key='accession',
    properties={
        'title': 'Files',
        'description': 'Listing of Files',
    })
class File(Item):
    """Collection for individual files."""
    item_type = 'file'
    base_types = ['File'] + Item.base_types
    schema = load_schema('encoded:schemas/file.json')
<<<<<<< HEAD
    embedded = ['lab',
                'award.project',
                'experiments.display_title',
                'experiments.biosample.biosource.display_title'
=======
    embedded = ['lab.*',
                'file_format',
>>>>>>> f11569d5
                'related_files.relationship_type',
                'related_files.file.*']
    name_key = 'accession'
    rev = {
        'workflow_run_inputs': ('WorkflowRun', 'input_files.value'),
        'workflow_run_outputs': ('WorkflowRun', 'output_files.value'),
        'experiments': ('Experiment', 'files')
    }

    @calculated_property(schema={
        "title": "Input of Workflow Runs",
        "description": "All workflow runs that this file serves as an input to",
        "type": "array",
        "items": {
            "title": "Input of Workflow Run",
            "type": ["string", "object"],
            "linkTo": "WorkflowRun"
        }
    })
    def workflow_run_inputs(self, request):
        return self.rev_link_atids(request, "workflow_run_inputs")

    @calculated_property(schema={
        "title": "Output of Workflow Runs",
        "description": "All workflow runs that this file serves as an output from",
        "type": "array",
        "items": {
            "title": "Output of Workflow Run",
            "type": "string",
            "linkTo": "WorkflowRun"
        }
    })
    def workflow_run_outputs(self, request):
        return self.rev_link_atids(request, "workflow_run_outputs")

    @calculated_property(schema={
        "title": "Experiments",
        "description": "Experiments that this file is associated with",
        "type": "array",
        "items": {
            "title": "Experiments",
            "type": ["string", "object"],
            "linkTo": "Experiment"
        }
    })
    def experiments(self, request):
        return self.rev_link_atids(request, "experiments")

    @calculated_property(schema={
        "title": "Display Title",
        "description": "A calculated title for every object in 4DN",
        "type": "string"
    })
    def display_title(self, request, file_format, accession=None, external_accession=None):
        accession = accession or external_accession
        file_extension = self.schema['file_format_file_extension'][file_format]
        return '{}{}'.format(accession, file_extension)

    def _update(self, properties, sheets=None):
        if not properties:
            return
        # ensure we always have s3 links setup
        sheets = {} if sheets is None else sheets.copy()
        uuid = self.uuid
        old_creds = self.propsheets.get('external', None)
        new_creds = old_creds

        # don't get new creds
        if properties.get('status', None) in ('uploading', 'to be uploaded by workflow', 'upload failed'):
            new_creds = self.build_external_creds(self.registry, uuid, properties)
            sheets['external'] = new_creds

        if old_creds:
            if old_creds.get('key') != new_creds.get('key'):
                try:
                    # delete the old sumabeach
                    conn = boto.connect_s3()
                    bname = old_creds['bucket']
                    bucket = boto.s3.bucket.Bucket(conn, bname)
                    bucket.delete_key(old_creds['key'])
                except Exception as e:
                    print(e)

        # update self first to ensure 'related_files' are stored in self.properties
        super(File, self)._update(properties, sheets)
        DicRefRelation = {
            "derived from": "parent of",
            "parent of": "derived from",
            "supercedes": "is superceded by",
            "is superceded by": "supercedes",
            "paired with": "paired with"
        }
        acc = str(self.uuid)

        if 'related_files' in properties.keys():
            for relation in properties["related_files"]:
                try:
                    switch = relation["relationship_type"]
                    rev_switch = DicRefRelation[switch]
                    related_fl = relation["file"]
                    relationship_entry = {"relationship_type": rev_switch, "file": acc}
                    rel_dic = {'related_files': [relationship_entry, ]}
                except:
                    print("invalid data, can't update correctly")
                    return

                target_fl = self.collection.get(related_fl)
                # case one we don't have relations
                if 'related_files' not in target_fl.properties.keys():
                    target_fl.properties.update(rel_dic)
                    target_fl.update(target_fl.properties)
                else:
                    # case two we have relations but not the one we need
                    for target_relation in target_fl.properties['related_files']:
                        if target_relation.get('file') == acc:
                            break
                    else:
                        # make data for new related_files
                        target_fl.properties['related_files'].append(relationship_entry)
                        target_fl.update(target_fl.properties)

    @property
    def __name__(self):
        properties = self.upgrade_properties()
        if properties.get('status') == 'replaced':
            return self.uuid
        return properties.get(self.name_key, None) or self.uuid

    def unique_keys(self, properties):
        keys = super(File, self).unique_keys(properties)
        if properties.get('status') != 'replaced':
            if 'md5sum' in properties:
                value = 'md5:{md5sum}'.format(**properties)
                keys.setdefault('alias', []).append(value)
        return keys

    @calculated_property(schema={
        "title": "Title",
        "type": "string",
        "description": "Accession of this file"
    })
    def title(self, accession=None, external_accession=None):
        return accession or external_accession

    @calculated_property(schema={
        "title": "Download URL",
        "type": "string",
    })
    def href(self, request, file_format, accession=None, external_accession=None):
        accession = accession or external_accession
        file_extension = self.schema['file_format_file_extension'][file_format]
        filename = '{}{}'.format(accession, file_extension)
        return request.resource_path(self) + '@@download/' + filename

    @calculated_property(schema={
        "title": "Upload Key",
        "type": "string",
    })
    def upload_key(self, request):
        properties = self.properties
        external = self.propsheets.get('external', {})
        if not external:
            external = self.build_external_creds(self.registry, self.uuid, properties)
        return external['key']

    @calculated_property(condition=show_upload_credentials, schema={
        "type": "object",
    })
    def upload_credentials(self):
        external = self.propsheets.get('external', None)
        if external is not None:
            return external['upload_credentials']

    @classmethod
    def build_external_creds(cls, registry, uuid, properties):
        bucket = registry.settings['file_upload_bucket']
        mapping = cls.schema['file_format_file_extension']
        file_extension = mapping[properties['file_format']]
        key = '{uuid}/{accession}{file_extension}'.format(
            file_extension=file_extension, uuid=uuid,
            accession=properties.get('accession'))

        # remove the path from the file name and only take first 32 chars
        fname = properties.get('filename')
        name = None
        if fname:
            name = fname.split('/')[-1][:32]

        profile_name = registry.settings.get('file_upload_profile_name')
        return external_creds(bucket, key, name, profile_name)

    @classmethod
    def create(cls, registry, uuid, properties, sheets=None):
        if properties.get('status') in ('uploading', 'to be uploaded by workflow'):
            sheets = {} if sheets is None else sheets.copy()
            sheets['external'] = cls.build_external_creds(registry, uuid, properties)
        return super(File, cls).create(registry, uuid, properties, sheets)

    class Collection(Item.Collection):
        pass


@collection(
    name='files-fastq',
    unique_key='accession',
    properties={
        'title': 'FASTQ Files',
        'description': 'Listing of FASTQ Files',
    })
class FileFastq(File):
    """Collection for individual fastq files."""
    item_type = 'file_fastq'
    schema = load_schema('encoded:schemas/file_fastq.json')
    embedded = File.embedded
    name_key = 'accession'


@collection(
    name='files-fasta',
    unique_key='accession',
    properties={
        'title': 'FASTA Files',
        'description': 'Listing of FASTA Files',
    })
class FileFasta(File):
    """Collection for individual fasta files."""
    item_type = 'file_fasta'
    schema = load_schema('encoded:schemas/file_fasta.json')
    embedded = File.embedded
    name_key = 'accession'


@collection(
    name='files-processed',
    unique_key='accession',
    properties={
        'title': 'Processed Files',
        'description': 'Listing of Processed Files',
    })
class FileProcessed(File):
    """Collection for individual processed files."""
    item_type = 'file_processed'
    schema = load_schema('encoded:schemas/file_processed.json')
    embedded = File.embedded
    name_key = 'accession'


@collection(
    name='files-reference',
    unique_key='accession',
    properties={
        'title': 'Refenrence Files',
        'description': 'Listing of Reference Files',
    })
class FileReference(File):
    """Collection for individual reference files."""
    item_type = 'file_reference'
    schema = load_schema('encoded:schemas/file_reference.json')
    embedded = File.embedded
    name_key = 'accession'


@collection(
    name='files-calibration',
    unique_key='accession',
    properties={
        'title': 'Calibration Files',
        'description': 'Listing of Calibration Files',
    })
class FileCalibration(ItemWithAttachment, File):
    """Collection for individual calibration files."""
    item_type = 'file_calibration'
    schema = load_schema('encoded:schemas/file_calibration.json')
    embedded = File.embedded
    name_key = 'accession'


@view_config(name='upload', context=File, request_method='GET',
             permission='edit')
def get_upload(context, request):
    external = context.propsheets.get('external', {})
    upload_credentials = external.get('upload_credentials')
    # Show s3 location info for files originally submitted to EDW.

    if upload_credentials is None and external.get('service') == 's3':
        upload_credentials = {
            'upload_url': 's3://{bucket}/{key}'.format(**external),
        }
    return {
        '@graph': [{
            '@id': request.resource_path(context),
            'upload_credentials': upload_credentials,
        }],
    }


@view_config(name='upload', context=File, request_method='POST',
             permission='edit', validators=[schema_validator({"type": "object"})])
def post_upload(context, request):
    properties = context.upgrade_properties()
    if properties['status'] not in ('uploading', 'to be uploaded by workflow', 'upload failed'):
        raise HTTPForbidden('status must be "uploading" to issue new credentials')

    accession_or_external = properties.get('accession')
    external = context.propsheets.get('external', None)

    if external is None:
        # Handle objects initially posted as another state.
        bucket = request.registry.settings['file_upload_bucket']
        # maybe this should be properties.uuid
        uuid = context.uuid
        mapping = context.schema['file_format_file_extension']
        file_extension = mapping[properties['file_format']]

        key = '{uuid}/{accession}{file_extension}'.format(
            file_extension=file_extension, uuid=uuid, **properties)

    elif external.get('service') == 's3':
        bucket = external['bucket']
        key = external['key']
    else:
        raise ValueError(external.get('service'))

    # remove the path from the file name and only take first 32 chars
    name = None
    if properties.get('filename'):
        name = properties.get('filename').split('/')[-1][:32]
    profile_name = request.registry.settings.get('file_upload_profile_name')
    creds = external_creds(bucket, key, name, profile_name)
    # in case we haven't uploaded a file before
    context.propsheets['external'] = creds

    new_properties = properties.copy()
    if properties['status'] == 'upload failed':
        new_properties['status'] = 'uploading'

    registry = request.registry
    registry.notify(BeforeModified(context, request))
    context.update(new_properties, {'external': creds})
    registry.notify(AfterModified(context, request))

    rendered = request.embed('/%s/@@object' % context.uuid, as_user=True)
    result = {
        'status': 'success',
        '@type': ['result'],
        '@graph': [rendered],
    }
    return result


@view_config(name='download', context=File, request_method='GET',
             permission='view', subpath_segments=[0, 1])
def download(context, request):
    properties = context.upgrade_properties()
    mapping = context.schema['file_format_file_extension']
    file_extension = mapping[properties['file_format']]
    accession_or_external = properties.get('accession') or properties['external_accession']
    filename = accession_or_external + file_extension
    if request.subpath:
        _filename, = request.subpath
        if filename != _filename:
            raise HTTPNotFound(_filename)

    proxy = asbool(request.params.get('proxy')) or 'Origin' in request.headers

    try:
        use_download_proxy = request.client_addr not in request.registry['aws_ipset']
    except TypeError:
        # this fails in testing due to testapp not having ip
        use_download_proxy = False

    external = context.propsheets.get('external', {})
    if not external:
        external = context.build_external_creds(request.registry, context.uuid, properties)
    if external.get('service') == 's3':
        conn = boto.connect_s3()
        location = conn.generate_url(
            36*60*60, request.method, external['bucket'], external['key'],
            force_http=proxy or use_download_proxy, response_headers={
                'response-content-disposition': "attachment; filename=" + filename,
            })
    else:
        raise ValueError(external.get('service'))
    if asbool(request.params.get('soft')):
        expires = int(parse_qs(urlparse(location).query)['Expires'][0])
        return {
            '@type': ['SoftRedirect'],
            'location': location,
            'expires': datetime.datetime.fromtimestamp(expires, pytz.utc).isoformat(),
        }

    if proxy:
        return Response(headers={'X-Accel-Redirect': '/_proxy/' + str(location)})

    # We don't use X-Accel-Redirect here so that client behaviour is similar for
    # both aws and non-aws users.
    if use_download_proxy:
        location = request.registry.settings.get('download_proxy', '') + str(location)

    # 307 redirect specifies to keep original method
    raise HTTPTemporaryRedirect(location=location)

# validator for filename field
def validate_file_filename(context, request):
    data = request.json
    if 'filename' not in data or 'file_format' not in data:
        return
    filename = data['filename']
    file_format = data['file_format']
    valid_schema = context.type_info.schema
    file_extensions = valid_schema['file_format_file_extension'][file_format]
    if not isinstance(file_extensions, list):
        file_extensions = [file_extensions]
    found_match = False
    for extension in file_extensions:
        if extension == "":
            found_match = True
            break
        elif filename[-len(extension):] == extension:
            found_match = True
            break
    if not found_match:
        file_extensions_msg = ["'"+ext+"'" for ext in file_extensions]
        file_extensions_msg = ', '.join(file_extensions_msg)
        request.errors.add('body', None, 'Filename extension does not '
         'agree with specified file format. Valid extension(s):  ' + file_extensions_msg)
    else:
        request.validated.update({})


@view_config(context=File.Collection, permission='add', request_method='POST',
             validators=[validate_item_content_post,validate_file_filename])
def file_add(context, request, render=None):
    return collection_add(context, request, render)<|MERGE_RESOLUTION|>--- conflicted
+++ resolved
@@ -144,15 +144,10 @@
     item_type = 'file'
     base_types = ['File'] + Item.base_types
     schema = load_schema('encoded:schemas/file.json')
-<<<<<<< HEAD
-    embedded = ['lab',
+    embedded = ['lab.*',
                 'award.project',
                 'experiments.display_title',
                 'experiments.biosample.biosource.display_title'
-=======
-    embedded = ['lab.*',
-                'file_format',
->>>>>>> f11569d5
                 'related_files.relationship_type',
                 'related_files.file.*']
     name_key = 'accession'

from snovault import (
    AfterModified,
    BeforeModified,
    CONNECTION,
    calculated_property,
    collection,
    load_schema,
    abstract_collection,
)
from snovault.schema_utils import schema_validator
from snovault.validators import validate_item_content_post
from snovault.attachment import ItemWithAttachment
from .base import (
    Item,
    collection_add,
)
from pyramid.httpexceptions import (
    HTTPForbidden,
    HTTPTemporaryRedirect,
    HTTPNotFound,
)
from pyramid.response import Response
from pyramid.settings import asbool
from pyramid.view import view_config
from urllib.parse import (
    parse_qs,
    urlparse,
)
import boto
from boto.exception import BotoServerError
import datetime
import json
import pytz
import os

import logging
logging.getLogger('boto').setLevel(logging.CRITICAL)
log = logging.getLogger(__name__)

BEANSTALK_ENV_PATH = "/opt/python/current/env"

file_workflow_run_embeds = [
    'workflow_run_inputs.input_files.workflow_argument_name',
    'workflow_run_inputs.input_files.value.filename',
    'workflow_run_inputs.input_files.value.display_title',
    'workflow_run_inputs.input_files.value.file_format',
    'workflow_run_inputs.input_files.value.uuid',
    'workflow_run_inputs.input_files.value.accession',
    'workflow_run_inputs.output_files.workflow_argument_name',
    'workflow_run_inputs.output_files.value.display_title',
    'workflow_run_inputs.output_files.value.file_format',
    'workflow_run_inputs.output_files.value.uuid',
    'workflow_run_inputs.output_files.value.accession',
    'workflow_run_inputs.output_quality_metrics.name',
    'workflow_run_inputs.output_quality_metrics.value.uuid'
]

file_workflow_run_embeds_processed = file_workflow_run_embeds + [ e.replace('workflow_run_inputs.', 'workflow_run_outputs.') for e in file_workflow_run_embeds ]


def show_upload_credentials(request=None, context=None, status=None):
    if request is None or status not in ('uploading', 'to be uploaded by workflow', 'upload failed'):
        return False
    return request.has_permission('edit', context)


def force_beanstalk_env(profile_name, config_file=None):
    # set env variables if we are on elasticbeanstalk
    if not config_file:
        config_file = BEANSTALK_ENV_PATH
    if os.path.exists(config_file):
        if not os.environ.get("AWS_ACCESS_KEY_ID"):
            import subprocess
            command = ['bash', '-c', 'source ' + config_file + ' && env']
            proc = subprocess.Popen(command, stdout=subprocess.PIPE, universal_newlines=True)
            for line in proc.stdout:
                key, _, value = line.partition("=")
                os.environ[key] = value[:-1]

            proc.communicate()

        conn = boto.connect_sts(aws_access_key_id=os.environ.get("AWS_ACCESS_KEY_ID"),
                                aws_secret_access_key=os.environ.get("AWS_SECRET_ACCESS_KEY"))
        print("on beanstalk so adding environment variables")
    else:
        conn = boto.connect_sts(profile_name=profile_name)

    return conn


def external_creds(bucket, key, name=None, profile_name=None):
    '''
    if name is None, we want the link to s3 but no need to generate
    an access token.  This is useful for linking metadata to files that
    already exist on s3.
    '''

    import logging
    logging.getLogger('boto').setLevel(logging.CRITICAL)
    credentials = {}
    if name is not None:
        policy = {
            'Version': '2012-10-17',
            'Statement': [
                {
                    'Effect': 'Allow',
                    'Action': 's3:PutObject',
                    'Resource': 'arn:aws:s3:::{bucket}/{key}'.format(bucket=bucket, key=key),
                }
            ]
        }
        # boto.set_stream_logger('boto')
        conn = force_beanstalk_env(profile_name)
        token = conn.get_federation_token(name, policy=json.dumps(policy))
        # 'access_key' 'secret_key' 'expiration' 'session_token'
        credentials = token.credentials.to_dict()
        credentials.update({
            'upload_url': 's3://{bucket}/{key}'.format(bucket=bucket, key=key),
            'federated_user_arn': token.federated_user_arn,
            'federated_user_id': token.federated_user_id,
            'request_id': token.request_id,
            'key': key
        })
    return {
        'service': 's3',
        'bucket': bucket,
        'key': key,
        'upload_credentials': credentials,
    }


def property_closure(request, propname, root_uuid):
    # Must avoid cycles
    conn = request.registry[CONNECTION]
    seen = set()
    remaining = {str(root_uuid)}
    while remaining:
        seen.update(remaining)
        next_remaining = set()
        for uuid in remaining:
            obj = conn.get_by_uuid(uuid)
            next_remaining.update(obj.__json__(request).get(propname, ()))
        remaining = next_remaining - seen
    return seen


@collection(
    name='file-sets',
    unique_key='accession',
    properties={
        'title': 'File Sets',
        'description': 'Listing of File Sets',
    })
class FileSet(Item):
    """Collection of files stored under fileset."""
    item_type = 'file_set'
    schema = load_schema('encoded:schemas/file_set.json')
    name_key = 'accession'
    embedded_list = []


@collection(
    name='file-set-calibrations',
    unique_key='accession',
    properties={
        'title': 'Calibration File Sets',
        'description': 'Listing of File Sets',
    })
class FileSetCalibration(FileSet):
    """Collection of files stored under fileset."""

    base_types = ['FileSet'] + Item.base_types
    item_type = 'file_set_calibration'
    schema = load_schema('encoded:schemas/file_set_calibration.json')
    name_key = 'accession'
    embedded_list = ['files_in_set.submitted_by.job_title',
                'files_in_set.lab.title',
                'files_in_set.accession',
                "files_in_set.href",
                "files_in_set.file_size",
                "files_in_set.upload_key",
                "files_in_set.file_format",
                "files_in_set.file_classification"
                ]


@abstract_collection(
    name='files',
    unique_key='accession',
    properties={
        'title': 'Files',
        'description': 'Listing of Files',
    })
class File(Item):
    """Collection for individual files."""
    item_type = 'file'
    base_types = ['File'] + Item.base_types
    schema = load_schema('encoded:schemas/file.json')
    embedded_list = ["award.project",
                "lab.city",
                "lab.state",
                "lab.country",
                "lab.postal_code",
                "lab.city",
                "lab.title",
                'experiments.display_title',
                'experiments.accession',
                'experiments.experiment_type',
                'experiments.experiment_sets.accession',
                'experiments.experiment_sets.experimentset_type',
                'experiments.experiment_sets.@type',
                'experiments.biosample.biosource.display_title',
                'experiments.biosample.biosource.biosource_type',
                'experiments.biosample.biosource_summary',
                'experiments.biosample.modifications_summary',
                'experiments.biosample.treatments_summary',
                'experiments.biosample.biosource.individual.organism.name',
                'experiments.digestion_enzyme.name',
                'related_files.relationship_type',
                'related_files.file.accession']
    name_key = 'accession'
    rev = {
        'experiments': ('Experiment', 'files')
    }


    @calculated_property(schema={
        "title": "Experiments",
        "description": "Experiments that this file is associated with",
        "type": "array",
        "items": {
            "title": "Experiments",
            "type": ["string", "object"],
            "linkTo": "Experiment"
        }
    })
    def experiments(self, request):
        return self.rev_link_atids(request, "experiments")


    @calculated_property(schema={
        "title": "Display Title",
        "description": "Name of this File",
        "type": "string"
    })
    def display_title(self, request, file_format, accession=None, external_accession=None):
        accession = accession or external_accession
        file_extension = self.schema['file_format_file_extension'][file_format]
        return '{}{}'.format(accession, file_extension)


    @calculated_property(schema={
        "title": "File Type",
        "description": "Type of File",
        "type": "string"
    })
    def file_type_detailed(self, request, file_format, file_type=None):
        outString = (file_type or 'other')
        if file_format is not None:
            outString = outString + ' (' + file_format + ')'

        #accession = accession or external_accession
        #file_extension = self.schema['file_format_file_extension'][file_format]
        #return '{}{}'.format(accession, file_extension)
        return outString


    def _update(self, properties, sheets=None):
        if not properties:
            return
        # ensure we always have s3 links setup
        sheets = {} if sheets is None else sheets.copy()
        uuid = self.uuid
        old_creds = self.propsheets.get('external', None)
        new_creds = old_creds

        # don't get new creds
        if properties.get('status', None) in ('uploading', 'to be uploaded by workflow',
                                              'upload failed'):
            new_creds = self.build_external_creds(self.registry, uuid, properties)
            sheets['external'] = new_creds
            file_formats = [properties.get('file_format'), ]

            # handle extra files
            updated_extra_files = []
            for idx, xfile in enumerate(properties.get('extra_files', [])):
                # ensure a file_format (identifier for extra_file) is given and non-null
                if not('file_format' in xfile and bool(xfile['file_format'])):
                    continue
                # todo, make sure file_format is unique
                if xfile['file_format'] in file_formats:
                    raise Exception("Each file in extra_files must have unique file_format")
                file_formats.append(xfile['file_format'])
                xfile['accession'] = properties.get('accession')
                # just need a filename to trigger creation of credentials
                xfile['filename'] = xfile['accession']
                xfile['uuid'] = str(uuid)
                xfile['status'] = properties.get('status')
                ext = self.build_external_creds(self.registry, uuid, xfile)
                # build href
                file_extension = self.schema['file_format_file_extension'][xfile['file_format']]
                filename = '{}{}'.format(xfile['accession'], file_extension)
                xfile['href'] = '/' + str(uuid) + '/@@download/' + filename
                xfile['upload_key'] = ext['key']
                sheets['external' + xfile['file_format']] = ext
                updated_extra_files.append(xfile)
            properties['extra_files'] = updated_extra_files

        if old_creds:
            if old_creds.get('key') != new_creds.get('key'):
                try:
                    # delete the old sumabeach
                    conn = boto.connect_s3()
                    bname = old_creds['bucket']
                    bucket = boto.s3.bucket.Bucket(conn, bname)
                    bucket.delete_key(old_creds['key'])
                except Exception as e:
                    print(e)

        # update self first to ensure 'related_files' are stored in self.properties
        super(File, self)._update(properties, sheets)
        DicRefRelation = {
            "derived from": "parent of",
            "parent of": "derived from",
            "supercedes": "is superceded by",
            "is superceded by": "supercedes",
            "paired with": "paired with"
        }
        acc = str(self.uuid)

        if 'related_files' in properties.keys():
            for relation in properties["related_files"]:
                try:
                    switch = relation["relationship_type"]
                    rev_switch = DicRefRelation[switch]
                    related_fl = relation["file"]
                    relationship_entry = {"relationship_type": rev_switch, "file": acc}
                    rel_dic = {'related_files': [relationship_entry, ]}
                except:
                    print("invalid data, can't update correctly")
                    return

                target_fl = self.collection.get(related_fl)
                # case one we don't have relations
                if 'related_files' not in target_fl.properties.keys():
                    target_fl.properties.update(rel_dic)
                    target_fl.update(target_fl.properties)
                else:
                    # case two we have relations but not the one we need
                    for target_relation in target_fl.properties['related_files']:
                        if target_relation.get('file') == acc:
                            break
                    else:
                        # make data for new related_files
                        target_fl.properties['related_files'].append(relationship_entry)
                        target_fl.update(target_fl.properties)

    @property
    def __name__(self):
        properties = self.upgrade_properties()
        if properties.get('status') == 'replaced':
            return self.uuid
        return properties.get(self.name_key, None) or self.uuid


    def unique_keys(self, properties):
        keys = super(File, self).unique_keys(properties)
        if properties.get('status') != 'replaced':
            if 'md5sum' in properties:
                value = 'md5:{md5sum}'.format(**properties)
                keys.setdefault('alias', []).append(value)
        return keys


    @calculated_property(schema={
        "title": "Title",
        "type": "string",
        "description": "Accession of this file"
    })
    def title(self, accession=None, external_accession=None):
        return accession or external_accession


    @calculated_property(schema={
        "title": "Download URL",
        "type": "string",
    })
    def href(self, request, file_format, accession=None, external_accession=None):
        accession = accession or external_accession
        file_extension = self.schema['file_format_file_extension'][file_format]
        filename = '{}{}'.format(accession, file_extension)
        return request.resource_path(self) + '@@download/' + filename


    @calculated_property(schema={
        "title": "Upload Key",
        "type": "string",
    })
    def upload_key(self, request):
        properties = self.properties
        external = self.propsheets.get('external', {})
        if not external:
            try:
                external = self.build_external_creds(self.registry, self.uuid, properties)
            except BotoServerError as e:
                log.error(os.environ)
                log.error(self.properties)
                return 'UPLOAD KEY FAILED'
        return external['key']


    @calculated_property(condition=show_upload_credentials, schema={
        "type": "object",
    })
    def upload_credentials(self):
        external = self.propsheets.get('external', None)
        if external is not None:
            return external['upload_credentials']


    @calculated_property(condition=show_upload_credentials, schema={
        "type": "object",
    })
    def extra_files_creds(self):
        external = self.propsheets.get('external', None)
        if external is not None:
            extras = []
            for extra in self.properties.get('extra_files', []):
                extra_creds = self.propsheets.get('external' + extra['file_format'])
                extra['upload_credentials'] = extra_creds['upload_credentials']
                extras.append(extra)
            return extras


    @classmethod
    def get_bucket(cls, registry):
        return registry.settings['file_upload_bucket']


    @classmethod
    def build_external_creds(cls, registry, uuid, properties):
        bucket = cls.get_bucket(registry)
        mapping = cls.schema['file_format_file_extension']
        prop_format = properties['file_format']
        try:
            file_extension = mapping[prop_format]
        except KeyError:
            raise Exception('File format not in list of supported file types')
        key = '{uuid}/{accession}{file_extension}'.format(
            file_extension=file_extension, uuid=uuid,
            accession=properties.get('accession'))

        # remove the path from the file name and only take first 32 chars
        fname = properties.get('filename')
        name = None
        if fname:
            name = fname.split('/')[-1][:32]

        profile_name = registry.settings.get('file_upload_profile_name')
        return external_creds(bucket, key, name, profile_name)


    @classmethod
    def create(cls, registry, uuid, properties, sheets=None):
        if properties.get('status') in ('uploading', 'to be uploaded by workflow'):
            sheets = {} if sheets is None else sheets.copy()
            sheets['external'] = cls.build_external_creds(registry, uuid, properties)
        return super(File, cls).create(registry, uuid, properties, sheets)

    class Collection(Item.Collection):
        pass


@collection(
    name='files-fastq',
    unique_key='accession',
    properties={
        'title': 'FASTQ Files',
        'description': 'Listing of FASTQ Files',
    })
class FileFastq(File):
    """Collection for individual fastq files."""
    item_type = 'file_fastq'
    schema = load_schema('encoded:schemas/file_fastq.json')
<<<<<<< HEAD
    embedded = File.embedded + file_workflow_run_embeds
=======
    embedded_list = File.embedded_list
>>>>>>> 81f57c05
    name_key = 'accession'
    rev = dict(File.rev, **{
        'workflow_run_inputs': ('WorkflowRun', 'input_files.value'),
        'workflow_run_outputs': ('WorkflowRun', 'output_files.value'),
    })

    @calculated_property(schema={
        "title": "Input of Workflow Runs",
        "description": "All workflow runs that this file serves as an input to",
        "type": "array",
        "items": {
            "title": "Input of Workflow Run",
            "type": ["string", "object"],
            "linkTo": "WorkflowRun"
        }
    })
    def workflow_run_inputs(self, request):
        return self.rev_link_atids(request, "workflow_run_inputs")

    @calculated_property(schema={
        "title": "Output of Workflow Runs",
        "description": "All workflow runs that this file serves as an output from",
        "type": "array",
        "items": {
            "title": "Output of Workflow Run",
            "type": "string",
            "linkTo": "WorkflowRun"
        }
    })
    def workflow_run_outputs(self, request):
        return self.rev_link_atids(request, "workflow_run_outputs")


@collection(
    name='files-fasta',
    unique_key='accession',
    properties={
        'title': 'FASTA Files',
        'description': 'Listing of FASTA Files',
    })
class FileFasta(File):
    """Collection for individual fasta files."""
    item_type = 'file_fasta'
    schema = load_schema('encoded:schemas/file_fasta.json')
    embedded_list = File.embedded_list
    name_key = 'accession'
    rev = dict(File.rev, **{
        'workflow_run_inputs': ('WorkflowRun', 'input_files.value'),
        'workflow_run_outputs': ('WorkflowRun', 'output_files.value'),
    })

    @calculated_property(schema={
        "title": "Input of Workflow Runs",
        "description": "All workflow runs that this file serves as an input to",
        "type": "array",
        "items": {
            "title": "Input of Workflow Run",
            "type": ["string", "object"],
            "linkTo": "WorkflowRun"
        }
    })
    def workflow_run_inputs(self, request):
        return self.rev_link_atids(request, "workflow_run_inputs")

    @calculated_property(schema={
        "title": "Output of Workflow Runs",
        "description": "All workflow runs that this file serves as an output from",
        "type": "array",
        "items": {
            "title": "Output of Workflow Run",
            "type": "string",
            "linkTo": "WorkflowRun"
        }
    })
    def workflow_run_outputs(self, request):
        return self.rev_link_atids(request, "workflow_run_outputs")


@collection(
    name='files-processed',
    unique_key='accession',
    properties={
        'title': 'Processed Files',
        'description': 'Listing of Processed Files',
    })
class FileProcessed(File):
    """Collection for individual processed files."""
    item_type = 'file_processed'
    schema = load_schema('encoded:schemas/file_processed.json')
<<<<<<< HEAD
    embedded = File.embedded + file_workflow_run_embeds_processed
=======
    embedded_list = File.embedded_list
>>>>>>> 81f57c05
    name_key = 'accession'
    rev = dict(File.rev, **{
        'workflow_run_inputs': ('WorkflowRun', 'input_files.value'),
        'workflow_run_outputs': ('WorkflowRun', 'output_files.value'),
    })

    @classmethod
    def get_bucket(cls, registry):
        return registry.settings['file_wfout_bucket']

    @calculated_property(schema={
        "title": "Input of Workflow Runs",
        "description": "All workflow runs that this file serves as an input to",
        "type": "array",
        "items": {
            "title": "Input of Workflow Run",
            "type": ["string", "object"],
            "linkTo": "WorkflowRun"
        }
    })
    def workflow_run_inputs(self, request):
        return self.rev_link_atids(request, "workflow_run_inputs")

    @calculated_property(schema={
        "title": "Output of Workflow Runs",
        "description": "All workflow runs that this file serves as an output from",
        "type": "array",
        "items": {
            "title": "Output of Workflow Run",
            "type": "string",
            "linkTo": "WorkflowRun"
        }
    })
    def workflow_run_outputs(self, request):
        return self.rev_link_atids(request, "workflow_run_outputs")


@collection(
    name='files-reference',
    unique_key='accession',
    properties={
        'title': 'Refenrence Files',
        'description': 'Listing of Reference Files',
    })
class FileReference(File):
    """Collection for individual reference files."""
    item_type = 'file_reference'
    schema = load_schema('encoded:schemas/file_reference.json')
    embedded_list = File.embedded_list
    name_key = 'accession'


@collection(
    name='files-calibration',
    unique_key='accession',
    properties={
        'title': 'Calibration Files',
        'description': 'Listing of Calibration Files',
    })
class FileCalibration(ItemWithAttachment, File):
    """Collection for individual calibration files."""
    item_type = 'file_calibration'
    schema = load_schema('encoded:schemas/file_calibration.json')
    embedded_list = File.embedded_list
    name_key = 'accession'


@view_config(name='upload', context=File, request_method='GET',
             permission='edit')
def get_upload(context, request):
    external = context.propsheets.get('external', {})
    upload_credentials = external.get('upload_credentials')
    # Show s3 location info for files originally submitted to EDW.

    if upload_credentials is None and external.get('service') == 's3':
        upload_credentials = {
            'upload_url': 's3://{bucket}/{key}'.format(**external),
        }
    return {
        '@graph': [{
            '@id': request.resource_path(context),
            'upload_credentials': upload_credentials,
            'extra_files_creds': context.extra_files_creds(),
        }],
    }


@view_config(name='upload', context=File, request_method='POST',
             permission='edit', validators=[schema_validator({"type": "object"})])
def post_upload(context, request):
    properties = context.upgrade_properties()
    if properties['status'] not in ('uploading', 'to be uploaded by workflow', 'upload failed'):
        raise HTTPForbidden('status must be "uploading" to issue new credentials')

    accession_or_external = properties.get('accession')
    external = context.propsheets.get('external', None)

    if external is None:
        # Handle objects initially posted as another state.
        bucket = request.registry.settings['file_upload_bucket']
        # maybe this should be properties.uuid
        uuid = context.uuid
        mapping = context.schema['file_format_file_extension']
        file_extension = mapping[properties['file_format']]

        key = '{uuid}/{accession}{file_extension}'.format(
            file_extension=file_extension, uuid=uuid, **properties)

    elif external.get('service') == 's3':
        bucket = external['bucket']
        key = external['key']
    else:
        raise ValueError(external.get('service'))

    # remove the path from the file name and only take first 32 chars
    name = None
    if properties.get('filename'):
        name = properties.get('filename').split('/')[-1][:32]
    profile_name = request.registry.settings.get('file_upload_profile_name')
    creds = external_creds(bucket, key, name, profile_name)
    # in case we haven't uploaded a file before
    context.propsheets['external'] = creds

    new_properties = properties.copy()
    if properties['status'] == 'upload failed':
        new_properties['status'] = 'uploading'

    registry = request.registry
    registry.notify(BeforeModified(context, request))
    context.update(new_properties, {'external': creds})
    registry.notify(AfterModified(context, request))

    rendered = request.embed('/%s/@@object' % context.uuid, as_user=True)
    result = {
        'status': 'success',
        '@type': ['result'],
        '@graph': [rendered],
    }
    return result


def is_file_to_download(properties, mapping, expected_filename=None):
    file_extension = mapping[properties['file_format']]
    accession_or_external = properties.get('accession') or properties['external_accession']
    filename = accession_or_external + file_extension
    if expected_filename is None:
        return filename
    elif expected_filename != filename:
        return False
    else:
        return filename


@view_config(name='download', context=File, request_method='GET',
             permission='view', subpath_segments=[0, 1])
def download(context, request):
    # to use or not to use the proxy
    proxy = asbool(request.params.get('proxy')) or 'Origin' in request.headers
    try:
        use_download_proxy = request.client_addr not in request.registry['aws_ipset']
    except TypeError:
        # this fails in testing due to testapp not having ip
        use_download_proxy = False

    # with extra_files the user may be trying to download the main file
    # or one of the files in extra files, the following logic will
    # search to find the "right" file and redirect to a download link for that one
    properties = context.upgrade_properties()
    mapping = context.schema['file_format_file_extension']

    _filename = None
    if request.subpath:
        _filename, = request.subpath
    filename = is_file_to_download(properties, mapping, _filename)
    if not filename:
        found = False
        for extra in properties.get('extra_files'):
            filename = is_file_to_download(extra, mapping, _filename)
            if filename:
                found = True
                properties = extra
                external = context.propsheets.get('external' + extra['file_format'])
                break
        if not found:
            raise HTTPNotFound(_filename)
    else:
        external = context.propsheets.get('external', {})

    if not external:
        external = context.build_external_creds(request.registry, context.uuid, properties)
    if external.get('service') == 's3':
        conn = boto.connect_s3()
        location = conn.generate_url(
            36*60*60, request.method, external['bucket'], external['key'],
            force_http=proxy or use_download_proxy, response_headers={
                'response-content-disposition': "attachment; filename=" + filename,
            })
    else:
        raise ValueError(external.get('service'))
    if asbool(request.params.get('soft')):
        expires = int(parse_qs(urlparse(location).query)['Expires'][0])
        return {
            '@type': ['SoftRedirect'],
            'location': location,
            'expires': datetime.datetime.fromtimestamp(expires, pytz.utc).isoformat(),
        }

    if proxy:
        return Response(headers={'X-Accel-Redirect': '/_proxy/' + str(location)})

    # We don't use X-Accel-Redirect here so that client behaviour is similar for
    # both aws and non-aws users.
    if use_download_proxy:
        location = request.registry.settings.get('download_proxy', '') + str(location)

    # 307 redirect specifies to keep original method
    raise HTTPTemporaryRedirect(location=location)


def validate_file_filename(context, request):
    ''' validator for filename field '''

    data = request.json
    if 'filename' not in data or 'file_format' not in data:
        return
    filename = data['filename']
    file_format = data['file_format']
    valid_schema = context.type_info.schema
    file_extensions = valid_schema['file_format_file_extension'][file_format]
    if not isinstance(file_extensions, list):
        file_extensions = [file_extensions]
    found_match = False
    for extension in file_extensions:
        if extension == "":
            found_match = True
            break
        elif filename[-len(extension):] == extension:
            found_match = True
            break
    if not found_match:
        file_extensions_msg = ["'"+ext+"'" for ext in file_extensions]
        file_extensions_msg = ', '.join(file_extensions_msg)
        request.errors.add('body', None, 'Filename extension does not '
                           'agree with specified file format. Valid extension(s):  ' + file_extensions_msg)
    else:
        request.validated.update({})


@view_config(context=File.Collection, permission='add', request_method='POST',
             validators=[validate_item_content_post, validate_file_filename])
def file_add(context, request, render=None):
    return collection_add(context, request, render)<|MERGE_RESOLUTION|>--- conflicted
+++ resolved
@@ -482,11 +482,7 @@
     """Collection for individual fastq files."""
     item_type = 'file_fastq'
     schema = load_schema('encoded:schemas/file_fastq.json')
-<<<<<<< HEAD
-    embedded = File.embedded + file_workflow_run_embeds
-=======
-    embedded_list = File.embedded_list
->>>>>>> 81f57c05
+    embedded_list = File.embedded_list + file_workflow_run_embeds
     name_key = 'accession'
     rev = dict(File.rev, **{
         'workflow_run_inputs': ('WorkflowRun', 'input_files.value'),
@@ -576,11 +572,7 @@
     """Collection for individual processed files."""
     item_type = 'file_processed'
     schema = load_schema('encoded:schemas/file_processed.json')
-<<<<<<< HEAD
-    embedded = File.embedded + file_workflow_run_embeds_processed
-=======
-    embedded_list = File.embedded_list
->>>>>>> 81f57c05
+    embedded_list = File.embedded_list + file_workflow_run_embeds_processed
     name_key = 'accession'
     rev = dict(File.rev, **{
         'workflow_run_inputs': ('WorkflowRun', 'input_files.value'),

from snovault import (
    AfterModified,
    BeforeModified,
    CONNECTION,
    calculated_property,
    collection,
    load_schema,
    abstract_collection,
)
from snovault.schema_utils import schema_validator
from snovault.validators import (
    validate_item_content_post,
    validate_item_content_put,
    validate_item_content_patch
)
from snovault.attachment import ItemWithAttachment
from .base import (
    Item,
    collection_add,
    item_edit,
    ALLOW_SUBMITTER_ADD,
    get_item_if_you_can
)
from pyramid.httpexceptions import (
    HTTPForbidden,
    HTTPTemporaryRedirect,
    HTTPNotFound,
)
from pyramid.response import Response
from pyramid.settings import asbool
from pyramid.view import view_config
from urllib.parse import (
    parse_qs,
    urlparse,
)
import boto3
from botocore.exceptions import ClientError
import datetime
import json
import pytz
import os
from pyramid.traversal import resource_path

from encoded.search import make_search_subreq
from snovault.elasticsearch import ELASTIC_SEARCH

import logging
logging.getLogger('boto3').setLevel(logging.CRITICAL)
log = logging.getLogger(__name__)

BEANSTALK_ENV_PATH = "/opt/python/current/env"

file_workflow_run_embeds = [
    'workflow_run_inputs.workflow.title',
    'workflow_run_inputs.input_files.workflow_argument_name',
    'workflow_run_inputs.input_files.value.filename',
    'workflow_run_inputs.input_files.value.display_title',
    'workflow_run_inputs.input_files.value.file_format',
    'workflow_run_inputs.input_files.value.uuid',
    'workflow_run_inputs.input_files.value.accession',
    'workflow_run_inputs.output_files.workflow_argument_name',
    'workflow_run_inputs.output_files.value.display_title',
    'workflow_run_inputs.output_files.value.file_format',
    'workflow_run_inputs.output_files.value.uuid',
    'workflow_run_inputs.output_files.value.accession',
    'workflow_run_inputs.output_quality_metrics.name',
    'workflow_run_inputs.output_quality_metrics.value.uuid'
]

file_workflow_run_embeds_processed = file_workflow_run_embeds + [e.replace('workflow_run_inputs.', 'workflow_run_outputs.') for e in file_workflow_run_embeds]


def show_upload_credentials(request=None, context=None, status=None):
    if request is None or status not in ('uploading', 'to be uploaded by workflow', 'upload failed'):
        return False
    return request.has_permission('edit', context)


def force_beanstalk_env(profile_name, config_file=None):
    # set env variables if we are on elasticbeanstalk
    if not config_file:
        config_file = BEANSTALK_ENV_PATH
    if os.path.exists(config_file):
        if not os.environ.get("AWS_ACCESS_KEY_ID"):
            import subprocess
            command = ['bash', '-c', 'source ' + config_file + ' && env']
            proc = subprocess.Popen(command, stdout=subprocess.PIPE, universal_newlines=True)
            for line in proc.stdout:
                key, _, value = line.partition("=")
                os.environ[key] = value[:-1]

            proc.communicate()
    conn = boto3.client('sts', aws_access_key_id=os.environ.get("AWS_ACCESS_KEY_ID"),
                        aws_secret_access_key=os.environ.get("AWS_SECRET_ACCESS_KEY"))
    return conn


def external_creds(bucket, key, name=None, profile_name=None):
    '''
    if name is None, we want the link to s3 but no need to generate
    an access token.  This is useful for linking metadata to files that
    already exist on s3.
    '''

    import logging
    logging.getLogger('boto3').setLevel(logging.CRITICAL)
    credentials = {}
    if name is not None:
        policy = {
            'Version': '2012-10-17',
            'Statement': [
                {
                    'Effect': 'Allow',
                    'Action': 's3:PutObject',
                    'Resource': 'arn:aws:s3:::{bucket}/{key}'.format(bucket=bucket, key=key),
                }
            ]
        }
        # boto.set_stream_logger('boto3')
        conn = force_beanstalk_env(profile_name)
        token = conn.get_federation_token(Name=name, Policy=json.dumps(policy))
        # 'access_key' 'secret_key' 'expiration' 'session_token'
        credentials = token.get('Credentials')
        credentials.update({
            'upload_url': 's3://{bucket}/{key}'.format(bucket=bucket, key=key),
            'federated_user_arn': token.get('FederatedUser').get('Arn'),
            'federated_user_id': token.get('FederatedUser').get('FederatedUserId'),
            'request_id': token.get('ResponseMetadata').get('RequestId'),
            'key': key
        })
    return {
        'service': 's3',
        'bucket': bucket,
        'key': key,
        'upload_credentials': credentials,
    }


def property_closure(request, propname, root_uuid):
    # Must avoid cycles
    conn = request.registry[CONNECTION]
    seen = set()
    remaining = {str(root_uuid)}
    while remaining:
        seen.update(remaining)
        next_remaining = set()
        for uuid in remaining:
            obj = conn.get_by_uuid(uuid)
            next_remaining.update(obj.__json__(request).get(propname, ()))
        remaining = next_remaining - seen
    return seen


@collection(
    name='file-sets',
    unique_key='accession',
    properties={
        'title': 'File Sets',
        'description': 'Listing of File Sets',
    })
class FileSet(Item):
    """Collection of files stored under fileset."""
    item_type = 'file_set'
    schema = load_schema('encoded:schemas/file_set.json')
    name_key = 'accession'
    embedded_list = []


@collection(
    name='file-set-calibrations',
    unique_key='accession',
    properties={
        'title': 'Calibration File Sets',
        'description': 'Listing of File Sets',
    })
class FileSetCalibration(FileSet):
    """Collection of files stored under fileset."""
    base_types = ['FileSet'] + Item.base_types
    item_type = 'file_set_calibration'
    schema = load_schema('encoded:schemas/file_set_calibration.json')
    name_key = 'accession'
    embedded_list = ['files_in_set.submitted_by.job_title',
                     'files_in_set.lab.title',
                     'files_in_set.accession',
                     "files_in_set.href",
                     "files_in_set.file_size",
                     "files_in_set.upload_key",
                     "files_in_set.file_format",
                     "files_in_set.file_classification"
                     ]


@collection(
    name='file-set-microscope-qcs',
    unique_key='accession',
    properties={
        'title': 'Microscope QC File Sets',
        'description': 'Listing of File Sets',
    })
class FileSetMicroscopeQc(ItemWithAttachment, FileSet):
    """Collection of files stored under fileset."""
    base_types = ['FileSet'] + Item.base_types
    item_type = 'file_set_microscope_qc'
    schema = load_schema('encoded:schemas/file_set_microscope_qc.json')
    name_key = 'accession'
    embedded_list = ['files_in_set.submitted_by.job_title',
                     'files_in_set.lab.title',
                     'files_in_set.accession',
                     "files_in_set.href",
                     "files_in_set.file_size",
                     "files_in_set.upload_key",
                     "files_in_set.file_format",
                     "files_in_set.file_classification"
                     ]


@abstract_collection(
    name='files',
    unique_key='accession',
    acl=ALLOW_SUBMITTER_ADD,
    properties={
        'title': 'Files',
        'description': 'Listing of Files',
    })
class File(Item):
    """Collection for individual files."""
    item_type = 'file'
    base_types = ['File'] + Item.base_types
    schema = load_schema('encoded:schemas/file.json')
    embedded_list = [
        "award.project",
        "lab.city",
        "lab.state",
        "lab.country",
        "lab.postal_code",
        "lab.city",
        "lab.title",
        'experiments.display_title',
        'experiments.accession',
        'experiments.experiment_type',
        'experiments.experiment_sets.accession',
        'experiments.experiment_sets.experimentset_type',
        'experiments.experiment_sets.@type',
        'experiments.biosample.biosource.display_title',
        'experiments.biosample.biosource.biosource_type',
        'experiments.biosample.biosource_summary',
        'experiments.biosample.modifications_summary',
        'experiments.biosample.treatments_summary',
        'experiments.biosample.biosource.individual.organism.name',
        'experiments.digestion_enzyme.name',
        'related_files.relationship_type',
        'related_files.file.accession'
    ]
    name_key = 'accession'
    rev = {
        'experiments': ('Experiment', 'files'),
    }

    @calculated_property(schema={
        "title": "Experiments",
        "description": "Experiments that this file is associated with",
        "type": "array",
        "items": {
            "title": "Experiments",
            "type": ["string", "object"],
            "linkTo": "Experiment"
        }
    })
    def experiments(self, request):
        return self.rev_link_atids(request, "experiments")

    @calculated_property(schema={
        "title": "Display Title",
        "description": "Name of this File",
        "type": "string"
    })
    def display_title(self, request, file_format, accession=None, external_accession=None):
        accession = accession or external_accession
        file_extension = self.schema['file_format_file_extension'][file_format]
        return '{}{}'.format(accession, file_extension)

    @calculated_property(schema={
        "title": "File Type",
        "description": "Type of File",
        "type": "string"
    })
    def file_type_detailed(self, request, file_format, file_type=None):
        outString = (file_type or 'other')
        if file_format is not None:
            outString = outString + ' (' + file_format + ')'

        # accession = accession or external_accession
        # file_extension = self.schema['file_format_file_extension'][file_format]
        # return '{}{}'.format(accession, file_extension)
        return outString

    def _update(self, properties, sheets=None):
        if not properties:
            return
        # ensure we always have s3 links setup
        sheets = {} if sheets is None else sheets.copy()
        uuid = self.uuid
        old_creds = self.propsheets.get('external', None)
        new_creds = old_creds

        # don't get new creds
        if properties.get('status', None) in ('uploading', 'to be uploaded by workflow',
                                              'upload failed'):
            new_creds = self.build_external_creds(self.registry, uuid, properties)
            sheets['external'] = new_creds

        file_formats = [properties.get('file_format'), ]

        # handle extra files
        updated_extra_files = []
        try:
            at_id = resource_path(self)
        except:
            at_id = "/" + str(uuid) + "/"
        # ensure at_id ends with a slash
        if not at_id.endswith('/'):
            at_id += '/'
        for idx, xfile in enumerate(properties.get('extra_files', [])):
            # ensure a file_format (identifier for extra_file) is given and non-null
            if not('file_format' in xfile and bool(xfile['file_format'])):
                continue
            # todo, make sure file_format is unique
            if xfile['file_format'] in file_formats:
                raise Exception("Each file in extra_files must have unique file_format")
            file_formats.append(xfile['file_format'])
            xfile['accession'] = properties.get('accession')
            # just need a filename to trigger creation of credentials
            xfile['filename'] = xfile['accession']
            xfile['uuid'] = str(uuid)
            xfile['status'] = properties.get('status')
            ext = self.build_external_creds(self.registry, uuid, xfile)
            # build href
            file_extension = self.schema['file_format_file_extension'][xfile['file_format']]
            filename = '{}{}'.format(xfile['accession'], file_extension)
            xfile['href'] = at_id + '@@download/' + filename
            xfile['upload_key'] = ext['key']
            sheets['external' + xfile['file_format']] = ext
            updated_extra_files.append(xfile)

        if properties.get('extra_files', False):
            properties['extra_files'] = updated_extra_files

        if old_creds:
            if old_creds.get('key') != new_creds.get('key'):
                try:
                    # delete the old sumabeach
                    conn = boto3.client('s3')
                    bname = old_creds['bucket']
                    conn.delete_object(Bucket=bname, Key=old_creds['key'])
                except Exception as e:
                    print(e)

        # update self first to ensure 'related_files' are stored in self.properties
        super(File, self)._update(properties, sheets)
        DicRefRelation = {
            "derived from": "parent of",
            "parent of": "derived from",
            "supercedes": "is superceded by",
            "is superceded by": "supercedes",
            "paired with": "paired with"
        }
        acc = str(self.uuid)

        if 'related_files' in properties.keys():
            for relation in properties["related_files"]:
                try:
                    switch = relation["relationship_type"]
                    rev_switch = DicRefRelation[switch]
                    related_fl = relation["file"]
                    relationship_entry = {"relationship_type": rev_switch, "file": acc}
                    rel_dic = {'related_files': [relationship_entry, ]}
                except:
                    print("invalid data, can't update correctly")
                    return

                target_fl = self.collection.get(related_fl)
                # case one we don't have relations
                if 'related_files' not in target_fl.properties.keys():
                    target_fl.properties.update(rel_dic)
                    target_fl.update(target_fl.properties)
                else:
                    # case two we have relations but not the one we need
                    for target_relation in target_fl.properties['related_files']:
                        if target_relation.get('file') == acc:
                            break
                    else:
                        # make data for new related_files
                        target_fl.properties['related_files'].append(relationship_entry)
                        target_fl.update(target_fl.properties)

    @property
    def __name__(self):
        properties = self.upgrade_properties()
        if properties.get('status') == 'replaced':
            return self.uuid
        return properties.get(self.name_key, None) or self.uuid

    def unique_keys(self, properties):
        keys = super(File, self).unique_keys(properties)
        if properties.get('status') != 'replaced':
            if 'md5sum' in properties:
                value = 'md5:{md5sum}'.format(**properties)
                keys.setdefault('alias', []).append(value)
        return keys

    @calculated_property(schema={
        "title": "Title",
        "type": "string",
        "description": "Accession of this file"
    })
    def title(self):
        return self.properties.get('accession', self.properties.get('external_accession'))

    @calculated_property(schema={
        "title": "Download URL",
        "type": "string",
        "description": "Use this link to download this file."
    })
    def href(self, request):
        file_format = self.properties.get('file_format')
        accession = self.properties.get('accession', self.properties.get('external_accession'))
        file_extension = self.schema['file_format_file_extension'][file_format]
        filename = '{}{}'.format(accession, file_extension)
        return request.resource_path(self) + '@@download/' + filename

    @calculated_property(schema={
        "title": "Upload Key",
        "type": "string",
    })
    def upload_key(self, request):
        properties = self.properties
        external = self.propsheets.get('external', {})
        if not external:
            try:
                external = self.build_external_creds(self.registry, self.uuid, properties)
            except ClientError:
                log.error(os.environ)
                log.error(self.properties)
                return 'UPLOAD KEY FAILED'
        return external['key']

    @calculated_property(condition=show_upload_credentials, schema={
        "type": "object",
    })
    def upload_credentials(self):
        external = self.propsheets.get('external', None)
        if external is not None:
            return external['upload_credentials']

    @calculated_property(condition=show_upload_credentials, schema={
        "type": "object",
    })
    def extra_files_creds(self):
        external = self.propsheets.get('external', None)
        if external is not None:
            extras = []
            for extra in self.properties.get('extra_files', []):
                extra_creds = self.propsheets.get('external' + extra['file_format'])
                extra['upload_credentials'] = extra_creds['upload_credentials']
                extras.append(extra)
            return extras

    @classmethod
    def get_bucket(cls, registry):
        return registry.settings['file_upload_bucket']

    @classmethod
    def build_external_creds(cls, registry, uuid, properties):
        bucket = cls.get_bucket(registry)
        mapping = cls.schema['file_format_file_extension']
        prop_format = properties['file_format']
        try:
            file_extension = mapping[prop_format]
        except KeyError:
            raise Exception('File format not in list of supported file types')
        key = '{uuid}/{accession}{file_extension}'.format(
            file_extension=file_extension, uuid=uuid,
            accession=properties.get('accession'))

        # remove the path from the file name and only take first 32 chars
        fname = properties.get('filename')
        name = None
        if fname:
            name = fname.split('/')[-1][:32]

        profile_name = registry.settings.get('file_upload_profile_name')
        return external_creds(bucket, key, name, profile_name)

    @classmethod
    def create(cls, registry, uuid, properties, sheets=None):
        if properties.get('status') in ('uploading', 'to be uploaded by workflow'):
            sheets = {} if sheets is None else sheets.copy()
            sheets['external'] = cls.build_external_creds(registry, uuid, properties)
        return super(File, cls).create(registry, uuid, properties, sheets)

    class Collection(Item.Collection):
        pass


@collection(
    name='files-fastq',
    unique_key='accession',
    properties={
        'title': 'FASTQ Files',
        'description': 'Listing of FASTQ Files',
    })
class FileFastq(File):
    """Collection for individual fastq files."""
    item_type = 'file_fastq'
    schema = load_schema('encoded:schemas/file_fastq.json')
    embedded_list = File.embedded_list + file_workflow_run_embeds + [
        "quality_metric.overall_quality_status",
        "quality_metric.Total Sequences",
        "quality_metric.Sequence length",
        "quality_metric.url"
    ]
    name_key = 'accession'
    rev = dict(File.rev, **{
        'workflow_run_inputs': ('WorkflowRun', 'input_files.value'),
        'workflow_run_outputs': ('WorkflowRun', 'output_files.value'),
    })

    @calculated_property(schema={
        "title": "Input of Workflow Runs",
        "description": "All workflow runs that this file serves as an input to",
        "type": "array",
        "items": {
            "title": "Input of Workflow Run",
            "type": ["string", "object"],
            "linkTo": "WorkflowRun"
        }
    })
    def workflow_run_inputs(self, request):
        return self.rev_link_atids(request, "workflow_run_inputs")

    @calculated_property(schema={
        "title": "Output of Workflow Runs",
        "description": "All workflow runs that this file serves as an output from",
        "type": "array",
        "items": {
            "title": "Output of Workflow Run",
            "type": "string",
            "linkTo": "WorkflowRun"
        }
    })
    def workflow_run_outputs(self, request):
        return self.rev_link_atids(request, "workflow_run_outputs")


@collection(
    name='files-fasta',
    unique_key='accession',
    properties={
        'title': 'FASTA Files',
        'description': 'Listing of FASTA Files',
    })
class FileFasta(File):
    """Collection for individual fasta files."""
    item_type = 'file_fasta'
    schema = load_schema('encoded:schemas/file_fasta.json')
    embedded_list = File.embedded_list
    name_key = 'accession'
    rev = dict(File.rev, **{
        'workflow_run_inputs': ('WorkflowRun', 'input_files.value'),
        'workflow_run_outputs': ('WorkflowRun', 'output_files.value'),
    })

    @calculated_property(schema={
        "title": "Input of Workflow Runs",
        "description": "All workflow runs that this file serves as an input to",
        "type": "array",
        "items": {
            "title": "Input of Workflow Run",
            "type": ["string", "object"],
            "linkTo": "WorkflowRun"
        }
    })
    def workflow_run_inputs(self, request):
        return self.rev_link_atids(request, "workflow_run_inputs")

    @calculated_property(schema={
        "title": "Output of Workflow Runs",
        "description": "All workflow runs that this file serves as an output from",
        "type": "array",
        "items": {
            "title": "Output of Workflow Run",
            "type": "string",
            "linkTo": "WorkflowRun"
        }
    })
    def workflow_run_outputs(self, request):
        return self.rev_link_atids(request, "workflow_run_outputs")


@collection(
    name='files-processed',
    unique_key='accession',
    properties={
        'title': 'Processed Files',
        'description': 'Listing of Processed Files',
    })
class FileProcessed(File):
    """Collection for individual processed files."""
    item_type = 'file_processed'
    schema = load_schema('encoded:schemas/file_processed.json')
    embedded_list = File.embedded_list + file_workflow_run_embeds_processed + [
        "quality_metric.Total reads",
        "quality_metric.Trans reads",
        "quality_metric.Cis reads (>20kb)",
        "quality_metric.Short cis reads (<20kb)",
        "quality_metric.url"
    ]
    name_key = 'accession'
    rev = dict(File.rev, **{
        'workflow_run_inputs': ('WorkflowRun', 'input_files.value'),
        'workflow_run_outputs': ('WorkflowRun', 'output_files.value'),
        'experiments': ('Experiment', 'processed_files'),
        'experiment_sets': ('ExperimentSet', 'processed_files'),
        'other_experiments': ('Experiment', 'other_processed_files.files'),
        'other_experiment_sets': ('ExperimentSet', 'other_processed_files.files')
    })

    @classmethod
    def get_bucket(cls, registry):
        return registry.settings['file_wfout_bucket']

    @calculated_property(schema={
        "title": "Input of Workflow Runs",
        "description": "All workflow runs that this file serves as an input to",
        "type": "array",
        "items": {
            "title": "Input of Workflow Run",
            "type": ["string", "object"],
            "linkTo": "WorkflowRun"
        }
    })
    def workflow_run_inputs(self, request):
        return self.rev_link_atids(request, "workflow_run_inputs")

    @calculated_property(schema={
        "title": "Output of Workflow Runs",
        "description": "All workflow runs that this file serves as an output from",
        "type": "array",
        "items": {
            "title": "Output of Workflow Run",
            "type": "string",
            "linkTo": "WorkflowRun"
        }
    })
    def workflow_run_outputs(self, request):
        return self.rev_link_atids(request, "workflow_run_outputs")

    @calculated_property(schema={
        "title": "Experiment Sets",
        "description": "All Experiment Sets that this file belongs to",
        "type": "array",
        "items": {
            "title": "Experiment Set",
            "type": "string",
            "linkTo": "ExperimentSet"
        }
    })
    def experiment_sets(self, request):
        return self.rev_link_atids(request, "experiment_sets") + self.rev_link_atids(request, "other_experiment_sets")

    @calculated_property(schema={
        "title": "Experiments",
        "description": "Experiments that this file belongs to",
        "type": "array",
        "items": {
            "title": "Experiment",
            "type": "string",
            "linkTo": "Experiment"
        }
    })
    def experiments(self, request):
        return self.rev_link_atids(request, "experiments") + self.rev_link_atids(request, "other_experiments")

    # processed files don't want md5 as unique key
    def unique_keys(self, properties):
        keys = super(FileProcessed, self).unique_keys(properties)
        if keys.get('alias'):
            keys['alias'] = [k for k in keys['alias'] if not k.startswith('md5:')]
        return keys


@collection(
    name='files-reference',
    unique_key='accession',
    properties={
        'title': 'Refenrence Files',
        'description': 'Listing of Reference Files',
    })
class FileReference(File):
    """Collection for individual reference files."""
    item_type = 'file_reference'
    schema = load_schema('encoded:schemas/file_reference.json')
    embedded_list = File.embedded_list
    name_key = 'accession'


@collection(
    name='files-calibration',
    unique_key='accession',
    properties={
        'title': 'Calibration Files',
        'description': 'Listing of Calibration Files',
    })
class FileCalibration(ItemWithAttachment, File):
    """Collection for individual calibration files."""
    item_type = 'file_calibration'
    schema = load_schema('encoded:schemas/file_calibration.json')
    embedded_list = File.embedded_list
    name_key = 'accession'


@collection(
    name='files-microscopy',
    unique_key='accession',
    properties={
        'title': 'Microscopy Files',
        'description': 'Listing of Microscopy Files',
    })
class FileMicroscopy(ItemWithAttachment, File):
    """Collection for individual microscopy files."""
    item_type = 'file_microscopy'
    schema = load_schema('encoded:schemas/file_microscopy.json')
    embedded_list = File.embedded_list + [
        "experiments.@type",
        "experiments.imaging_paths.channel",
        "experiments.imaging_paths.path",
        "experiments.files.microscope_settings.ch00_light_source_center_wl",
        "experiments.files.microscope_settings.ch01_light_source_center_wl",
        "experiments.files.microscope_settings.ch02_light_source_center_wl",
        "experiments.files.microscope_settings.ch03_light_source_center_wl",
        "experiments.files.microscope_settings.ch00_lasers_diodes",
        "experiments.files.microscope_settings.ch01_lasers_diodes",
        "experiments.files.microscope_settings.ch02_lasers_diodes",
        "experiments.files.microscope_settings.ch03_lasers_diodes"
    ]
    name_key = 'accession'


@view_config(name='upload', context=File, request_method='GET',
             permission='edit')
def get_upload(context, request):
    external = context.propsheets.get('external', {})
    upload_credentials = external.get('upload_credentials')
    # Show s3 location info for files originally submitted to EDW.

    if upload_credentials is None and external.get('service') == 's3':
        upload_credentials = {
            'upload_url': 's3://{bucket}/{key}'.format(**external),
        }
    return {
        '@graph': [{
            '@id': request.resource_path(context),
            'upload_credentials': upload_credentials,
            'extra_files_creds': context.extra_files_creds(),
        }],
    }


@view_config(name='upload', context=File, request_method='POST',
             permission='edit', validators=[schema_validator({"type": "object"})])
def post_upload(context, request):
    properties = context.upgrade_properties()
    if properties['status'] not in ('uploading', 'to be uploaded by workflow', 'upload failed'):
        raise HTTPForbidden('status must be "uploading" to issue new credentials')

    accession_or_external = properties.get('accession')
    external = context.propsheets.get('external', None)

    if external is None:
        # Handle objects initially posted as another state.
        bucket = request.registry.settings['file_upload_bucket']
        # maybe this should be properties.uuid
        uuid = context.uuid
        mapping = context.schema['file_format_file_extension']
        file_extension = mapping[properties['file_format']]

        key = '{uuid}/{accession}{file_extension}'.format(
            file_extension=file_extension, uuid=uuid, **properties)

    elif external.get('service') == 's3':
        bucket = external['bucket']
        key = external['key']
    else:
        raise ValueError(external.get('service'))

    # remove the path from the file name and only take first 32 chars
    name = None
    if properties.get('filename'):
        name = properties.get('filename').split('/')[-1][:32]
    profile_name = request.registry.settings.get('file_upload_profile_name')
    creds = external_creds(bucket, key, name, profile_name)
    # in case we haven't uploaded a file before
    context.propsheets['external'] = creds

    new_properties = properties.copy()
    if properties['status'] == 'upload failed':
        new_properties['status'] = 'uploading'

    registry = request.registry
    registry.notify(BeforeModified(context, request))
    context.update(new_properties, {'external': creds})
    registry.notify(AfterModified(context, request))

    rendered = request.embed('/%s/@@object' % context.uuid, as_user=True)
    result = {
        'status': 'success',
        '@type': ['result'],
        '@graph': [rendered],
    }
    return result


def is_file_to_download(properties, mapping, expected_filename=None):
    file_extension = mapping[properties['file_format']]
    accession_or_external = properties.get('accession') or properties.get('external_accession')
    if not accession_or_external:
        return False
    filename = accession_or_external + file_extension
    if expected_filename is None:
        return filename
    elif expected_filename != filename:
        return False
    else:
        return filename


@view_config(name='download', context=File, request_method='GET',
             permission='view', subpath_segments=[0, 1])
def download(context, request):

    # proxy triggers if we should use Axel-redirect, useful for s3 range byte queries
    try:
        use_download_proxy = request.client_addr not in request.registry['aws_ipset']
    except TypeError:
        # this fails in testing due to testapp not having ip
        use_download_proxy = False

    # with extra_files the user may be trying to download the main file
    # or one of the files in extra files, the following logic will
    # search to find the "right" file and redirect to a download link for that one
    properties = context.upgrade_properties()
    mapping = context.schema['file_format_file_extension']

    _filename = None
    if request.subpath:
        _filename, = request.subpath
    filename = is_file_to_download(properties, mapping, _filename)
    if not filename:
        found = False
        for extra in properties.get('extra_files'):
            filename = is_file_to_download(extra, mapping, _filename)
            if filename:
                found = True
                properties = extra
                external = context.propsheets.get('external' + extra['file_format'])
                break
        if not found:
            raise HTTPNotFound(_filename)
    else:
        external = context.propsheets.get('external', {})

    if not external:
        external = context.build_external_creds(request.registry, context.uuid, properties)
    if external.get('service') == 's3':
        conn = boto3.client('s3')
        param_get_object = {
            'Bucket': external['bucket'],
            'Key': external['key'],
            'ResponseContentDisposition': "attachment; filename=" + filename
        }
        if 'Range' in request.headers:
            param_get_object.update({'Range': request.headers.get('Range')})
        location = conn.generate_presigned_url(
            ClientMethod='get_object',
            Params=param_get_object,
            ExpiresIn=36*60*60
        )
    else:
        raise ValueError(external.get('service'))
    if asbool(request.params.get('soft')):
        expires = int(parse_qs(urlparse(location).query)['Expires'][0])
        return {
            '@type': ['SoftRedirect'],
            'location': location,
            'expires': datetime.datetime.fromtimestamp(expires, pytz.utc).isoformat(),
        }

    if 'Range' in request.headers:
        try:
            response_body = conn.get_object(**param_get_object)
        except Exception as e:
            raise e
        response_dict = {
            'body': response_body.get('Body').read(),
            # status_code : 206 if partial, 200 if the ragne covers whole file
            'status_code': response_body.get('ResponseMetadata').get('HTTPStatusCode'),
            'accept_ranges': response_body.get('AcceptRanges'),
            'content_length': response_body.get('ContentLength'),
            'content_range': response_body.get('ContentRange')
        }
        return Response(**response_dict)

    # We don't use X-Accel-Redirect here so that client behaviour is similar for
    # both aws and non-aws users.
    if use_download_proxy:
        location = request.registry.settings.get('download_proxy', '') + str(location)

    # 307 redirect specifies to keep original method
    raise HTTPTemporaryRedirect(location=location)


def validate_file_filename(context, request):
    ''' validator for filename field '''

    data = request.json
    if 'filename' not in data or 'file_format' not in data:
        return
    filename = data['filename']
    file_format = data['file_format']
    valid_schema = context.type_info.schema
    file_extensions = valid_schema['file_format_file_extension'][file_format]
    if not isinstance(file_extensions, list):
        file_extensions = [file_extensions]
    found_match = False
    for extension in file_extensions:
        if extension == "":
            found_match = True
            break
        elif filename[-len(extension):] == extension:
            found_match = True
            break
    if not found_match:
        file_extensions_msg = ["'"+ext+"'" for ext in file_extensions]
        file_extensions_msg = ', '.join(file_extensions_msg)
        request.errors.add('body', None, 'Filename extension does not '
                           'agree with specified file format. Valid extension(s):  ' + file_extensions_msg)
    else:
        request.validated.update({})


def validate_processed_file_unique_md5_with_bypass(context, request):
    '''validator to check md5 on processed files, unless you tell it
       not to'''
    data = request.json

    if 'md5sum' not in data or not data['md5sum']: return
    if context.type_info.item_type != 'file_processed': return
    if 'force_md5' in request.query_string: return
    # we can of course patch / put to ourselves the same md5 we previously had
    if context.properties.get('md5sum') == data['md5sum']: return

    if ELASTIC_SEARCH in request.registry:
        search = make_search_subreq(request, '/search/?type=File&md5sum=%s' % data['md5sum'])
        search_resp = request.invoke_subrequest(search, True)
        if search_resp.status_int < 400:
            # already got this md5
            found = search_resp.json['@graph'][0]['accession']
            request.errors.add('body', None, 'md5sum %s already exists for accession %s' %
                               (data['md5sum'], found))
    else:  # find it in the database
        conn = request.registry['connection']
        res = conn.get_by_json('md5sum', data['md5sum'], 'file_processed')
        if res is not None:
            # md5 already exists
            found = res.properties['accession']
            request.errors.add('body', None, 'md5sum %s already exists for accession %s' %
                               (data['md5sum'], found))


def validate_processed_file_produced_from_field(context, request):
    '''validator to make sure that the values in the produced_from field are valid file identifiers'''
    data = request.json
    if 'produced_from' not in data:
        return
    files_ok = True
    files2chk = data['produced_from']
    for i, f in enumerate(files2chk):
        try:
            fid = get_item_if_you_can(request, f, 'files').get('uuid')
        except AttributeError:
            files_ok = False
            request.errors.add('body', ['produced_from', i], "'%s' not found" % f)
            # bad_files.append(f)
        else:
            if not fid:
                files_ok = False
                request.errors.add('body', ['produced_from', i], "'%s' not found" % f)

    if files_ok:
        request.validated.update({})


def validate_extra_file_format(context, request):
    '''validator to check to be sure that file_format of extrafile is not the
       same as the file and is a known format for the schema
    '''
    files_ok = True
    data = request.json
    if 'extra_files' not in data:
        return
    extras = data['extra_files']
    # post should always have file_format as it is required patch may or may not
    fformat = data.get('file_format')
    if not fformat:
        # must be a patch so get the last part of url
        url = request.url
        if url.endswith('/'):
            url = url[:-1]
        fid = url.split('/')[-1]
        if not fid:
            return
        finfo = get_item_if_you_can(request, fid, 'files')
        try:
            fformat = finfo.get('file_format')
        except AttributeError:
            fformat = None
        if not fformat:
            # this in theory should never happen
            request.errors.add('body', None, "Can't find parent file format for extra_files")
            return
    valid_schema = context.type_info.schema
    seen_ext_formats = []
    for i, ef in enumerate(extras):
        eformat = ef.get('file_format')
        if eformat is None:
            return  # will fail the required extra_file.file_format
        if eformat in seen_ext_formats:
            request.errors.add('body', ['extra_files', i], "Multple extra files with '%s' format cannot be submitted at the same time" % eformat)
            files_ok = False
        else:
            seen_ext_formats.append(eformat)
        if eformat == fformat:
            request.errors.add('body', ['extra_files', i], "'%s' format cannot be the same for file and extra_file" % fformat)
            files_ok = False
        if valid_schema.get('file_format_file_extension'):
            if eformat not in valid_schema['file_format_file_extension']:
                request.errors.add('body', ['extra_files', i], "'%s' not found in the file_format_file_extension_mapping" % eformat)
                files_ok = False
    if files_ok:
        request.validated.update({})


@view_config(context=File.Collection, permission='add', request_method='POST',
             validators=[validate_item_content_post, validate_file_filename,
                         validate_processed_file_unique_md5_with_bypass,
                         validate_processed_file_produced_from_field,
                         validate_extra_file_format])
def file_add(context, request, render=None):
    return collection_add(context, request, render)


@view_config(context=File, permission='edit', request_method='PATCH',
<<<<<<< HEAD
             validators=[validate_item_content_patch, validate_file_filename])
=======
             validators=[validate_item_content_patch, validate_file_filename, validate_extra_file_format],
             decorator=if_match_tid)
>>>>>>> 631cd474
def file_edit(context, request, render=None):
    return item_edit(context, request, render)


@view_config(context=FileProcessed, permission='edit', request_method='PUT',
             validators=[validate_item_content_put,
                         validate_processed_file_unique_md5_with_bypass,
<<<<<<< HEAD
                         validate_processed_file_produced_from_field])
@view_config(context=FileProcessed, permission='edit', request_method='PATCH',
             validators=[validate_item_content_patch,
                         validate_processed_file_unique_md5_with_bypass,
                         validate_processed_file_produced_from_field])
=======
                         validate_processed_file_produced_from_field,
                         validate_extra_file_format], decorator=if_match_tid)
@view_config(context=FileProcessed, permission='edit', request_method='PATCH',
             validators=[validate_item_content_patch,
                         validate_processed_file_unique_md5_with_bypass,
                         validate_processed_file_produced_from_field,
                         validate_extra_file_format], decorator=if_match_tid)
>>>>>>> 631cd474
def procesed_edit(context, request, render=None):
    return item_edit(context, request, render)<|MERGE_RESOLUTION|>--- conflicted
+++ resolved
@@ -1060,12 +1060,7 @@
 
 
 @view_config(context=File, permission='edit', request_method='PATCH',
-<<<<<<< HEAD
-             validators=[validate_item_content_patch, validate_file_filename])
-=======
-             validators=[validate_item_content_patch, validate_file_filename, validate_extra_file_format],
-             decorator=if_match_tid)
->>>>>>> 631cd474
+             validators=[validate_item_content_patch, validate_file_filename, validate_extra_file_format])
 def file_edit(context, request, render=None):
     return item_edit(context, request, render)
 
@@ -1073,20 +1068,12 @@
 @view_config(context=FileProcessed, permission='edit', request_method='PUT',
              validators=[validate_item_content_put,
                          validate_processed_file_unique_md5_with_bypass,
-<<<<<<< HEAD
-                         validate_processed_file_produced_from_field])
-@view_config(context=FileProcessed, permission='edit', request_method='PATCH',
-             validators=[validate_item_content_patch,
-                         validate_processed_file_unique_md5_with_bypass,
-                         validate_processed_file_produced_from_field])
-=======
                          validate_processed_file_produced_from_field,
                          validate_extra_file_format], decorator=if_match_tid)
 @view_config(context=FileProcessed, permission='edit', request_method='PATCH',
              validators=[validate_item_content_patch,
                          validate_processed_file_unique_md5_with_bypass,
                          validate_processed_file_produced_from_field,
-                         validate_extra_file_format], decorator=if_match_tid)
->>>>>>> 631cd474
+                         validate_extra_file_format])
 def procesed_edit(context, request, render=None):
     return item_edit(context, request, render)
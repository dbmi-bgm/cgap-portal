from ..contentbase import (
    AfterModified,
    BeforeModified,
    calculated_property,
    collection,
)
from ..embedding import embed
from ..schema_utils import (
    load_schema,
    schema_validator,
)
from .base import (
    Item,
    paths_filtered_by_status,
)
from pyramid.httpexceptions import (
    HTTPForbidden,
    HTTPTemporaryRedirect,
    HTTPNotFound,
)
from pyramid.response import Response
from pyramid.settings import asbool
from pyramid.traversal import traverse
from pyramid.view import view_config
from urllib.parse import (
    parse_qs,
    urlparse,
)
import boto
import datetime
import json
import pytz
import time


def show_upload_credentials(request=None, context=None, status=None):
    if request is None or status not in ('uploading', 'upload failed'):
        return False
    return request.has_permission('edit', context)


def external_creds(bucket, key, name):
    policy = {
        'Version': '2012-10-17',
        'Statement': [
            {
                'Effect': 'Allow',
                'Action': 's3:PutObject',
                'Resource': 'arn:aws:s3:::{bucket}/{key}'.format(bucket=bucket, key=key),
            }
        ]
    }
    conn = boto.connect_sts(profile_name='encoded-files-upload')
    token = conn.get_federation_token(name, policy=json.dumps(policy))
    # 'access_key' 'secret_key' 'expiration' 'session_token'
    credentials = token.credentials.to_dict()
    credentials.update({
        'upload_url': 's3://{bucket}/{key}'.format(bucket=bucket, key=key),
        'federated_user_arn': token.federated_user_arn,
        'federated_user_id': token.federated_user_id,
        'request_id': token.request_id,
    })
    return {
        'service': 's3',
        'bucket': bucket,
        'key': key,
        'upload_credentials': credentials,
    }


@collection(
    name='files',
    unique_key='accession',
    properties={
        'title': 'Files',
        'description': 'Listing of Files',
    })
class File(Item):
    item_type = 'file'
    schema = load_schema('file.json')
    name_key = 'accession'

    rev = {
        'paired_with': ('file', 'paired_with'),
        'qc_metrics': ('quality_metric', 'files'),
    }

    embedded = [
        'replicate',
        'replicate.experiment',
        'replicate.experiment.lab',
        'replicate.experiment.target',
        'lab',
        'derived_from',
        'submitted_by',
        'pipeline',
        'analysis_step',
        'analysis_step.software_versions',
        'analysis_step.software_versions.software',
        'qc_metrics.step_run.analysis_step',
    ]

    def unique_keys(self, properties):
        keys = super(File, self).unique_keys(properties)
        if properties.get('status') != 'replaced':
            if 'md5sum' in properties:
                value = 'md5:{md5sum}'.format(**properties)
                keys.setdefault('alias', []).append(value)
            # Ensure no files have multiple reverse paired_with
            if 'paired_with' in properties:
                keys.setdefault('file:paired_with', []).append(properties['paired_with'])
        return keys

    # Don't specify schema as this just overwrites the existing value
    @calculated_property(
        condition=lambda paired_end=None: paired_end == '1')
    def paired_with(self, root, request):
        paired_with = self.get_rev_links('paired_with')
        if not paired_with:
            return None
        item = root.get_by_uuid(paired_with[0])
        return request.resource_path(item)

    @calculated_property(schema={
        "title": "Download URL",
        "type": "string",
    })
    def href(self, request, accession, file_format):
        file_extension = self.schema['file_format_file_extension'][file_format]
        filename = '{}{}'.format(accession, file_extension)
        return request.resource_path(self, '@@download', filename)

    @calculated_property(condition=show_upload_credentials, schema={
        "type": "object",
    })
    def upload_credentials(self):
        return self.propsheets['external']['upload_credentials']

    @calculated_property(schema={
        "title": "Read length units",
        "type": "string",
        "enum": [
            "nt"
        ]
    })
    def read_length_units(self, read_length=None):
        if read_length is not None:
            return "nt"

    @calculated_property(schema={
        "title": "Pipeline",
        "type": "string",
        "linkTo": "pipeline"
    })
    def pipeline(self, root, request, step_run=None):
        if step_run is None:
            return
        workflow_uuid = traverse(root, step_run)['context'].__json__(request).get('workflow_run')
        if workflow_uuid is None:
            return
        pipeline_uuid = root[workflow_uuid].__json__(request).get('pipeline')
        if pipeline_uuid is None:
            return
        return request.resource_path(root[pipeline_uuid])

    @calculated_property(schema={
        "title": "Analysis Step",
        "type": "string",
        "linkTo": "analysis_step"
    })
    def analysis_step(self, request, step_run=None):
        if step_run is not None:
            return request.embed(step_run, '@@object').get('analysis_step')

    @calculated_property(schema={
        "title": "Output category",
        "type": "string",
        "enum": [
            "raw data",
            "alignment",
            "signal",
            "annotation",
            "quantification",
            "reference"
        ]
    })
    def output_category(self, output_type):
        return self.schema['output_type_output_category'].get(output_type)

    @calculated_property(schema={
<<<<<<< HEAD
        "title": "QC Metric",
        "type": "array",
        "items": {
            "type": ['string', 'object'],
            "linkFrom": "quality_metric.analysis_step_run",
        },
    })
    def qc_metrics(self, request, qc_metrics):
        return paths_filtered_by_status(request, qc_metrics)
=======
        "title": "File type",
        "type": "string"
    })
    def file_type(self, file_format, file_format_type=None):
        if file_format_type is None:
            return file_format
        else:
            return file_format + ' ' + file_format_type
>>>>>>> 8f22277c

    @classmethod
    def create(cls, registry, uuid, properties, sheets=None):
        if properties.get('status') == 'uploading':
            sheets = {} if sheets is None else sheets.copy()

            bucket = registry.settings['file_upload_bucket']
            mapping = cls.schema['file_format_file_extension']
            file_extension = mapping[properties['file_format']]
            date = properties['date_created'].split('T')[0].replace('-', '/')
            key = '{date}/{uuid}/{accession}{file_extension}'.format(
                date=date, file_extension=file_extension, uuid=uuid, **properties)
            name = 'up{time:.6f}-{accession}'.format(
                time=time.time(), **properties)  # max 32 chars

            sheets['external'] = external_creds(bucket, key, name)
        return super(File, cls).create(registry, uuid, properties, sheets)


@view_config(name='upload', context=File, request_method='GET',
             permission='edit')
def get_upload(context, request):
    external = context.propsheets.get('external', {})
    if external.get('service') != 's3':
        raise ValueError(external.get('service'))
    return {
        '@graph': [{
            '@id': request.resource_path(context),
            'upload_credentials': external['upload_credentials'],
        }],
    }


@view_config(name='upload', context=File, request_method='POST',
             permission='edit', validators=[schema_validator({"type": "object"})])
def post_upload(context, request):
    properties = context.upgrade_properties()
    if properties['status'] not in ('uploading', 'upload failed'):
        raise HTTPForbidden('status must be "uploading" to issue new credentials')

    external = context.propsheets.get('external', {})
    if external.get('service') != 's3':
        raise ValueError(external.get('service'))

    bucket = external['bucket']
    key = external['key']
    name = 'up{time:.6f}-{accession}'.format(
        time=time.time(), **properties)  # max 32 chars
    creds = external_creds(bucket, key, name)

    registry = request.registry
    registry.notify(BeforeModified(context, request))
    context.update(None, {'external': creds})
    registry.notify(AfterModified(context, request))

    rendered = embed(request, '/%s/@@object' % context.uuid, as_user=True)
    result = {
        'status': 'success',
        '@type': ['result'],
        '@graph': [rendered],
    }
    return result


@view_config(name='download', context=File, request_method='GET',
             permission='view', subpath_segments=[0, 1])
def download(context, request):
    properties = context.upgrade_properties()
    mapping = context.schema['file_format_file_extension']
    file_extension = mapping[properties['file_format']]
    filename = properties['accession'] + file_extension
    if request.subpath:
        _filename, = request.subpath
        if filename != _filename:
            raise HTTPNotFound(_filename)

    proxy = asbool(request.params.get('proxy')) or 'Origin' in request.headers

    external = context.propsheets.get('external', {})
    if external.get('service') == 's3':
        conn = boto.connect_s3()
        location = conn.generate_url(
            36*60*60, request.method, external['bucket'], external['key'],
            force_http=proxy, response_headers={
                'response-content-disposition': "attachment; filename=" + filename,
            })
    else:
        raise ValueError(external.get('service'))

    if asbool(request.params.get('soft')):
        expires = int(parse_qs(urlparse(location).query)['Expires'][0])
        return {
            '@type': ['SoftRedirect'],
            'location': location,
            'expires': datetime.datetime.fromtimestamp(expires, pytz.utc).isoformat(),
        }

    if proxy:
        return Response(headers={'X-Accel-Redirect': '/_proxy/' + str(location)})

    # 307 redirect specifies to keep original method
    raise HTTPTemporaryRedirect(location=location)<|MERGE_RESOLUTION|>--- conflicted
+++ resolved
@@ -188,7 +188,6 @@
         return self.schema['output_type_output_category'].get(output_type)
 
     @calculated_property(schema={
-<<<<<<< HEAD
         "title": "QC Metric",
         "type": "array",
         "items": {
@@ -198,7 +197,8 @@
     })
     def qc_metrics(self, request, qc_metrics):
         return paths_filtered_by_status(request, qc_metrics)
-=======
+
+    @calculated_property(schema={
         "title": "File type",
         "type": "string"
     })
@@ -207,7 +207,6 @@
             return file_format
         else:
             return file_format + ' ' + file_format_type
->>>>>>> 8f22277c
 
     @classmethod
     def create(cls, registry, uuid, properties, sheets=None):

from snovault import (
    calculated_property,
    collection,
    load_schema,
    # display_title_schema
)
from snovault.util import IndexSettings
from .base import (
    Item,
    get_item_or_none
)


def _build_family_embeds(*, base_path):
    """ Helper function for below method the generates appropriate metadata for family embed.
        Note that we are in a sense "taking Koray's word for it" that this is correct. It's possible that
        these can be pruned/modified for efficiency, but so long as we aren't analyzing a ton of cases
        it shouldn't be a problem.
    """
    return [base_path + '.' + p for p in [
        # Family linkTo
        "*",  # This embeds all Family fields, but not all Family.members fields.

        # Populating relationships
        "relationships.*",

        # Individual linkTo
        "proband.accession",
        "proband.individual_id",

        # Individual linkTo
        "mother.accession",
        "mother.individual_id",

        # Individual linkTo
        "father.accession",
        "father.individual_id",

        # Array of phenotypes linkTo
        "family_phenotypic_features.phenotype_name",

        # Individual linkTo
        "members.*",

        # Case linkTo
        "members.case.case_title",
        "members.case.case_id",
        "members.case.accession",
        "members.case.report",
        "members.case.report.accession",
        "members.case.family",
        "members.case.family.family_id",
        "members.case.individual",
        "members.case.individual.individual_id",
        "members.case.sample_processing",
        "members.case.sample.accession",
        "members.case.sample.workup_type",

        # Sample linkTo
        "members.samples.bam_sample_id",
        "members.samples.sequence_id",
        "members.samples.other_specimen_ids",
        "members.samples.specimen_accession",
        "members.samples.completed_processes",
        "members.samples.library_info",
        "members.samples.workup_type",
        "members.samples.specimen_type",
        "members.samples.specimen_collection_date",
        "members.samples.accession",

        # File linkTo
        "members.samples.processed_files.last_modified.*",
        "members.samples.processed_files.accession",

        # File linkTo
        "members.samples.files.last_modified.*",
        "members.samples.files.file_format.file_format",
        "members.samples.files.accession",

        # TODO review QC
        "members.samples.files.quality_metric",
        "members.samples.files.quality_metric.qc_list.qc_type",
        "members.samples.files.quality_metric.qc_list.value.overall_quality_status",
        "members.samples.files.quality_metric.qc_list.value.url",
        "members.samples.files.quality_metric.qc_list.value.status",
        "members.samples.files.quality_metric.overall_quality_status",
        "members.samples.files.quality_metric.url",
        "members.samples.files.quality_metric.status",

        # TODO Probably don't need all of this; look into
        "analysis_groups.*",

        # Case linkTo
        "analysis_groups.cases.family",
        "analysis_groups.cases.individual",
        "analysis_groups.cases.sample_processing",
        "analysis_groups.cases.case_id",

        # Sample linkTo
        "analysis_groups.cases.sample.accession",
    ]]


def _build_case_embedded_list():
    """ Helper function intended to be used to create the embedded list for case.
        All types should implement a function like this going forward.
    """
    return [

        ## Canonical Family, grab UUID and @ID to help ID it within sample_processing.families on UI
        "family.@id",
        "family.uuid",

        # Used for search column
        "family.accession",
        "family.family_id",
        "family.title",
        "family.last_modified.date_modified",

        # Individual linkTo
        "individual.accession",
        "individual.date_created",
        "individual.status",
        "individual.sex",
        "individual.individual_id",
        "individual.is_deceased",
        "individual.is_pregnancy",
        "individual.is_termination_of_pregnancy",
        "individual.is_spontaneous_abortion",
        "individual.is_still_birth",
        "individual.cause_of_death",
        "individual.age",
        "individual.age_units",
        "individual.age_at_death",
        "individual.age_at_death_units",
        "individual.is_no_children_by_choice",
        "individual.is_infertile",
        "individual.cause_of_infertility",
        "individual.ancestry",
        "individual.clinic_notes",

        # Individual linkTo
        "individual.father.accession",

        # TODO fixme samples linkTo
        "individual.father.samples.library_info",
        "individual.father.samples.workup_type",
        "individual.father.samples.accession",

        # Individual linkTo
        "individual.mother.accession",

        # Samples linkTo
        "individual.mother.samples.library_info",
        "individual.mother.samples.workup_type",
        "individual.mother.samples.accession",

        # Phenotype linkTo
        "individual.phenotypic_features.phenotypic_feature.phenotype_name",
        "individual.phenotypic_features.phenotypic_feature.hpo_id",
        "individual.phenotypic_features.onset_age",
        "individual.phenotypic_features.onset_age_units",

        # Samples linkTo
        "individual.samples.status",
        "individual.samples.accession",
        "individual.samples.last_modified.*",
        "individual.samples.specimen_type",
        "individual.samples.specimen_notes",
        "individual.samples.specimen_collection_date",
        "individual.samples.specimen_accession_date",
        "individual.samples.sequencing_date",
        "individual.samples.workup_type",
        "individual.samples.completed_processes",

        # TODO fixme file linkTo
        "individual.samples.processed_files.file_format.file_format",
        "individual.samples.processed_files.accession",
        "individual.samples.processed_files.workflow_run_outputs.display_title",

        # QC
        "individual.samples.processed_files.quality_metric.qc_list.qc_type",
        "individual.samples.processed_files.quality_metric.qc_list.value.overall_quality_status",
        "individual.samples.processed_files.quality_metric.qc_list.value.url",
        "individual.samples.processed_files.quality_metric.qc_list.value.status",
        "individual.samples.processed_files.quality_metric.overall_quality_status",
        "individual.samples.processed_files.quality_metric.url",
        "individual.samples.processed_files.quality_metric.status",

        # File linkTo
        "individual.samples.files.file_format.file_format",
        "individual.samples.files.accession",

        # QC
        "individual.samples.files.quality_metric.qc_list.qc_type",
        "individual.samples.files.quality_metric.qc_list.value.overall_quality_status",
        "individual.samples.files.quality_metric.qc_list.value.url",
        "individual.samples.files.quality_metric.qc_list.value.status",
        "individual.samples.files.quality_metric.overall_quality_status",
        "individual.samples.files.quality_metric.url",
        "individual.samples.files.quality_metric.status",

        # Family linkTo
        "individual.families.uuid",

        # Sample linkTo
        "sample.accession",
        "sample.bam_sample_id",
        "sample.specimen_type",
        "sample.specimen_collection_date",
        "sample.sequencing_date",
        "sample.workup_type",
        "sample.library_info",
        "sample.last_modified.*",
        "sample.completed_processes",
        "sample.indication",

        # File linkTo
        "sample.files.status",
        "sample.files.accession",
        "sample.files.file_format.file_format",

        # FileFormat linkTo
        "sample.processed_files.file_format.file_format",

        # QC
        "sample.processed_files.quality_metric.quality_metric_summary.sample",
        "sample.processed_files.quality_metric.quality_metric_summary.title",
        "sample.processed_files.quality_metric.quality_metric_summary.value",
        "sample.processed_files.quality_metric.quality_metric_summary.numberType",

        # Sample Processing linkTo
        "sample_processing.analysis_type",
        "sample_processing.analysis_version",
        "sample_processing.last_modified.*",
        "sample_processing.completed_processes",
        "sample_processing.samples_pedigree.*",


        # Sample Processing - Family[] linkTo
        *_build_family_embeds(base_path='sample_processing.families'),


        # Sample linkTo
        "sample_processing.samples.accession",
        "sample_processing.samples.bam_sample_id",

        # File linkTo
        "sample_processing.samples.processed_files.accession",
        "sample_processing.samples.processed_files.file_format.file_format",
        "sample_processing.samples.processed_files.last_modified.*",

        # File linkTo
        "sample_processing.processed_files.file_format.file_format",
        "sample_processing.processed_files.accession",
        "sample_processing.processed_files.variant_type",
        "sample_processing.processed_files.file_type",
        "sample_processing.processed_files.upload_key",

        # File linkTo
        "sample_processing.sample_processed_files.processed_files.accession",
        "sample_processing.sample_processed_files.processed_files.file_format.file_format",
        "sample_processing.sample_processed_files.processed_files.last_modified.*",

        # Sample linkTo
        "sample_processing.sample_processed_files.sample.accession",

        # QC
        "sample_processing.samples.processed_files.quality_metric.*",

        # QC
        "sample_processing.processed_files.quality_metric.*",
        "sample_processing.processed_files.quality_metric.qc_list.value.ancestry and sex prediction",
        "sample_processing.processed_files.quality_metric.qc_list.value.url",

        # Report linkTo
        "report.last_modified.*",
        "report.status",
        "report.accession",
        # "report.case.accession", # This is same as this Item's accession, no?
        # "report.variant_samples.uuid",

        # FilterSet linkTo
        "active_filterset.@id",
        "active_filterset.title",
        "active_filterset_sv.@id",
        "active_filterset_sv.title",

        # FilterSet linkTo
        "cohort.filter_set.*",

        # Project linkTo
        "project.name",

        # File linkTo
        "vcf_file.file_ingestion_status",
        "vcf_file.accession",

        # File linkTo
        "structural_variant_vcf_file.file_ingestion_status",
        "structural_variant_vcf_file.accession",

        # MetaWorkflowRun linkTo
        "meta_workflow_run.meta_workflow.name",
        "meta_workflow_run.meta_workflow.version"
    ]


@collection(
    name='cases',
    unique_key='accession',
    properties={
        'title': 'Cases',
        'description': 'Listing of Cases',
    })
class Case(Item):
    item_type = 'case'
    name_key = 'accession'
    schema = load_schema('encoded:schemas/case.json')
    embedded_list = _build_case_embedded_list()

    class Collection(Item.Collection):
        @staticmethod
        def index_settings():
            """ Type specific settings for case """
            return IndexSettings(
                replica_count=2,  # hold 2 copies of this index
                shard_count=2,  # split the index into two shards
                refresh_interval='3s'  # force update every 3 seconds
            )

    @calculated_property(schema={
        "title": "Display Title",
        "description": "A calculated title for every object in 4DN",
        "type": "string"
    })
    def display_title(self, request, accession, individual=None, family=None, sample_processing=None, case_id=None):
        title = self.case_title(request, individual, family, sample_processing, case_id)
        if title:
            return title + ' ({})'.format(accession)
        else:
            return accession

    # TODO: Remove
    @calculated_property(schema={
        "title": "Sample",
        "description": "Primary sample used for this case",
        "type": "string",
        "linkTo": 'Sample'
    })
    def sample(self, request, individual=None, analyses=None):
        if not individual or not analyses:
            return {}
        ind_data = get_item_or_none(request, individual, 'individuals')
        sp_data = None
        for analysis in analyses:
            sp_result = get_item_or_none(request, analysis, 'sample-processings')
            if sp_result.get('pipeline_type') == 'germline':
                sp_data = sp_result
                break
        if not sp_data:
            return {}
        ind_samples = ind_data.get('samples', [])
        sp_samples = sp_data.get('samples', [])
        intersection = [i for i in ind_samples if i in sp_samples]
        if not intersection:
            return {}
        if len(intersection) != 1:
            # To Do we need to invoke a validation error
            return {}
        return intersection[0]

    @calculated_property(schema={
        "title": "Secondary Families",
        "description": "Secondary families associated with the case",
        "type": "array",
        "items": {
            "title": "Secondary Family",
            "type": "string",
            "linkTo": "Family"
        }
    })
    def secondary_families(self, request, individual=None, family=None):
        """Calculate secondary families for a given case
        family = @id of primary family"""
        if not individual or not family:
            return []
        ind_data = get_item_or_none(request, individual, 'individuals')
        if not ind_data:
            return []
        individual_families = ind_data.get('families', [])
        secondary_families = [i for i in individual_families if i != family]
        return secondary_families

    @staticmethod
    def get_vcf_from_sample_processing(request, sample_processing_atid, variant_type):
        """Retrieve VCF for ingestion of given variant type.

        For backwards compatibility, assume variant type of SNV if none
        provided.
        """
        vcf_file = None
        sample_processing = get_item_or_none(
            request, sample_processing_atid, "sample-processings"
        )
        if sample_processing:
            processed_files = sample_processing.get("processed_files", [])
            for processed_file in processed_files[::-1]:  # Take last in list (~newest)
                file_data = get_item_or_none(request, processed_file, 'files-processed')
                file_type = file_data.get("file_type", "")
                file_variant_type = file_data.get("variant_type", "SNV")
                if (
                    file_type == "full annotated VCF"
                    and file_variant_type == variant_type
                ):
                    vcf_file = file_data["@id"]
                    break
        return vcf_file

    @calculated_property(schema={
        "title": "SNV VCF File",
        "description": "VCF file that will be used in SNV variant digestion",
        "type": "string",
        "linkTo": "File"
    })
    def vcf_file(self, request, sample_processing=None):
        """
        Map the SNV vcf file to be digested.
        """
        vcf_file = None
        variant_type = "SNV"
        if sample_processing:
            vcf_file = self.get_vcf_from_sample_processing(
                request, sample_processing, variant_type
            )
        return vcf_file

    @calculated_property(schema={
        "title": "SV VCF File",
        "description": "VCF file that will be used in SV variant digestion",
        "type": "string",
        "linkTo": "File"
    })
    def structural_variant_vcf_file(self, request, sample_processing=None):
        """
        Map the SV vcf file to be digested.
        """
        sv_vcf_file = None
        variant_type = "SV"
        if sample_processing:
            sv_vcf_file = self.get_vcf_from_sample_processing(
                request, sample_processing, variant_type
            )
        return sv_vcf_file

    @calculated_property(schema={
        "title": "CNV VCF File",
        "description": "VCF file that will be used in CNV ingestion",
        "type": "string",
        "linkTo": "File"
    })
    def cnv_vcf_file(self, request, sample_processing=None):
        """Map the CNV vcf file to be ingested."""
        cnv_vcf_file = None
        variant_type = "CNV"
        if sample_processing:
            cnv_vcf_file = self.get_vcf_from_sample_processing(
                request, sample_processing, variant_type
            )
        return cnv_vcf_file

    @calculated_property(schema={
        "title": "Search Query Filter String Add-On",
        "description": "String to be appended to the initial search query to limit variant sample results to those related to this case.",
        "type": "string"
    })
    def initial_search_href_filter_addon(self, request, analyses=None, individual=None):
        """
        Use vcf file and sample accessions to limit variant/variantsample to this case
        """
        if not individual or not sample_processing:
            return ''
        sample = self.sample(request, individual, sample_processing)
        if not sample:
            return ''
        vcf = self.vcf_file(request, sample_processing)
        if not vcf:
            return ''
        sp_data = get_item_or_none(request, sample, 'sample')
        sample_read_group = sp_data.get('bam_sample_id', '')
        if not sample_read_group:
            return ''
        vcf_acc = vcf.split('/')[2]
        add_on = "CALL_INFO={}&file={}".format(sample_read_group, vcf_acc)
        return add_on

    @calculated_property(schema={
        "title": "Search Query Filter String Add-On For SVs",
        "description": (
            "String to be appended to the initial search query to limit structural"
            " variant sample results to those related to this case."
        ),
        "type": "string"
    })
    def sv_initial_search_href_filter_addon(
            self, request, sample_processing=None, individual=None
    ):
        """
        Use SV and CNV VCF files and sample accessions to limit
        structural variant samples to this case.
        """
        if not individual or not sample_processing:
            return ''
        sample = self.sample(request, individual, sample_processing)
        if not sample:
            return ''
        sv_vcf = self.structural_variant_vcf_file(request, sample_processing)
        cnv_vcf = self.cnv_vcf_file(request, sample_processing)
        if not sv_vcf and not cnv_vcf:
            return ''
        sp_data = get_item_or_none(request, sample, 'sample')
        sample_read_group = sp_data.get('bam_sample_id', '')
        if not sample_read_group:
            return ''
        add_on = "CALL_INFO={}".format(sample_read_group)
        if sv_vcf:
            sv_vcf_accession = sv_vcf.split("/")[2]
            add_on += "&file={}".format(sv_vcf_accession)
        if cnv_vcf:
            cnv_vcf_accession = cnv_vcf.split("/")[2]
            add_on += "&file={}".format(cnv_vcf_accession)
        return add_on

<<<<<<< HEAD
    @calculated_property(schema={
        "title": "Search Query Add-Ons for Somatic SNVs",
        "description": "Strings to be appended to the initial variant sample search query to limit results to those related to somatic SNVs for each tumor sample in this case.",
        "type": "array",
        "items": {
            "title": "Search Query Add-on for Somatic SNVs",
            "type": "string"
        }
    })
    def somatic_snv_search_addon(self, request, analyses=None, individual=None):
        """
        Use vcf file and sample accessions to limit variant/variantsample to this case
        """
        addons = []
        return addons

=======
>>>>>>> b0b00f21
    @calculated_property(schema={
        "title": "Additional Variant Sample Facets",
        "description": "Additional facets relevant to this case.",
        "type": "array",
        "items": {
            "title": "Additional Variant Sample Facet",
            "type": "string"
        }
    })
    def additional_variant_sample_facets(self, request, sample_processing=None, extra_variant_sample_facets=[]):
        if not sample_processing:
            return ''
        fields = [facet for facet in extra_variant_sample_facets]
        sp_item = get_item_or_none(request, sample_processing, 'sample_processing')
        analysis_type = sp_item.get('analysis_type')
        if analysis_type:
            if (analysis_type.endswith('-Trio') or analysis_type.endswith('-Group')):
                fields.append('inheritance_modes')
                included_relations = [item.get('relationship') for item in sp_item.get('samples_pedigree', [{}])]
                for relation in ['mother', 'father', 'sister', 'brother', 'co-parent',
                                'daughter', 'son', 'daughter II', 'son II',
                                'daughter III', 'son III', 'sister II',
                                'sister III', 'sister IV', 'brother II',
                                'brother III', 'brother IV']:
                    if relation in included_relations:
                        relation = relation.replace(' ', '_').replace('-', '_')
                        fields.append(f'associated_genotype_labels.{relation}_genotype_label')
            elif analysis_type in ['WGS', 'WES']:  # proband-only analysis types
                fields.append('proband_only_inheritance_modes')
        return fields

    @calculated_property(schema={
        "title": "Proband Case",
        "description": "Does this case belong to the proband",
        "type": "boolean"
    })
    def proband_case(self, request, individual=None, family=None):
        if not individual or not family:
            return False
        family_info = get_item_or_none(request, family, 'family')
        proband = family_info.get('proband', {})
        if proband == individual:
            return True
        return False

    @calculated_property(schema={
        "title": "Case Title",
        "description": "Title of the case",
        "type": "string"
    })
    def case_title(self, request, individual=None, family=None, sample_processing=None, case_id=None):
        if case_id:
            return case_id
        title = ''
        if not individual or not family:
            return title
        if not sample_processing:
            return title
        family_info = get_item_or_none(request, family, 'family')
        proband = family_info.get('proband', {})
        if not proband:
            return title
        proband_case = False
        if proband == individual:
            proband_case = True
        # individual info to get the id, use instition id, if not use accession
        ind_id = ''
        ind_data = get_item_or_none(request, individual, 'individual')
        if ind_data.get('individual_id'):
            ind_id = ind_data['individual_id']
        else:
            ind_id = ind_data['accession']
        # if individual is not proband, get the id for proband
        pro_id = ''
        if not proband_case:
            pro_data = get_item_or_none(request, proband, 'individual')
            if pro_data.get('individual_id'):
                pro_id = pro_data['individual_id']
            else:
                pro_id = pro_data['accession']
            # append p for proband
            pro_id += 'p'
        sp_data = get_item_or_none(request, sample_processing, 'sample-processings')
        analysis = sp_data.get('analysis_type', 'missing analysis')
        if proband_case:
            title = "{} {}".format(ind_id, analysis)
        else:
            title = "{} {} - in {}".format(ind_id, analysis, pro_id)
        return title<|MERGE_RESOLUTION|>--- conflicted
+++ resolved
@@ -531,7 +531,6 @@
             add_on += "&file={}".format(cnv_vcf_accession)
         return add_on
 
-<<<<<<< HEAD
     @calculated_property(schema={
         "title": "Search Query Add-Ons for Somatic SNVs",
         "description": "Strings to be appended to the initial variant sample search query to limit results to those related to somatic SNVs for each tumor sample in this case.",
@@ -548,8 +547,6 @@
         addons = []
         return addons
 
-=======
->>>>>>> b0b00f21
     @calculated_property(schema={
         "title": "Additional Variant Sample Facets",
         "description": "Additional facets relevant to this case.",

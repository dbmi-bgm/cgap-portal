from snovault import (
    calculated_property,
    collection,
    load_schema,
    # display_title_schema
)
from snovault.util import IndexSettings
from .base import (
    Item,
    get_item_or_none
)


def _build_family_embeds(*, base_path):
    """ Helper function for below method the generates appropriate metadata for family embed.
        Note that we are in a sense "taking Koray's word for it" that this is correct. It's possible that
        these can be pruned/modified for efficiency, but so long as we aren't analyzing a ton of cases
        it shouldn't be a problem.
    """
    return [base_path + '.' + p for p in [
        # Family linkTo
        "*",  # This embeds all Family fields, but not all Family.members fields.

        # Populating relationships
        "relationships.*",

        # Individual linkTo
        "proband.accession",
        "proband.individual_id",

        # Individual linkTo
        "mother.accession",
        "mother.individual_id",

        # Individual linkTo
        "father.accession",
        "father.individual_id",

        # Array of phenotypes linkTo
        "family_phenotypic_features.phenotype_name",

        # Individual linkTo
        "members.*",

        # Case linkTo
        "members.case.case_title",
        "members.case.case_id",
        "members.case.accession",
        "members.case.report",
        "members.case.report.accession",
        "members.case.family",
        "members.case.family.family_id",
        "members.case.individual",
        "members.case.individual.individual_id",
        "members.case.sample_processing",
        "members.case.sample.accession",
        "members.case.sample.workup_type",

        # Sample linkTo
        "members.samples.bam_sample_id",
        "members.samples.sequence_id",
        "members.samples.other_specimen_ids",
        "members.samples.specimen_accession",
        "members.samples.completed_processes",
        "members.samples.library_info",
        "members.samples.workup_type",
        "members.samples.specimen_type",
        "members.samples.specimen_collection_date",
        "members.samples.accession",

        # File linkTo
        "members.samples.processed_files.last_modified.*",
        "members.samples.processed_files.accession",

        # File linkTo
        "members.samples.files.last_modified.*",
        "members.samples.files.file_format.file_format",
        "members.samples.files.accession",

        # TODO review QC
        "members.samples.files.quality_metric",
        "members.samples.files.quality_metric.qc_list.qc_type",
        "members.samples.files.quality_metric.qc_list.value.overall_quality_status",
        "members.samples.files.quality_metric.qc_list.value.url",
        "members.samples.files.quality_metric.qc_list.value.status",
        "members.samples.files.quality_metric.overall_quality_status",
        "members.samples.files.quality_metric.url",
        "members.samples.files.quality_metric.status",

        # TODO Probably don't need all of this; look into
        "analysis_groups.*",

        # Case linkTo
        "analysis_groups.cases.family",
        "analysis_groups.cases.individual",
        "analysis_groups.cases.sample_processing",
        "analysis_groups.cases.case_id",

        # Sample linkTo
        "analysis_groups.cases.sample.accession",
    ]]


def _build_case_embedded_list():
    """ Helper function intended to be used to create the embedded list for case.
        All types should implement a function like this going forward.
    """
    return [

        ## Canonical Family, grab UUID and @ID to help ID it within sample_processing.families on UI
        "family.@id",
        "family.uuid",

        # Used for search column
        "family.accession",
        "family.family_id",
        "family.title",
        "family.last_modified.date_modified",

        # Individual linkTo
        "individual.accession",
        "individual.date_created",
        "individual.status",
        "individual.sex",
        "individual.individual_id",
        "individual.is_deceased",
        "individual.is_pregnancy",
        "individual.is_termination_of_pregnancy",
        "individual.is_spontaneous_abortion",
        "individual.is_still_birth",
        "individual.cause_of_death",
        "individual.age",
        "individual.age_units",
        "individual.age_at_death",
        "individual.age_at_death_units",
        "individual.is_no_children_by_choice",
        "individual.is_infertile",
        "individual.cause_of_infertility",
        "individual.ancestry",
        "individual.clinic_notes",

        # Individual linkTo
        "individual.father.accession",

        # TODO fixme samples linkTo
        "individual.father.samples.library_info",
        "individual.father.samples.workup_type",
        "individual.father.samples.accession",

        # Individual linkTo
        "individual.mother.accession",

        # Samples linkTo
        "individual.mother.samples.library_info",
        "individual.mother.samples.workup_type",
        "individual.mother.samples.accession",

        # Phenotype linkTo
        "individual.phenotypic_features.phenotypic_feature.phenotype_name",
        "individual.phenotypic_features.phenotypic_feature.hpo_id",
        "individual.phenotypic_features.onset_age",
        "individual.phenotypic_features.onset_age_units",

        # Samples linkTo
        "individual.samples.status",
        "individual.samples.accession",
        "individual.samples.last_modified.*",
        "individual.samples.specimen_type",
        "individual.samples.specimen_notes",
        "individual.samples.specimen_collection_date",
        "individual.samples.specimen_accession_date",
        "individual.samples.sequencing_date",
        "individual.samples.workup_type",
        "individual.samples.completed_processes",

        # TODO fixme file linkTo
        "individual.samples.processed_files.file_format.file_format",
        "individual.samples.processed_files.accession",
        "individual.samples.processed_files.workflow_run_outputs.display_title",

        # QC
        "individual.samples.processed_files.quality_metric.qc_list.qc_type",
        "individual.samples.processed_files.quality_metric.qc_list.value.overall_quality_status",
        "individual.samples.processed_files.quality_metric.qc_list.value.url",
        "individual.samples.processed_files.quality_metric.qc_list.value.status",
        "individual.samples.processed_files.quality_metric.overall_quality_status",
        "individual.samples.processed_files.quality_metric.url",
        "individual.samples.processed_files.quality_metric.status",

        # File linkTo
        "individual.samples.files.file_format.file_format",
        "individual.samples.files.accession",

        # QC
        "individual.samples.files.quality_metric.qc_list.qc_type",
        "individual.samples.files.quality_metric.qc_list.value.overall_quality_status",
        "individual.samples.files.quality_metric.qc_list.value.url",
        "individual.samples.files.quality_metric.qc_list.value.status",
        "individual.samples.files.quality_metric.overall_quality_status",
        "individual.samples.files.quality_metric.url",
        "individual.samples.files.quality_metric.status",

        # Family linkTo
        "individual.families.uuid",

        # Sample linkTo
        "sample.accession",
        "sample.bam_sample_id",
        "sample.specimen_type",
        "sample.specimen_collection_date",
        "sample.sequencing_date",
        "sample.workup_type",
        "sample.library_info",
        "sample.last_modified.*",
        "sample.completed_processes",
        "sample.indication",

        # File linkTo
        "sample.files.status",
        "sample.files.accession",
        "sample.files.file_format.file_format",

        # FileFormat linkTo
        "sample.processed_files.file_format.file_format",

        # QC
        "sample.processed_files.quality_metric.quality_metric_summary.sample",
        "sample.processed_files.quality_metric.quality_metric_summary.title",
        "sample.processed_files.quality_metric.quality_metric_summary.value",
        "sample.processed_files.quality_metric.quality_metric_summary.numberType",

        # Sample Processing linkTo
        "sample_processing.analysis_type",
        "sample_processing.analysis_version",
        "sample_processing.last_modified.*",
        "sample_processing.completed_processes",
        "sample_processing.samples_pedigree.*",


        # Sample Processing - Family[] linkTo
        *_build_family_embeds(base_path='sample_processing.families'),


        # Sample linkTo
        "sample_processing.samples.accession",
        "sample_processing.samples.bam_sample_id",

        # File linkTo
        "sample_processing.samples.processed_files.accession",
        "sample_processing.samples.processed_files.file_format.file_format",
        "sample_processing.samples.processed_files.last_modified.*",

        # File linkTo
        "sample_processing.processed_files.file_format.file_format",
        "sample_processing.processed_files.accession",
        "sample_processing.processed_files.variant_type",
        "sample_processing.processed_files.file_type",
        "sample_processing.processed_files.upload_key",

        # File linkTo
        "sample_processing.sample_processed_files.processed_files.accession",
        "sample_processing.sample_processed_files.processed_files.file_format.file_format",
        "sample_processing.sample_processed_files.processed_files.last_modified.*",

        # Sample linkTo
        "sample_processing.sample_processed_files.sample.accession",

        # QC
        "sample_processing.samples.processed_files.quality_metric.*",

        # QC
        "sample_processing.processed_files.quality_metric.*",
        "sample_processing.processed_files.quality_metric.qc_list.value.ancestry and sex prediction",
        "sample_processing.processed_files.quality_metric.qc_list.value.url",

        # Report linkTo
        "report.last_modified.*",
        "report.status",
        "report.accession",
        # "report.case.accession", # This is same as this Item's accession, no?
        # "report.variant_samples.uuid",

        # FilterSet linkTo
        "active_filterset.@id",
        "active_filterset.title",
        "active_filterset_sv.@id",
        "active_filterset_sv.title",

        # FilterSet linkTo
        "cohort.filter_set.*",

        # Project linkTo
        "project.name",

        # File linkTo
        "vcf_file.file_ingestion_status",
        "vcf_file.accession",

        # File linkTo
        "structural_variant_vcf_file.file_ingestion_status",
        "structural_variant_vcf_file.accession",
    ]


@collection(
    name='cases',
    unique_key='accession',
    properties={
        'title': 'Cases',
        'description': 'Listing of Cases',
    })
class Case(Item):
    item_type = 'case'
    name_key = 'accession'
    schema = load_schema('encoded:schemas/case.json')
    embedded_list = _build_case_embedded_list()

    class Collection(Item.Collection):
        @staticmethod
        def index_settings():
            """ Type specific settings for case """
            return IndexSettings(
                replica_count=2,  # hold 2 copies of this index
                shard_count=2,  # split the index into two shards
                refresh_interval='3s'  # force update every 3 seconds
            )

    @calculated_property(schema={
        "title": "Display Title",
        "description": "A calculated title for every object in 4DN",
        "type": "string"
    })
    def display_title(self, request, accession, individual=None, family=None, sample_processing=None, case_id=None):
        title = self.case_title(request, individual, family, sample_processing, case_id)
        if title:
            return title + ' ({})'.format(accession)
        else:
            return accession

    @calculated_property(schema={
        "title": "Sample",
        "description": "Primary sample used for this case",
        "type": "string",
        "linkTo": 'Sample'
    })
    def sample(self, request, individual=None, sample_processing=None):
        if not individual or not sample_processing:
            return {}
        ind_data = get_item_or_none(request, individual, 'individuals')
        sp_data = get_item_or_none(request, sample_processing, 'sample-processings')
        ind_samples = ind_data.get('samples', [])
        sp_samples = sp_data.get('samples', [])
        intersection = [i for i in ind_samples if i in sp_samples]
        if not intersection:
            return {}
        if len(intersection) != 1:
            # To Do we need to invoke a validation error
            return {}
        return intersection[0]

    @calculated_property(schema={
        "title": "Secondary Families",
        "description": "Secondary families associated with the case",
        "type": "array",
        "items": {
            "title": "Secondary Family",
            "type": "string",
            "linkTo": "Family"
        }
    })
    def secondary_families(self, request, individual=None, family=None):
        """Calculate secondary families for a given case
        family = @id of primary family"""
        if not individual or not family:
            return []
        ind_data = get_item_or_none(request, individual, 'individuals')
        if not ind_data:
            return []
        individual_families = ind_data.get('families', [])
        secondary_families = [i for i in individual_families if i != family]
        return secondary_families

    @calculated_property(schema={
        "title": "SNV VCF File",
        "description": "VCF file that will be used in SNV variant digestion",
        "type": "string",
        "linkTo": "File"
    })
    def vcf_file(self, request, sample_processing=None):
        """
        Map the SNV vcf file to be digested.
        """
        vcf_file = None
        if not sample_processing:
            return
        sp_data = get_item_or_none(request, sample_processing, 'sample-processings')
        if not sp_data:
            return
        files_processed = sp_data.get('processed_files', [])
        if not files_processed:
<<<<<<< HEAD
            return vcf_file
        for file_processed in files_processed[::-1]:  # VCFs usually at/near end of list
            # Look for appropriate file_type (old method) or vcf_to_ingest
=======
            return
        for file_processed in files_processed[::-1]:  # VCFs usually at/near end of list
>>>>>>> 65034e76
            file_data = get_item_or_none(request, file_processed, 'files-processed')
            file_type = file_data.get("file_type")
            file_vcf_to_ingest = file_data.get("vcf_to_ingest", False)
            file_variant_type = file_data.get("variant_type", "SNV")
            if file_variant_type == "SNV":
                if file_vcf_to_ingest or file_type == "full annotated VCF":
                    vcf_file = file_data["@id"]
                    break
        return vcf_file

    @calculated_property(schema={
        "title": "SV VCF File",
        "description": "VCF file that will be used in SV variant digestion",
        "type": "string",
        "linkTo": "File"
    })
    def structural_variant_vcf_file(self, request, sample_processing=None):
        """
        Map the SV vcf file to be digested.
        """
        sv_vcf_file = None
        if not sample_processing:
            return
        sp_data = get_item_or_none(request, sample_processing, 'sample-processings')
        if not sp_data:
            return
        files_processed = sp_data.get('processed_files', [])
        if not files_processed:
<<<<<<< HEAD
            return sv_vcf_file
        for file_processed in files_processed[::-1]:  # VCFs usually at/near end of list
            # Look for appropriate file_type (old method) or vcf_to_ingest
=======
            return
        for file_processed in files_processed[::-1]:  # VCFs usually at/near end of list
>>>>>>> 65034e76
            file_data = get_item_or_none(request, file_processed, 'files-processed')
            file_type = file_data.get("file_type")
            file_vcf_to_ingest = file_data.get("vcf_to_ingest", False)
            file_variant_type = file_data.get("variant_type")
            if file_variant_type == "SV":
                if file_vcf_to_ingest or file_type == "full annotated VCF":
                    sv_vcf_file = file_data["@id"]
                    break
        return sv_vcf_file

    @calculated_property(schema={
        "title": "CNV VCF File",
        "description": "VCF file that will be used in CNV ingestion",
        "type": "string",
        "linkTo": "File"
    })
    def cnv_vcf_file(self, request, sample_processing=None):
        """Map the CNV vcf file to be ingested."""
        cnv_vcf_file = None
        if not sample_processing:
            return
        sp_data = get_item_or_none(request, sample_processing, 'sample-processings')
        if not sp_data:
            return
        files_processed = sp_data.get('processed_files', [])
        if not files_processed:
            return
        for file_processed in files_processed[::-1]:  # VCFs usually at/near end of list
            file_data = get_item_or_none(request, file_processed, 'files-processed')
            file_type = file_data.get("file_type", "")
            file_variant_type = file_data.get("variant_type", "")
            if file_type == "full annotated VCF" and file_variant_type == "CNV":
                cnv_vcf_file = file_data["@id"]
                break
        return cnv_vcf_file

    @calculated_property(schema={
        "title": "Search Query Filter String Add-On",
        "description": "String to be appended to the initial search query to limit variant sample results to those related to this case.",
        "type": "string"
    })
    def initial_search_href_filter_addon(self, request, sample_processing=None, individual=None):
        """
        Use vcf file and sample accessions to limit variant/variantsample to this case
        """
        if not individual or not sample_processing:
            return ''
        sample = self.sample(request, individual, sample_processing)
        if not sample:
            return ''
        vcf = self.vcf_file(request, sample_processing)
        if not vcf:
            return ''
        sp_data = get_item_or_none(request, sample, 'sample')
        sample_read_group = sp_data.get('bam_sample_id', '')
        if not sample_read_group:
            return ''
        vcf_acc = vcf.split('/')[2]
        add_on = "CALL_INFO={}&file={}".format(sample_read_group, vcf_acc)
        return add_on

    @calculated_property(schema={
        "title": "Search Query Filter String Add-On For SVs",
        "description": (
            "String to be appended to the initial search query to limit structural"
            " variant sample results to those related to this case."
        ),
        "type": "string"
    })
    def sv_initial_search_href_filter_addon(
            self, request, sample_processing=None, individual=None
    ):
        """
        Use SV and CNV VCF files and sample accessions to limit
        structural variant samples to this case.
        """
        if not individual or not sample_processing:
            return ''
        sample = self.sample(request, individual, sample_processing)
        if not sample:
            return ''
        sv_vcf = self.structural_variant_vcf_file(request, sample_processing)
        cnv_vcf = self.cnv_vcf_file(request, sample_processing)
        if not sv_vcf and not cnv_vcf:
            return ''
        sp_data = get_item_or_none(request, sample, 'sample')
        sample_read_group = sp_data.get('bam_sample_id', '')
        if not sample_read_group:
            return ''
        add_on = "CALL_INFO={}".format(sample_read_group)
        if sv_vcf:
            sv_vcf_accession = sv_vcf.split("/")[2]
            add_on += "&file={}".format(sv_vcf_accession)
        if cnv_vcf:
            cnv_vcf_accession = cnv_vcf.split("/")[2]
            add_on += "&file={}".format(cnv_vcf_accession)
        return add_on

    @calculated_property(schema={
        "title": "Additional Variant Sample Facets",
        "description": "Additional facets relevant to this case.",
        "type": "array",
        "items": {
            "title": "Additional Variant Sample Facet",
            "type": "string"
        }
    })
    def additional_variant_sample_facets(self, request, sample_processing=None, extra_variant_sample_facets=[]):
        if not sample_processing:
            return ''
        fields = [facet for facet in extra_variant_sample_facets]
        sp_item = get_item_or_none(request, sample_processing, 'sample_processing')
        analysis_type = sp_item.get('analysis_type')
        if analysis_type:
            if (analysis_type.endswith('-Trio') or analysis_type.endswith('-Group')):
                fields.append('inheritance_modes')
                included_relations = [item.get('relationship') for item in sp_item.get('samples_pedigree', [{}])]
                for relation in ['mother', 'father', 'sister', 'brother', 'co-parent',
                                'daughter', 'son', 'daughter II', 'son II',
                                'daughter III', 'son III', 'sister II',
                                'sister III', 'sister IV', 'brother II',
                                'brother III', 'brother IV']:
                    if relation in included_relations:
                        relation = relation.replace(' ', '_').replace('-', '_')
                        fields.append(f'associated_genotype_labels.{relation}_genotype_label')
            elif analysis_type in ['WGS', 'WES']:  # proband-only analysis types
                fields.append('proband_only_inheritance_modes')
        return fields

    @calculated_property(schema={
        "title": "Proband Case",
        "description": "Does this case belong to the proband",
        "type": "boolean"
    })
    def proband_case(self, request, individual=None, family=None):
        if not individual or not family:
            return False
        family_info = get_item_or_none(request, family, 'family')
        proband = family_info.get('proband', {})
        if proband == individual:
            return True
        return False

    @calculated_property(schema={
        "title": "Case Title",
        "description": "Title of the case",
        "type": "string"
    })
    def case_title(self, request, individual=None, family=None, sample_processing=None, case_id=None):
        if case_id:
            return case_id
        title = ''
        if not individual or not family:
            return title
        if not sample_processing:
            return title
        family_info = get_item_or_none(request, family, 'family')
        proband = family_info.get('proband', {})
        if not proband:
            return title
        proband_case = False
        if proband == individual:
            proband_case = True
        # individual info to get the id, use instition id, if not use accession
        ind_id = ''
        ind_data = get_item_or_none(request, individual, 'individual')
        if ind_data.get('individual_id'):
            ind_id = ind_data['individual_id']
        else:
            ind_id = ind_data['accession']
        # if individual is not proband, get the id for proband
        pro_id = ''
        if not proband_case:
            pro_data = get_item_or_none(request, proband, 'individual')
            if pro_data.get('individual_id'):
                pro_id = pro_data['individual_id']
            else:
                pro_id = pro_data['accession']
            # append p for proband
            pro_id += 'p'
        sp_data = get_item_or_none(request, sample_processing, 'sample-processings')
        analysis = sp_data.get('analysis_type', 'missing analysis')
        if proband_case:
            title = "{} {}".format(ind_id, analysis)
        else:
            title = "{} {} - in {}".format(ind_id, analysis, pro_id)
        return title<|MERGE_RESOLUTION|>--- conflicted
+++ resolved
@@ -398,14 +398,9 @@
             return
         files_processed = sp_data.get('processed_files', [])
         if not files_processed:
-<<<<<<< HEAD
-            return vcf_file
+            return
         for file_processed in files_processed[::-1]:  # VCFs usually at/near end of list
             # Look for appropriate file_type (old method) or vcf_to_ingest
-=======
-            return
-        for file_processed in files_processed[::-1]:  # VCFs usually at/near end of list
->>>>>>> 65034e76
             file_data = get_item_or_none(request, file_processed, 'files-processed')
             file_type = file_data.get("file_type")
             file_vcf_to_ingest = file_data.get("vcf_to_ingest", False)
@@ -434,14 +429,9 @@
             return
         files_processed = sp_data.get('processed_files', [])
         if not files_processed:
-<<<<<<< HEAD
-            return sv_vcf_file
+            return
         for file_processed in files_processed[::-1]:  # VCFs usually at/near end of list
             # Look for appropriate file_type (old method) or vcf_to_ingest
-=======
-            return
-        for file_processed in files_processed[::-1]:  # VCFs usually at/near end of list
->>>>>>> 65034e76
             file_data = get_item_or_none(request, file_processed, 'files-processed')
             file_type = file_data.get("file_type")
             file_vcf_to_ingest = file_data.get("vcf_to_ingest", False)

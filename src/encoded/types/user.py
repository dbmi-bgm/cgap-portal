"""The user collection."""
# -*- coding: utf-8 -*-

from pyramid.view import (
    view_config,
)
from pyramid.httpexceptions import HTTPUnprocessableEntity
from pyramid.security import (
    Allow,
    Deny,
    Everyone,
)
from .base import (
    Item,
<<<<<<< HEAD
    process_embeds
=======
    add_default_embeds
>>>>>>> 12fad6a4
    # paths_filtered_by_status,
)
from snovault import (
    CONNECTION,
    calculated_property,
    collection,
    load_schema,
)

from snovault.storage import User as AuthUser
from snovault.schema_utils import validate_request
from snovault.crud_views import collection_add
from snovault.calculated import calculate_properties
from snovault.resource_views import item_view_object
from snovault.util import expand_path


ONLY_ADMIN_VIEW_DETAILS = [
    (Allow, 'group.admin', ['view', 'view_details', 'edit']),
    (Allow, 'group.read-only-admin', ['view', 'view_details']),
    (Allow, 'remoteuser.INDEXER', ['view']),
    (Allow, 'remoteuser.EMBED', ['view']),
    (Deny, Everyone, ['view', 'view_details', 'edit']),
]

ONLY_OWNER_EDIT = [
    (Allow, 'role.owner', 'view'),
    (Allow, 'role.owner', 'edit'),
    (Allow, 'role.owner', 'view_details')
] + ONLY_ADMIN_VIEW_DETAILS

USER_ALLOW_CURRENT = [
    (Allow, Everyone, 'view'),
] + ONLY_ADMIN_VIEW_DETAILS

USER_DELETED = [
    (Deny, Everyone, 'visible_for_edit')
] + ONLY_ADMIN_VIEW_DETAILS


@collection(
    name='users',
    unique_key='user:email',
    properties={
        'title': '4D Nucleome Users',
        'description': 'Listing of current 4D Nucleome DCIC users',
    },
    acl=[])
class User(Item):
    """The user class."""

    item_type = 'user'
    schema = load_schema('encoded:schemas/user.json')
    # Avoid access_keys reverse link so editing access keys does not reindex content.
    embedded = []
<<<<<<< HEAD
    embedded = process_embeds(embedded)
=======
    embedded = add_default_embeds(embedded, schema)
>>>>>>> 12fad6a4
    STATUS_ACL = {
        'current': ONLY_OWNER_EDIT,
        'deleted': USER_DELETED,
        'replaced': USER_DELETED,
        'revoked': ONLY_ADMIN_VIEW_DETAILS,
    }

    @calculated_property(schema={
        "title": "Title",
        "type": "string",
    })
    def title(self, first_name, last_name):
        """return first and last name."""
        return u'{} {}'.format(first_name, last_name)

    def __ac_local_roles__(self):
        """return the owner user."""
        owner = 'userid.%s' % self.uuid
        return {owner: 'role.owner'}

    @calculated_property(schema={
        "title": "Access Keys",
        "type": "array",
        "items": {
            "type": ['string', 'object'],
            "linkFrom": "AccessKey.user",
        },
    }, category='page')
    def access_keys(self, request):
        """smth."""
        if not request.has_permission('view_details'):
            return
        uuids = self.registry[CONNECTION].get_rev_links(self.model, 'user', 'AccessKey')
        objects = (request.embed('/', str(uuid), '@@object') for uuid in uuids)
        return [obj for obj in objects if obj['status'] not in ('deleted', 'replaced')]


@view_config(context=User, permission='view', request_method='GET', name='page')
def user_page_view(context, request):
    """smth."""
    if request.has_permission('view_details'):
        properties = item_view_object(context, request)
    else:
        item_path = request.resource_path(context)
        properties = request.embed(item_path, '@@object')
    for path in context.embedded:
        expand_path(request, properties, path)
    calculated = calculate_properties(context, request, properties, category='page')
    properties.update(calculated)
    return properties


@view_config(context=User, permission='view', request_method='GET',
             name='object')
def user_basic_view(context, request):
    """smth."""
    properties = item_view_object(context, request)
    filtered = {}
    for key in ['@id', '@type', 'uuid', 'lab', 'title']:
        try:
            filtered[key] = properties[key]
        except KeyError:
            pass
    return filtered


@view_config(context=User.Collection, permission='add', request_method='POST',
             physical_path="/users")
def user_add(context, request):
    '''
    if we have a password in our request, create and auth entry
    for the user as well
    '''
    # do we have valid data
    pwd = request.json.get('password', None)
    pwd_less_data = request.json.copy()

    if pwd is not None:
        del pwd_less_data['password']

    validate_request(context.type_info.schema, request, pwd_less_data)

    if request.errors:
        return HTTPUnprocessableEntity(json={'errors': request.errors},
                                       content_type='application/json')

    result = collection_add(context, request)
    if result:
        email = request.json.get('email')
        pwd = request.json.get('password', None)
        name = request.json.get('first_name')
        if pwd is not None:
            auth_user = AuthUser(email, pwd, name)
            db = request.registry['dbsession']
            db.add(auth_user)

            import transaction
            transaction.commit()

    return result


@calculated_property(context=User, category='user_action')
def impersonate(request):
    """smth."""
    # This is assuming the user_action calculated properties
    # will only be fetched from the current_user view,
    # which ensures that the user represented by 'context' is also an effective principal
    if request.has_permission('impersonate'):
        return {
            'id': 'impersonate',
            'title': 'Impersonate User…',
            'href': '/#!impersonate-user',
        }


@calculated_property(context=User, category='user_action')
def profile(context, request):
    """smth."""
    return {
        'id': 'profile',
        'title': 'Profile',
        'href': request.resource_path(context),
    }<|MERGE_RESOLUTION|>--- conflicted
+++ resolved
@@ -12,11 +12,7 @@
 )
 from .base import (
     Item,
-<<<<<<< HEAD
-    process_embeds
-=======
     add_default_embeds
->>>>>>> 12fad6a4
     # paths_filtered_by_status,
 )
 from snovault import (
@@ -72,11 +68,7 @@
     schema = load_schema('encoded:schemas/user.json')
     # Avoid access_keys reverse link so editing access keys does not reindex content.
     embedded = []
-<<<<<<< HEAD
-    embedded = process_embeds(embedded)
-=======
     embedded = add_default_embeds(embedded, schema)
->>>>>>> 12fad6a4
     STATUS_ACL = {
         'current': ONLY_OWNER_EDIT,
         'deleted': USER_DELETED,

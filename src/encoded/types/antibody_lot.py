--- conflicted
+++ resolved
@@ -268,11 +268,8 @@
         embedded = [
             'source',
             'host_organism',
-<<<<<<< HEAD
+            'targets',
             'targets.organism',
-=======
-            'targets',
->>>>>>> ecb4e605
             'characterizations.award',
             'characterizations.documents',
             'characterizations.lab',

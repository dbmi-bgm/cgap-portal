"""Modifications types file."""
from snovault import (
    calculated_property,
    collection,
    load_schema,
)
from .base import (
    Item,
    lab_award_attribution_embed_list
)


@collection(
    name='modifications',
    properties={
        'title': 'Modifications',
        'description': 'Listing of Stable Genomic Modifications',
    })
class Modification(Item):
    """Modification class."""

    item_type = 'modification'
    schema = load_schema('encoded:schemas/modification.json')
    embedded_list = Item.embedded_list + lab_award_attribution_embed_list + [
        'constructs.construct_type',
        'constructs.tags',
        'constructs.designed_to_target',
        'modified_regions.aliases',
        'target_of_mod.display_title'
    ]

    @calculated_property(schema={
        "title": "Modification name",
        "description": "Modification name including type and target.",
        "type": "string",
    })
    def modification_name(self, request, modification_type=None,
                          genomic_change=None, target_of_mod=None):
        if not modification_type:
            return "None"

        mod_name = modification_type
        if genomic_change:
            mod_name = mod_name + " " + genomic_change
        if target_of_mod:
<<<<<<< HEAD
            tstring = ''
            for tom in target_of_mod:
                target = request.embed(tom, '@@object')
                tstring += '{}, '.format(target['display_title'])
            mod_name = mod_name + " for " + tstring[:-2]
=======
            target = request.embed(target_of_mod, '@@object')
            mod_name = mod_name + " for " + target['display_title']
>>>>>>> c7fde73f
        return mod_name

    @calculated_property(schema={
        "title": "Modification name short",
        "description": "Shorter version of modification name for display on tables.",
        "type": "string",
    })
    def modification_name_short(self, request, modification_type=None,
                                genomic_change=None, target_of_mod=None):
        mod_name = genomic_change if genomic_change else modification_type
        if target_of_mod:
<<<<<<< HEAD
            tstring = ''
            for tom in target_of_mod:
                target = request.embed(tom, '@@object')
                tstring += '{}, '.format(target['display_title'])
            mod_name = tstring[:-2].replace('Gene:', '') + ' ' + mod_name
=======
            target = request.embed(target_of_mod, '@@object').get('display_title')
            mod_name = target.replace('Gene:', '') + ' ' + mod_name
>>>>>>> c7fde73f
        return mod_name

    @calculated_property(schema={
        "title": "Display Title",
        "description": "A calculated title for every object in 4DN",
        "type": "string"
    })
    def display_title(self, request, modification_type=None, genomic_change=None, target_of_mod=None):
        # biosample = '/biosample/'+ self.properties['biosample']
        return self.modification_name(request, modification_type, genomic_change, target_of_mod)<|MERGE_RESOLUTION|>--- conflicted
+++ resolved
@@ -43,16 +43,11 @@
         if genomic_change:
             mod_name = mod_name + " " + genomic_change
         if target_of_mod:
-<<<<<<< HEAD
             tstring = ''
-            for tom in target_of_mod:
-                target = request.embed(tom, '@@object')
-                tstring += '{}, '.format(target['display_title'])
-            mod_name = mod_name + " for " + tstring[:-2]
-=======
-            target = request.embed(target_of_mod, '@@object')
-            mod_name = mod_name + " for " + target['display_title']
->>>>>>> c7fde73f
+            for tf in target_of_mod:
+                target_props = request.embed(tf, '@@object')
+                tstring += ', {}'.format(target_props['display_title'])
+            mod_name = mod_name + " for " + tstring[2:]
         return mod_name
 
     @calculated_property(schema={
@@ -64,16 +59,12 @@
                                 genomic_change=None, target_of_mod=None):
         mod_name = genomic_change if genomic_change else modification_type
         if target_of_mod:
-<<<<<<< HEAD
             tstring = ''
-            for tom in target_of_mod:
-                target = request.embed(tom, '@@object')
-                tstring += '{}, '.format(target['display_title'])
-            mod_name = tstring[:-2].replace('Gene:', '') + ' ' + mod_name
-=======
-            target = request.embed(target_of_mod, '@@object').get('display_title')
-            mod_name = target.replace('Gene:', '') + ' ' + mod_name
->>>>>>> c7fde73f
+            for t in target_of_mod:
+                target = request.embed(t, '@@object').get('display_title')
+                target_short = target.split(' ')[0]
+                tstring += ', {}'.format(target_short)
+            mod_name = tstring[2:] + ' ' + mod_name
         return mod_name
 
     @calculated_property(schema={

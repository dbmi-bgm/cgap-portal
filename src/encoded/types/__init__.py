"""init.py lists all the collections that do not have a dedicated types file."""

from snovault.attachment import ItemWithAttachment
from snovault.crud_views import collection_add as sno_collection_add
from snovault.schema_utils import validate_request
from snovault.validation import ValidationFailure
from snovault import (
    calculated_property,
    collection,
    load_schema,
    CONNECTION,
    COLLECTIONS,
    display_title_schema
)
# from pyramid.traversal import find_root
from .base import (
    Item,
    get_item_if_you_can
)


def includeme(config):
    """include me method."""
    config.scan()


@collection(
    name='individuals',
    unique_key='accession',
    properties={
        'title': 'Individuals',
        'description': 'Listing of Individuals',
    })
class Individual(Item):
    item_type = 'individual'
    name_key = 'accession'
    schema = load_schema('encoded:schemas/individual.json')

    embedded_list = [
        'father.life_status',
        'father.sex',
        'mother.life_status',
        'mother.sex'
    ]

    # rev = {
    #     'cases_proband': ('Case', 'proband'),
    #     'cases_affiliate' : ('Case', 'trio.individual')
    # }

    # @calculated_property(schema={
    #     "title": "Cases (proband)",
    #     "description": "Cases that this individual is a proband of",
    #     "type": "array",
    #     "items": {
    #         "title": "Case",
    #         "type": "string",
    #         "linkTo": "Case"
    #     }
    # })
    # def cases_proband(self, request):
    #     return self.rev_link_atids(request, "cases_proband")

    # @calculated_property(schema={
    #     "title": "Cases (affiliated)",
    #     "description": "Cases that this individual is affiliated with",
    #     "type": "array",
    #     "items": {
    #         "title": "Case",
    #         "type": "string",
    #         "linkTo": "Case"
    #     }
    # })
    # def cases_affiliate(self, request):
    #     return self.rev_link_atids(request, "cases_affiliate")

    @calculated_property(schema={
        "title": "Display Title",
        "description": "A calculated title for every object in 4DN",
        "type": "string"
    })
    def display_title(self, accession, bgm_id=None, other_id=None):
        """Use bgm_id, other_id, or accession (in that order)"""
        if bgm_id:
            title = bgm_id
        elif other_id:
            title = '%s (%s)' % (other_id['id'], other_id['id_source'])
        else:
            title = accession
        return title


def trace_parents(request, members, individual):
    pass


@collection(
<<<<<<< HEAD
=======
    name='cases',
    unique_key='accession',
    properties={
        'title': 'Cases',
        'description': 'Listing of Cases',
    })
class Case(Item):
    item_type = 'case'
    name_key = 'accession'
    schema = load_schema('encoded:schemas/case.json')
    embedded_list = [
        "families.members.sex",
        "families.members.father",
        "families.members.mother",
        "families.members.status",
        "families.members.accession",
        "families.members.life_status"
    ]

    # @calculated_property(schema={
    #     "title" : "Family Trio",
    #     "type" : "array",
    #     "items" : {
    #         "type" : "object",
    #         "title" : "Trio Relationship",
    #         "properties" : {
    #             "individual": {
    #                 "title": "Individual",
    #                 "type": "string",
    #                 "linkTo": "Individual"
    #             },
    #             "relationship_type": {
    #                 "title": "Relationship Type",
    #                 "type": "string"
    #             }
    #         }
    #     }
    # })
    # def trio(self, request, proband=None):
    #     if not proband:
    #         return []
    #     individual_list = [{ "individual" : proband, "relationship_type" : "self" }]
    #     proband_object = get_item_if_you_can(request, proband, "Individual")
    #     for relation in proband_object.get("related_individuals", []):
    #         if relation["relationship_type"] in ["mother", "father", "parent"]:
    #             relationship_type = relation["relationship_type"]
    #             if relationship_type == "parent": # no gender defined
    #                 related_individual_object = get_item_if_you_can(request, relation['related_individual'], "Individual")
    #                 related_individual_gender = related_individual_object.get("gender")
    #                 if related_individual_gender == "male":
    #                     relationship_type = "father"
    #                 elif related_individual_gender == "female":
    #                     relationship_type = "mother"
    #             individual_list.append({
    #                 "individual" : relation['related_individual'],
    #                 "relationship_type" : relationship_type
    #             })
    #     return individual_list

    @calculated_property(schema={
        "title": "Display Title",
        "description": "A calculated title for every object in 4DN",
        "type": "string"
    })
    def display_title(self, title):
        return title


@collection(
>>>>>>> 199edc15
    name='samples',
    unique_key='accession',
    properties={
        'title': 'Samples',
        'description': 'Listing of Samples',
    })
class Sample(Item):
    item_type = 'sample'
    name_key = 'accession'
    schema = load_schema('encoded:schemas/sample.json')
    embedded_list = [
    ]


@collection(
    name='disorderss',
    properties={
        'title': 'Disorders',
        'description': 'Listing of Disorders',
    })
class Disorder(Item):
    item_type = 'disorder'
    schema = load_schema('encoded:schemas/disorder.json')
    embedded_list = [
        'associated_phenotypes.term_name',
        'associated_phenotypes.term_id',
        'associated_phenotypes.definition'
    ]

    @calculated_property(schema={
        "title": "Display Title",
        "description": "A calculated title for every object in 4DN",
        "type": "string"
    })
    def display_title(self, disorder_name):
        return disorder_name


@collection(
    name='genes',
    unique_key='gene:gene_id',
    lookup_key='preferred_symbol',
    properties={
        'title': 'Genes',
        'description': 'Gene items',
    })
class Gene(Item):
    """Gene class."""
    item_type = 'gene'
    name_key = 'gene_id'
    schema = load_schema('encoded:schemas/gene.json')
    embedded_list = []

    @calculated_property(schema={
        "title": "Display Title",
        "description": "A calculated title for every object in 4DN",
        "type": "string"
    })
    def display_title(self, request, gene_id, preferred_symbol=None):
        if preferred_symbol:
            return preferred_symbol
        return 'GENE ID:{}'.format(gene_id)


@collection(
    name='phenotypes',
    properties={
        'title': 'Phenotypes',
        'description': 'Listing of Phenotypes',
    })
class Phenotype(Item):
    item_type = 'phenotype'
    schema = load_schema('encoded:schemas/phenotype.json')
    rev = {
        'associated_disorders': ('Disorder', 'associated_phenotypes')
    }
    embedded_list = [
        'associated_disorders.term_name',
        'associated_disorders.term_id',
        'associated_disorders.associated_genes'
    ]

    @calculated_property(schema={
        "title": "Associated Disorders",
        "description": "Disorders associated with this phenotype",
        "type": "array",
        "exclude_from": ["submit4dn", "FFedit-create"],
        "items": {
            "title": "Disorder",
            "type": "string",
            "linkTo": "Disorder"
        }
    })
    def associated_disorders(self, request):
        return self.rev_link_atids(request, "associated_disorders")

    @calculated_property(schema={
        "title": "Display Title",
        "description": "A calculated title for every object in 4DN",
        "type": "string"
    })
    def display_title(self, term_name):
        return term_name


@collection(
    name='documents',
    properties={
        'title': 'Documents',
        'description': 'Listing of Documents',
    })
class Document(ItemWithAttachment, Item):
    """Document class."""

    item_type = 'document'
    schema = load_schema('encoded:schemas/document.json')
    embedded_list = []
    mimetype_map = {'application/proband+xml': ['text/plain']}

    @calculated_property(schema={
        "title": "Display Title",
        "description": "A calculated title for every object in 4DN",
        "type": "string"
    })
    def display_title(self, attachment=None):
        if attachment:
            return attachment.get('download')
        return Item.display_title(self)


@collection(
    name='sysinfos',
    unique_key='sysinfo:name',
    properties={
        'title': 'Sysinfo',
        'description': 'Just for internal use',
    })
class Sysinfo(Item):
    """sysinfo class."""

    item_type = 'sysinfo'
    schema = load_schema('encoded:schemas/sysinfo.json')
    name_key = 'name'
    embedded_list = []


@collection(
    name='tracking-items',
    properties={
        'title': 'TrackingItem',
        'description': 'For internal tracking of Fourfront events',
    })
class TrackingItem(Item):
    """tracking-item class."""

    item_type = 'tracking_item'
    schema = load_schema('encoded:schemas/tracking_item.json')
    embedded_list = []

    @classmethod
    def create_and_commit(cls, request, properties, clean_headers=False):
        """
        Create a TrackingItem with a given request and properties, committing
        it directly to the DB. This works by manually committing the
        transaction, which may cause issues if this function is called as
        part of another POST. For this reason, this function should be used to
        track GET requests -- otherwise, use the standard POST method.
        If validator issues are hit, will not create the item but log to error

        Args:
            request: current request object
            properties (dict): TrackingItem properties to post
            clean_headers(bool): If True, remove 'Location' header created by POST

        Returns:
            dict response from snovault.crud_views.collection_add

        Raises:
            ValidationFailure if TrackingItem cannot be validated
        """
        import transaction
        collection = request.registry[COLLECTIONS]['TrackingItem']
        # set remote_user to standarize permissions
        prior_remote = request.remote_user
        request.remote_user = 'EMBED'
        # remove any missing attributes from DownloadTracking
        properties['download_tracking'] = {
            k: v for k, v in properties.get('download_tracking', {}).items() if v is not None
        }
        validate_request(collection.type_info.schema, request, properties)
        if request.errors:  # added from validate_request
            request.remote_user = prior_remote
            raise ValidationFailure('body', 'TrackingItem: create_and_commit',
                                    'Cannot validate request')
        ti_res = sno_collection_add(collection, request, False)  # render=False
        transaction.get().commit()
        if clean_headers and 'Location' in request.response.headers:
            del request.response.headers['Location']
        request.remote_user = prior_remote
        return ti_res

    @calculated_property(schema={
        "title": "Display Title",
        "description": "A calculated title for every object in 4DN",
        "type": "string"
    })
    def display_title(self, tracking_type, date_created=None, google_analytics=None):
        if date_created:  # pragma: no cover should always be true
            date_created = date_created[:10]
        if tracking_type == 'google_analytics':
            for_date = None
            if google_analytics:
                for_date = google_analytics.get('for_date', None)
            if for_date:
                return 'Google Analytics for ' + for_date
            return 'Google Analytics Item'
        elif tracking_type == 'download_tracking':
            title = 'Download Tracking Item'
            if date_created:
                title = title + ' from ' + date_created
            return title
        else:
            title = 'Tracking Item'
            if date_created:
                title = title + ' from ' + date_created
            return title<|MERGE_RESOLUTION|>--- conflicted
+++ resolved
@@ -90,83 +90,7 @@
         return title
 
 
-def trace_parents(request, members, individual):
-    pass
-
-
-@collection(
-<<<<<<< HEAD
-=======
-    name='cases',
-    unique_key='accession',
-    properties={
-        'title': 'Cases',
-        'description': 'Listing of Cases',
-    })
-class Case(Item):
-    item_type = 'case'
-    name_key = 'accession'
-    schema = load_schema('encoded:schemas/case.json')
-    embedded_list = [
-        "families.members.sex",
-        "families.members.father",
-        "families.members.mother",
-        "families.members.status",
-        "families.members.accession",
-        "families.members.life_status"
-    ]
-
-    # @calculated_property(schema={
-    #     "title" : "Family Trio",
-    #     "type" : "array",
-    #     "items" : {
-    #         "type" : "object",
-    #         "title" : "Trio Relationship",
-    #         "properties" : {
-    #             "individual": {
-    #                 "title": "Individual",
-    #                 "type": "string",
-    #                 "linkTo": "Individual"
-    #             },
-    #             "relationship_type": {
-    #                 "title": "Relationship Type",
-    #                 "type": "string"
-    #             }
-    #         }
-    #     }
-    # })
-    # def trio(self, request, proband=None):
-    #     if not proband:
-    #         return []
-    #     individual_list = [{ "individual" : proband, "relationship_type" : "self" }]
-    #     proband_object = get_item_if_you_can(request, proband, "Individual")
-    #     for relation in proband_object.get("related_individuals", []):
-    #         if relation["relationship_type"] in ["mother", "father", "parent"]:
-    #             relationship_type = relation["relationship_type"]
-    #             if relationship_type == "parent": # no gender defined
-    #                 related_individual_object = get_item_if_you_can(request, relation['related_individual'], "Individual")
-    #                 related_individual_gender = related_individual_object.get("gender")
-    #                 if related_individual_gender == "male":
-    #                     relationship_type = "father"
-    #                 elif related_individual_gender == "female":
-    #                     relationship_type = "mother"
-    #             individual_list.append({
-    #                 "individual" : relation['related_individual'],
-    #                 "relationship_type" : relationship_type
-    #             })
-    #     return individual_list
-
-    @calculated_property(schema={
-        "title": "Display Title",
-        "description": "A calculated title for every object in 4DN",
-        "type": "string"
-    })
-    def display_title(self, title):
-        return title
-
-
-@collection(
->>>>>>> 199edc15
+@collection(
     name='samples',
     unique_key='accession',
     properties={

--- conflicted
+++ resolved
@@ -149,6 +149,14 @@
     name_key = 'name'
     embedded_list = []
 
+    def display_title(self):
+    if self.properties.get('scientific_name'): # Defaults to "" so check if falsy not if is None
+        scientific_name_parts = self.properties['scientific_name'].split(' ')
+        if len(scientific_name_parts) > 1:
+            return ' '.join([ scientific_name_parts[0][0].upper() + '.' ] + scientific_name_parts[1:])
+        else:
+            return self.properties['scientific_name']
+
 
 @collection(
     name='protocols',
@@ -192,7 +200,6 @@
 
 
 @collection(
-<<<<<<< HEAD
     name='tracking-items',
     properties={
         'title': 'TrackingItem',
@@ -229,7 +236,9 @@
         transaction.get().commit()
         del request.response.headers['Location']
         return res
-=======
+
+
+@collection(
     name='vendors',
     unique_key='vendor:name',
     properties={
@@ -248,5 +257,4 @@
         # set name based on what is entered into title
         properties['name'] = set_namekey_from_title(properties)
 
-        super(Vendor, self)._update(properties, sheets)
->>>>>>> c28995da
+        super(Vendor, self)._update(properties, sheets)
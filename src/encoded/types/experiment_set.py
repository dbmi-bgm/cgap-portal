--- conflicted
+++ resolved
@@ -18,15 +18,11 @@
 from snovault.crud_views import (
     collection_add,
     item_edit,
-<<<<<<< HEAD
 )
 from .base import (
     Item,
-    lab_award_attribution_embed_list
-=======
     lab_award_attribution_embed_list,
     get_item_if_you_can
->>>>>>> 08999a6f
 )
 import datetime
 

"""Collection for ExperimentSet and ExperimentSetReplicate."""

from pyramid.threadlocal import get_current_request
from pyramid.view import view_config
from snovault import (
    calculated_property,
    collection,
    load_schema,
    AfterModified,
    BeforeModified
)
from snovault.calculated import calculate_properties
from snovault.validators import (
    validate_item_content_post,
    validate_item_content_patch,
    validate_item_content_put,
)
from .base import (
    Item,
    collection_add,
    item_edit,
    lab_award_attribution_embed_list
)
import datetime


def invalidate_linked_items(item, field, updates=None):
    '''Invalidates the linkTo item(s) in the given field of an item
        which will trigger re-indexing the linked items
        a dictionary of field value pairs to update for the linked item(s)
        can be provided that will be applied prior to invalidation -
        beware that each update will be applied to every linked item in the field
    '''
    request = get_current_request()
    registry = item.registry
    try:
        properties = item.properties
    except KeyError:
        # if I try to invalidate an object that isn't yet fully stored, exit
        return
    if field in properties:
        links = properties[field]
        if hasattr(links, 'lower'):
            # if string turn into list
            links = [links]
        for link in links:
            linked_item = item.collection.get(link)
            registry.notify(BeforeModified(linked_item, request))
            # update item info if provided
            if updates is not None:
                for f, val in updates.items():
                    linked_item.properties[f] = val
                    linked_item.update(linked_item.properties)
            registry.notify(AfterModified(linked_item, request))



@collection(
    name='experiment-sets',
    unique_key='accession',
    properties={
        'title': 'Experiment Sets',
        'description': 'Listing Experiment Sets',
    })
class ExperimentSet(Item):
    """The experiment set class."""

    item_type = 'experiment_set'
    schema = load_schema('encoded:schemas/experiment_set.json')
    name_key = "accession"
    rev = {
        'publications_using': ('Publication', 'exp_sets_used_in_pub'),
        'publications_produced': ('Publication', 'exp_sets_prod_in_pub'),
    }
    aggregated_items = {
<<<<<<< HEAD
        "badges": ["message", "badge.commendation", "badge.warning", "badge.uuid"],
        "last_modified": ["date_modified"],
=======
        "badges": [
            "message",
            "badge.commendation",
            "badge.warning",
            "badge.uuid",
            "badge.@id",
            "badge.badge_icon",
            "badge.description"
        ]
>>>>>>> 3398defd
    }
    embedded_list = Item.embedded_list + lab_award_attribution_embed_list + [
        "badges.badge.title",
        "badges.badge.commendation",
        "badges.badge.warning",
        "badges.badge.badge_classification",
        "badges.badge.description",
        "badges.badge.badge_icon",
        "badges.message",

        "produced_in_pub.title",
        "produced_in_pub.abstract",
        "produced_in_pub.journal",
        "produced_in_pub.authors",
        "produced_in_pub.short_attribution",
        "produced_in_pub.date_published",
        "publications_of_set.title",
        "publications_of_set.abstract",
        "publications_of_set.journal",
        "publications_of_set.authors",
        "publications_of_set.date_published",

        "experiments_in_set.experiment_type",
        "experiments_in_set.accession",
        "experiments_in_set.status",
        "experiments_in_set.experiment_categorizer.field",
        "experiments_in_set.experiment_categorizer.value",
        "experiments_in_set.experiment_categorizer.combined",

        "experiments_in_set.badges.badge.title",
        "experiments_in_set.badges.badge.commendation",
        "experiments_in_set.badges.badge.warning",
        "experiments_in_set.badges.badge.badge_classification",
        "experiments_in_set.badges.badge.badge_icon",
        "experiments_in_set.badges.badge.description",
        "experiments_in_set.badges.message",

        "experiments_in_set.biosample.accession",
        "experiments_in_set.biosample.modifications_summary",
        "experiments_in_set.biosample.biosource_summary",
        "experiments_in_set.biosample.biosample_type",
        "experiments_in_set.biosample.biosource.biosource_type",
        "experiments_in_set.biosample.biosource.cell_line.slim_terms",
        "experiments_in_set.biosample.biosource.cell_line.synonyms",
        "experiments_in_set.biosample.biosource.tissue.slim_terms",
        "experiments_in_set.biosample.biosource.tissue.synonyms",
        "experiments_in_set.biosample.biosource.individual.organism.name",
        "experiments_in_set.biosample.modifications.modification_type",
        "experiments_in_set.biosample.modifications.display_title",
        "experiments_in_set.biosample.treatments.treatment_type",
        "experiments_in_set.biosample.treatments.display_title",
        "experiments_in_set.biosample.treatments_summary",
        "experiments_in_set.biosample.badges.badge.title",
        "experiments_in_set.biosample.badges.badge.commendation",
        "experiments_in_set.biosample.badges.badge.warning",
        "experiments_in_set.biosample.badges.badge.badge_classification",
        "experiments_in_set.biosample.badges.badge.badge_icon",
        "experiments_in_set.biosample.badges.badge.description",
        "experiments_in_set.biosample.badges.message",

        "experiments_in_set.digestion_enzyme.name",
        "experiments_in_set.filesets.files_in_set.accession",
        "experiments_in_set.last_modified.date_modified",

        # Files - For common embeds (href, file_format, etc) we could programatically get rid of a bunch of similar lines - e.g.:
        # for f in ['href', 'accession', 'file_size, ...]:
        #     ExperimentSet.embedded_list.append("experiments_in_set.files." + f)
        #     ExperimentSet.embedded_list.append("experiments_in_set.processed_files." + f) ...

        "experiments_in_set.files.href",
        "experiments_in_set.files.accession",
        "experiments_in_set.files.uuid",
        "experiments_in_set.files.file_size",
        "experiments_in_set.files.upload_key",
        "experiments_in_set.files.md5sum",
        "experiments_in_set.files.file_format",
        "experiments_in_set.files.file_type",
        "experiments_in_set.files.file_type_detailed",
        "experiments_in_set.files.file_classification",
        "experiments_in_set.files.paired_end",
        "experiments_in_set.files.status",
        "experiments_in_set.files.extra_files",
        "experiments_in_set.files.extra_files.href",
        "experiments_in_set.files.extra_files.file_format",
        "experiments_in_set.files.quality_metric.display_title",
        "experiments_in_set.files.quality_metric.Total Sequences",
        "experiments_in_set.files.quality_metric.Sequence length",
        "experiments_in_set.files.quality_metric.url",
        "experiments_in_set.files.quality_metric.overall_quality_status",
        "experiments_in_set.files.badges.badge.title",
        "experiments_in_set.files.badges.badge.commendation",
        "experiments_in_set.files.badges.badge.warning",
        "experiments_in_set.files.badges.badge.badge_classification",
        "experiments_in_set.files.badges.badge.badge_icon",
        "experiments_in_set.files.badges.badge.description",
        "experiments_in_set.files.badges.message",

        "experiments_in_set.files.related_files.relationship_type",
        "experiments_in_set.files.related_files.file.accession",
        "experiments_in_set.files.related_files.file.paired_end",
        "experiments_in_set.files.related_files.file.file_type",

        "processed_files.href",
        "processed_files.accession",
        "processed_files.uuid",
        "processed_files.file_size",
        "processed_files.upload_key",
        "processed_files.file_format",
        "processed_files.file_classification",
        "processed_files.file_type",
        "processed_files.file_type_detailed",
        "processed_files.status",
        "processed_files.md5sum",
        "processed_files.extra_files",
        "processed_files.extra_files.href",
        "processed_files.extra_files.file_format",
        "processed_files.higlass_uid",
        "processed_files.genome_assembly",
        "processed_files.last_modified.date_modified",

        #"processed_files.quality_metric.Total reads",
        #"processed_files.quality_metric.Total Sequences",
        #"processed_files.quality_metric.Sequence length",
        "processed_files.quality_metric.display_title",
        "processed_files.quality_metric.url",
        "processed_files.quality_metric.overall_quality_status",

        "processed_files.quality_metric.Total reads",
        "processed_files.quality_metric.Trans reads",
        "processed_files.quality_metric.Cis reads (>20kb)",
        "processed_files.quality_metric.Short cis reads (<20kb)",
        #"processed_files.@type",

        "experiments_in_set.processed_files.href",
        "experiments_in_set.processed_files.accession",
        "experiments_in_set.processed_files.uuid",
        "experiments_in_set.processed_files.file_size",
        "experiments_in_set.processed_files.upload_key",
        "experiments_in_set.processed_files.file_format",
        "experiments_in_set.processed_files.file_classification",
        "experiments_in_set.processed_files.file_type",
        "experiments_in_set.processed_files.file_type_detailed",
        "experiments_in_set.processed_files.status",
        "experiments_in_set.processed_files.md5sum",
        "experiments_in_set.processed_files.higlass_uid",
        "experiments_in_set.processed_files.genome_assembly",
        "experiments_in_set.processed_files.extra_files",
        "experiments_in_set.processed_files.extra_files.href",
        "experiments_in_set.processed_files.extra_files.file_format",
        "experiments_in_set.processed_files.quality_metric.display_title",
        "experiments_in_set.processed_files.quality_metric.url",
        "experiments_in_set.processed_files.quality_metric.overall_quality_status",
        "experiments_in_set.processed_files.quality_metric.Total reads",
        "experiments_in_set.processed_files.quality_metric.Trans reads",
        "experiments_in_set.processed_files.quality_metric.Cis reads (>20kb)",
        "experiments_in_set.processed_files.quality_metric.Short cis reads (<20kb)",
        "experiments_in_set.processed_files.last_modified.date_modified",
        #"experiments_in_set.processed_files.@type"

        "other_processed_files.files.accession",
        "other_processed_files.files.file_type_detailed",
        "other_processed_files.files.file_format",
        "other_processed_files.files.file_size",
        "other_processed_files.files.higlass_uid",
        "other_processed_files.files.genome_assembly",
        "other_processed_files.files.href",
        "other_processed_files.files.status",
        "other_processed_files.files.last_modified.date_modified",
        "other_processed_files.higlass_view_config.description",

        "experiments_in_set.other_processed_files.files.href",
        "experiments_in_set.other_processed_files.title",
        "experiments_in_set.other_processed_files.description",
        "experiments_in_set.other_processed_files.type",
        "experiments_in_set.other_processed_files.files.accession",
        "experiments_in_set.other_processed_files.files.file_type_detailed",
        "experiments_in_set.other_processed_files.files.file_format",
        "experiments_in_set.other_processed_files.files.file_size",
        "experiments_in_set.other_processed_files.files.higlass_uid",
        "experiments_in_set.other_processed_files.files.genome_assembly",
        "experiments_in_set.other_processed_files.files.status",
        "experiments_in_set.other_processed_files.files.last_modified.date_modified"
    ]

    @calculated_property(schema={
        "title": "Produced in Publication",
        "description": "The Publication in which this Experiment Set was produced.",
        "type": "string",
        "linkTo": "Publication"
    })
    def produced_in_pub(self, request):
        pub_paths = self.rev_link_atids(request, 'publications_produced')
        pubs = [request.embed('/', path, '@@object') for path in pub_paths]
        if pubs:
            return sorted(pubs, key=lambda pub: pub.get('date_released', pub['date_created']),
                          reverse=True)[0].get('@id')

    @calculated_property(schema={
        "title": "Publications",
        "description": "Publications associated with this Experiment Set.",
        "type": "array",
        "items": {
            "title": "Publication",
            "type": "string",
            "linkTo": "Publication"
        }
    })
    def publications_of_set(self, request):
        pubs_produced = self.rev_link_atids(request, 'publications_produced')
        pubs_using = self.rev_link_atids(request, 'publications_using')
        return list(set(pubs_produced + pubs_using))

    @calculated_property(schema={
        "title": "Number of Experiments",
        "description": "The number of Experiments in this Experiment Set.",
        "type": "integer"
    })
    def number_of_experiments(self, request, experiments_in_set=None):
        if experiments_in_set:
            return len(experiments_in_set)



@collection(
    name='experiment-set-replicates',
    unique_key='accession',
    properties={
        'title': 'Replicate Experiment Sets',
        'description': 'Experiment set covering biological and technical experiments',
    })
class ExperimentSetReplicate(ExperimentSet):
    """The experiment set class for replicate experiments."""
    base_types = ['ExperimentSet'] + Item.base_types
    item_type = 'experiment_set_replicate'
    schema = load_schema('encoded:schemas/experiment_set_replicate.json')
    name_key = "accession"
    embedded_list = ExperimentSet.embedded_list + [
        "replicate_exps.replicate_exp.accession"
    ]

    def _update(self, properties, sheets=None):
        all_experiments = [exp['replicate_exp'] for exp in properties.get('replicate_exps', [])]
        properties['experiments_in_set'] = all_experiments
        super(ExperimentSetReplicate, self)._update(properties, sheets)

    class Collection(Item.Collection):
        pass


def validate_experiment_set_replicate_experiments(context, request):
    '''
    Validates that each replicate_exps.replicate_exp in context (ExperimentSetReplicate Item) is unique within the ExperimentSetReplicate.
    '''
    data = request.json
    replicate_exp_objects = data.get('replicate_exps', [])

    have_seen_exps = set()
    any_failures = False
    for replicate_idx, replicate_exp_object in enumerate(replicate_exp_objects):
        experiment = replicate_exp_object.get('replicate_exp')
        if experiment is None:
            request.errors.add('body', None, 'No experiment supplied for replicate_exps[' + str(replicate_idx) + ']')
            any_failures = True
            continue
        if experiment in have_seen_exps:
            request.errors.add('body', None, 'Duplicate experiment "' + experiment + '" defined in replicate_exps[' + str(replicate_idx) + ']')
            any_failures = True
            continue
        have_seen_exps.add(experiment)

    if not any_failures:
        request.validated.update({})


@view_config(context=ExperimentSetReplicate.Collection, permission='add', request_method='POST',
             validators=[validate_item_content_post, validate_experiment_set_replicate_experiments])
def experiment_set_replicate_add(context, request, render=None):
    return collection_add(context, request, render)


@view_config(context=ExperimentSetReplicate, permission='edit', request_method='PUT',
             validators=[validate_item_content_put, validate_experiment_set_replicate_experiments])
@view_config(context=ExperimentSetReplicate, permission='edit', request_method='PATCH',
             validators=[validate_item_content_patch, validate_experiment_set_replicate_experiments])
def experiment_set_replicate_edit(context, request, render=None):
    return item_edit(context, request, render)<|MERGE_RESOLUTION|>--- conflicted
+++ resolved
@@ -73,10 +73,6 @@
         'publications_produced': ('Publication', 'exp_sets_prod_in_pub'),
     }
     aggregated_items = {
-<<<<<<< HEAD
-        "badges": ["message", "badge.commendation", "badge.warning", "badge.uuid"],
-        "last_modified": ["date_modified"],
-=======
         "badges": [
             "message",
             "badge.commendation",
@@ -86,7 +82,6 @@
             "badge.badge_icon",
             "badge.description"
         ]
->>>>>>> 3398defd
     }
     embedded_list = Item.embedded_list + lab_award_attribution_embed_list + [
         "badges.badge.title",

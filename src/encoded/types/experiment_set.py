--- conflicted
+++ resolved
@@ -12,11 +12,7 @@
 
 from .base import (
     Item,
-<<<<<<< HEAD
-    process_embeds
-=======
     add_default_embeds
->>>>>>> 12fad6a4
 )
 
 
@@ -81,11 +77,7 @@
                 "experiments_in_set.filesets.files_in_set.related_files.file.\@id",
                 "experiments_in_set.filesets.files_in_set.related_files.file.uuid",
                 "experiments_in_set.digestion_enzyme"]
-<<<<<<< HEAD
-    embedded = process_embeds(embedded)
-=======
     embedded = add_default_embeds(embedded, schema)
->>>>>>> 12fad6a4
 
     def _update(self, properties, sheets=None):
         super(ExperimentSet, self)._update(properties, sheets)
@@ -111,11 +103,7 @@
         "replicate_exps.replicate_exp.accession",
         "replicate_exps.replicate_exp.uuid"
     ]
-<<<<<<< HEAD
-    embedded = process_embeds(embedded)
-=======
     embedded = add_default_embeds(embedded, schema)
->>>>>>> 12fad6a4
 
     def _update(self, properties, sheets=None):
         all_experiments = [exp['replicate_exp'] for exp in properties['replicate_exps']]

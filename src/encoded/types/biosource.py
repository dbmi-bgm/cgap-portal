"""Collection for the Biosource object."""
from snovault import (
    calculated_property,
    collection,
    load_schema,
)
from snovault.validators import (
    validate_item_content_post,
    validate_item_content_patch,
    validate_item_content_put,
)
from snovault.etag import if_match_tid
from pyramid.view import view_config
from .base import (
    Item,
    collection_add,
    get_item_if_you_can,
    item_edit,
    # paths_filtered_by_status,
)


@collection(
    name='biosources',
    unique_key='accession',
    properties={
        'title': 'Biosources',
        'description': 'Cell lines and tissues used for biosamples',
    })
class Biosource(Item):
    """Biosource class."""

    item_type = 'biosource'
    name_key = 'accession'
    schema = load_schema('encoded:schemas/biosource.json')
<<<<<<< HEAD
    embedded = ["individual", "individual.organism", "tissue", "cell_line"]
    embedded = ["individual", "individual.organism", "tissue"]
=======
    embedded = ["individual.*", "individual.organism.*", "tissue.*"]
>>>>>>> cdad037d

    @calculated_property(schema={
        "title": "Biosource name",
        "description": "Specific name of the biosource.",
        "type": "string",
    })
    def biosource_name(self, request, biosource_type, individual=None,
                       cell_line=None, cell_line_tier=None, tissue=None):
        self.upgrade_properties()
        cell_line_types = ['immortalized cell line', 'primary cell', 'in vitro differentiated cells',
                           'induced pluripotent stem cell line', 'stem cell']
        if biosource_type == "tissue":
            if tissue:
                return request.embed(tissue, '@@object').get('term_name')
        elif biosource_type in cell_line_types:
            if cell_line:
                cell_line_name = request.embed(cell_line, '@@object').get('term_name')
                if cell_line_tier:
                    if cell_line_tier != 'Unclassified':
                        return cell_line_name + ' (' + cell_line_tier + ')'
                return cell_line_name
        elif biosource_type == "whole organisms":
            if individual:
                individual_props = request.embed(individual, '@@object')
                organism = individual_props['organism']
                organism_props = request.embed(organism, '@@object')
                organism_name = organism_props['name']
                return "whole " + organism_name
        return biosource_type

    @calculated_property(schema={
        "title": "Display Title",
        "description": "A calculated title for every object in 4DN",
        "type": "string"
    })
    def display_title(self, request, biosource_type, individual=None,
                      cell_line=None, cell_line_tier=None, tissue=None):
        return self.biosource_name(request, biosource_type, individual, cell_line, cell_line_tier, tissue)

    class Collection(Item.Collection):
        pass


# validator for tissue field
def validate_biosource_tissue(context, request):
    # import pdb; pdb.set_trace()
    data = request.json
    if 'tissue' not in data:
        return
    term_ok = False
    tissue = data['tissue']
    # print(tissue)
    tissue = get_item_if_you_can(request, tissue, 'ontology-terms')
    ontology = None
    ontology_name = None
    try:
        ontology = tissue.get('source_ontology')
    except AttributeError:
        pass

    if ontology is not None:
        ontology = get_item_if_you_can(request, ontology, 'ontologys')
        try:
            ontology_name = ontology.get('ontology_name')
        except AttributeError:
            pass

    if ontology_name is not None and (
            ontology_name == 'Uberon' or ontology_name == '4DN Controlled Vocabulary'):
        term_ok = True
    if not term_ok:
        try:
            tissuename = tissue.get('term_name')
        except AttributeError:
            tissuename = str(tissue)
        request.errors.add('body', None, 'Term: ' + tissuename + ' is not found in UBERON')
    else:
        request.validated.update({})


# validator for cell_line field
def validate_biosource_cell_line(context, request):
    # import pdb; pdb.set_trace()
    data = request.json
    if 'cell_line' not in data:
        return
    term_ok = False
    cell_line = data['cell_line']
    cell_line = get_item_if_you_can(request, cell_line, 'ontology-terms')
    slims = None
    try:
        slims = cell_line.get('slim_terms')
    except AttributeError:
        pass

    if slims is not None:
        for slim in slims:
            slim_for = None
            slim_term = get_item_if_you_can(request, slim, 'ontology-terms')
            try:
                slimfor = slim_term.get('is_slim_for')
            except AttributeError:
                pass

            if slimfor is not None and slimfor == 'cell':
                term_ok = True

    if not term_ok:
        try:
            cellname = cell_line.get('term_name')
        except AttributeError:
            cellname = str(cell_line)
        request.errors.add('body', None, 'Term: ' + cellname + ' is not a known valid cell line')
    else:
        request.validated.update({})


@view_config(context=Biosource.Collection, permission='add', request_method='POST',
             validators=[validate_item_content_post, validate_biosource_tissue, validate_biosource_cell_line])
def biosource_add(context, request, render=None):
    return collection_add(context, request, render)


@view_config(context=Biosource, permission='edit', request_method='PUT',
             validators=[validate_item_content_put, validate_biosource_tissue, validate_biosource_cell_line],
             decorator=if_match_tid)
@view_config(context=Biosource, permission='edit', request_method='PATCH',
             validators=[validate_item_content_patch, validate_biosource_tissue, validate_biosource_cell_line],
             decorator=if_match_tid)
def biosource_edit(context, request, render=None):
    return item_edit(context, request, render)<|MERGE_RESOLUTION|>--- conflicted
+++ resolved
@@ -33,12 +33,7 @@
     item_type = 'biosource'
     name_key = 'accession'
     schema = load_schema('encoded:schemas/biosource.json')
-<<<<<<< HEAD
-    embedded = ["individual", "individual.organism", "tissue", "cell_line"]
-    embedded = ["individual", "individual.organism", "tissue"]
-=======
-    embedded = ["individual.*", "individual.organism.*", "tissue.*"]
->>>>>>> cdad037d
+    embedded = ["individual.*", "individual.organism.*", "tissue.*", "cell_line.*"]
 
     @calculated_property(schema={
         "title": "Biosource name",

--- conflicted
+++ resolved
@@ -6,11 +6,7 @@
 )
 from .base import (
     Item,
-<<<<<<< HEAD
-    process_embeds
-=======
     add_default_embeds
->>>>>>> 12fad6a4
 )
 from snovault.attachment import ItemWithAttachment
 
@@ -33,11 +29,7 @@
         'image/gif',
     ]
     embedded = ['submitted_by']
-<<<<<<< HEAD
-    embedded = process_embeds(embedded)
-=======
     embedded = add_default_embeds(embedded, schema)
->>>>>>> 12fad6a4
 
     def unique_keys(self, properties):
         """smth."""

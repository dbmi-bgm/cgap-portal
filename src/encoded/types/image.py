--- conflicted
+++ resolved
@@ -33,11 +33,7 @@
     def unique_keys(self, properties):
         """smth."""
         keys = super(Image, self).unique_keys(properties)
-<<<<<<< HEAD
-        value = properties.get('attachment', {}).get('download')
-=======
         value = properties.get("attachment", {}).get("download")
->>>>>>> 5dd5807a
         if value:
             keys.setdefault('image:filename', []).append(value)
         return keys
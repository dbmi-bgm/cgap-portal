import io

import negspy.coordinates as nc
from snovault import calculated_property, collection, load_schema

from ..ingestion.common import CGAP_CORE_PROJECT
from ..util import resolve_file_path
from .base import Item, get_item_or_none
from .variant import (
    ANNOTATION_ID,
    build_variant_sample_annotation_id,
    extend_embedded_list,
    load_extended_descriptions_in_schemas,
    SHARED_VARIANT_EMBEDS,
    SHARED_VARIANT_SAMPLE_EMBEDS,
)


def build_structural_variant_embedded_list():
    """Determines the embedded_list based on the information
    present in schemas/structural_variant_embeds.json

    :returns: list of structural variant embeds
    """
    embedded_list = SHARED_VARIANT_EMBEDS + []
    with io.open(
        resolve_file_path("schemas/structural_variant_embeds.json"), "r"
    ) as fd:
        extend_embedded_list(embedded_list, fd, "structural_variant")
    return embedded_list + Item.embedded_list


def build_structural_variant_sample_embedded_list():
    """Determines the embedded list for structural variants within
    structural_variant_sample ie: structural_variant.* is not
    sufficient for things embedded into structural variant
    that we'd like to search on in the structural_variant_sample
    context. Works very similary to the above function

    :returns: list of embeds from 'structural_variant' linkTo
    """
    embedded_list = SHARED_VARIANT_SAMPLE_EMBEDS + []
    with io.open(
        resolve_file_path("schemas/structural_variant_embeds.json"), "r"
    ) as fd:
        extend_embedded_list(
            embedded_list, fd, "structural_variant", prefix="structural_variant."
        )
    with io.open(
        resolve_file_path("schemas/structural_variant_sample_embeds.json"), "r"
    ) as fd:
        extend_embedded_list(embedded_list, fd, "structural_variant_sample")
    return ["structural_variant.*"] + embedded_list + Item.embedded_list


def build_structural_variant_display_title(sv_type, chrom, start, end):
    """Builds the structural variant display title according to the type of SV."""
    display_title = "%s_chr%s:%s-%s" % (sv_type, chrom, start, end)
    return display_title


@collection(
    name="structural-variants",
    properties={
        "title": "Structural variants",
        "description": "List of all structural variants",
    },
    unique_key="structural_variant:annotation_id",
)
class StructuralVariant(Item):
    """ Structural variant class """

    item_type = "structural_variant"
    name_key = "annotation_id"
    schema = load_schema("encoded:schemas/structural_variant.json")
    embedded_list = build_structural_variant_embedded_list()

    @classmethod
    def create(cls, registry, uuid, properties, sheets=None):
        """
        Sets the annotation_id field on this structural variant prior to passing on.
        """
        properties[ANNOTATION_ID] = build_structural_variant_display_title(
            properties["SV_TYPE"],
            properties["CHROM"],
            properties["START"],
            properties["END"],
        )
        return super().create(registry, uuid, properties, sheets)

    @calculated_property(
        schema={
            "title": "Display Title",
            "description": "A calculated title for every object in CGAP",
            "type": "string",
        }
    )
    def display_title(self, SV_TYPE, CHROM, START, END):
        return build_structural_variant_display_title(SV_TYPE, CHROM, START, END)

    @calculated_property(
        schema={
            "title": "Start position (genome coordinates)",
            "description": "Start absolute position in genome coordinates",
            "type": "integer",
        }
    )
    def START_ABS(self, CHROM, START):
        chrom_info = nc.get_chrominfo("hg38")
        return nc.chr_pos_to_genome_pos("chr" + CHROM, START, chrom_info)

    @calculated_property(
        schema={
            "title": "End position (genome coordinates)",
            "description": "End absolute position in genome coordinates",
            "type": "integer",
        }
    )
    def END_ABS(self, CHROM, END):
        chrom_info = nc.get_chrominfo("hg38")
        return nc.chr_pos_to_genome_pos("chr" + CHROM, END, chrom_info)

    @calculated_property(
        schema={
            "title": "Structural Variant Size",
            "description": "The size of this structural variant",
            "type": "number",
        }
    )
    def size(self, request, START, END):
        return END - START + 1

    @calculated_property(
        schema={
            "title": "Structural Variant Size Display",
            "description": "The abbreviated size of this structural variant",
            "type": "string",
        }
    )
    def size_display(self, request, START, END):
        """
        Create user-friendly display of size.

        Finds appropriate units "bucket" according to number of digits
        in the size, then rounds to 1 decimal place within the "bucket".

        :param request: cls pyramid request
        :param START: int start location of SV
        :param END: int end location of SV
        :return result: str size plus unit
        """
        result = None
        size = END - START + 1
        unit_max_exponents = [3, 6, 9, 12]  # Gb should be max given chromosome sizes
        display_units = ["bp", "Kb", "Mb", "Gb"]
        for exponent, unit in zip(unit_max_exponents, display_units):
            if size < 10**exponent:
                display_number = round(size*10**(-exponent+3), 1)
                result = str(display_number) + " " + unit
                break
        return result


@collection(
    name="structural-variant-samples",
    properties={
        "title": "Structural variants (sample)",
        "description": "List of all structural variants with sample specific information",
    },
    unique_key="structural_variant_sample:annotation_id",
)
class StructuralVariantSample(Item):
    """Class for structural variant samples."""

    item_type = "structural_variant_sample"
    schema = load_extended_descriptions_in_schemas(
        load_schema("encoded:schemas/structural_variant_sample.json")
    )
    rev = {"variant_sample_list": (
        "VariantSampleList", "structural_variant_samples.structural_variant_sample_item"
    )}
    embedded_list = build_structural_variant_sample_embedded_list()

    POSSIBLE_GENOTYPE_LABEL_FIELDS = [
        "proband_genotype_label",
        "mother_genotype_label",
        "father_genotype_label",
        "sister_genotype_label",
        "sister_II_genotype_label",
        "sister_III_genotype_label",
        "sister_IV_genotype_label",
        "brother_genotype_label",
        "brother_II_genotype_label",
        "brother_III_genotype_label",
        "brother_IV_genotype_label"
        "co_parent_genotype_label",
        "daughter_genotype_label",
        "daughter_II_genotype_label",
        "son_genotype_label",
        "son_II_genotype_label",
    ]

    @classmethod
    def create(cls, registry, uuid, properties, sheets=None):
        """Sets the annotation_id field on this structural variant sample
        prior to passing on."""
        properties[ANNOTATION_ID] = "%s:%s:%s" % (
            properties["CALL_INFO"],
            properties["structural_variant"],
            properties["file"],
        )
        return super().create(registry, uuid, properties, sheets)

    @calculated_property(
        schema={
            "title": "Display Title",
            "description": "A calculated title for every object in CGAP",
            "type": "string",
        }
    )
    def display_title(self, request, CALL_INFO, structural_variant):
        structural_variant = get_item_or_none(
            request, structural_variant, "StructuralVariant", frame="raw"
        )
        structural_variant_display_title = build_structural_variant_display_title(
            structural_variant["SV_TYPE"],
            structural_variant["CHROM"],
            structural_variant["START"],
            structural_variant["END"],
        )
        if structural_variant:
            return CALL_INFO + ":" + structural_variant_display_title
        return CALL_INFO

    @calculated_property(
        schema={
            "title": "Variant Sample List",
            "description": "The list containing this variant sample",
            "type": "string",
            "linkTo": "VariantSampleList",
        }
    )
    def variant_sample_list(self, request):
        result = self.rev_link_atids(request, "variant_sample_list")
        if result:
            return result[0]  # expected one list per case

    @calculated_property(schema={
<<<<<<< HEAD
        "title": "Associated Gene Lists",
        "field_name": "associated_genelists",
        "description": "Gene lists associated with project or case of variant sample",
        "type": "array",
        "items": {
            "title": "Gene list title",
            "type": "string",
            "description": "Gene list title"
        }
    })
    def associated_genelists(self, request, project, structural_variant, CALL_INFO):
        """
        Identifies gene lists associated with the project or project and
        CALL_INFO of the structural variant sample, if the gene list has
        associated BAM sample IDs.

        NOTE: Gene lists retrieved with @@raw view to prevent costly
        @@object view of large gene lists.
        """
        gene_atids = []
        genelist_atids = []
        genelist_info = {}
        associated_genelists = []
        core_project = CGAP_CORE_PROJECT + "/"
        potential_projects = [core_project, project]
        variant_props = get_item_or_none(request, structural_variant)
        transcripts = variant_props.get("transcript", [])
        for transcript in transcripts:
            gene_atid = transcript.get("csq_gene")
            if gene_atid not in gene_atids:
                gene_atids.append(gene_atid)
        genes_object = [get_item_or_none(request, atid) for atid in gene_atids]
        for gene in genes_object:
            genelist_atids += gene.get("gene_lists", [])
        genelist_atids = list(set(genelist_atids))
        genelists_raw = [
            get_item_or_none(request, atid, frame="raw") for atid in genelist_atids
        ]
        for genelist in genelists_raw:
            title = genelist.get("title", "")
            bam_sample_ids = genelist.get("bam_sample_ids", [])
            project_uuid = genelist.get("project")
            project_object = get_item_or_none(request, project_uuid)
            project_atid = project_object.get("@id")
            genelist_info[title] = {
                "project": project_atid, "bam_sample_ids": bam_sample_ids
            }
        for genelist_title, genelist_props in genelist_info.items():
            if genelist_title in associated_genelists:
                continue
            bam_sample_ids = genelist_props.get("bam_sample_ids")
            if genelist_props["project"] in potential_projects:
                if bam_sample_ids:
                    if CALL_INFO in bam_sample_ids:
                        associated_genelists.append(genelist_title)
                else:
                    associated_genelists.append(genelist_title)
        return associated_genelists
=======
        "title": "Inheritance Modes",
        "description": "Inheritance Modes (only including those relevant to a proband-only analysis)",
        "type": "array",
        "items": {
            "type": "string"
        }
    })
    def proband_only_inheritance_modes(
            self, request, structural_variant, inheritance_modes=[]
    ):
        proband_modes = []
        structural_variant = get_item_or_none(
            request, structural_variant, "StructuralVariant", frame="raw"
        )
        if structural_variant["CHROM"] in ["X", "Y"]:
            proband_modes.append(f"{structural_variant['CHROM']}-linked")
        if proband_modes:
            return proband_modes
        return None

    @calculated_property(schema={
        "title": "Associated Genotype Labels",
        "description": "Named Genotype Label fields that can be searched on",
        "type": "object",
        "additional_properties": True,
        "properties": {
            "proband_genotype_label": {
                "title": "Proband Genotype",
                "type": "string"
            },
            "mother_genotype_label": {
                "title": "Mother Genotype",
                "type": "string"
            },
            "father_genotype_label": {
                "title": "Father Genotype",
                "type": "string"
            },
            "sister_genotype_label": {
                "title": "Sister Genotype",
                "type": "string"
            },
            "sister_II_genotype_label": {
                "title": "Sister II Genotype",
                "type": "string"
            },
            "sister_III_genotype_label": {
                "title": "Sister III Genotype",
                "type": "string"
            },
            "sister_IV_genotype_label": {
                "title": "Sister IV Genotype",
                "type": "string"
            },
            "brother_genotype_label": {
                "title": "Brother Genotype",
                "type": "string"
            },
            "brother_II_genotype_label": {
                "title": "Brother II Genotype",
                "type": "string"
            },
            "brother_III_genotype_label": {
                "title": "Brother III Genotype",
                "type": "string"
            },
            "brother_IV_genotype_label": {
                "title": "Brother IV Genotype",
                "type": "string"
            },
            "co_parent_genotype_label": {
                "title": "Co-Parent Genotype",
                "type": "string"
            },
            "daughter_genotype_label": {
                "title": "Daughter Genotype",
                "type": "string"
            },
            "daughter_II_genotype_label": {
                "title": "Daughter II Genotype",
                "type": "string"
            },
            "son_genotype_label": {
                "title": "Son Genotype",
                "type": "string"
            },
            "son_II_genotype_label": {
                "title": "Son II Genotype",
                "type": "string"
            }
        }
    })
    def associated_genotype_labels(
            self, structural_variant, CALL_INFO, samplegeno=None, genotype_labels=None
    ):
        """
        Builds the above sub-embedded object so we can search on the
        genotype labels.
        """
        possible_keys_set = set(StructuralVariantSample.POSSIBLE_GENOTYPE_LABEL_FIELDS)

        def infer_key_from_role(role):
            return role.replace(' ', '_').replace('-', '_') + '_genotype_label'

        # structural variant starts with sv-type_chr* where * is the chrom 
        def extract_chrom_from_variant(v):
            chrom_string = v.split("_")[1]
            return chrom_string[3]

        # drop if there are no genotype labels or no samplegeno field or this is a
        # mitochondrial variant
        if (
            not genotype_labels or not samplegeno
            or extract_chrom_from_variant(structural_variant) == 'M'
        ):
            return None

        new_labels = {}
        for entry in genotype_labels:
            role = entry.get('role', '')
            label = entry.get('labels', [])
            role_key = infer_key_from_role(role)
            if role_key not in possible_keys_set:
                continue
            elif len(label) == 1:
                new_labels[role_key] = label[0]
            else:
                new_labels[role_key] = ' '.join(label)  # just in case

        return new_labels
>>>>>>> cb861c19
<|MERGE_RESOLUTION|>--- conflicted
+++ resolved
@@ -246,7 +246,6 @@
             return result[0]  # expected one list per case
 
     @calculated_property(schema={
-<<<<<<< HEAD
         "title": "Associated Gene Lists",
         "field_name": "associated_genelists",
         "description": "Gene lists associated with project or case of variant sample",
@@ -305,7 +304,8 @@
                 else:
                     associated_genelists.append(genelist_title)
         return associated_genelists
-=======
+
+    @calculated_property(schema={
         "title": "Inheritance Modes",
         "description": "Inheritance Modes (only including those relevant to a proband-only analysis)",
         "type": "array",
@@ -435,5 +435,4 @@
             else:
                 new_labels[role_key] = ' '.join(label)  # just in case
 
-        return new_labels
->>>>>>> cb861c19
+        return new_labels
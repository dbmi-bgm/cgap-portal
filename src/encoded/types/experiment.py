--- conflicted
+++ resolved
@@ -23,12 +23,8 @@
 
     base_types = ['Experiment'] + Item.base_types
     schema = load_schema('encoded:schemas/experiment.json')
-<<<<<<< HEAD
     embedded = ["protocol", "protocol_variation", "lab", "award", "experiment_sets",
                 "produced_in_pub", "publications_of_exp",
-=======
-    embedded = ["protocol", "protocol_variation", "lab", "award",
->>>>>>> c6f501ab
                 "biosample", "biosample.biosource", "biosample.modifications",
                 "biosample.treatments", "biosample.biosource.individual.organism"]
     name_key = 'accession'

--- conflicted
+++ resolved
@@ -11,17 +11,10 @@
 )
 from .dataset import Dataset
 from .shared_calculated_properties import (
-<<<<<<< HEAD
-    CalculatedSlims,
-    CalculatedSynonyms
-)
-import datetime
-=======
     CalculatedBiosampleSlims,
     CalculatedBiosampleSynonyms,
     CalculatedAssaySynonyms
 )
->>>>>>> 4c9ccdda
 
 
 @collection(
@@ -31,11 +24,7 @@
         'title': 'Experiments',
         'description': 'Listing of Experiments',
     })
-<<<<<<< HEAD
-class Experiment(Dataset, CalculatedSlims, CalculatedSynonyms):
-=======
 class Experiment(Dataset, CalculatedBiosampleSlims, CalculatedBiosampleSynonyms, CalculatedAssaySynonyms):
->>>>>>> 4c9ccdda
     item_type = 'experiment'
     schema = load_schema('encoded:schemas/experiment.json')
     embedded = Dataset.embedded + [
@@ -118,16 +107,6 @@
         'replicates': ('Replicate', 'experiment')
     })
 
-<<<<<<< HEAD
-    @calculated_property(condition='date_released', schema={
-        "title": "Month released",
-        "type": "string",
-    })
-    def month_released(self, date_released):
-        return datetime.datetime.strptime(date_released, '%Y-%m-%d').strftime('%B, %Y')
-
-=======
->>>>>>> 4c9ccdda
     @calculated_property(schema={
         "title": "Replicates",
         "type": "array",

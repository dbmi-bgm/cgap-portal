"""Abstract collection for experiment and integration of all experiment types."""

from snovault import (
    abstract_collection,
    calculated_property,
    collection,
    load_schema,
)
from .base import (
    Item,
    paths_filtered_by_status
)


@abstract_collection(
    name='experiments',
    unique_key='accession',
    properties={
        'title': "Experiments",
        'description': 'Listing of all types of experiments.',
    })
class Experiment(Item):
    """The main experiment class."""

    base_types = ['Experiment'] + Item.base_types
    schema = load_schema('encoded:schemas/experiment.json')
    rev = {
        'experiment_sets': ('ExperimentSet', 'experiments_in_set'),
    }
<<<<<<< HEAD
    embedded = ["protocol.*", "protocol_variation.*", "lab.*", "award.*", "experiment_sets.*",
                #"experiment_sets.replicate_exps.replicate_exp.accession", "experiment_sets.replicate_exps.bio_rep_no", "experiment_sets.replicate_exps.tec_rep_no",
                "produced_in_pub.*", "publications_of_exp.*",
                "biosample.*", "biosample.biosource.*", "biosample.modifications.*",
                "biosample.treatments.*", "biosample.biosource.individual.organism.*"]
=======
    embedded = ["protocol.*",
                "protocol_variation.*",
                "lab.*",
                "award.*",
                "experiment_sets.*",
                "produced_in_pub.*",
                "publications_of_exp.*",
                "biosample.*",
                "biosample.biosource.*",
                "biosample.modifications.*",
                "biosample.treatments.*",
                "biosample.biosource.individual.organism.*",
                "processed_files.href",
                "processed_files.accession",
                "processed_files.uuid",
                "processed_files.file_size",
                "processed_files.upload_key",
                "processed_files.file_format",
                "processed_files.file_classification"]
>>>>>>> f94b2709
    name_key = 'accession'

    def generate_mapid(self, experiment_type, num):
        delim = '_'
        mapid = str(type(self).__name__)
        mapid = mapid + delim + ''.join(experiment_type.split())
        return mapid + delim + str(num)

    def find_current_sop_map(self, experiment_type):
        maps = []
        suffnum = 1
        mapid = self.generate_mapid(experiment_type, suffnum)
        sop_coll = self.registry['collections']['SopMap']
        if sop_coll is not None:
            while(True):
                m = sop_coll.get(mapid)
                if not m:
                    break
                maps.append(m)
                suffnum += 1
                mapid = self.generate_mapid(experiment_type, suffnum)

        if len(maps) > 0:
            return maps[-1]
        return None

    def _update(self, properties, sheets=None):
        # if the sop_mapping field is not present see if it should be
        if 'sop_mapping' not in properties.keys():
            sopmap = self.find_current_sop_map(properties['experiment_type'])
            properties['sop_mapping'] = {}
            if sopmap is not None:
                sop_mapping = str(sopmap.uuid)
                properties['sop_mapping']['sop_map'] = sop_mapping
                properties['sop_mapping']['has_sop'] = "Yes"
            else:
                properties['sop_mapping']['has_sop'] = "No"
        # update self first to ensure 'experiment_relation' are stored in self.properties
        super(Experiment, self)._update(properties, sheets)

        DicRefRelation = {
            "controlled by": "control for",
            "derived from": "source for",
            "control for": "controlled by",
            "source for": "derived from"
        }
        acc = str(self.uuid)
        if 'experiment_relation' in properties.keys():
            for relation in properties["experiment_relation"]:
                switch = relation["relationship_type"]
                rev_switch = DicRefRelation[switch]
                related_exp = relation["experiment"]
                relationship_entry = {"relationship_type": rev_switch, "experiment": acc}
                rel_dic = {'experiment_relation': [relationship_entry, ]}

                target_exp = self.collection.get(related_exp)
                # case one we don't have relations
                if 'experiment_relation' not in target_exp.properties.keys():
                    target_exp.properties.update(rel_dic)
                    target_exp.update(target_exp.properties)
                else:
                    # case two we have relations but not the one we need
                    for target_relation in target_exp.properties['experiment_relation']:
                        if target_relation['experiment'] == acc:
                            break
                    else:
                        # make data for new experiemnt_relation
                        target_exp.properties['experiment_relation'].append(relationship_entry)
                        target_exp.update(target_exp.properties)

    @calculated_property(schema={
        "title": "Experiment Sets",
        "description": "Experiment Sets to which this experiment belongs.",
        "type": "array",
        "exclude_from": ["submit4dn", "FFedit-create"],
        "items": {
            "title": "Experiment Set",
            "type": ["string", "object"],
            "linkTo": "ExperimentSet"
        }
    })
    def experiment_sets(self, request):
        return self.rev_link_atids(request, "experiment_sets")

    @calculated_property(schema={
        "title": "Produced in Publication",
        "description": "The Publication in which this Experiment was produced.",
        "type": "string",
        "linkTo": "Publication"
    })
    def produced_in_pub(self, request):
        esets = [request.embed('/', str(uuid), '@@object') for uuid in
                 self.experiment_sets(request)]
        # replicate experiment set is the boss
        reps = [eset for eset in esets if 'ExperimentSetReplicate' in eset['@type']]
        if reps:
            return reps[0].get('produced_in_pub')

    @calculated_property(schema={
        "title": "Publications",
        "description": "Publications associated with this Experiment.",
        "type": "array",
        "items": {
            "title": "Publication",
            "type": "string",
            "linkTo": "Publication"
        }
    })
    def publications_of_exp(self, request):
        esets = [request.embed('/', str(uuid), '@@object') for uuid in
                 self.experiment_sets(request)]
        import itertools
        pubs = list(set(itertools.chain.from_iterable([eset.get('publications_of_set', [])
                                                      for eset in esets])))
        return pubs


@collection(
    name='experiments-hi-c',
    unique_key='accession',
    properties={
        'title': 'Experiments Hi-C',
        'description': 'Listing Hi-C Experiments',
    })
class ExperimentHiC(Experiment):
    """The experiment class for Hi-C experiments."""

    item_type = 'experiment_hi_c'
    schema = load_schema('encoded:schemas/experiment_hi_c.json')
    embedded = Experiment.embedded + ["digestion_enzyme.*", "submitted_by.*"]
    name_key = 'accession'

    @calculated_property(schema={
        "title": "Experiment summary",
        "description": "Summary of the experiment, including type, enzyme and biosource.",
        "type": "string",
    })
    def experiment_summary(self, request, experiment_type='Undefined', digestion_enzyme=None, biosample=None):
        sum_str = experiment_type
        if biosample:
            biosamp_props = request.embed(biosample, '@@object')
            biosource = biosamp_props['biosource_summary']
            sum_str += (' on ' + biosource)
        if digestion_enzyme:
            de_props = request.embed(digestion_enzyme, '@@object')
            de_name = de_props['name']
            sum_str += (' with ' + de_name)
        return sum_str

    @calculated_property(schema={
        "title": "Display Title",
        "description": "A calculated title for every object in 4DN",
        "type": "string"
    })
    def display_title(self, request, experiment_type='Undefined', digestion_enzyme=None, biosample=None):
        return self.experiment_summary(request, experiment_type, digestion_enzyme, biosample)


@collection(
    name='experiments-capture-c',
    unique_key='accession',
    properties={
        'title': 'Experiments Capture Hi-C',
        'description': 'Listing Capture Hi-C Experiments',
    })
class ExperimentCaptureC(Experiment):
    """The experiment class for Capture Hi-C experiments."""
    item_type = 'experiment_capture_c'
    schema = load_schema('encoded:schemas/experiment_capture_c.json')
    embedded = Experiment.embedded + ["digestion_enzyme.*",
                                      "submitted_by.*",
                                      "targeted_regions.*",
                                      "targeted_regions.target.*",
                                      "targeted_regions.oligo_file.*"]
    name_key = 'accession'

    @calculated_property(schema={
        "title": "Experiment summary",
        "description": "Summary of the experiment, including type, enzyme and biosource.",
        "type": "string",
    })
    def experiment_summary(self, request, experiment_type='Undefined', digestion_enzyme=None, biosample=None):
        sum_str = experiment_type
        if biosample:
            biosamp_props = request.embed(biosample, '@@object')
            biosource = biosamp_props['biosource_summary']

            sum_str += (' on ' + biosource)
        if digestion_enzyme:
            de_props = request.embed(digestion_enzyme, '@@object')
            de_name = de_props['name']
            sum_str += (' with ' + de_name)
        return sum_str

    @calculated_property(schema={
        "title": "Display Title",
        "description": "A calculated title for every object in 4DN",
        "type": "string"
    })
    def display_title(self, request, experiment_type='Undefined', digestion_enzyme=None, biosample=None):
        return self.experiment_summary(request, experiment_type, digestion_enzyme, biosample)


@collection(
    name='experiments-repliseq',
    unique_key='accession',
    properties={
        'title': 'Experiments Repliseq',
        'description': 'Listing of Repliseq Experiments',
    })
class ExperimentRepliseq(Experiment):
    """The experiment class for Repliseq experiments."""
    item_type = 'experiment_repliseq'
    schema = load_schema('encoded:schemas/experiment_repliseq.json')
    embedded = Experiment.embedded + ["submitted_by.*"]
    name_key = 'accession'

    @calculated_property(schema={
        "title": "Experiment summary",
        "description": "Summary of the experiment, including type, enzyme and biosource.",
        "type": "string",
    })
    def experiment_summary(self, request, experiment_type='Undefined', cell_cycle_stage=None, biosample=None):
        sum_str = experiment_type
        if biosample:
            biosamp_props = request.embed(biosample, '@@object')
            biosource = biosamp_props['biosource_summary']
            sum_str += (' on ' + biosource)
        if cell_cycle_stage:
            sum_str += (' at ' + cell_cycle_stage)
        return sum_str

    @calculated_property(schema={
        "title": "Display Title",
        "description": "A calculated title for every object in 4DN",
        "type": "string"
    })
    def display_title(self, request, experiment_type='Undefined', cell_cycle_stage=None, biosample=None):
        return self.experiment_summary(request, experiment_type, cell_cycle_stage, biosample)


@collection(
    name='experiments-atacseq',
    unique_key='accession',
    properties={
        'title': 'Experiments ATAC-seq',
        'description': 'Listing ATAC-seq Experiments',
    })
class ExperimentAtacseq(Experiment):
    """The experiment class for ATAC-seq experiments."""

    item_type = 'experiment_atacseq'
    schema = load_schema('encoded:schemas/experiment_atacseq.json')
    embedded = Experiment.embedded + ["submitted_by.*"]
    name_key = 'accession'

    @calculated_property(schema={
        "title": "Experiment summary",
        "description": "Summary of the experiment, including type and biosource.",
        "type": "string",
    })
    def experiment_summary(self, request, experiment_type='Undefined', biosample=None):
        sum_str = experiment_type
        if biosample:
            biosamp_props = request.embed(biosample, '@@object')
            biosource = biosamp_props['biosource_summary']
            sum_str += (' on ' + biosource)
        return sum_str

    @calculated_property(schema={
        "title": "Display Title",
        "description": "A calculated title for every object in 4DN",
        "type": "string"
    })
    def display_title(self, request, experiment_type='Undefined', biosample=None):
        return self.experiment_summary(request, experiment_type, biosample)


@collection(
    name='experiments-mic',
    unique_key='accession',
    properties={
        'title': 'Microscopy Experiments',
        'description': 'Listing of Microscopy Experiments',
    })
class ExperimentMic(Experiment):
    """The experiment class for Microscopy experiments."""
    item_type = 'experiment_mic'
    schema = load_schema('encoded:schemas/experiment_mic.json')
    embedded = Experiment.embedded + ["submitted_by.*"]
    name_key = 'accession'

    @calculated_property(schema={
        "title": "Experiment summary",
        "description": "Summary of the experiment, including type, enzyme and biosource.",
        "type": "string",
    })
    def experiment_summary(self, request, experiment_type='Undefined', biosample=None):
        sum_str = experiment_type
        if biosample:
            biosamp_props = request.embed(biosample, '@@object')
            biosource = biosamp_props['biosource_summary']
            sum_str += (' on ' + biosource)
        return sum_str

    @calculated_property(schema={
        "title": "Display Title",
        "description": "A calculated title for every object in 4DN",
        "type": "string"
    })
    def display_title(self, request, experiment_type='Undefined', biosample=None):
        return self.experiment_summary(request, experiment_type, biosample)


@calculated_property(context=Experiment, category='action')
def clone(context, request):
    """If the user submits for any lab, allow them to clone
    This is like creating, but keeps previous fields"""
    if request.has_permission('create'):
        return {
            'name': 'clone',
            'title': 'Clone',
            'profile': '/profiles/{ti.name}.json'.format(ti=context.type_info),
            'href': '{item_uri}#!clone'.format(item_uri=request.resource_path(context)),
        }<|MERGE_RESOLUTION|>--- conflicted
+++ resolved
@@ -27,13 +27,6 @@
     rev = {
         'experiment_sets': ('ExperimentSet', 'experiments_in_set'),
     }
-<<<<<<< HEAD
-    embedded = ["protocol.*", "protocol_variation.*", "lab.*", "award.*", "experiment_sets.*",
-                #"experiment_sets.replicate_exps.replicate_exp.accession", "experiment_sets.replicate_exps.bio_rep_no", "experiment_sets.replicate_exps.tec_rep_no",
-                "produced_in_pub.*", "publications_of_exp.*",
-                "biosample.*", "biosample.biosource.*", "biosample.modifications.*",
-                "biosample.treatments.*", "biosample.biosource.individual.organism.*"]
-=======
     embedded = ["protocol.*",
                 "protocol_variation.*",
                 "lab.*",
@@ -53,7 +46,6 @@
                 "processed_files.upload_key",
                 "processed_files.file_format",
                 "processed_files.file_classification"]
->>>>>>> f94b2709
     name_key = 'accession'
 
     def generate_mapid(self, experiment_type, num):

"""Abstract collection for experiment and integration of all experiment types."""

from snovault import (
    abstract_collection,
    calculated_property,
    collection,
    load_schema
)
from snovault.validators import (
    validate_item_content_post,
    validate_item_content_patch,
    validate_item_content_put,
)
from pyramid.view import view_config
from snovault.attachment import ItemWithAttachment
from .base import (
    Item,
    ALLOW_SUBMITTER_ADD,
    collection_add,
    get_item_if_you_can,
    item_edit,
    lab_award_attribution_embed_list
)

EXP_CATEGORIZER_SCHEMA = {
    "title": "Categorizer",
    "description": "Fields used as an additional level of categorization for an experiment",
    "type": "object",
    "properties": {
        "field": {
            "type": "string",
            "description": "The name of the field as to be displayed in tables."
        },
        "value": {
            "type": "string",
            "description": "The value displayed for the field"
        },
        "combined": {
            "type": "string",
            "description": "Combined field:value string used for categorization of this experiment."
        }
    }
}


@abstract_collection(
    name='experiments',
    unique_key='accession',
    acl=ALLOW_SUBMITTER_ADD,
    properties={
        'title': "Experiments",
        'description': 'Listing of all types of experiments.',
    })
class Experiment(Item):
    """The main experiment class."""

    base_types = ['Experiment'] + Item.base_types
    schema = load_schema('encoded:schemas/experiment.json')
    name_key = 'accession'
    rev = {
        'experiment_sets': ('ExperimentSet', 'experiments_in_set')
    }
    aggregated_items = {
        "badges": [
            "messages",
            "badge.commendation",
            "badge.warning",
            "badge.uuid",
            "badge.@id",
            "badge.badge_icon",
            "badge.description"
        ]
    }
    embedded_list = Item.embedded_list + lab_award_attribution_embed_list + [
        "badges.badge.title",
        "badges.badge.commendation",
        "badges.badge.warning",
        "badges.badge.badge_classification",
        "badges.badge.description",
        "badges.badge.badge_icon",
        "badges.messages",
        "experiment_sets.experimentset_type",
        "experiment_sets.@type",
        "experiment_sets.accession",
        # "experiment_type.display_title",
        "produced_in_pub.title",
        "produced_in_pub.abstract",
        "produced_in_pub.journal",
        "produced_in_pub.authors",
        "produced_in_pub.short_attribution",
        "produced_in_pub.date_published",
        "publications_of_exp.title",
        "publications_of_exp.abstract",
        "publications_of_exp.journal",
        "publications_of_exp.authors",
        "publications_of_exp.short_attribution",
        "publications_of_exp.date_published",
        "biosample.accession",
        "biosample.modifications_summary",
        "biosample.treatments_summary",
        "biosample.biosource_summary",
        "biosample.biosample_type",
        "biosample.biosource.biosource_type",
        "biosample.biosource.cell_line.slim_terms",
        "biosample.biosource.cell_line.synonyms",
        "biosample.biosource.tissue.slim_terms",
        "biosample.biosource.tissue.synonyms",
        "biosample.biosource.individual.organism.name",
        "biosample.modifications.modification_type",
        "biosample.modifications.display_title",
        "biosample.treatments.treatment_type",
        "biosample.treatments.display_title",
        "biosample.badges.badge.title",
        "biosample.badges.badge.commendation",
        "biosample.badges.badge.warning",
        "biosample.badges.badge.badge_classification",
        "biosample.badges.badge.description",
        "biosample.badges.badge.badge_icon",
        "biosample.badges.messages",

        "files.href",
        "files.accession",
        "files.uuid",
        "files.file_size",
        "files.upload_key",
        "files.file_format",
        "files.file_classification",
        "files.paired_end",
        "files.badges.badge.title",
        "files.badges.badge.commendation",
        "files.badges.badge.warning",
        "files.badges.badge.badge_classification",
        "files.badges.badge.description",
        "files.badges.badge.badge_icon",
        "files.badges.messages",

        "processed_files.href",
        "processed_files.accession",
        "processed_files.uuid",
        "processed_files.file_size",
        "processed_files.upload_key",
        "processed_files.file_format",
        "processed_files.file_classification"
    ]

    def generate_mapid(self, experiment_type, num):
        delim = '_'
        mapid = str(type(self).__name__)
        mapid = mapid + delim + ''.join(experiment_type.split())
        return mapid + delim + str(num)

    def has_bad_status(self, status):
        bad_statuses = ["revoked", "deleted", "obsolete", "replaced"]
        return status in bad_statuses

    def find_current_sop_map(self, experiment_type, sop_coll=None):
        maps = []
        suffnum = 1
        mapid = self.generate_mapid(experiment_type, suffnum)
        if sop_coll is not None:
            while(True):
                m = sop_coll.get(mapid)
                if not m:
                    break
                if not self.has_bad_status(m.properties.get('status')):
                    maps.append(m)
                suffnum += 1
                mapid = self.generate_mapid(experiment_type, suffnum)

        if len(maps) > 0:
            sopmap = maps[-1]
            try:
                status = sopmap.properties.get('status')
                if not self.has_bad_status(status):
                    return sopmap
            except AttributeError:
                pass
        return None

    def _update(self, properties, sheets=None):
        sop_coll = None
        exp_type = self.registry['collections']['ExperimentType']
        exp_type_title = exp_type.get(properties['experiment_type']).properties['title']
        if 'sop_mapping' in properties.keys():
            # check if the SopMap has bad Status
            sop_coll = self.registry['collections']['SopMap']
            currmap = properties['sop_mapping'].get('sopmap')
            if currmap:
                try:
                    if self.has_bad_status(sop_coll.get(currmap)['status']):
                        # delete mapping from properties
                        del properties['sop_mapping']
                except AttributeError:
                    # want to do some logging
                    print("CHECK STATUS OF SOP MAP")

        if 'sop_mapping' not in properties.keys():
            if sop_coll is None:
                sop_coll = self.registry['collections']['SopMap']
            # if sop_mapping field not present see if it should be
            sopmap = self.find_current_sop_map(exp_type_title, sop_coll)
            properties['sop_mapping'] = {}
            if sopmap is not None:
                sop_mapping = str(sopmap.uuid)
                properties['sop_mapping']['sop_map'] = sop_mapping
                properties['sop_mapping']['has_sop'] = "Yes"
            else:
                properties['sop_mapping']['has_sop'] = "No"

        # update self first to ensure 'experiment_relation' are stored in self.properties
        super(Experiment, self)._update(properties, sheets)

        DicRefRelation = {
            "controlled by": "control for",
            "derived from": "source for",
            "control for": "controlled by",
            "source for": "derived from",
            "input of": "has input",
            "has input": "input of"
        }
        acc = str(self.uuid)
        if 'experiment_relation' in properties.keys():
            for relation in properties["experiment_relation"]:
                switch = relation["relationship_type"]
                rev_switch = DicRefRelation[switch]
                related_exp = relation["experiment"]
                relationship_entry = {"relationship_type": rev_switch, "experiment": acc}
                rel_dic = {'experiment_relation': [relationship_entry, ]}

                target_exp = self.collection.get(related_exp)
                # case one we don't have relations
                if 'experiment_relation' not in target_exp.properties.keys():
                    target_exp.properties.update(rel_dic)
                    target_exp.update(target_exp.properties)
                else:
                    # case two we have relations but not the one we need
                    for target_relation in target_exp.properties['experiment_relation']:
                        if target_relation['experiment'] == acc:
                            break
                    else:
                        # make data for new experiemnt_relation
                        target_exp.properties['experiment_relation'].append(relationship_entry)
                        target_exp.update(target_exp.properties)

    @calculated_property(schema={
        "title": "Experiment Sets",
        "description": "Experiment Sets to which this experiment belongs.",
        "type": "array",
        "exclude_from": ["submit4dn", "FFedit-create"],
        "items": {
            "title": "Experiment Set",
            "type": ["string", "object"],
            "linkTo": "ExperimentSet"
        }
    })
    def experiment_sets(self, request):
        return self.rev_link_atids(request, "experiment_sets")

    @calculated_property(schema={
        "title": "Produced in Publication",
        "description": "The Publication in which this Experiment was produced.",
        "type": "string",
        "linkTo": "Publication"
    })
    def produced_in_pub(self, request, references=None):
        # references field is the boss if it exists
        # in each case selecting the first member if multiple
        if references:
            return references[0]

        esets = [request.embed('/', str(uuid), '@@object') for uuid in
                 self.experiment_sets(request)]
        # replicate experiment set is the boss
        reps = [eset for eset in esets if 'ExperimentSetReplicate' in eset['@type']]
        if reps:
            return reps[0].get('produced_in_pub')

    @calculated_property(schema={
        "title": "Publications",
        "description": "Publications associated with this Experiment.",
        "type": "array",
        "items": {
            "title": "Publication",
            "type": "string",
            "linkTo": "Publication"
        }
    })
    def publications_of_exp(self, request):
        esets = [request.embed('/', str(uuid), '@@object') for uuid in
                 self.experiment_sets(request)]
        import itertools
        pubs = list(set(itertools.chain.from_iterable([eset.get('publications_of_set', [])
                                                      for eset in esets])))
        return pubs

    @calculated_property(schema=EXP_CATEGORIZER_SCHEMA)
    def experiment_categorizer(self, request, experiment_type, digestion_enzyme=None, targeted_factor=None):
        ''' The generalish case for if there is a targeted_factor use that
            and if not use enzyme - more specific cases in specific schemas
        '''
        out_dict = {
            "field": "Default",
            "value": None
        }
        types4control = [
            '/experiment-types/damid-seq/', '/experiment-types/chip-seq/',
            '/experiment-types/nad-seq/', '/experiment-types/cut-n-run/'
        ]
        if experiment_type in types4control and not targeted_factor:
            out_dict['field'] = 'Target'
            out_dict['value'] = 'None (Control)'
<<<<<<< HEAD
        elif targeted_factor is not None:
            out_dict['field'] = 'Target'
            val = ''
            for tf in targeted_factor:
                obj = request.embed('/', tf, '@@object')
                val += '{}, '.format(obj['display_title'])
            out_dict['value'] = val[:-2]
        elif digestion_enzyme is not None:
=======
        elif targeted_factor:
            obj = request.embed('/', targeted_factor, '@@object')
            out_dict['field'] = 'Target'
            out_dict['value'] = obj['display_title']
        elif digestion_enzyme:
>>>>>>> c7fde73f
            obj = request.embed('/', digestion_enzyme, '@@object')
            out_dict['field'] = 'Enzyme'
            out_dict['value'] = obj['display_title']
        if out_dict['value'] is not None:
            out_dict['combined'] = out_dict['field'] + ': ' + out_dict['value']
        return out_dict

    class Collection(Item.Collection):
        pass


@collection(
    name='experiments-hi-c',
    unique_key='accession',
    properties={
        'title': 'Experiments Hi-C',
        'description': 'Listing Hi-C Experiments',
    })
class ExperimentHiC(Experiment):
    """The experiment class for Hi-C experiments."""

    item_type = 'experiment_hi_c'
    schema = load_schema('encoded:schemas/experiment_hi_c.json')
    embedded_list = Experiment.embedded_list + ["digestion_enzyme.name"]
    name_key = 'accession'

    @calculated_property(schema={
        "title": "Experiment summary",
        "description": "Summary of the experiment, including type, enzyme and biosource.",
        "type": "string",
    })
    def experiment_summary(self, request, experiment_type, biosample, digestion_enzyme=None):
        sum_str = request.embed(experiment_type, '@@object')['display_title']
        biosamp_props = request.embed(biosample, '@@object')
        biosource = biosamp_props['biosource_summary']
        sum_str += (' on ' + biosource)
        if digestion_enzyme:
            de_props = request.embed(digestion_enzyme, '@@object')
            de_name = de_props['name']
            sum_str += (' with ' + de_name)
        return sum_str

    @calculated_property(schema={
        "title": "Display Title",
        "description": "A calculated title for every object in 4DN",
        "type": "string"
    })
    def display_title(self, request, experiment_type, biosample, digestion_enzyme=None):
        return self.add_accession_to_title(self.experiment_summary(request, experiment_type, biosample, digestion_enzyme))


@collection(
    name='experiments-capture-c',
    unique_key='accession',
    properties={
        'title': 'Experiments Capture Hi-C',
        'description': 'Listing Capture Hi-C Experiments',
    })
class ExperimentCaptureC(Experiment):
    """The experiment class for Capture Hi-C experiments."""
    item_type = 'experiment_capture_c'
    schema = load_schema('encoded:schemas/experiment_capture_c.json')
    embedded_list = Experiment.embedded_list + ["digestion_enzyme.name",
                                                "targeted_regions.target.display_title",
                                                "targeted_regions.oligo_file.href"]
    name_key = 'accession'

    @calculated_property(schema={
        "title": "Experiment summary",
        "description": "Summary of the experiment, including type, enzyme and biosource.",
        "type": "string",
    })
    def experiment_summary(self, request, experiment_type, biosample, digestion_enzyme=None):
        sum_str = request.embed(experiment_type, '@@object')['display_title']

        biosamp_props = request.embed(biosample, '@@object')
        biosource = biosamp_props['biosource_summary']

        sum_str += (' on ' + biosource)
        if digestion_enzyme:
            de_props = request.embed(digestion_enzyme, '@@object')
            de_name = de_props['name']
            sum_str += (' with ' + de_name)
        return sum_str

    @calculated_property(schema={
        "title": "Display Title",
        "description": "A calculated title for every object in 4DN",
        "type": "string"
    })
    def display_title(self, request, experiment_type, biosample, digestion_enzyme=None):
        return self.add_accession_to_title(self.experiment_summary(request, experiment_type, biosample, digestion_enzyme))

    @calculated_property(schema=EXP_CATEGORIZER_SCHEMA)
    def experiment_categorizer(self, request, experiment_type, biosample, targeted_regions=None, digestion_enzyme=None):
        ''' Use targeted_regions information for capture-c'''
        if targeted_regions:
            regions = []
            for target in targeted_regions:
<<<<<<< HEAD
                for t in target['target']:
                    region = request.embed('/', t, '@@object')['display_title']
=======
                if target['target']:
                    region = request.embed('/', target['target'], '@@object')['display_title']
>>>>>>> c7fde73f
                    regions.append(region)
            if regions:
                value = ', '.join(sorted(regions))
                return {
                    'field': 'Target',
                    'value': value,
                    'combined': 'Target: ' + value
                }

        return super(ExperimentCaptureC, self).experiment_categorizer(request, experiment_type, digestion_enzyme)


@collection(
    name='experiments-repliseq',
    unique_key='accession',
    properties={
        'title': 'Experiments Repli-seq',
        'description': 'Listing of Repli-seq Experiments',
    })
class ExperimentRepliseq(Experiment):
    """The experiment class for Repli-seq experiments."""
    item_type = 'experiment_repliseq'
    schema = load_schema('encoded:schemas/experiment_repliseq.json')
    embedded_list = Experiment.embedded_list
    name_key = 'accession'

    @calculated_property(schema={
        "title": "Experiment summary",
        "description": "Summary of the experiment, including type, enzyme and biosource.",
        "type": "string",
    })
    def experiment_summary(self, request, experiment_type, biosample, cell_cycle_phase=None, stage_fraction=None):
        sum_str = request.embed(experiment_type, '@@object')['display_title']
        biosamp_props = request.embed(biosample, '@@object')
        biosource = biosamp_props['biosource_summary']
        sum_str += (' on ' + biosource)
        if cell_cycle_phase:
            sum_str += (' ' + cell_cycle_phase + '-phase')
        if stage_fraction:
            sum_str += (' ' + stage_fraction)
        return sum_str

    @calculated_property(schema={
        "title": "Display Title",
        "description": "A calculated title for every object in 4DN",
        "type": "string"
    })
    def display_title(self, request, experiment_type, biosample, cell_cycle_phase=None, stage_fraction=None):
        return self.add_accession_to_title(self.experiment_summary(request, experiment_type, biosample, cell_cycle_phase, stage_fraction))

    @calculated_property(schema=EXP_CATEGORIZER_SCHEMA)
    def experiment_categorizer(self, request, experiment_type, biosample, stage_fraction=None, total_fractions_in_exp=None):
        ''' Use combination of fraction and total number of fractions'''
        if stage_fraction:
            value = stage_fraction + ' of '
            if not total_fractions_in_exp:
                fraction = 'an unspecified number of fractions'
            else:
                fraction = str(total_fractions_in_exp) + ' fractions'
            value = value + fraction
            return {
                'field': 'Fraction',
                'value': value,
                'combined': 'Fraction: ' + value
            }
        else:
            return super(ExperimentRepliseq, self).experiment_categorizer(request, experiment_type)


@collection(
    name='experiments-atacseq',
    unique_key='accession',
    properties={
        'title': 'Experiments ATAC-seq',
        'description': 'Listing ATAC-seq Experiments',
    })
class ExperimentAtacseq(Experiment):
    """The experiment class for ATAC-seq experiments."""

    item_type = 'experiment_atacseq'
    schema = load_schema('encoded:schemas/experiment_atacseq.json')
    embedded_list = Experiment.embedded_list
    name_key = 'accession'

    @calculated_property(schema={
        "title": "Experiment summary",
        "description": "Summary of the experiment, including type and biosource.",
        "type": "string",
    })
    def experiment_summary(self, request, experiment_type, biosample):
        sum_str = request.embed(experiment_type, '@@object')['display_title']
        biosamp_props = request.embed(biosample, '@@object')
        biosource = biosamp_props['biosource_summary']
        sum_str += (' on ' + biosource)
        return sum_str

    @calculated_property(schema={
        "title": "Display Title",
        "description": "A calculated title for every object in 4DN",
        "type": "string"
    })
    def display_title(self, request, experiment_type, biosample):
        return self.add_accession_to_title(self.experiment_summary(request, experiment_type, biosample))


@collection(
    name='experiments-chiapet',
    unique_key='accession',
    properties={
        'title': 'Experiments CHIA-pet',
        'description': 'Listing CHIA-pet and PLAC-seq Experiments',
    })
class ExperimentChiapet(Experiment):
    """The experiment class for CHIA-pet and PLAC-seq experiments."""

    item_type = 'experiment_chiapet'
    schema = load_schema('encoded:schemas/experiment_chiapet.json')
    embedded_list = Experiment.embedded_list
    name_key = 'accession'

    @calculated_property(schema={
        "title": "Experiment summary",
        "description": "Summary of the experiment, including type and biosource.",
        "type": "string",
    })
    def experiment_summary(self, request, experiment_type, biosample, target=None):
        sum_str = request.embed(experiment_type, '@@object')['display_title']

        if target:
            target_props = request.embed(target, '@@object')
            target_summary = target_props['display_title']
            sum_str += ('against ' + target_summary)

        biosamp_props = request.embed(biosample, '@@object')
        biosource = biosamp_props['biosource_summary']
        sum_str += (' on ' + biosource)
        return sum_str

    @calculated_property(schema={
        "title": "Display Title",
        "description": "A calculated title for every object in 4DN",
        "type": "string"
    })
    def display_title(self, request, experiment_type, biosample, target=None):
        return self.add_accession_to_title(self.experiment_summary(request, experiment_type, biosample, target))


@collection(
    name='experiments-damid',
    unique_key='accession',
    properties={
        'title': 'Experiments DAM-ID',
        'description': 'Listing DAM-ID Experiments',
    })
class ExperimentDamid(Experiment):
    """The experiment class for DAM-ID experiments."""

    item_type = 'experiment_damid'
    schema = load_schema('encoded:schemas/experiment_damid.json')
    embedded_list = Experiment.embedded_list
    name_key = 'accession'

    @calculated_property(schema={
        "title": "Experiment summary",
        "description": "Summary of the experiment, including type and biosource.",
        "type": "string",
    })
    def experiment_summary(self, request, experiment_type, biosample, targeted_factor=None):
        sum_str = request.embed(experiment_type, '@@object')['display_title']

        if targeted_factor:
            tname = request.embed(targeted_factor, '@@object')['display_title']
            fusion = tname.split(' ')[0]
            sum_str += (' with DAM-' + fusion)

        biosamp_props = request.embed(biosample, '@@object')
        biosource = biosamp_props['biosource_summary']
        sum_str += (' on ' + biosource)
        return sum_str

    @calculated_property(schema={
        "title": "Display Title",
        "description": "A calculated title for every object in 4DN",
        "type": "string"
    })
    def display_title(self, request, experiment_type, biosample, targeted_factor=None):
        return self.add_accession_to_title(self.experiment_summary(request, experiment_type, biosample, targeted_factor))


@collection(
    name='experiments-seq',
    unique_key='accession',
    properties={
        'title': 'Experiments CHIPseq, RNAseq ...',
        'description': 'Listing of ChIP and RNA seq type experiments',
    })
class ExperimentSeq(ItemWithAttachment, Experiment):
    """The experiment class for ChIPseq and RNAseq and potentially other types."""

    item_type = 'experiment_seq'
    schema = load_schema('encoded:schemas/experiment_seq.json')
    embedded_list = Experiment.embedded_list
    name_key = 'accession'

    @calculated_property(schema={
        "title": "Experiment summary",
        "description": "Summary of the experiment, including type and biosource.",
        "type": "string",
    })
    def experiment_summary(self, request, experiment_type, biosample, targeted_factor=None):
        sum_str = request.embed(experiment_type, '@@object')['display_title']

<<<<<<< HEAD
        if target:
            target_props = request.embed(target, '@@object')
=======
        if targeted_factor:
            target_props = request.embed(targeted_factor, '@@object')
>>>>>>> c7fde73f
            target_summary = target_props['display_title']
            sum_str += ('against ' + target_summary)

        biosamp_props = request.embed(biosample, '@@object')
        biosource = biosamp_props['biosource_summary']
        sum_str += (' on ' + biosource)
        return sum_str

    @calculated_property(schema={
        "title": "Display Title",
        "description": "A calculated title for every object in 4DN",
        "type": "string"
    })
    def display_title(self, request, experiment_type, biosample, targeted_factor=None):
        return self.add_accession_to_title(self.experiment_summary(request, experiment_type, biosample, targeted_factor))


@collection(
    name='experiments-tsaseq',
    unique_key='accession',
    properties={
        'title': 'Experiments TSA-Seq',
        'description': 'Listing of TSA-seq type experiments',
    })
class ExperimentTsaseq(ItemWithAttachment, Experiment):
    """The experiment class for TSA-seq."""

    item_type = 'experiment_tsaseq'
    schema = load_schema('encoded:schemas/experiment_tsaseq.json')
    embedded_list = Experiment.embedded_list
    name_key = 'accession'

    @calculated_property(schema={
        "title": "Experiment summary",
        "description": "Summary of the experiment, including type and biosource.",
        "type": "string",
    })
    def experiment_summary(self, request, experiment_type, biosample, targeted_factor=None):
        sum_str = request.embed(experiment_type, '@@object')['display_title']

<<<<<<< HEAD
        if target:
            target_props = request.embed(target, '@@object')
=======
        if targeted_factor:
            target_props = request.embed(targeted_factor, '@@object')
>>>>>>> c7fde73f
            target_summary = target_props['display_title']
            sum_str += ('against ' + target_summary)

        biosamp_props = request.embed(biosample, '@@object')
        biosource = biosamp_props['biosource_summary']
        sum_str += (' on ' + biosource)
        return sum_str

    @calculated_property(schema={
        "title": "Display Title",
        "description": "A calculated title for every object in 4DN",
        "type": "string"
    })
    def display_title(self, request, experiment_type, biosample, targeted_factor=None):
        return self.add_accession_to_title(self.experiment_summary(request, experiment_type, biosample, targeted_factor))


@collection(
    name='experiments-mic',
    unique_key='accession',
    properties={
        'title': 'Microscopy Experiments',
        'description': 'Listing of Microscopy Experiments',
    })
class ExperimentMic(Experiment):
    """The experiment class for Microscopy experiments."""
    item_type = 'experiment_mic'
    schema = load_schema('encoded:schemas/experiment_mic.json')
    embedded_list = Experiment.embedded_list + [
        "files.microscope_settings.ch00_light_source_center_wl",
        "files.microscope_settings.ch01_light_source_center_wl",
        "files.microscope_settings.ch02_light_source_center_wl",
        "files.microscope_settings.ch03_light_source_center_wl",
        "files.microscope_settings.ch00_lasers_diodes",
        "files.microscope_settings.ch01_lasers_diodes",
        "files.microscope_settings.ch02_lasers_diodes",
        "files.microscope_settings.ch03_lasers_diodes"
    ]
    name_key = 'accession'

    @calculated_property(schema={
        "title": "Experiment summary",
        "description": "Summary of the experiment, including type, enzyme and biosource.",
        "type": "string",
    })
    def experiment_summary(self, request, experiment_type, biosample):
        sum_str = request.embed(experiment_type, '@@object')['display_title']
        biosamp_props = request.embed(biosample, '@@object')
        biosource = biosamp_props['biosource_summary']
        sum_str += (' on ' + biosource)
        return sum_str

    @calculated_property(schema={
        "title": "Display Title",
        "description": "A calculated title for every object in 4DN",
        "type": "string"
    })
    def display_title(self, request, experiment_type, biosample):
        return self.add_accession_to_title(self.experiment_summary(request, experiment_type, biosample))

    @calculated_property(schema=EXP_CATEGORIZER_SCHEMA)
    def experiment_categorizer(self, request, experiment_type, biosample, imaging_paths=None):
        ''' Use the target(s) in the imaging path'''
        if imaging_paths:
            path_targets = []
            for pathobj in imaging_paths:
                path = request.embed('/', pathobj['path'], '@@object')
                for target in path.get('target', []):
                    summ = request.embed('/', target, '@@object')['display_title']
                    path_targets.append(summ)
            if path_targets:
                value = ', '.join(list(set(path_targets)))
                return {
                    'field': 'Target',
                    'value': value,
                    'combined': 'Target: ' + value
                }
        return super(ExperimentMic, self).experiment_categorizer(request, experiment_type)


@calculated_property(context=Experiment, category='action')
def clone(context, request):
    """If the user submits for any lab, allow them to clone
    This is like creating, but keeps previous fields"""
    if request.has_permission('create'):
        return {
            'name': 'clone',
            'title': 'Clone',
            'profile': '/profiles/{ti.name}.json'.format(ti=context.type_info),
            'href': '{item_uri}#!clone'.format(item_uri=request.resource_path(context)),
        }


def validate_exp_type_validity_for_experiment(context, request):
    """Check if the specified experiment type (e.g. in situ Hi-C) is allowed
    for the experiment schema (e.g. ExperimentHiC).
    """
    data = request.json
    if 'experiment_type' in data:
        exp_type_item = get_item_if_you_can(request, data['experiment_type'], 'experiment-types')
        if not exp_type_item:
            # item level validation will take care of generating the error
            return
        exp_type_name = exp_type_item['title']
        allowed_types = exp_type_item.get('valid_item_types', [])
        exp = context.type_info.name
        if exp not in allowed_types:
            msg = 'Experiment Type {} is not allowed for {}'.format(exp_type_name, exp)
            request.errors.add('body', None, msg)
        else:
            request.validated.update({})


@view_config(context=Experiment.Collection, permission='add', request_method='POST',
             validators=[validate_item_content_post, validate_exp_type_validity_for_experiment])
def experiment_add(context, request, render=None):
    return collection_add(context, request, render)


@view_config(context=Experiment, permission='edit', request_method='PUT',
             validators=[validate_item_content_put, validate_exp_type_validity_for_experiment])
@view_config(context=Experiment, permission='edit', request_method='PATCH',
             validators=[validate_item_content_patch, validate_exp_type_validity_for_experiment])
def experiment_edit(context, request, render=None):
    return item_edit(context, request, render)<|MERGE_RESOLUTION|>--- conflicted
+++ resolved
@@ -309,22 +309,14 @@
         if experiment_type in types4control and not targeted_factor:
             out_dict['field'] = 'Target'
             out_dict['value'] = 'None (Control)'
-<<<<<<< HEAD
-        elif targeted_factor is not None:
+        elif targeted_factor:
+            tstring = ''
+            for tf in targeted_factor:
+                target_props = request.embed(tf, '@@object')
+                tstring += ', {}'.format(target_props['display_title'])
             out_dict['field'] = 'Target'
-            val = ''
-            for tf in targeted_factor:
-                obj = request.embed('/', tf, '@@object')
-                val += '{}, '.format(obj['display_title'])
-            out_dict['value'] = val[:-2]
-        elif digestion_enzyme is not None:
-=======
-        elif targeted_factor:
-            obj = request.embed('/', targeted_factor, '@@object')
-            out_dict['field'] = 'Target'
-            out_dict['value'] = obj['display_title']
+            out_dict['value'] = tstring[2:]
         elif digestion_enzyme:
->>>>>>> c7fde73f
             obj = request.embed('/', digestion_enzyme, '@@object')
             out_dict['field'] = 'Enzyme'
             out_dict['value'] = obj['display_title']
@@ -423,14 +415,10 @@
         ''' Use targeted_regions information for capture-c'''
         if targeted_regions:
             regions = []
-            for target in targeted_regions:
-<<<<<<< HEAD
-                for t in target['target']:
-                    region = request.embed('/', t, '@@object')['display_title']
-=======
-                if target['target']:
-                    region = request.embed('/', target['target'], '@@object')['display_title']
->>>>>>> c7fde73f
+            for tregion in targeted_regions:
+                targetfeats = tregion.get('target', [])
+                for feat in targetfeats:
+                    region = request.embed(feat, '@@object')['display_title']
                     regions.append(region)
             if regions:
                 value = ', '.join(sorted(regions))
@@ -643,15 +631,20 @@
     def experiment_summary(self, request, experiment_type, biosample, targeted_factor=None):
         sum_str = request.embed(experiment_type, '@@object')['display_title']
 
-<<<<<<< HEAD
-        if target:
-            target_props = request.embed(target, '@@object')
-=======
+    @calculated_property(schema={
+        "title": "Experiment summary",
+        "description": "Summary of the experiment, including type and biosource.",
+        "type": "string",
+    })
+    def experiment_summary(self, request, experiment_type, biosample, targeted_factor=None):
+        sum_str = request.embed(experiment_type, '@@object')['display_title']
+
         if targeted_factor:
-            target_props = request.embed(targeted_factor, '@@object')
->>>>>>> c7fde73f
-            target_summary = target_props['display_title']
-            sum_str += ('against ' + target_summary)
+            tstring = ''
+            for tf in targeted_factor:
+                target_props = request.embed(tf, '@@object')
+                tstring += ', {}'.format(target_props['display_title'])
+            sum_str += ('against ' + tstring[2:])
 
         biosamp_props = request.embed(biosample, '@@object')
         biosource = biosamp_props['biosource_summary']
@@ -690,15 +683,12 @@
     def experiment_summary(self, request, experiment_type, biosample, targeted_factor=None):
         sum_str = request.embed(experiment_type, '@@object')['display_title']
 
-<<<<<<< HEAD
-        if target:
-            target_props = request.embed(target, '@@object')
-=======
         if targeted_factor:
-            target_props = request.embed(targeted_factor, '@@object')
->>>>>>> c7fde73f
-            target_summary = target_props['display_title']
-            sum_str += ('against ' + target_summary)
+            tstring = ''
+            for tf in targeted_factor:
+                target_props = request.embed(tf, '@@object')
+                tstring += ', {}'.format(target_props['display_title'])
+            sum_str += ('against ' + tstring[2:])
 
         biosamp_props = request.embed(biosample, '@@object')
         biosource = biosamp_props['biosource_summary']

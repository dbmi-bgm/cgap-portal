--- conflicted
+++ resolved
@@ -52,14 +52,10 @@
     rev = {
         'experiment_sets': ('ExperimentSet', 'experiments_in_set'),
     }
-<<<<<<< HEAD
     aggregated_items = {
         "badges": ["message", "badge.positive_badge", "badge.warning_badge", "badge.uuid"]
     }
-    embedded_list = lab_award_attribution_embed_list + [
-=======
     embedded_list = Item.embedded_list + lab_award_attribution_embed_list + [
->>>>>>> 7221155f
         "experiment_sets.experimentset_type",
         "experiment_sets.@type",
         "experiment_sets.accession",

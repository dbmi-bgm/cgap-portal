"""Abstract collection for experiment and integration of all experiment types."""

from snovault import (
    abstract_collection,
    calculated_property,
    collection,
    load_schema,
)
from .base import (
    Item,
    paths_filtered_by_status,
    secure_embed
)


@abstract_collection(
    name='experiments',
    unique_key='accession',
    properties={
        'title': "Experiments",
        'description': 'Listing of all types of experiments.',
    })
class Experiment(Item):
    """The main experiment class."""

    base_types = ['Experiment'] + Item.base_types
    schema = load_schema('encoded:schemas/experiment.json')
    rev = {
        'experiment_sets': ('ExperimentSet', 'experiments_in_set'),
    }
    embedded = ["protocol.*",
                "protocol_variation.*",
                "lab.*",
                "award.*",
                "experiment_sets.*",
                "produced_in_pub.*",
                "publications_of_exp.*",
                "biosample.*",
                "biosample.biosource.*",
                "biosample.modifications.*",
                "biosample.treatments.*",
                "biosample.biosource.individual.organism.*",
                "processed_files.href",
                "processed_files.accession",
                "processed_files.uuid",
                "processed_files.file_size",
                "processed_files.upload_key",
                "processed_files.file_format",
                "processed_files.file_classification"]
    name_key = 'accession'

    def generate_mapid(self, experiment_type, num):
        delim = '_'
        mapid = str(type(self).__name__)
        mapid = mapid + delim + ''.join(experiment_type.split())
        return mapid + delim + str(num)

    def find_current_sop_map(self, experiment_type):
        maps = []
        suffnum = 1
        mapid = self.generate_mapid(experiment_type, suffnum)
        sop_coll = self.registry['collections']['SopMap']
        if sop_coll is not None:
            while(True):
                m = sop_coll.get(mapid)
                if not m:
                    break
                maps.append(m)
                suffnum += 1
                mapid = self.generate_mapid(experiment_type, suffnum)

        if len(maps) > 0:
            return maps[-1]
        return None

    def _update(self, properties, sheets=None):
        # if the sop_mapping field is not present see if it should be
        if 'sop_mapping' not in properties.keys():
            sopmap = self.find_current_sop_map(properties['experiment_type'])
            properties['sop_mapping'] = {}
            if sopmap is not None:
                sop_mapping = str(sopmap.uuid)
                properties['sop_mapping']['sop_map'] = sop_mapping
                properties['sop_mapping']['has_sop'] = "Yes"
            else:
                properties['sop_mapping']['has_sop'] = "No"
        # update self first to ensure 'experiment_relation' are stored in self.properties
        super(Experiment, self)._update(properties, sheets)

        DicRefRelation = {
            "controlled by": "control for",
            "derived from": "source for",
            "control for": "controlled by",
            "source for": "derived from"
        }
        acc = str(self.uuid)
        if 'experiment_relation' in properties.keys():
            for relation in properties["experiment_relation"]:
                switch = relation["relationship_type"]
                rev_switch = DicRefRelation[switch]
                related_exp = relation["experiment"]
                relationship_entry = {"relationship_type": rev_switch, "experiment": acc}
                rel_dic = {'experiment_relation': [relationship_entry, ]}

                target_exp = self.collection.get(related_exp)
                # case one we don't have relations
                if 'experiment_relation' not in target_exp.properties.keys():
                    target_exp.properties.update(rel_dic)
                    target_exp.update(target_exp.properties)
                else:
                    # case two we have relations but not the one we need
                    for target_relation in target_exp.properties['experiment_relation']:
                        if target_relation['experiment'] == acc:
                            break
                    else:
                        # make data for new experiemnt_relation
                        target_exp.properties['experiment_relation'].append(relationship_entry)
                        target_exp.update(target_exp.properties)

    @calculated_property(schema={
        "title": "Experiment Sets",
        "description": "Experiment Sets to which this experiment belongs.",
        "type": "array",
        "exclude_from": ["submit4dn", "FFedit-create"],
        "items": {
            "title": "Experiment Set",
            "type": ["string", "object"],
            "linkTo": "ExperimentSet"
        }
    })
    def experiment_sets(self, request):
        return self.rev_link_atids(request, "experiment_sets")

    @calculated_property(schema={
        "title": "Produced in Publication",
        "description": "The Publication in which this Experiment was produced.",
        "type": "string",
        "linkTo": "Publication"
    })
    def produced_in_pub(self, request):
<<<<<<< HEAD
        esets = [secure_embed(request, '/' + str(uuid)) for uuid in
                 self.experiment_sets(request, self.get_rev_links("experiment_sets"))]

=======
        esets = [request.embed('/', str(uuid), '@@object') for uuid in
                 self.experiment_sets(request)]
>>>>>>> f526c2ae
        # replicate experiment set is the boss
        reps = [eset for eset in esets if 'ExperimentSetReplicate' in eset['@type']]
        if reps:
            return reps[0].get('produced_in_pub')

    @calculated_property(schema={
        "title": "Publications",
        "description": "Publications associated with this Experiment.",
        "type": "array",
        "items": {
            "title": "Publication",
            "type": "string",
            "linkTo": "Publication"
        }
    })
    def publications_of_exp(self, request):
<<<<<<< HEAD
        esets = [secure_embed(request, '/' + str(uuid)) for uuid in
                 self.experiment_sets(request, self.get_rev_links("experiment_sets"))]
=======
        esets = [request.embed('/', str(uuid), '@@object') for uuid in
                 self.experiment_sets(request)]
>>>>>>> f526c2ae
        import itertools
        pubs = list(set(itertools.chain.from_iterable([eset.get('publications_of_set', [])
                                                      for eset in esets])))
        return pubs


@collection(
    name='experiments-hi-c',
    unique_key='accession',
    properties={
        'title': 'Experiments Hi-C',
        'description': 'Listing Hi-C Experiments',
    })
class ExperimentHiC(Experiment):
    """The experiment class for Hi-C experiments."""

    item_type = 'experiment_hi_c'
    schema = load_schema('encoded:schemas/experiment_hi_c.json')
    embedded = Experiment.embedded + ["digestion_enzyme.*", "submitted_by.*"]
    name_key = 'accession'

    @calculated_property(schema={
        "title": "Experiment summary",
        "description": "Summary of the experiment, including type, enzyme and biosource.",
        "type": "string",
    })
    def experiment_summary(self, request, experiment_type='Undefined', digestion_enzyme=None, biosample=None):
        sum_str = experiment_type
        if biosample:
            biosamp_props = secure_embed(request, biosample)
            if biosamp_props:
                biosource = biosamp_props['biosource_summary']
                sum_str += (' on ' + biosource)
        if digestion_enzyme:
            de_props = secure_embed(request, digestion_enzyme)
            if de_props:
                de_name = de_props['name']
                sum_str += (' with ' + de_name)
        return sum_str

    @calculated_property(schema={
        "title": "Display Title",
        "description": "A calculated title for every object in 4DN",
        "type": "string"
    })
    def display_title(self, request, experiment_type='Undefined', digestion_enzyme=None, biosample=None):
        return self.experiment_summary(request, experiment_type, digestion_enzyme, biosample)


@collection(
    name='experiments-capture-c',
    unique_key='accession',
    properties={
        'title': 'Experiments Capture Hi-C',
        'description': 'Listing Capture Hi-C Experiments',
    })
class ExperimentCaptureC(Experiment):
    """The experiment class for Capture Hi-C experiments."""
    item_type = 'experiment_capture_c'
    schema = load_schema('encoded:schemas/experiment_capture_c.json')
    embedded = Experiment.embedded + ["digestion_enzyme.*",
                                      "submitted_by.*",
                                      "targeted_regions.*",
                                      "targeted_regions.target.*",
                                      "targeted_regions.oligo_file.*"]
    name_key = 'accession'

    @calculated_property(schema={
        "title": "Experiment summary",
        "description": "Summary of the experiment, including type, enzyme and biosource.",
        "type": "string",
    })
    def experiment_summary(self, request, experiment_type='Undefined', digestion_enzyme=None, biosample=None):
        sum_str = experiment_type
        if biosample:
            biosamp_props = request.embed(biosample, '@@object')
            biosource = biosamp_props['biosource_summary']

            sum_str += (' on ' + biosource)
        if digestion_enzyme:
            de_props = request.embed(digestion_enzyme, '@@object')
            de_name = de_props['name']
            sum_str += (' with ' + de_name)
        return sum_str

    @calculated_property(schema={
        "title": "Display Title",
        "description": "A calculated title for every object in 4DN",
        "type": "string"
    })
    def display_title(self, request, experiment_type='Undefined', digestion_enzyme=None, biosample=None):
        return self.experiment_summary(request, experiment_type, digestion_enzyme, biosample)


@collection(
    name='experiments-repliseq',
    unique_key='accession',
    properties={
        'title': 'Experiments Repliseq',
        'description': 'Listing of Repliseq Experiments',
    })
class ExperimentRepliseq(Experiment):
    """The experiment class for Repliseq experiments."""
    item_type = 'experiment_repliseq'
    schema = load_schema('encoded:schemas/experiment_repliseq.json')
    embedded = Experiment.embedded + ["submitted_by.*"]
    name_key = 'accession'

    @calculated_property(schema={
        "title": "Experiment summary",
        "description": "Summary of the experiment, including type, enzyme and biosource.",
        "type": "string",
    })
    def experiment_summary(self, request, experiment_type='Undefined', cell_cycle_stage=None, biosample=None):
        sum_str = experiment_type
        if biosample:
            biosamp_props = request.embed(biosample, '@@object')
            biosource = biosamp_props['biosource_summary']
            sum_str += (' on ' + biosource)
        if cell_cycle_stage:
            sum_str += (' at ' + cell_cycle_stage)
        return sum_str

    @calculated_property(schema={
        "title": "Display Title",
        "description": "A calculated title for every object in 4DN",
        "type": "string"
    })
    def display_title(self, request, experiment_type='Undefined', cell_cycle_stage=None, biosample=None):
        return self.experiment_summary(request, experiment_type, cell_cycle_stage, biosample)


@collection(
    name='experiments-atacseq',
    unique_key='accession',
    properties={
        'title': 'Experiments ATAC-seq',
        'description': 'Listing ATAC-seq Experiments',
    })
class ExperimentAtacseq(Experiment):
    """The experiment class for ATAC-seq experiments."""

    item_type = 'experiment_atacseq'
    schema = load_schema('encoded:schemas/experiment_atacseq.json')
    embedded = Experiment.embedded + ["submitted_by.*"]
    name_key = 'accession'

    @calculated_property(schema={
        "title": "Experiment summary",
        "description": "Summary of the experiment, including type and biosource.",
        "type": "string",
    })
    def experiment_summary(self, request, experiment_type='Undefined', biosample=None):
        sum_str = experiment_type
        if biosample:
            biosamp_props = request.embed(biosample, '@@object')
            biosource = biosamp_props['biosource_summary']
            sum_str += (' on ' + biosource)
        return sum_str

    @calculated_property(schema={
        "title": "Display Title",
        "description": "A calculated title for every object in 4DN",
        "type": "string"
    })
    def display_title(self, request, experiment_type='Undefined', biosample=None):
        return self.experiment_summary(request, experiment_type, biosample)


@collection(
    name='experiments-mic',
    unique_key='accession',
    properties={
        'title': 'Microscopy Experiments',
        'description': 'Listing of Microscopy Experiments',
    })
class ExperimentMic(Experiment):
    """The experiment class for Microscopy experiments."""
    item_type = 'experiment_mic'
    schema = load_schema('encoded:schemas/experiment_mic.json')
    embedded = Experiment.embedded + ["submitted_by.*"]
    name_key = 'accession'

    @calculated_property(schema={
        "title": "Experiment summary",
        "description": "Summary of the experiment, including type, enzyme and biosource.",
        "type": "string",
    })
    def experiment_summary(self, request, experiment_type='Undefined', biosample=None):
        sum_str = experiment_type
        if biosample:
            biosamp_props = secure_embed(request, biosample)
            biosource = biosamp_props['biosource_summary']
            sum_str += (' on ' + biosource)
        return sum_str

    @calculated_property(schema={
        "title": "Display Title",
        "description": "A calculated title for every object in 4DN",
        "type": "string"
    })
    def display_title(self, request, experiment_type='Undefined', biosample=None):
        return self.experiment_summary(request, experiment_type, biosample)


@calculated_property(context=Experiment, category='action')
def clone(context, request):
    """If the user submits for any lab, allow them to clone
    This is like creating, but keeps previous fields"""
    if request.has_permission('create'):
        return {
            'name': 'clone',
            'title': 'Clone',
            'profile': '/profiles/{ti.name}.json'.format(ti=context.type_info),
            'href': '{item_uri}#!clone'.format(item_uri=request.resource_path(context)),
        }<|MERGE_RESOLUTION|>--- conflicted
+++ resolved
@@ -138,14 +138,9 @@
         "linkTo": "Publication"
     })
     def produced_in_pub(self, request):
-<<<<<<< HEAD
         esets = [secure_embed(request, '/' + str(uuid)) for uuid in
                  self.experiment_sets(request, self.get_rev_links("experiment_sets"))]
 
-=======
-        esets = [request.embed('/', str(uuid), '@@object') for uuid in
-                 self.experiment_sets(request)]
->>>>>>> f526c2ae
         # replicate experiment set is the boss
         reps = [eset for eset in esets if 'ExperimentSetReplicate' in eset['@type']]
         if reps:
@@ -162,13 +157,8 @@
         }
     })
     def publications_of_exp(self, request):
-<<<<<<< HEAD
         esets = [secure_embed(request, '/' + str(uuid)) for uuid in
                  self.experiment_sets(request, self.get_rev_links("experiment_sets"))]
-=======
-        esets = [request.embed('/', str(uuid), '@@object') for uuid in
-                 self.experiment_sets(request)]
->>>>>>> f526c2ae
         import itertools
         pubs = list(set(itertools.chain.from_iterable([eset.get('publications_of_set', [])
                                                       for eset in esets])))

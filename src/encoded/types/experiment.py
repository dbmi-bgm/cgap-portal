--- conflicted
+++ resolved
@@ -123,22 +123,6 @@
     schema = load_schema('encoded:schemas/experiment_hic.json')
     embedded = Experiment.embedded + ["digestion_enzyme", "submitted_by"]
 
-<<<<<<< HEAD
-
-@collection(
-    name='experiments-capture-hic',
-    unique_key='accession',
-    properties={
-        'title': 'Experiments Capture Hi-C',
-        'description': 'Listing Capture Hi-C Experiments',
-    })
-class ExperimentCaptureC(Experiment):
-    """The experiment class for Capture Hi-C experiments."""
-
-    item_type = 'experiment_capture_c'
-    schema = load_schema('encoded:schemas/experiment_capture_c.json')
-    embedded = Experiment.embedded + ["digestion_enzyme", "submitted_by", "targeted_regions.genomic_region"]
-=======
     @calculated_property(schema={
         "title": "Experiment summary",
         "description": "Summary of the experiment, including type, enzyme and biosource.",
@@ -155,4 +139,18 @@
             de_name = de_props['name']
             sum_str += (' with ' + de_name)
         return sum_str
->>>>>>> 9b908121
+
+
+@collection(
+    name='experiments-capture-hic',
+    unique_key='accession',
+    properties={
+        'title': 'Experiments Capture Hi-C',
+        'description': 'Listing Capture Hi-C Experiments',
+    })
+class ExperimentCaptureC(Experiment):
+    """The experiment class for Capture Hi-C experiments."""
+
+    item_type = 'experiment_capture_c'
+    schema = load_schema('encoded:schemas/experiment_capture_c.json')
+    embedded = Experiment.embedded + ["digestion_enzyme", "submitted_by", "targeted_regions.genomic_region"]
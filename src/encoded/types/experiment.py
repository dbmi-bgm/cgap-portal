"""Abstract collection for experiment and integration of all experiment types."""

from snovault import (
    abstract_collection,
    calculated_property,
    collection,
    load_schema,
)
from .base import (
    Item,
<<<<<<< HEAD
    process_embeds
=======
    add_default_embeds
>>>>>>> 12fad6a4
)

@abstract_collection(
    name='experiments',
    unique_key='accession',
    properties={
        'title': "Experiments",
        'description': 'Listing of all types of experiments.',
    })
class Experiment(Item):
    """The main experiment class."""

    base_types = ['Experiment'] + Item.base_types
    embedded = ["protocol", "protocol_variation", "lab", "award", "biosample",
                "biosample.biosource", "biosample.modifications",
                "biosample.treatments", "biosample.biosource.individual.organism"]
    embedded = process_embeds(embedded)
    name_key = 'accession'

    def generate_mapid(self, experiment_type, num):
        delim = '_'
        mapid = str(type(self).__name__)
        mapid = mapid + delim + ''.join(experiment_type.split())
        return mapid + delim + str(num)

    def find_current_sop_map(self, experiment_type):
        maps = []
        suffnum = 1
        mapid = self.generate_mapid(experiment_type, suffnum)
        sop_coll = self.registry['collections']['SopMap']
        if sop_coll is not None:
            while(True):
                m = sop_coll.get(mapid)
                if not m:
                    break
                maps.append(m)
                suffnum += 1
                mapid = self.generate_mapid(experiment_type, suffnum)

        if len(maps) > 0:
            return maps[-1]
        return None

    def _update(self, properties, sheets=None):
        # if the sop_mapping field is not present see if it should be
        if 'sop_mapping' not in properties.keys():
            sopmap = self.find_current_sop_map(properties['experiment_type'])
            properties['sop_mapping'] = {}
            if sopmap is not None:
                sop_mapping = str(sopmap.uuid)
                properties['sop_mapping']['sop_map'] = sop_mapping
                properties['sop_mapping']['has_sop'] = "Yes"
            else:
                properties['sop_mapping']['has_sop'] = "No"
        # update self first to ensure 'experiment_relation' are stored in self.properties
        super(Experiment, self)._update(properties, sheets)

        DicRefRelation = {
            "controlled by": "control for",
            "derived from": "source for",
            "control for": "controlled by",
            "source for": "derived from"
        }
        acc = str(self.uuid)
        if 'experiment_relation' in properties.keys():
            for relation in properties["experiment_relation"]:
                switch = relation["relationship_type"]
                rev_switch = DicRefRelation[switch]
                related_exp = relation["experiment"]
                relationship_entry = {"relationship_type": rev_switch, "experiment": acc}
                rel_dic = {'experiment_relation': [relationship_entry, ]}

                target_exp = self.collection.get(related_exp)
                # case one we don't have relations
                if 'experiment_relation' not in target_exp.properties.keys():
                    target_exp.properties.update(rel_dic)
                    target_exp.update(target_exp.properties)
                else:
                    # case two we have relations but not the one we need
                    for target_relation in target_exp.properties['experiment_relation']:
                        if target_relation['experiment'] == acc:
                            break
                    else:
                        # make data for new experiemnt_relation
                        target_exp.properties['experiment_relation'].append(relationship_entry)
                        target_exp.update(target_exp.properties)

    @calculated_property(schema={
        "title": "Experiment Sets",
        "description": "Experiment Sets to which this experiment belongs.",
        "type": "array",
        "items": {
            "title": "Experiment Set",
            "type": "string",
            "linkTo": "ExperimentSet"
        }
    })
    def experiment_sets(self, request):
        exp_set_coll = list(self.registry['collections']['ExperimentSet'])
        exp_set_coll.extend(list(self.registry['collections']['ExperimentSetReplicate']))
        sets = []
        for uuid in exp_set_coll:
            eset = self.collection.get(uuid)
            for exp in eset.properties['experiments_in_set']:
                if str(exp) == str(self.uuid):
                    ty = eset.properties['experimentset_type']
                    prefix = '/experiment_set/'
                    if ty == 'replicate':
                        prefix = '/experiment_set_replicate/'
                    s = prefix + str(uuid)
                    sets.append(s)
        return list(set(sets))


@collection(
    name='experiments-hi-c',
    unique_key='accession',
    properties={
        'title': 'Experiments Hi-C',
        'description': 'Listing Hi-C Experiments',
    })
class ExperimentHiC(Experiment):
    """The experiment class for Hi-C experiments."""

    item_type = 'experiment_hi_c'
    schema = load_schema('encoded:schemas/experiment_hi_c.json')
    embedded = Experiment.embedded + ["digestion_enzyme", "submitted_by"]
<<<<<<< HEAD
    embedded = process_embeds(embedded)
=======
    embedded = add_default_embeds(embedded, schema)
>>>>>>> 12fad6a4
    name_key = 'accession'

    @calculated_property(schema={
        "title": "Experiment summary",
        "description": "Summary of the experiment, including type, enzyme and biosource.",
        "type": "string",
    })
    def experiment_summary(self, request, experiment_type='Undefined', digestion_enzyme=None, biosample=None):
        sum_str = experiment_type
        if biosample:
            biosamp_props = request.embed(biosample, '@@object')
            biosource = biosamp_props['biosource_summary']
            sum_str += (' on ' + biosource)
        if digestion_enzyme:
            de_props = request.embed(digestion_enzyme, '@@object')
            de_name = de_props['name']
            sum_str += (' with ' + de_name)
        return sum_str


@collection(
    name='experiments-capture-c',
    unique_key='accession',
    properties={
        'title': 'Experiments Capture Hi-C',
        'description': 'Listing Capture Hi-C Experiments',
    })
class ExperimentCaptureC(Experiment):
    """The experiment class for Capture Hi-C experiments."""
    item_type = 'experiment_capture_c'
    schema = load_schema('encoded:schemas/experiment_capture_c.json')
    embedded = Experiment.embedded + ["digestion_enzyme",
                                      "submitted_by",
                                      "targeted_regions",
                                      "targeted_regions.target",
                                      "targeted_regions.oligo_file"]
<<<<<<< HEAD
    embedded = process_embeds(embedded)
=======
    embedded = add_default_embeds(embedded, schema)
>>>>>>> 12fad6a4
    name_key = 'accession'

    @calculated_property(schema={
        "title": "Experiment summary",
        "description": "Summary of the experiment, including type, enzyme and biosource.",
        "type": "string",
    })
    def experiment_summary(self, request, experiment_type='Undefined', digestion_enzyme=None, biosample=None):
        sum_str = experiment_type
        if biosample:
            biosamp_props = request.embed(biosample, '@@object')
            biosource = biosamp_props['biosource_summary']
            sum_str += (' on ' + biosource)
        if digestion_enzyme:
            de_props = request.embed(digestion_enzyme, '@@object')
            de_name = de_props['name']
            sum_str += (' with ' + de_name)
        return sum_str


@collection(
    name='experiments-repliseq',
    unique_key='accession',
    properties={
        'title': 'Experiments Repliseq',
        'description': 'Listing of Repliseq Experiments',
    })
class ExperimentRepliseq(Experiment):
    """The experiment class for Repliseq experiments."""
    item_type = 'experiment_repliseq'
    schema = load_schema('encoded:schemas/experiment_repliseq.json')
    embedded = Experiment.embedded + ["submitted_by"]
<<<<<<< HEAD
    embedded = process_embeds(embedded)
=======
    embedded = add_default_embeds(embedded, schema)
>>>>>>> 12fad6a4
    name_key = 'accession'

    @calculated_property(schema={
        "title": "Experiment summary",
        "description": "Summary of the experiment, including type, enzyme and biosource.",
        "type": "string",
    })
    def experiment_summary(self, request, experiment_type='Undefined', cell_cycle_stage=None, biosample=None):
        sum_str = experiment_type
        if biosample:
            biosamp_props = request.embed(biosample, '@@object')
            biosource = biosamp_props['biosource_summary']
            sum_str += (' on ' + biosource)
        if cell_cycle_stage:
            sum_str += (' at ' + cell_cycle_stage)
        return sum_str<|MERGE_RESOLUTION|>--- conflicted
+++ resolved
@@ -8,11 +8,7 @@
 )
 from .base import (
     Item,
-<<<<<<< HEAD
-    process_embeds
-=======
     add_default_embeds
->>>>>>> 12fad6a4
 )
 
 @abstract_collection(
@@ -29,7 +25,6 @@
     embedded = ["protocol", "protocol_variation", "lab", "award", "biosample",
                 "biosample.biosource", "biosample.modifications",
                 "biosample.treatments", "biosample.biosource.individual.organism"]
-    embedded = process_embeds(embedded)
     name_key = 'accession'
 
     def generate_mapid(self, experiment_type, num):
@@ -140,11 +135,7 @@
     item_type = 'experiment_hi_c'
     schema = load_schema('encoded:schemas/experiment_hi_c.json')
     embedded = Experiment.embedded + ["digestion_enzyme", "submitted_by"]
-<<<<<<< HEAD
-    embedded = process_embeds(embedded)
-=======
     embedded = add_default_embeds(embedded, schema)
->>>>>>> 12fad6a4
     name_key = 'accession'
 
     @calculated_property(schema={
@@ -181,11 +172,7 @@
                                       "targeted_regions",
                                       "targeted_regions.target",
                                       "targeted_regions.oligo_file"]
-<<<<<<< HEAD
-    embedded = process_embeds(embedded)
-=======
     embedded = add_default_embeds(embedded, schema)
->>>>>>> 12fad6a4
     name_key = 'accession'
 
     @calculated_property(schema={
@@ -218,11 +205,7 @@
     item_type = 'experiment_repliseq'
     schema = load_schema('encoded:schemas/experiment_repliseq.json')
     embedded = Experiment.embedded + ["submitted_by"]
-<<<<<<< HEAD
-    embedded = process_embeds(embedded)
-=======
     embedded = add_default_embeds(embedded, schema)
->>>>>>> 12fad6a4
     name_key = 'accession'
 
     @calculated_property(schema={

--- conflicted
+++ resolved
@@ -209,7 +209,6 @@
             keys['accession'].append(properties['accession'])
         return keys
 
-<<<<<<< HEAD
     @snovault.calculated_property(schema={
         "title": "External Reference URIs",
         "description": "External references to this item.",
@@ -247,8 +246,6 @@
         return []
 
 
-=======
->>>>>>> 395250f0
     @snovault.calculated_property(schema={
         "title": "Display Title",
         "description": "A calculated title for every object in 4DN",
@@ -280,7 +277,6 @@
             return self.properties.get('uuid', None)
 
 
-
     @snovault.calculated_property(schema={
         "title": "link_id",
         "description": "A copy of @id that can be embedded. Uses ~ instead of /",
@@ -342,7 +338,6 @@
             'name': 'create',
             'title': 'Create',
             'profile': '/profiles/{ti.name}.json'.format(ti=context.type_info),
-<<<<<<< HEAD
             'href': '{item_uri}#!create'.format(item_uri=request.resource_path(context)),
         }
 
@@ -375,8 +370,4 @@
                 processed_fields.append(key + '.link_id')
             if key + '.display_title' not in processed_fields:
                 processed_fields.append(key + '.display_title')
-    return processed_fields + embeds
-=======
-            'href': '{item_uri}#!edit-json'.format(item_uri=request.resource_path(context)),
-        }
->>>>>>> 395250f0
+    return processed_fields + embeds
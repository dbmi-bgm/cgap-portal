"""base class creation for all the schemas that exist."""
from functools import lru_cache
from pyramid.view import (
    view_config,
)
from pyramid.security import (
    # ALL_PERMISSIONS,
    Allow,
    Authenticated,
    Deny,
    # DENY_ALL,
    Everyone,
)
from pyramid.traversal import (
    find_root,
    traverse,
)
import snovault
# from ..schema_formats import is_accession
from snovault.resource_views import item_view_page_object
from snovault.crud_views import collection_add as sno_collection_add
from snovault.validators import validate_item_content_post


@lru_cache()
def _award_viewing_group(award_uuid, root):
    award = root.get_by_uuid(award_uuid)
    return award.upgrade_properties().get('viewing_group')

# Item acls

ONLY_ADMIN_VIEW = [
    (Allow, 'group.admin', ['view', 'edit']),
    (Allow, 'group.read-only-admin', ['view']),
    (Allow, 'remoteuser.INDEXER', ['view']),
    (Allow, 'remoteuser.EMBED', ['view']),
    (Deny, Everyone, ['view', 'edit'])
]

ALLOW_EVERYONE_VIEW = [
    (Allow, Everyone, 'view'),
] + ONLY_ADMIN_VIEW

ALLOW_LAB_MEMBER_VIEW = [
    (Allow, 'role.lab_member', 'view'),
] + ONLY_ADMIN_VIEW

ALLOW_VIEWING_GROUP_VIEW = [
    (Allow, 'role.viewing_group_member', 'view'),
] + ONLY_ADMIN_VIEW

ALLOW_VIEWING_GROUP_LAB_SUBMITTER_EDIT = [
    (Allow, 'role.viewing_group_member', 'view'),
    (Allow, 'role.lab_submitter', 'edit'),
] + ALLOW_LAB_MEMBER_VIEW

ALLOW_LAB_SUBMITTER_EDIT = [
    (Allow, 'role.lab_member', 'view'),
    (Allow, 'role.lab_submitter', 'edit'),
] + ONLY_ADMIN_VIEW

ALLOW_CURRENT_AND_SUBMITTER_EDIT = [
    (Allow, Everyone, 'view'),
    (Allow, 'role.lab_submitter', 'edit'),
] + ONLY_ADMIN_VIEW

ALLOW_CURRENT = [
    (Allow, Everyone, 'view'),
] + ONLY_ADMIN_VIEW

DELETED = [
    (Deny, Everyone, 'visible_for_edit')
] + ONLY_ADMIN_VIEW

# Collection acls

ALLOW_SUBMITTER_ADD = [
    (Allow, 'group.submitter', ['add']),
]


def paths_filtered_by_status(request, paths, exclude=('deleted', 'replaced'), include=None):
    """smth."""
    if include is not None:
        return [
            path for path in paths
            if traverse(request.root, path)['context'].__json__(request).get('status') in include
        ]
    else:
        return [
            path for path in paths
            if traverse(request.root, path)['context'].__json__(request).get('status') not in exclude
        ]


class AbstractCollection(snovault.AbstractCollection):
    """smth."""

    def get(self, name, default=None):
        """smth."""
        resource = super(AbstractCollection, self).get(name, None)
        if resource is not None:
            return resource
        if ':' in name:
            resource = self.connection.get_by_unique_key('alias', name)
            if resource is not None:
                if not self._allow_contained(resource):
                    return default
                return resource
        return default


class Collection(snovault.Collection, AbstractCollection):
    """smth."""

    def __init__(self, *args, **kw):
        """smth."""
        super(Collection, self).__init__(*args, **kw)
        if hasattr(self, '__acl__'):
            return
        # XXX collections should be setup after all types are registered.
        # Don't access type_info.schema here as that precaches calculated schema too early.
        if 'lab' in self.type_info.factory.schema['properties']:
            self.__acl__ = ALLOW_SUBMITTER_ADD


@view_config(context=Collection, permission='add', request_method='POST',
             validators=[validate_item_content_post])
def collection_add(context, request, render=None):
    check_only = request.params.get('check_only', False)

    if check_only:
         return { 'status' : "success",
                  '@type': ['result'],
                 }

    return sno_collection_add(context, request, render)


class Item(snovault.Item):
    """smth."""

    AbstractCollection = AbstractCollection
    Collection = Collection
    STATUS_ACL = {
        # standard_status
        'released': ALLOW_CURRENT,
        'current': ALLOW_CURRENT,
        'revoked': ALLOW_CURRENT,
        'deleted': DELETED,
        'replaced': DELETED,
        'in review by lab': ALLOW_LAB_SUBMITTER_EDIT,
        'in review by project': ALLOW_VIEWING_GROUP_LAB_SUBMITTER_EDIT,
        'released to project': ALLOW_VIEWING_GROUP_VIEW,
        # for file
        'obsolete': ONLY_ADMIN_VIEW,
        'uploading': ALLOW_LAB_SUBMITTER_EDIT,
        'uploaded': ALLOW_LAB_SUBMITTER_EDIT,
        'upload failed': ALLOW_LAB_SUBMITTER_EDIT,

        # publication
        'published': ALLOW_CURRENT,
    }

    def __init__(self, registry, models):
        super().__init__(registry, models)
        self.STATUS_ACL = self.__class__.STATUS_ACL

    @property
    def __name__(self):
        """smth."""
        if self.name_key is None:
            return self.uuid
        properties = self.upgrade_properties()
        if properties.get('status') == 'replaced':
            return self.uuid
        return properties.get(self.name_key, None) or self.uuid

    def __acl__(self):
        """smth."""
        # Don't finalize to avoid validation here.
        properties = self.upgrade_properties().copy()
        status = properties.get('status')
        return self.STATUS_ACL.get(status, ALLOW_LAB_SUBMITTER_EDIT)

    def __ac_local_roles__(self):
        """this creates roles based on properties of the object being acccessed"""
        roles = {}
        properties = self.upgrade_properties().copy()
        if 'lab' in properties:
            lab_submitters = 'submits_for.%s' % properties['lab']
            roles[lab_submitters] = 'role.lab_submitter'
            # add lab_member as well
            lab_member = 'lab.%s' % properties['lab']
            roles[lab_member] = 'role.lab_member'
        if 'award' in properties:
            viewing_group = _award_viewing_group(properties['award'], find_root(self))
            if viewing_group is not None:
                viewing_group_members = 'viewing_group.%s' % viewing_group
                roles[viewing_group_members] = 'role.viewing_group_member'
        return roles

    def unique_keys(self, properties):
        """smth."""
        keys = super(Item, self).unique_keys(properties)
        if 'accession' not in self.schema['properties']:
            return keys
        keys.setdefault('accession', []).extend(properties.get('alternate_accessions', []))
        if properties.get('status') != 'replaced' and 'accession' in properties:
            keys['accession'].append(properties['accession'])
        return keys

<<<<<<< HEAD
    @snovault.calculated_property(schema={
        "title": "External Reference URIs",
        "description": "External references to this item.",
        "type": "array",
        "items" : { "type" : "object", "title" : "External Reference", "properties" : { 
                "uri" : { "type" : "string" },
                "ref" : { "type" : "string" }
            } 
        }
    })
    def external_references(self, request, dbxrefs=None):
        namespaces = request.registry.settings.get('snovault.jsonld.namespaces')
        if dbxrefs and namespaces:
            refs = []
            for r in dbxrefs:
                refObject = { "ref" : r, "uri" : None }
                refParts = r.split(':')
                if len(refParts) < 2:
                    refs.append(refObject)
                    continue
                refPrefix = refParts[0]
                refID = refParts[1]
                baseUri = namespaces.get(refPrefix)
                if not baseUri:
                    refs.append(refObject)
                    continue

                if '{reference_id}' in baseUri:
                    refObject['uri'] = baseUri.replace('{reference_id}', refID, 1)
                else:
                    refObject['uri'] = baseUri + refID
                refs.append(refObject)
                
            return refs
        return []
=======
>>>>>>> 12fad6a4

@view_config(context=Item, permission='view', request_method='GET', name='page')
def item_page_view(context, request):
    """Return the frame=embedded view with @ids for objects not embedded."""
<<<<<<< HEAD
    return item_view_page_object(context, request)

=======
    properties_emb, properties_obj = item_view_page_object(context, request)
    for key, val in properties_emb.items():
        if isinstance(val, dict) and '@id' not in val.keys() and key in properties_obj:
            properties_emb[key]['@id'] = properties_obj[key]
        elif isinstance(val, list):
            for i in range(len(val)):
                if isinstance(val, dict) and '@id' not in val.keys() and key in properties_obj:
                    properties_emb[key][i]['@id'] = properties_obj[key][i]
    return properties_emb
>>>>>>> 12fad6a4

class SharedItem(Item):
    """An Item visible to all authenticated users while "proposed" or "in progress"."""

    def __ac_local_roles__(self):
        """smth."""
        roles = {}
        properties = self.upgrade_properties().copy()
        if 'lab' in properties:
            lab_submitters = 'submits_for.%s' % properties['lab']
            roles[lab_submitters] = 'role.lab_submitter'
        roles[Authenticated] = 'role.viewing_group_member'
        return roles


@snovault.calculated_property(context=Item.Collection, category='action')
def add(context, request):
    """smth."""
    if request.has_permission('add'):
        return {
            'name': 'add',
            'title': 'Add',
            'profile': '/profiles/{ti.name}.json'.format(ti=context.type_info),
            'href': '{item_uri}#!add'.format(item_uri=request.resource_path(context)),
        }


@snovault.calculated_property(context=Item, category='action')
def edit(context, request):
    """smth."""
    if request.has_permission('edit'):
        return {
            'name': 'edit',
            'title': 'Edit',
            'profile': '/profiles/{ti.name}.json'.format(ti=context.type_info),
            'href': '{item_uri}#!edit'.format(item_uri=request.resource_path(context)),
        }


@snovault.calculated_property(context=Item, category='action')
def create(context, request):
    """smth."""
    if request.has_permission('edit'):
        return {
            'name': 'create',
            'title': 'Create',
            'profile': '/profiles/{ti.name}.json'.format(ti=context.type_info),
            'href': '{item_uri}#!create'.format(item_uri=request.resource_path(context)),
        }


<<<<<<< HEAD
def process_embeds(embeds):
    """Perform processing on the embed list. Currently, that means adding
    a title field to any object that is NOT fully embedded or doesn't already have one
    Does a simple check on the list of embeds
    """
    fields_to_process = []
=======
def add_default_embeds(embeds, schema={}):
    """Perform default processing on the embeds list.
    This adds display_title to any non-fully embedded linkTo field and defaults
    to using the @id and display_title of non-embedded linkTo's
    """

    embedded_base_fields = []
    fields_to_process = []
    # find pre-existing fields
>>>>>>> 12fad6a4
    for field in embeds:
        split_field = field.strip().split('.')
        if len(split_field) > 1:
            embed_path = '.'.join(split_field[:-1])
            if embed_path not in embeds and embed_path not in fields_to_process:
                fields_to_process.append(embed_path)
<<<<<<< HEAD
    processed_fields = [field + '.display_title' for field in fields_to_process]
=======
        elif len(split_field) == 1:
            embedded_base_fields.append(split_field)
    processed_fields = [field + '.display_title' for field in fields_to_process]
    if('properties' not in schema.keys()):
        return processed_fields + embeds
    # automatically embed top level linkTo's not already embedded
    for key, val in schema['properties'].items():
        if key not in embedded_base_fields and 'linkTo' in val:
            if key + '.display_title' not in processed_fields:
                processed_fields.append(key + '.display_title')
>>>>>>> 12fad6a4
    return processed_fields + embeds<|MERGE_RESOLUTION|>--- conflicted
+++ resolved
@@ -210,7 +210,6 @@
             keys['accession'].append(properties['accession'])
         return keys
 
-<<<<<<< HEAD
     @snovault.calculated_property(schema={
         "title": "External Reference URIs",
         "description": "External references to this item.",
@@ -246,16 +245,10 @@
                 
             return refs
         return []
-=======
->>>>>>> 12fad6a4
 
 @view_config(context=Item, permission='view', request_method='GET', name='page')
 def item_page_view(context, request):
     """Return the frame=embedded view with @ids for objects not embedded."""
-<<<<<<< HEAD
-    return item_view_page_object(context, request)
-
-=======
     properties_emb, properties_obj = item_view_page_object(context, request)
     for key, val in properties_emb.items():
         if isinstance(val, dict) and '@id' not in val.keys() and key in properties_obj:
@@ -265,7 +258,6 @@
                 if isinstance(val, dict) and '@id' not in val.keys() and key in properties_obj:
                     properties_emb[key][i]['@id'] = properties_obj[key][i]
     return properties_emb
->>>>>>> 12fad6a4
 
 class SharedItem(Item):
     """An Item visible to all authenticated users while "proposed" or "in progress"."""
@@ -317,14 +309,6 @@
         }
 
 
-<<<<<<< HEAD
-def process_embeds(embeds):
-    """Perform processing on the embed list. Currently, that means adding
-    a title field to any object that is NOT fully embedded or doesn't already have one
-    Does a simple check on the list of embeds
-    """
-    fields_to_process = []
-=======
 def add_default_embeds(embeds, schema={}):
     """Perform default processing on the embeds list.
     This adds display_title to any non-fully embedded linkTo field and defaults
@@ -334,16 +318,12 @@
     embedded_base_fields = []
     fields_to_process = []
     # find pre-existing fields
->>>>>>> 12fad6a4
     for field in embeds:
         split_field = field.strip().split('.')
         if len(split_field) > 1:
             embed_path = '.'.join(split_field[:-1])
             if embed_path not in embeds and embed_path not in fields_to_process:
                 fields_to_process.append(embed_path)
-<<<<<<< HEAD
-    processed_fields = [field + '.display_title' for field in fields_to_process]
-=======
         elif len(split_field) == 1:
             embedded_base_fields.append(split_field)
     processed_fields = [field + '.display_title' for field in fields_to_process]
@@ -354,5 +334,4 @@
         if key not in embedded_base_fields and 'linkTo' in val:
             if key + '.display_title' not in processed_fields:
                 processed_fields.append(key + '.display_title')
->>>>>>> 12fad6a4
     return processed_fields + embeds
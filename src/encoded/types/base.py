--- conflicted
+++ resolved
@@ -468,7 +468,6 @@
     return sno_collection_add(context, request, render)
 
 
-
 @view_config(context=Item, permission='edit', request_method='PUT',
              validators=[validate_item_content_put])
 @view_config(context=Item, permission='edit', request_method='PATCH',
@@ -481,16 +480,9 @@
              request_param=['validate=false'])
 @view_config(context=Item, permission='index', request_method='GET',
              validators=[validate_item_content_in_place],
-            request_param=['check_only=true'])
+             request_param=['check_only=true'])
 @debug_log
 def item_edit(context, request, render=None):
     # This works
     # Probably don't need to extend re: institution + project since if editing, assuming these have previously existed.
-<<<<<<< HEAD
-    return sno_item_edit(context, request, render)
-=======
-    return sno_item_edit(context, request, render)
-
-
-
->>>>>>> 12c7f31f
+    return sno_item_edit(context, request, render)
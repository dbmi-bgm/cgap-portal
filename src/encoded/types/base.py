"""base class creation for all the schemas that exist."""
from functools import lru_cache
from pyramid.view import (
    view_config,
)
from pyramid.security import (
    # ALL_PERMISSIONS,
    Allow,
    Authenticated,
    Deny,
    # DENY_ALL,
    Everyone,
)
from pyramid.traversal import (
    find_root,
    traverse,
)
import snovault
# from ..schema_formats import is_accession
# import snovalut default post / patch stuff so we can overwrite it in this file
from snovault.crud_views import collection_add as sno_collection_add
from snovault.crud_views import item_edit as sno_item_edit
from snovault.fourfront_utils import add_default_embeds
from snovault.authentication import calc_principals
from snovault.validators import (
    validate_item_content_post,
    validate_item_content_put,
    validate_item_content_patch
)
from snovault.interfaces import CONNECTION
from snovault.etag import if_match_tid


@lru_cache()
def _award_viewing_group(award_uuid, root):
    award = root.get_by_uuid(award_uuid)
    return award.upgrade_properties().get('viewing_group')


# Item acls
ONLY_ADMIN_VIEW = [
    (Allow, 'group.admin', ['view', 'edit']),
    (Allow, 'group.read-only-admin', ['view']),
    (Allow, 'remoteuser.INDEXER', ['view']),
    (Allow, 'remoteuser.EMBED', ['view']),
    (Deny, Everyone, ['view', 'edit'])
]

# This acl allows item creation; it is easily overwritten in lab and user,
# as these items should not be available for creation
SUBMITTER_CREATE = [
    (Allow, 'group.submitter', 'create'),
]

ALLOW_EVERYONE_VIEW = [
    (Allow, Everyone, 'view'),
] + ONLY_ADMIN_VIEW + SUBMITTER_CREATE

ALLOW_LAB_MEMBER_VIEW = [
    (Allow, 'role.lab_member', 'view'),
] + ONLY_ADMIN_VIEW + SUBMITTER_CREATE

ALLOW_VIEWING_GROUP_VIEW = [
    (Allow, 'role.viewing_group_member', 'view'),
] + ONLY_ADMIN_VIEW + SUBMITTER_CREATE

ALLOW_VIEWING_GROUP_LAB_SUBMITTER_EDIT = [
    (Allow, 'role.viewing_group_member', 'view'),
    (Allow, 'role.lab_submitter', 'edit'),
] + ALLOW_LAB_MEMBER_VIEW

ALLOW_LAB_SUBMITTER_EDIT = [
    (Allow, 'role.lab_member', 'view'),
    (Allow, 'role.award_member', 'view'),
    (Allow, 'role.lab_submitter', 'edit'),
] + ONLY_ADMIN_VIEW + SUBMITTER_CREATE

ALLOW_CURRENT_AND_SUBMITTER_EDIT = [
    (Allow, Everyone, 'view'),
    (Allow, 'role.lab_submitter', 'edit'),
] + ONLY_ADMIN_VIEW + SUBMITTER_CREATE

ALLOW_CURRENT = [
    (Allow, Everyone, 'view'),
] + ONLY_ADMIN_VIEW + SUBMITTER_CREATE

DELETED = [
    (Deny, Everyone, 'visible_for_edit')
] + ONLY_ADMIN_VIEW

# Collection acls

ALLOW_SUBMITTER_ADD = [
    (Allow, 'group.submitter', ['add']),
] + SUBMITTER_CREATE


def paths_filtered_by_status(request, paths, exclude=('deleted', 'replaced'), include=None):
    """filter out status that shouldn't be visible.
    Also convert path to str as functions like rev_links return uuids"""
    if include is not None:
        return [
            path for path in paths
            if traverse(request.root, str(path))['context'].__json__(request).get('status') in include
        ]
    else:
        return [
            path for path in paths
            if traverse(request.root, str(path))['context'].__json__(request).get('status') not in exclude
        ]


def get_item_if_you_can(request, value, itype=None):
    # import pdb; pdb.set_trace()
    try:
        value.get('uuid')
        return value
    except AttributeError:
        svalue = str(value)
        if not svalue.startswith('/'):
            svalue = '/' + svalue
        item = request.embed(svalue, '@@object')
        try:
            item.get('uuid')
            return item
        except AttributeError:
            if itype is not None:
                svalue = '/' + itype + svalue + '/?datastore=database'
                try:
                    return request.embed(svalue, '@@object')
                except:
                    return value


class AbstractCollection(snovault.AbstractCollection):
    """smth."""

    def __init__(self, *args, **kw):
        try:
            self.lookup_key = kw.pop('lookup_key')
        except KeyError:
            pass
        super(AbstractCollection, self).__init__(*args, **kw)

    def get(self, name, default=None):
        '''
        heres' and example of why this is the way it is:
        ontology terms have uuid or term_id as unique ID keys
        and if neither of those are included in post, try to
        use term_name such that:
        No - fail load with non-existing term message
        Multiple - fail load with ‘ambiguous name - more than 1 term with that name exist use ID’
        Single result - get uuid and use that for post/patch
        '''
        resource = super(AbstractCollection, self).get(name, None)
        if resource is not None:
            return resource
        if ':' in name:
            resource = self.connection.get_by_unique_key('alias', name)
            if resource is not None:
                if not self._allow_contained(resource):
                    return default
                return resource
        if getattr(self, 'lookup_key', None) is not None:
            # lookup key translates to query json by key / value and return if only one of the
            # item type was found... so for keys that are mostly unique, but do to whatever
            # reason (bad data mainly..) can be defined as unique keys
            item_type = self.type_info.item_type
            resource = self.connection.get_by_json(self.lookup_key, name, item_type)
            if resource is not None:
                if not self._allow_contained(resource):
                    return default
                return resource
        return default


class Collection(snovault.Collection, AbstractCollection):
    """smth."""

    def __init__(self, *args, **kw):
        """smth."""
        super(Collection, self).__init__(*args, **kw)
        if hasattr(self, '__acl__'):
            return
        # XXX collections should be setup after all types are registered.
        # Don't access type_info.schema here as that precaches calculated schema too early.
        if 'lab' in self.type_info.factory.schema['properties']:
            self.__acl__ = ALLOW_SUBMITTER_ADD


@view_config(context=Collection, permission='add', request_method='POST',
             validators=[validate_item_content_post])
def collection_add(context, request, render=None):
    check_only = request.params.get('check_only', False)

    if check_only:
        return {'status': "success",
                '@type': ['result'],
                }

    return sno_collection_add(context, request, render)


@view_config(context=snovault.Item, permission='edit', request_method='PUT',
             validators=[validate_item_content_put], decorator=if_match_tid)
@view_config(context=snovault.Item, permission='edit', request_method='PATCH',
             validators=[validate_item_content_patch], decorator=if_match_tid)
def item_edit(context, request, render=None):
    check_only = request.params.get('check_only', False)

    if check_only:
        return {'status': "success",
                '@type': ['result'],
                }
    return sno_item_edit(context, request, render)


class Item(snovault.Item):
    """smth."""

    AbstractCollection = AbstractCollection
    Collection = Collection
    STATUS_ACL = {
        # standard_status
        'released': ALLOW_CURRENT,
        'current': ALLOW_CURRENT,
        'revoked': ALLOW_CURRENT,
        'deleted': DELETED,
        'replaced': DELETED,
        'in review by lab': ALLOW_LAB_SUBMITTER_EDIT,
        'in review by project': ALLOW_VIEWING_GROUP_LAB_SUBMITTER_EDIT,
        'released to project': ALLOW_VIEWING_GROUP_VIEW,
        # for file
        'obsolete': DELETED,
        'uploading': ALLOW_LAB_SUBMITTER_EDIT,
        'to be uploaded by workflow': ALLOW_LAB_SUBMITTER_EDIT,
        'uploaded': ALLOW_LAB_SUBMITTER_EDIT,
        'upload failed': ALLOW_LAB_SUBMITTER_EDIT,

        # publication
        'published': ALLOW_CURRENT,
    }

    def __init__(self, registry, models):
        super().__init__(registry, models)
        self.STATUS_ACL = self.__class__.STATUS_ACL
        # update self.embedded here
        self.update_embeds(registry[snovault.TYPES])
        # update registry embedded
        self.registry.embedded = self.embedded

    @property
    def __name__(self):
        """smth."""
        if self.name_key is None:
            return self.uuid
        properties = self.upgrade_properties()
        if properties.get('status') == 'replaced':
            return self.uuid
        return properties.get(self.name_key, None) or self.uuid

    def __acl__(self):
        """smth."""
        # Don't finalize to avoid validation here.
        properties = self.upgrade_properties().copy()
        status = properties.get('status')
        return self.STATUS_ACL.get(status, ALLOW_LAB_SUBMITTER_EDIT)

    def __ac_local_roles__(self):
        """this creates roles based on properties of the object being acccessed"""
        roles = {}
        properties = self.upgrade_properties().copy()
        if 'lab' in properties:
            lab_submitters = 'submits_for.%s' % properties['lab']
            roles[lab_submitters] = 'role.lab_submitter'
            # add lab_member as well
            lab_member = 'lab.%s' % properties['lab']
            roles[lab_member] = 'role.lab_member'
        if 'award' in properties:
            viewing_group = _award_viewing_group(properties['award'], find_root(self))
            if viewing_group is not None:
                viewing_group_members = 'viewing_group.%s' % viewing_group
                roles[viewing_group_members] = 'role.viewing_group_member'
                award_group_members = 'award.%s' % properties['award']
                roles[award_group_members] = 'role.award_member'
        return roles

    def unique_keys(self, properties):
        """smth."""
        keys = super(Item, self).unique_keys(properties)
        if 'accession' not in self.schema['properties']:
            return keys
        keys.setdefault('accession', []).extend(properties.get('alternate_accessions', []))
        if properties.get('status') != 'replaced' and 'accession' in properties:
            keys['accession'].append(properties['accession'])
        return keys

    @snovault.calculated_property(schema={
        "title": "External Reference URIs",
        "description": "External references to this item.",
        "type": "array",
        "items": {
            "type": "object", "title": "External Reference", "properties": {
                "uri": {"type": "string"},
                "ref": {"type": "string"}
            }
        }
    })
    def external_references(self, request, dbxrefs=None):
        namespaces = request.registry.settings.get('snovault.jsonld.namespaces')
        if dbxrefs and namespaces:
            refs = []
            for r in dbxrefs:
                refObject = {"ref": r, "uri": None}
                refParts = r.split(':')
                if len(refParts) < 2:
                    refs.append(refObject)
                    continue
                refPrefix = refParts[0]
                refID = refParts[1]
                baseUri = namespaces.get(refPrefix)
                if not baseUri:
                    refs.append(refObject)
                    continue

                if '{reference_id}' in baseUri:
                    refObject['uri'] = baseUri.replace('{reference_id}', refID, 1)
                else:
                    refObject['uri'] = baseUri + refID
                refs.append(refObject)

            return refs
        return []

    @snovault.calculated_property(schema={
        "title": "Display Title",
        "description": "A calculated title for every object in 4DN",
        "type": "string"
    },)
    def display_title(self):
        """create a display_title field."""
        display_title = ""
        look_for = [
            "title",
            "name",
            "location_description",
            "accession",
        ]
        for field in look_for:
            # special case for user: concatenate first and last names
            display_title = self.properties.get(field, None)
            if display_title:
                return display_title
        # if none of the existing terms are available, use @type + date_created
        try:
            type_date = self.__class__.__name__ + " from " + self.properties.get("date_created", None)[:10]
            return type_date
        # last resort, use uuid
        except:
            return self.properties.get('uuid', None)

    @snovault.calculated_property(schema={
        "title": "link_id",
        "description": "A copy of @id that can be embedded. Uses ~ instead of /",
        "type": "string"
    },)
    def link_id(self, request):
        """create the link_id field, which is a copy of @id using ~ instead of /"""
        id_str = str(self).split(' at ')
        path_str = id_str[-1].strip('>')
        path_split = path_str.split('/')
        path_str = '~'.join(path_split) + '~'
        return path_str

    @snovault.calculated_property(schema={
<<<<<<< HEAD
        "title": "_principals",
=======
        "title": "principals_allowed",
>>>>>>> 536efe17
        "description": "calced perms for ES filtering",
        "type": "object",
        'properties': {
            'view': {
<<<<<<< HEAD
                'type': 'keyword'
            },
            'edit': {
                'type': 'keyword'
            },
            'audit': {
                'type': 'keyword'
=======
                'type': 'string'
            },
            'edit': {
                'type': 'string'
            },
            'audit': {
                'type': 'string'
>>>>>>> 536efe17
            }
        }
    },)
    def principals_allowed(self, request):
        principals = calc_principals(self)
        return principals

    def update_embeds(self, types):
        """
        extend self.embedded to have link_id and display_title for every linkTo
        field in the properties schema and the schema of all calculated properties
        (this is created here)
        """
        total_schema = self.schema['properties'].copy() if self.schema else {}
        self.calc_props_schema = {}
        if self.registry and self.registry['calculated_properties']:
            for calc_props_key, calc_props_val in self.registry['calculated_properties'].props_for(self).items():
                if calc_props_val.schema:
                    self.calc_props_schema[calc_props_key] = calc_props_val.schema
        total_schema.update(self.calc_props_schema)
        this_type = self.type_info.item_type
        self.embedded = add_default_embeds(this_type, types, self.embedded, total_schema)

    def rev_link_atids(self, request, rev_name):
        conn = request.registry[CONNECTION]
        return [request.resource_path(conn[uuid]) for uuid in
                paths_filtered_by_status(request, self.get_rev_links(rev_name))]


class SharedItem(Item):
    """An Item visible to all authenticated users while "proposed" or "in progress"."""

    def __ac_local_roles__(self):
        """smth."""
        roles = {}
        properties = self.upgrade_properties().copy()
        if 'lab' in properties:
            lab_submitters = 'submits_for.%s' % properties['lab']
            roles[lab_submitters] = 'role.lab_submitter'
        roles[Authenticated] = 'role.viewing_group_member'
        return roles


@snovault.calculated_property(context=Item.Collection, category='action')
def add(context, request):
    """smth."""
    if request.has_permission('add'):
        return {
            'name': 'add',
            'title': 'Add',
            'profile': '/profiles/{ti.name}.json'.format(ti=context.type_info),
            'href': '{item_uri}#!add'.format(item_uri=request.resource_path(context)),
        }


@snovault.calculated_property(context=Item, category='action')
def edit(context, request):
    """smth."""
    if request.has_permission('edit'):
        return {
            'name': 'edit',
            'title': 'Edit',
            'profile': '/profiles/{ti.name}.json'.format(ti=context.type_info),
            'href': '{item_uri}#!edit'.format(item_uri=request.resource_path(context)),
        }


@snovault.calculated_property(context=Item, category='action')
def create(context, request):
    """If the user submits for any lab, allow them to create"""
    if request.has_permission('create'):
        return {
            'name': 'create',
            'title': 'Create',
            'profile': '/profiles/{ti.name}.json'.format(ti=context.type_info),
            'href': '{item_uri}#!create'.format(item_uri=request.resource_path(context)),
        }<|MERGE_RESOLUTION|>--- conflicted
+++ resolved
@@ -373,24 +373,11 @@
         return path_str
 
     @snovault.calculated_property(schema={
-<<<<<<< HEAD
-        "title": "_principals",
-=======
         "title": "principals_allowed",
->>>>>>> 536efe17
         "description": "calced perms for ES filtering",
         "type": "object",
         'properties': {
             'view': {
-<<<<<<< HEAD
-                'type': 'keyword'
-            },
-            'edit': {
-                'type': 'keyword'
-            },
-            'audit': {
-                'type': 'keyword'
-=======
                 'type': 'string'
             },
             'edit': {
@@ -398,7 +385,6 @@
             },
             'audit': {
                 'type': 'string'
->>>>>>> 536efe17
             }
         }
     },)

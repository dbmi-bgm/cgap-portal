"""base class creation for all the schemas that exist."""
from functools import lru_cache
from pyramid.view import (
    view_config,
)
from pyramid.security import (
    # ALL_PERMISSIONS,
    Allow,
    Authenticated,
    Deny,
    # DENY_ALL,
    Everyone,
)
from pyramid.traversal import (
    find_root,
    traverse,
)
import snovault
# from ..schema_formats import is_accession
# import snovalut default post / patch stuff so we can overwrite it in this file
from snovault.crud_views import collection_add as sno_collection_add
from snovault.crud_views import item_edit as sno_item_edit
from snovault.fourfront_utils import add_default_embeds
from snovault.validators import (
    validate_item_content_post,
    validate_item_content_put,
    validate_item_content_patch
)
from snovault.interfaces import CONNECTION
from snovault.etag import if_match_tid


@lru_cache()
def _award_viewing_group(award_uuid, root):
    award = root.get_by_uuid(award_uuid)
    return award.upgrade_properties().get('viewing_group')


# Item acls
ONLY_ADMIN_VIEW = [
    (Allow, 'group.admin', ['view', 'edit']),
    (Allow, 'group.read-only-admin', ['view']),
    (Allow, 'remoteuser.INDEXER', ['view']),
    (Allow, 'remoteuser.EMBED', ['view']),
    (Deny, Everyone, ['view', 'edit'])
]

# This acl allows item creation; it is easily overwritten in lab and user,
# as these items should not be available for creation
SUBMITTER_CREATE = [
    (Allow, 'group.submitter', 'create'),
]

ALLOW_EVERYONE_VIEW = [
    (Allow, Everyone, 'view'),
] + ONLY_ADMIN_VIEW + SUBMITTER_CREATE

ALLOW_LAB_MEMBER_VIEW = [
    (Allow, 'role.lab_member', 'view'),
] + ONLY_ADMIN_VIEW + SUBMITTER_CREATE

ALLOW_VIEWING_GROUP_VIEW = [
    (Allow, 'role.viewing_group_member', 'view'),
] + ONLY_ADMIN_VIEW + SUBMITTER_CREATE

ALLOW_VIEWING_GROUP_LAB_SUBMITTER_EDIT = [
    (Allow, 'role.viewing_group_member', 'view'),
    (Allow, 'role.lab_submitter', 'edit'),
] + ALLOW_LAB_MEMBER_VIEW

ALLOW_LAB_SUBMITTER_EDIT = [
    (Allow, 'role.lab_member', 'view'),
    (Allow, 'role.award_member', 'view'),
    (Allow, 'role.lab_submitter', 'edit'),
] + ONLY_ADMIN_VIEW + SUBMITTER_CREATE

ALLOW_CURRENT_AND_SUBMITTER_EDIT = [
    (Allow, Everyone, 'view'),
    (Allow, 'role.lab_submitter', 'edit'),
] + ONLY_ADMIN_VIEW + SUBMITTER_CREATE

ALLOW_CURRENT = [
    (Allow, Everyone, 'view'),
] + ONLY_ADMIN_VIEW + SUBMITTER_CREATE

DELETED = [
    (Deny, Everyone, 'visible_for_edit')
] + ONLY_ADMIN_VIEW

# Collection acls

ALLOW_SUBMITTER_ADD = [
    (Allow, 'group.submitter', ['add']),
] + SUBMITTER_CREATE


def paths_filtered_by_status(request, paths, exclude=('deleted', 'replaced'), include=None):
    """filter out status that shouldn't be visible.
    Also convert path to str as functions like rev_links return uuids"""
    if include is not None:
        return [
            path for path in paths
            if traverse(request.root, str(path))['context'].__json__(request).get('status') in include
        ]
    else:
        return [
            path for path in paths
            if traverse(request.root, str(path))['context'].__json__(request).get('status') not in exclude
        ]


def get_item_if_you_can(request, value, itype=None):
    # import pdb; pdb.set_trace()
    try:
        value.get('uuid')
        return value
    except AttributeError:
        svalue = str(value)
        if not svalue.startswith('/'):
            svalue = '/' + svalue
        item = request.embed(svalue, '@@object')
        try:
            item.get('uuid')
            return item
        except AttributeError:
            if itype is not None:
                svalue = '/' + itype + svalue + '/?datastore=database'
                try:
                    return request.embed(svalue, '@@object')
                except:
                    return value


class AbstractCollection(snovault.AbstractCollection):
    """smth."""

    def __init__(self, *args, **kw):
        try:
            self.lookup_key = kw.pop('lookup_key')
        except KeyError:
            pass
        super(AbstractCollection, self).__init__(*args, **kw)

    def get(self, name, default=None):
        '''
        heres' and example of why this is the way it is:
        ontology terms have uuid or term_id as unique ID keys
        and if neither of those are included in post, try to
        use term_name such that:
        No - fail load with non-existing term message
        Multiple - fail load with ‘ambiguous name - more than 1 term with that name exist use ID’
        Single result - get uuid and use that for post/patch
        '''
        resource = super(AbstractCollection, self).get(name, None)
        if resource is not None:
            return resource
        if ':' in name:
            resource = self.connection.get_by_unique_key('alias', name)
            if resource is not None:
                if not self._allow_contained(resource):
                    return default
                return resource
        if getattr(self, 'lookup_key', None) is not None:
            # lookup key translates to query json by key / value and return if only one of the
            # item type was found... so for keys that are mostly unique, but do to whatever
            # reason (bad data mainly..) can be defined as unique keys
            item_type = self.type_info.item_type
            resource = self.connection.get_by_json(self.lookup_key, name, item_type)
            if resource is not None:
                if not self._allow_contained(resource):
                    return default
                return resource
        return default


class Collection(snovault.Collection, AbstractCollection):
    """smth."""

    def __init__(self, *args, **kw):
        """smth."""
        super(Collection, self).__init__(*args, **kw)
        if hasattr(self, '__acl__'):
            return
        # XXX collections should be setup after all types are registered.
        # Don't access type_info.schema here as that precaches calculated schema too early.
        if 'lab' in self.type_info.factory.schema['properties']:
            self.__acl__ = ALLOW_SUBMITTER_ADD


@view_config(context=Collection, permission='add', request_method='POST',
             validators=[validate_item_content_post])
def collection_add(context, request, render=None):
    check_only = request.params.get('check_only', False)

    if check_only:
        return {'status': "success",
                '@type': ['result'],
                }

    return sno_collection_add(context, request, render)


@view_config(context=snovault.Item, permission='edit', request_method='PUT',
             validators=[validate_item_content_put], decorator=if_match_tid)
@view_config(context=snovault.Item, permission='edit', request_method='PATCH',
             validators=[validate_item_content_patch], decorator=if_match_tid)
def item_edit(context, request, render=None):
    check_only = request.params.get('check_only', False)

    if check_only:
        return {'status': "success",
                '@type': ['result'],
                }
    return sno_item_edit(context, request, render)


class Item(snovault.Item):
    """smth."""

    AbstractCollection = AbstractCollection
    Collection = Collection
    STATUS_ACL = {
        # standard_status
        'released': ALLOW_CURRENT,
        'current': ALLOW_CURRENT,
        'revoked': ALLOW_CURRENT,
        'deleted': DELETED,
        'replaced': DELETED,
        'in review by lab': ALLOW_LAB_SUBMITTER_EDIT,
        'in review by project': ALLOW_VIEWING_GROUP_LAB_SUBMITTER_EDIT,
        'released to project': ALLOW_VIEWING_GROUP_VIEW,
        # for file
        'obsolete': DELETED,
        'uploading': ALLOW_LAB_SUBMITTER_EDIT,
        'to be uploaded by workflow': ALLOW_LAB_SUBMITTER_EDIT,
        'uploaded': ALLOW_LAB_SUBMITTER_EDIT,
        'upload failed': ALLOW_LAB_SUBMITTER_EDIT,

        # publication
        'published': ALLOW_CURRENT,
    }

    def __init__(self, registry, models):
        super().__init__(registry, models)
        self.STATUS_ACL = self.__class__.STATUS_ACL
        # update self.embedded here
        self.update_embeds(registry[snovault.TYPES])
        # update registry embedded
        self.registry.embedded = self.embedded

    @property
    def __name__(self):
        """smth."""
        if self.name_key is None:
            return self.uuid
        properties = self.upgrade_properties()
        if properties.get('status') == 'replaced':
            return self.uuid
        return properties.get(self.name_key, None) or self.uuid

    def __acl__(self):
        """smth."""
        # Don't finalize to avoid validation here.
        properties = self.upgrade_properties().copy()
        status = properties.get('status')
        return self.STATUS_ACL.get(status, ALLOW_LAB_SUBMITTER_EDIT)

    def __ac_local_roles__(self):
        """this creates roles based on properties of the object being acccessed"""
        roles = {}
        properties = self.upgrade_properties().copy()
        if 'lab' in properties:
            lab_submitters = 'submits_for.%s' % properties['lab']
            roles[lab_submitters] = 'role.lab_submitter'
            # add lab_member as well
            lab_member = 'lab.%s' % properties['lab']
            roles[lab_member] = 'role.lab_member'
        if 'award' in properties:
            viewing_group = _award_viewing_group(properties['award'], find_root(self))
            if viewing_group is not None:
                viewing_group_members = 'viewing_group.%s' % viewing_group
                roles[viewing_group_members] = 'role.viewing_group_member'
                award_group_members = 'award.%s' % properties['award']
                roles[award_group_members] = 'role.award_member'
        return roles

    def unique_keys(self, properties):
        """smth."""
        keys = super(Item, self).unique_keys(properties)
        if 'accession' not in self.schema['properties']:
            return keys
        keys.setdefault('accession', []).extend(properties.get('alternate_accessions', []))
        if properties.get('status') != 'replaced' and 'accession' in properties:
            keys['accession'].append(properties['accession'])
        return keys

    @snovault.calculated_property(schema={
        "title": "External Reference URIs",
        "description": "External references to this item.",
        "type": "array",
<<<<<<< HEAD
<<<<<<< d714e7e34e9ee4d87a9b78c3011eed9b08772178
        "items": {"type": "object", "title": "External Reference", "properties":
                  {"uri": {"type": "string"}, "ref": {"type": "string"}}}
=======
=======
>>>>>>> ab5b2cb3
        "items": {
            "type": "object", "title": "External Reference", "properties": {
                "uri": {"type": "string"},
                "ref": {"type": "string"}
            }
        }
<<<<<<< HEAD
>>>>>>> Tweaks to _terms_match to try to identify unchanged terms better; formatting in base.py; using lookup value in a biosource test
=======
>>>>>>> ab5b2cb3
    })
    def external_references(self, request, dbxrefs=None):
        namespaces = request.registry.settings.get('snovault.jsonld.namespaces')
        if dbxrefs and namespaces:
            refs = []
            for r in dbxrefs:
                refObject = {"ref": r, "uri": None}
                refParts = r.split(':')
                if len(refParts) < 2:
                    refs.append(refObject)
                    continue
                refPrefix = refParts[0]
                refID = refParts[1]
                baseUri = namespaces.get(refPrefix)
                if not baseUri:
                    refs.append(refObject)
                    continue

                if '{reference_id}' in baseUri:
                    refObject['uri'] = baseUri.replace('{reference_id}', refID, 1)
                else:
                    refObject['uri'] = baseUri + refID
                refs.append(refObject)

            return refs
        return []

    @snovault.calculated_property(schema={
        "title": "Display Title",
        "description": "A calculated title for every object in 4DN",
        "type": "string"
    },)
    def display_title(self):
        """create a display_title field."""
        display_title = ""
        look_for = [
            "title",
            "name",
            "location_description",
            "accession",
        ]
        for field in look_for:
            # special case for user: concatenate first and last names
            display_title = self.properties.get(field, None)
            if display_title:
                return display_title
        # if none of the existing terms are available, use @type + date_created
        try:
            type_date = self.__class__.__name__ + " from " + self.properties.get("date_created", None)[:10]
            return type_date
        # last resort, use uuid
        except:
            return self.properties.get('uuid', None)

    @snovault.calculated_property(schema={
        "title": "link_id",
        "description": "A copy of @id that can be embedded. Uses ~ instead of /",
        "type": "string"
    },)
    def link_id(self, request):
        """create the link_id field, which is a copy of @id using ~ instead of /"""
        id_str = str(self).split(' at ')
        path_str = id_str[-1].strip('>')
        path_split = path_str.split('/')
        path_str = '~'.join(path_split) + '~'
        return path_str

    def update_embeds(self, types):
        """
        extend self.embedded to have link_id and display_title for every linkTo
        field in the properties schema and the schema of all calculated properties
        (this is created here)
        """
        total_schema = self.schema['properties'].copy() if self.schema else {}
        self.calc_props_schema = {}
        if self.registry and self.registry['calculated_properties']:
            for calc_props_key, calc_props_val in self.registry['calculated_properties'].props_for(self).items():
                if calc_props_val.schema:
                    self.calc_props_schema[calc_props_key] = calc_props_val.schema
        total_schema.update(self.calc_props_schema)
        this_type = self.type_info.item_type
        self.embedded = add_default_embeds(this_type, types, self.embedded, total_schema)

    def rev_link_atids(self, request, rev_name):
        conn = request.registry[CONNECTION]
        return [request.resource_path(conn[uuid]) for uuid in
                paths_filtered_by_status(request, self.get_rev_links(rev_name))]


class SharedItem(Item):
    """An Item visible to all authenticated users while "proposed" or "in progress"."""

    def __ac_local_roles__(self):
        """smth."""
        roles = {}
        properties = self.upgrade_properties().copy()
        if 'lab' in properties:
            lab_submitters = 'submits_for.%s' % properties['lab']
            roles[lab_submitters] = 'role.lab_submitter'
        roles[Authenticated] = 'role.viewing_group_member'
        return roles


@snovault.calculated_property(context=Item.Collection, category='action')
def add(context, request):
    """smth."""
    if request.has_permission('add'):
        return {
            'name': 'add',
            'title': 'Add',
            'profile': '/profiles/{ti.name}.json'.format(ti=context.type_info),
            'href': '{item_uri}#!add'.format(item_uri=request.resource_path(context)),
        }


@snovault.calculated_property(context=Item, category='action')
def edit(context, request):
    """smth."""
    if request.has_permission('edit'):
        return {
            'name': 'edit',
            'title': 'Edit',
            'profile': '/profiles/{ti.name}.json'.format(ti=context.type_info),
            'href': '{item_uri}#!edit'.format(item_uri=request.resource_path(context)),
        }


@snovault.calculated_property(context=Item, category='action')
def create(context, request):
    """If the user submits for any lab, allow them to create"""
    if request.has_permission('create'):
        return {
            'name': 'create',
            'title': 'Create',
            'profile': '/profiles/{ti.name}.json'.format(ti=context.type_info),
            'href': '{item_uri}#!create'.format(item_uri=request.resource_path(context)),
        }<|MERGE_RESOLUTION|>--- conflicted
+++ resolved
@@ -298,23 +298,12 @@
         "title": "External Reference URIs",
         "description": "External references to this item.",
         "type": "array",
-<<<<<<< HEAD
-<<<<<<< d714e7e34e9ee4d87a9b78c3011eed9b08772178
-        "items": {"type": "object", "title": "External Reference", "properties":
-                  {"uri": {"type": "string"}, "ref": {"type": "string"}}}
-=======
-=======
->>>>>>> ab5b2cb3
         "items": {
             "type": "object", "title": "External Reference", "properties": {
                 "uri": {"type": "string"},
                 "ref": {"type": "string"}
             }
         }
-<<<<<<< HEAD
->>>>>>> Tweaks to _terms_match to try to identify unchanged terms better; formatting in base.py; using lookup value in a biosource test
-=======
->>>>>>> ab5b2cb3
     })
     def external_references(self, request, dbxrefs=None):
         namespaces = request.registry.settings.get('snovault.jsonld.namespaces')

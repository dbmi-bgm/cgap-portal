"""base class creation for all the schemas that exist."""
from functools import lru_cache
from pyramid.view import (
    view_config,
)
from pyramid.security import (
    # ALL_PERMISSIONS,
    Allow,
    Authenticated,
    Deny,
    # DENY_ALL,
    Everyone,
)
from pyramid.traversal import (
    find_root,
    traverse,
)
import snovault
# from ..schema_formats import is_accession
# import snovalut default post / patch stuff so we can overwrite it in this file
from snovault.crud_views import collection_add as sno_collection_add
from snovault.crud_views import item_edit as sno_item_edit
from snovault.fourfront_utils import add_default_embeds
from snovault.authentication import calc_principals
from snovault.validators import (
    validate_item_content_post,
    validate_item_content_put,
    validate_item_content_patch
)
from snovault.interfaces import CONNECTION
from snovault.schema_utils import SERVER_DEFAULTS
from jsonschema_serialize_fork import NO_DEFAULT

from datetime import date
import string
import re


@lru_cache()
def _award_viewing_group(award_uuid, root):
    award = root.get_by_uuid(award_uuid)
    return award.upgrade_properties().get('viewing_group')


# Item acls
ONLY_ADMIN_VIEW = [
    (Allow, 'group.admin', ['view', 'edit']),
    (Allow, 'group.read-only-admin', ['view']),
    (Allow, 'remoteuser.INDEXER', ['view']),
    (Allow, 'remoteuser.EMBED', ['view']),
    (Deny, Everyone, ['view', 'edit'])
]

# This acl allows item creation; it is easily overwritten in lab and user,
# as these items should not be available for creation
SUBMITTER_CREATE = [
    (Allow, 'group.submitter', 'add'),
    (Allow, 'group.submitter', 'create')
]

ALLOW_EVERYONE_VIEW = [
    (Allow, Everyone, 'view'),
] + ONLY_ADMIN_VIEW + SUBMITTER_CREATE

ALLOW_LAB_MEMBER_VIEW = [
    (Allow, 'role.lab_member', 'view'),
] + ONLY_ADMIN_VIEW + SUBMITTER_CREATE

ALLOW_VIEWING_GROUP_VIEW = [
    (Allow, 'role.viewing_group_member', 'view'),
] + ALLOW_LAB_MEMBER_VIEW

ALLOW_VIEWING_GROUP_LAB_SUBMITTER_EDIT = [
    (Allow, 'role.viewing_group_member', 'view'),
    (Allow, 'role.lab_submitter', 'edit'),
] + ALLOW_LAB_MEMBER_VIEW

ALLOW_LAB_SUBMITTER_EDIT = [
    (Allow, 'role.lab_member', 'view'),
    (Allow, 'role.award_member', 'view'),
    (Allow, 'role.lab_submitter', 'edit'),
] + ONLY_ADMIN_VIEW + SUBMITTER_CREATE

ALLOW_CURRENT_AND_SUBMITTER_EDIT = [
    (Allow, Everyone, 'view'),
    (Allow, 'role.lab_submitter', 'edit'),
] + ONLY_ADMIN_VIEW + SUBMITTER_CREATE

ALLOW_CURRENT = ALLOW_EVERYONE_VIEW

DELETED = [
    (Deny, Everyone, 'visible_for_edit')
] + ONLY_ADMIN_VIEW

# For running pipelines
ALLOW_LAB_VIEW_ADMIN_EDIT = [
    (Allow, 'role.lab_member', 'view'),
    (Allow, 'role.lab_submitter', 'view'),
] + ONLY_ADMIN_VIEW

ALLOW_OWNER_EDIT = [
<<<<<<< HEAD
    (Allow, 'role.owner', ['edit', 'view']),
=======
    (Allow, 'role.owner', ['edit', 'view', 'view_details']),
>>>>>>> 1dda66e9
]

# Collection acls
ALLOW_SUBMITTER_ADD = SUBMITTER_CREATE

ALLOW_ANY_USER_ADD = [
    (Allow, Authenticated, 'add'),
    (Allow, Authenticated, 'create')
] + ALLOW_EVERYONE_VIEW


def paths_filtered_by_status(request, paths, exclude=('deleted', 'replaced'), include=None):
    """filter out status that shouldn't be visible.
    Also convert path to str as functions like rev_links return uuids"""
    if include is not None:
        return [
            path for path in paths
            if traverse(request.root, str(path))['context'].__json__(request).get('status') in include
        ]
    else:
        return [
            path for path in paths
            if traverse(request.root, str(path))['context'].__json__(request).get('status') not in exclude
        ]


def get_item_if_you_can(request, value, itype=None):
    """
    Return the @@object view of an item from a number of different sources

        :param value: String item identifier or a dict containing @id/uuid
        :param itype: Optional string collection name for the item (e.g. /file-formats/)
        :returns: the dictionary @@object view of the item
    """
    if isinstance(value, dict):
        if 'uuid' in value:
            value = value['uuid']
        elif '@id' in value:
            value = value['@id']
    svalue = str(value)
    if not svalue.startswith('/'):
        svalue = '/' + svalue
    try:
        item = request.embed(svalue, '@@object')
    except:
        pass
    else:
        if item.get('uuid'):
            return item
    if itype is not None:
        svalue = '/' + itype + svalue + '/?datastore=database'
        try:
            return request.embed(svalue, '@@object')
        except:
            # this could lead to unexpected errors
            return None


def set_namekey_from_title(properties):
    name = None
    if properties.get('title'):
        exclude = set(string.punctuation)
        name = properties['title']
        name = ''.join(ch for ch in name if ch not in exclude)
        name = re.sub(r"\s+", '-', name)
        name = name.lower()
    return name


def validate_item_type_of_linkto_field(context, request):
    """We are doing this case by case on item specific types files,
    but might want to carry it here if filter is used more often.
    If any of the submitted fields contain an ff_flag property starting with "filter",
    the field in the filter is used for validating the type of the linked item.
    Example: file has field file_format which is a linkTo FileFormat.
    FileFormat items contain a field called "valid_item_types".
    We have the ff_flag on file_format field called "filter:valid_item_types"."""
    pass


# Common lists of embeds to be re-used in certain files (similar to schema mixins)

lab_award_attribution_embed_list = [
    "award.project",
    "award.center_title",
    "lab.city",
    "lab.state",
    "lab.country",
    "lab.postal_code",
    "lab.city",
    "lab.display_title",
    "lab.url",
    "lab.correspondence",                                # Not a real linkTo - temp workaround
    "contributing_labs.correspondence",                  # Not a real linkTo - temp workaround
    "submitted_by.timezone",
    "submitted_by.job_title"
]


class AbstractCollection(snovault.AbstractCollection):
    """smth."""

    def __init__(self, *args, **kw):
        try:
            self.lookup_key = kw.pop('lookup_key')
        except KeyError:
            pass
        super(AbstractCollection, self).__init__(*args, **kw)

    def get(self, name, default=None):
        '''
        heres' and example of why this is the way it is:
        ontology terms have uuid or term_id as unique ID keys
        and if neither of those are included in post, try to
        use term_name such that:
        No - fail load with non-existing term message
        Multiple - fail load with ‘ambiguous name - more than 1 term with that name exist use ID’
        Single result - get uuid and use that for post/patch
        '''
        resource = super(AbstractCollection, self).get(name, None)
        if resource is not None:
            return resource
        if ':' in name:
            resource = self.connection.get_by_unique_key('alias', name)
            if resource is not None:
                if not self._allow_contained(resource):
                    return default
                return resource
        if getattr(self, 'lookup_key', None) is not None:
            # lookup key translates to query json by key / value and return if only one of the
            # item type was found... so for keys that are mostly unique, but do to whatever
            # reason (bad data mainly..) can be defined as unique keys
            item_type = self.type_info.item_type
            resource = self.connection.get_by_json(self.lookup_key, name, item_type)
            if resource is not None:
                if not self._allow_contained(resource):
                    return default
                return resource
        return default


class Collection(snovault.Collection, AbstractCollection):
    """smth."""

    def __init__(self, *args, **kw):
        """smth."""
        super(Collection, self).__init__(*args, **kw)
        if hasattr(self, '__acl__'):
            return
        # XXX collections should be setup after all types are registered.
        # Don't access type_info.schema here as that precaches calculated schema too early.
        if 'lab' in self.type_info.factory.schema['properties']:
            self.__acl__ = ALLOW_SUBMITTER_ADD


@view_config(context=Collection, permission='add', request_method='POST',
             validators=[validate_item_content_post])
def collection_add(context, request, render=None):
    check_only = request.params.get('check_only', False)

    if check_only:
        return {'status': "success",
                '@type': ['result'],
                }

    return sno_collection_add(context, request, render)


@view_config(context=snovault.Item, permission='edit', request_method='PUT',
             validators=[validate_item_content_put])
@view_config(context=snovault.Item, permission='edit', request_method='PATCH',
             validators=[validate_item_content_patch])
def item_edit(context, request, render=None):
    check_only = request.params.get('check_only', False)

    if check_only:
        return {'status': "success",
                '@type': ['result'],
                }
    return sno_item_edit(context, request, render)


class Item(snovault.Item):
    """smth."""

    AbstractCollection = AbstractCollection
    Collection = Collection
    STATUS_ACL = {
        # standard_status
        'released': ALLOW_CURRENT,
        'current': ALLOW_CURRENT,
        'revoked': ALLOW_CURRENT,
        'archived': ALLOW_CURRENT,
        'deleted': DELETED,
        'replaced': ALLOW_CURRENT,
        'planned': ALLOW_VIEWING_GROUP_LAB_SUBMITTER_EDIT,
        'in review by lab': ALLOW_LAB_SUBMITTER_EDIT,
        'submission in progress': ALLOW_VIEWING_GROUP_LAB_SUBMITTER_EDIT,
        'released to project': ALLOW_VIEWING_GROUP_VIEW,
        'archived to project': ALLOW_VIEWING_GROUP_VIEW,
        # for file
        'obsolete': DELETED,
        'uploading': ALLOW_LAB_SUBMITTER_EDIT,
        'to be uploaded by workflow': ALLOW_LAB_SUBMITTER_EDIT,
        'uploaded': ALLOW_LAB_SUBMITTER_EDIT,
        'upload failed': ALLOW_LAB_SUBMITTER_EDIT,
        'restricted': ALLOW_CURRENT,
        # publication
        'published': ALLOW_CURRENT,
        # experiment sets
        'pre-release': ALLOW_LAB_VIEW_ADMIN_EDIT
    }

    def __init__(self, registry, models):
        super().__init__(registry, models)
        self.STATUS_ACL = self.__class__.STATUS_ACL

    @property
    def __name__(self):
        """smth."""
        if self.name_key is None:
            return self.uuid
        properties = self.upgrade_properties()
        if properties.get('status') == 'replaced':
            return self.uuid
        return properties.get(self.name_key, None) or self.uuid

    def __acl__(self):
        """smth."""
        # Don't finalize to avoid validation here.
        properties = self.upgrade_properties().copy()
        status = properties.get('status')
        return self.STATUS_ACL.get(status, ALLOW_LAB_SUBMITTER_EDIT)

    def __ac_local_roles__(self):
        """this creates roles based on properties of the object being acccessed"""

        def _is_joint_analysis(props):
            for t in props.get('tags', []):
                if 'joint analysis' in t.lower():
                    return True
            return False

        roles = {}
        properties = self.upgrade_properties().copy()
        if 'lab' in properties:
            lab_submitters = 'submits_for.%s' % properties['lab']
            roles[lab_submitters] = 'role.lab_submitter'
            # add lab_member as well
            lab_member = 'lab.%s' % properties['lab']
            roles[lab_member] = 'role.lab_member'
        if 'contributing_labs' in properties:
            for clab in properties['contributing_labs']:
                clab_member = 'lab.%s' % clab
                roles[clab_member] = 'role.lab_member'
        if 'award' in properties:
            viewing_group = _award_viewing_group(properties['award'], find_root(self))
            if viewing_group is not None:
                viewing_group_members = 'viewing_group.%s' % viewing_group
                roles[viewing_group_members] = 'role.viewing_group_member'
                award_group_members = 'award.%s' % properties['award']
                roles[award_group_members] = 'role.award_member'

                status = properties.get('status')
                # need to add 4DN viewing_group to NOFIC items that are rel2proj
                # or are JA and planned or in progress
                if viewing_group == 'NOFIC':
                    if status == 'released to project':
                        roles['viewing_group.4DN'] = 'role.viewing_group_member'
                    elif status in ['planned', 'submission in progress']:
                        if _is_joint_analysis(properties):
                            roles['viewing_group.4DN'] = 'role.viewing_group_member'
                    # else leave the NOFIC viewing group role in place
                elif status in ['planned', 'submission in progress'] and not _is_joint_analysis(properties):
                    # view should be restricted to lab members only so remove viewing_group roles
                    grps = []
                    for group, role in roles.items():
                        if role == 'role.viewing_group_member':
                            grps.append(group)
                    for g in grps:
                        del roles[g]
        # This emulates __ac_local_roles__ of User.py (role.owner)
        if 'submitted_by' in properties:
            submitter = 'userid.%s' % properties['submitted_by']
            roles[submitter] = 'role.owner'
        return roles

    def add_accession_to_title(self, title):
        if self.properties.get('accession') is not None:
            return title + ' - ' + self.properties.get('accession')
        return title

    def unique_keys(self, properties):
        """smth."""
        keys = super(Item, self).unique_keys(properties)
        if 'accession' not in self.schema['properties']:
            return keys
        keys.setdefault('accession', []).extend(properties.get('alternate_accessions', []))
        if properties.get('status') != 'replaced' and 'accession' in properties:
            keys['accession'].append(properties['accession'])
        return keys

    def is_update_by_admin_user(self):
        # determine if the submitter in the properties is an admin user
        userid = SERVER_DEFAULTS['userid']('blah', 'blah')
        users = self.registry['collections']['User']
        user = users.get(userid)
        if 'groups' in user.properties:
            if 'admin' in user.properties['groups']:
                return True
        return False

    def _update(self, properties, sheets=None):
        props = {}
        try:
            props = self.properties
        except KeyError:
            pass
        if 'status' in props and props['status'] == 'planned':
            # if an item is status 'planned' and an update is submitted
            # by a non-admin user then status should be changed to 'submission in progress'
            if not self.is_update_by_admin_user():
                properties['status'] = 'submission in progress'

        try:  # update last_modified. this depends on an available request
            last_modified = {
                'modified_by': SERVER_DEFAULTS['userid']('blah', 'blah'),
                'date_modified': SERVER_DEFAULTS['now']('blah', 'blah')
            }
        except AttributeError:
            pass
        else:
            # SERVER_DEFAULTS['userid'] returns NO_DEFAULT if no userid
            if last_modified['modified_by'] != NO_DEFAULT:
                properties['last_modified'] = last_modified

        date2status = [{'public_release': ['released', 'current']}, {'project_release': ['released to project']}]
        # if an item is directly released without first being released to project
        # then project_release date is added for same date as public_release
        for dateinfo in date2status:
            datefield, statuses = next(iter(dateinfo.items()))
            if datefield not in props:
                if datefield in self.schema['properties'] and datefield not in properties:
                    if 'status' in properties and properties['status'] in statuses:
                        # check the status and add the date if it's not provided and item has right status
                        properties[datefield] = date.today().isoformat()
                    elif datefield == 'project_release':
                        # case where public_release is added and want to set project_release = public_release
                        public_rel = properties.get('public_release')
                        if public_rel:
                            properties[datefield] = public_rel

        super(Item, self)._update(properties, sheets)

    @snovault.calculated_property(schema={
        "title": "External Reference URIs",
        "description": "External references to this item.",
        "type": "array",
        "items": {
            "type": "object", "title": "External Reference", "properties": {
                "uri": {"type": "string"},
                "ref": {"type": "string"}
            }
        }
    })
    def external_references(self, request, dbxrefs=None):
        namespaces = request.registry.settings.get('snovault.jsonld.namespaces')
        if dbxrefs and namespaces:
            refs = []
            for r in dbxrefs:
                refObject = {"ref": r, "uri": None}
                refParts = r.split(':')
                if len(refParts) < 2:
                    refs.append(refObject)
                    continue
                refPrefix = refParts[0]
                refID = refParts[1]
                baseUri = namespaces.get(refPrefix)
                if not baseUri:
                    refs.append(refObject)
                    continue

                if '{reference_id}' in baseUri:
                    refObject['uri'] = baseUri.replace('{reference_id}', refID, 1)
                else:
                    refObject['uri'] = baseUri + refID
                refs.append(refObject)

            return refs
        return []

    @snovault.calculated_property(schema={
        "title": "Display Title",
        "description": "A calculated title for every object in 4DN",
        "type": "string"
    },)
    def display_title(self, request=None):
        """create a display_title field."""
        display_title = ""
        look_for = [
            "title",
            "name",
            "location_description",
            "accession",
        ]
        for field in look_for:
            # special case for user: concatenate first and last names
            display_title = self.properties.get(field, None)
            if display_title:
                if field != 'accession':
                    display_title = self.add_accession_to_title(display_title)
                return display_title
        # if none of the existing terms are available, use @type + date_created
        try:
            type_date = self.__class__.__name__ + " from " + self.properties.get("date_created", None)[:10]
            return type_date
        # last resort, use uuid
        except:
            return self.properties.get('uuid', None)

    @snovault.calculated_property(schema={
        "title": "link_id",
        "description": "A copy of @id that can be embedded. Uses ~ instead of /",
        "type": "string"
    },)
    def link_id(self, request):
        """create the link_id field, which is a copy of @id using ~ instead of /"""
        id_str = str(self).split(' at ')
        path_str = id_str[-1].strip('>')
        path_split = path_str.split('/')
        path_str = '~'.join(path_split) + '~'
        return path_str

    @snovault.calculated_property(schema={
        "title": "principals_allowed",
        "description": "calced perms for ES filtering",
        "type": "object",
        'properties': {
            'view': {
                'type': 'string'
            },
            'edit': {
                'type': 'string'
            },
            'audit': {
                'type': 'string'
            }
        }
    },)
    def principals_allowed(self, request):
        principals = calc_principals(self)
        return principals

    def rev_link_atids(self, request, rev_name):
        """
        Returns the list of reverse linked items given a defined reverse link,
        which should be formatted like:
        rev = {
            '<reverse field name>': ('<reverse item class>', '<reverse field to find>'),
        }

        """
        conn = request.registry[CONNECTION]
        return [request.resource_path(conn[uuid]) for uuid in
                paths_filtered_by_status(request, self.get_rev_links(request, rev_name))]


class SharedItem(Item):
    """An Item visible to all authenticated users while "proposed" or "in progress"."""

    def __ac_local_roles__(self):
        """smth."""
        roles = {}
        properties = self.upgrade_properties().copy()
        if 'lab' in properties:
            lab_submitters = 'submits_for.%s' % properties['lab']
            roles[lab_submitters] = 'role.lab_submitter'
        roles[Authenticated] = 'role.viewing_group_member'
        return roles


@snovault.calculated_property(context=Item.AbstractCollection, category='action')
def add(context, request):
    """smth."""
    if request.has_permission('add', context):
        return {
            'name': 'add',
            'title': 'Add',
            'profile': '/profiles/{ti.name}.json'.format(ti=context.type_info),
            'href': '{item_uri}#!add'.format(item_uri=request.resource_path(context)),
        }


@snovault.calculated_property(context=Item, category='action')
def edit(context, request):
    """smth."""
    if request.has_permission('edit'):
        return {
            'name': 'edit',
            'title': 'Edit',
            'profile': '/profiles/{ti.name}.json'.format(ti=context.type_info),
            'href': '{item_uri}#!edit'.format(item_uri=request.resource_path(context)),
        }


@snovault.calculated_property(context=Item, category='action')
def create(context, request):
    """If the user submits for any lab, allow them to create"""
    if request.has_permission('create'):
        return {
            'name': 'create',
            'title': 'Create',
            'profile': '/profiles/{ti.name}.json'.format(ti=context.type_info),
            'href': '{item_uri}#!create'.format(item_uri=request.resource_path(context)),
        }<|MERGE_RESOLUTION|>--- conflicted
+++ resolved
@@ -99,11 +99,7 @@
 ] + ONLY_ADMIN_VIEW
 
 ALLOW_OWNER_EDIT = [
-<<<<<<< HEAD
-    (Allow, 'role.owner', ['edit', 'view']),
-=======
     (Allow, 'role.owner', ['edit', 'view', 'view_details']),
->>>>>>> 1dda66e9
 ]
 
 # Collection acls

--- conflicted
+++ resolved
@@ -164,11 +164,7 @@
     '''
     Trace a set of files according to supplied options.
 
-<<<<<<< HEAD
-    :param original_file_set_to_trace: Must be a list of DICTIONARIES. If have Item instances, grab their model.source['object'] or similar. Each dict should have at minimum: 
-=======
     :param original_file_set_to_trace: Must be a list of DICTIONARIES. If have Item instances, grab their model.source['object'] or similar. Each dict should have at minimum:
->>>>>>> 5ca687dd
         - uuid, workflow_run_inputs, workflow_run_outputs
     :param request: Request instance.
     '''
@@ -450,12 +446,6 @@
         # Add Output Files, 1-level deep max (maybe change in future)
         output_files_by_argument_name = group_files_by_workflow_argument_name(workflow_run_model_obj.get('output_files', []))
         for argument_name, output_files_for_arg in output_files_by_argument_name.items():
-<<<<<<< HEAD
-            
-            targets = [{ "name" : argument_name, "type" : "Workflow Output File" }]
-
-=======
->>>>>>> 5ca687dd
             files = [ f.get('value') for f in output_files_for_arg ]
             file_items = []
             original_file_in_output = False
@@ -544,11 +534,7 @@
 
     for original_file in original_file_set_to_trace:
         file_item_output_of_workflow_run_uuids = [ get_unique_key_from_at_id(wfr) for wfr in original_file.get('workflow_run_outputs', []) ]
-<<<<<<< HEAD
-        file_item_input_of_workflow_run_uuids = [ get_unique_key_from_at_id(wfr) for wfr in original_file.get('workflow_run_inputs', []) ]
-=======
         #file_item_input_of_workflow_run_uuids = [ get_unique_key_from_at_id(wfr) for wfr in original_file.get('workflow_run_inputs', []) ]
->>>>>>> 5ca687dd
         if 'history' in options.get('trace_direction', ['history']):
             if uuidCacheTracedHistory.get(original_file['uuid']) is None:
                 trace_history(file_item_output_of_workflow_run_uuids, original_file)

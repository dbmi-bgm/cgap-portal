"""The type file for the workflow related items.
"""
from itertools import chain
from collections import OrderedDict
from inspect import signature
import copy
from encoded.schema_formats import is_uuid
#import gevent
from pyramid.response import Response
from snovault import (
    calculated_property,
    collection,
    load_schema,
    CONNECTION,
    TYPES
)
from .base import (
    Item
)

import cProfile, pstats, io

steps_run_data_schema = {
    "type" : "object",
    "properties" : {
        "file" : {
            "type" : "array",
            "title" : "File(s)",
            "description" : "File(s) for this step input/output argument.",
            "items" : {
                "type" : ["string", "object"], # Either string (uuid) or a object/dict containing uuid & other front-end-relevant properties from File Item.
                "linkTo" : "File" # TODO: (Med/High Priority) Make this work. Will likely wait until after embedding edits b.c. want to take break from WF stuff and current solution works.
            }
        },
        "meta" : {
            "type" : "array",
            "title" : "Additional metadata for input/output file(s)",
            "description" : "List of additional info that might be related to file, but not part of File Item itself, such as ordinal.",
            "items" : {
                "type" : "object"
            }
        },
        "value" : { # This is used in place of run_data.file, e.g. for a parameter string value, that does not actually have a file.
            "title" : "Value",
            "type" : "string",
            "description" : "Value used for this output argument."
        },
        "type" : {
            "type" : "string",
            "title" : "I/O Type"
        }
    }
}

workflow_schema = load_schema('encoded:schemas/workflow.json')
workflow_steps_property_schema = workflow_schema.get('properties', {}).get('steps')

# This is the schema used for WorkflowRun.steps. Extends Workflow.steps schema.
workflow_run_steps_property_schema = copy.deepcopy(workflow_steps_property_schema)
workflow_run_steps_property_schema['items']['properties']['inputs']['items']['properties']['run_data'] = steps_run_data_schema
workflow_run_steps_property_schema['items']['properties']['outputs']['items']['properties']['run_data'] = steps_run_data_schema




def get_unique_key_from_at_id(at_id):
    if not at_id:
        return None
    at_id_parts = at_id.split('/')
    return at_id_parts[2]

DEFAULT_TRACING_OPTIONS = {
    'max_depth_history' : 9,
    'max_depth_future' : 9,
    "group_similar_workflow_runs" : True,
    "track_performance" : False,
    "trace_direction" : ["history"]
}

class WorkflowRunTracingException(Exception):
    pass


def item_model_to_object(model, request):
    '''
    Converts a model fetched via either ESStorage or RDBStorage into a class instance and then returns partial/performant JSON representation.
    Used as a 'lite' performant version of request.subrequest(...) which avoids overhead of spinning up extra HTTP requests & (potentially recursive) embeds.
    Item types supported or possible to pass through this function include: File, Workflow, WorkflowRun; and to a lesser extent (display_title will not be 'full'): Experiment, ExperimentSet.

    :param model: Pyramid model instance as returned from e.g. RDBStorage.get_by_uuid(uuid), ESStorage.get_by_uuid(uuid), RDBStorage.get_by_unique_key(key, value), etc.
    :param request: Pyramid request object.
    :returns: JSON/Dictionary representation of the Item.
    '''
    ClassForItem = request.registry[TYPES].by_item_type.get(model.item_type).factory
    item_instance = ClassForItem(request.registry, model)
    dict_repr = item_instance.__json__(request)

    # Add common properties
    dict_repr['uuid'] = str(item_instance.uuid)
    dict_repr['@id'] = str(item_instance.jsonld_id(request))
    dict_repr['@type'] = item_instance.jsonld_type()

    display_title_parameters_requested = signature(item_instance.display_title).parameters
    display_title_parameters_requested_names = list(display_title_parameters_requested.keys())
    display_title_parameters = { arg : dict_repr.get(arg, display_title_parameters_requested[arg].default) for arg in display_title_parameters_requested_names if arg != 'request' }

    dict_repr['display_title'] = item_instance.display_title(request, **display_title_parameters)

    # Add or calculate necessary rev-links; attempt to get pre-calculated value from ES first for performance. Ideally we want this to happen 100% of the time.
    if hasattr(model, 'source') and model.source.get('object'):
        item_es_obj = model.source['object']
        if item_es_obj.get('workflow_run_outputs'):
            dict_repr['workflow_run_outputs'] = [ get_unique_key_from_at_id(wfr_at_id) for wfr_at_id in item_es_obj['workflow_run_outputs'] ]
        if item_es_obj.get('workflow_run_inputs'):
            dict_repr['workflow_run_inputs'] = [ get_unique_key_from_at_id(wfr_at_id) for wfr_at_id in item_es_obj['workflow_run_inputs'] ]

    # If not yet indexed, calculate on back-end. (Fallback).
    # Much of the time, the entirety of rev links aren't returned?? Always get back more from ES than from here o.o'.
    if not dict_repr.get('workflow_run_outputs') and hasattr(item_instance, 'workflow_run_outputs') and hasattr(model, 'revs'):
        dict_repr['workflow_run_outputs'] = [ str(uuid) for uuid in request.registry[CONNECTION].storage.write.get_rev_links(model, item_instance.rev['workflow_run_outputs'][1]) ]
    if not dict_repr.get('workflow_run_inputs') and hasattr(item_instance, 'workflow_run_inputs') and hasattr(model, 'revs'):
        dict_repr['workflow_run_inputs'] = [ str(uuid) for uuid in request.registry[CONNECTION].storage.write.get_rev_links(model, item_instance.rev['workflow_run_inputs'][1]) ]

    return dict_repr



def get_step_io_for_argument_name(argument_name, workflow_model_obj):
    for step in workflow_model_obj.get('steps', []):
        for input_io in step.get('inputs', []):
            for source in input_io.get('source', []):
                if not source.get('step') and source.get('name') == argument_name:
                    return input_io
        for output_io in step.get('outputs', []):
            for target in output_io.get('target', []):
                if not target.get('step') and target.get('name') == argument_name:
                    return output_io
    return None


def common_props_from_file(file_obj):
    return {
        'uuid'          : file_obj['uuid'],
        '@id'           : file_obj['@id'],
        'accession'     : file_obj.get('accession'),
        'filename'      : file_obj.get('filename'),
        'file_format'   : file_obj.get('file_format'),
        'file_type'     : file_obj.get('file_type'),
        'file_size'     : file_obj.get('file_size'),
        'display_title' : file_obj.get('display_title'),
        'description'   : file_obj.get('description'),
        '@type'         : file_obj.get('@type'),
        'status'        : file_obj.get('status')
    }


def trace_workflows(original_file_set_to_trace, request, options=None):
    '''
    Trace a set of files according to supplied options.

    -- TODO: After grouping design: CLEANUP! Rename get_model to get_item, etc. Remove grouping. --

    :param original_file_set_to_trace: Must be a list of DICTIONARIES. If have Item instances, grab their model.source['object'] or similar. Each dict should have at minimum:
        - uuid, workflow_run_inputs, workflow_run_outputs
    :param request: Request instance.
    '''

    if options is None:
        options = DEFAULT_TRACING_OPTIONS

    if options.get('track_performance'):
        pr = cProfile.Profile()
        pr.enable()

    uuidCacheModels = {}
    uuidCacheTracedHistory = {}
    uuidCacheGroupSourcesByRun = {}
    steps = [] # Our output

    def get_model(uuid, key = None):
        model = None
        cacheKey = uuid
        if key is not None:
            cacheKey = key + ':' + uuid

        model = uuidCacheModels.get(cacheKey)
        if model is not None:
            return model

        if key is None:
            model = request.registry[CONNECTION].storage.get_by_uuid(uuid)
        else:
            model = request.registry[CONNECTION].storage.get_by_unique_key(key, uuid)

        if key is not None:
            uuidCacheModels[str(model.uuid)] = model
        uuidCacheModels[cacheKey] = model

        return model

    def get_model_obj(uuid, key = None):
        return item_model_to_object(get_model(uuid, key), request)


    def group_files_by_workflow_argument_name(set_of_files):
        '''Takes an iterable of files and segments them into a dictionary containing lists keyed by common 'workflow_argument_name'.'''
        files_by_argument_name = OrderedDict()
        for f in set_of_files:
            arg_name = f.get('workflow_argument_name')
            if arg_name and f.get('value', f.get('value_qc')):
                if files_by_argument_name.get(arg_name) is None:
                    files_by_argument_name[arg_name] = [f]
                else:
                    files_by_argument_name[arg_name].append(f)
        return files_by_argument_name


    def filter_workflow_runs(workflow_run_tuples):
        """Takes a list of tuples of this form: (workflow_run_uuid, in_file_uuid, workflow_run_model_obj, in_file) """
        if not options.get('group_similar_workflow_runs') or len(workflow_run_tuples) < 3:
            return (workflow_run_tuples, [])
        filtered_tuples = []
        filtered_out_tuples = []
        tuples_by_workflow = {}

        for wfr_tuple in workflow_run_tuples:
            workflow_atid = wfr_tuple[2].get('workflow')
            if not tuples_by_workflow.get(workflow_atid):
                tuples_by_workflow[workflow_atid] = []
            tuples_by_workflow[workflow_atid].append(wfr_tuple)

        for workflow_atid, wfr_tuples_for_wf in tuples_by_workflow.items():
            # Get most recent workflow
            sorted_wfr_tuples = sorted(wfr_tuples_for_wf, key=lambda wfr_tuple: wfr_tuple[2].get('date_created'))
            filtered_tuples.append(sorted_wfr_tuples[0])
            filtered_out_tuples = filtered_out_tuples + sorted_wfr_tuples[1:]

        return (filtered_tuples, filtered_out_tuples)


    def generate_sources_for_input(in_files, workflow_argument_name, depth = 0):

        sources = [] # Our output
        step_uuids = set()

        def try_match_input_with_workflow_run_output_to_generate_source(workflow_run_model_obj, workflow_run_uuid, in_file, in_file_uuid):
            sources_for_in_file = [] # We only are looking for 1 source, but might re-use for trace_future later
            for out_file in workflow_run_model_obj.get('output_files', []):
                out_file_uuid = out_file.get('value', 'a')
                if out_file_uuid == in_file.get('uuid', 'b'):
                    step_uuid = workflow_run_uuid
                    if step_uuid:
                        step_uuids.add( (step_uuid, in_file_uuid) )
                    sources_for_in_file.append({
                        "name" : out_file.get('workflow_argument_name'),
                        "step" : workflow_run_model_obj['@id'],
                        "for_file" : in_file_uuid,
                        "workflow" : workflow_run_model_obj.get('workflow')
                    })
            return sources_for_in_file

        # Gather all workflow_runs out of which our input files (1 run per file) come from
        all_workflow_runs = []

        for in_file in in_files:
            in_file_uuid = in_file.get('uuid')

            input_file_model_obj = in_file.get('TEMP_MODEL')
            del in_file['TEMP_MODEL']

            if uuidCacheTracedHistory.get(in_file_uuid):
                sources = sources + uuidCacheTracedHistory[in_file_uuid]
                continue

            if not input_file_model_obj:
                continue

            # Get @ids from ES source.
            output_of_workflow_runs = input_file_model_obj.get('workflow_run_outputs', [])
            if len(output_of_workflow_runs) == 0:
                continue
            # There should only ever be one 'workflow_run_outputs' at most, or versions of same one (grab most recent).
            last_workflow_run_output_of = output_of_workflow_runs[len(output_of_workflow_runs) - 1]
            workflow_run_uuid = last_workflow_run_output_of
            if not workflow_run_uuid:
                continue
            workflow_run_model_obj = get_model_obj(workflow_run_uuid)
            if not workflow_run_model_obj:
                continue
            all_workflow_runs.append( (workflow_run_uuid, in_file_uuid, workflow_run_model_obj, in_file) )

        filtered_in_workflow_runs, filtered_out_workflow_runs = filter_workflow_runs(all_workflow_runs)

        for workflow_run_uuid, in_file_uuid, workflow_run_model_obj, in_file in filtered_in_workflow_runs:
            sources_for_in_file = try_match_input_with_workflow_run_output_to_generate_source(workflow_run_model_obj, workflow_run_uuid, in_file, in_file_uuid)
            uuidCacheTracedHistory[in_file_uuid] = sources_for_in_file
            sources = sources + sources_for_in_file

        untraced_in_files = []
        for workflow_run_uuid, in_file_uuid, workflow_run_model_obj, in_file in filtered_out_workflow_runs:
            untraced_in_files.append(in_file_uuid)
            source_for_in_file = {
                "for_file"   : in_file_uuid,
                "step"       : workflow_run_model_obj['@id'],
                "grouped_by" : "workflow",
                "workflow"   : workflow_run_model_obj.get('workflow')
            }
            uuidCacheTracedHistory[in_file_uuid] = [source_for_in_file]
            uuidCacheGroupSourcesByRun[workflow_run_uuid] = uuidCacheGroupSourcesByRun.get(workflow_run_uuid, []) + [in_file_uuid] #[source_for_in_file]
            sources.append(source_for_in_file)

        if len(sources) == 0:
            for_files = [ f['uuid'] for f in in_files ]
            if len(for_files) == 1:
                for_files = for_files[0]
            sources = [{ "name" : workflow_argument_name, "for_file" : for_files }]
        else:
            for step_uuid, in_file_uuid in step_uuids:
                trace_history([step_uuid], get_model_obj(in_file_uuid), depth + 1)

        return sources

    def add_next_targets_to_step_from_file(step, current_file_model_object):
        '''Compare our current_file_model_object with each output run data file of step and if is a match, add target to step output argument which points to the next step(s) the file goes to, if any.'''
        for output in step['outputs']:
            if type(output.get('run_data', {}).get('file')) is list:
                files_for_this_output = output['run_data']['file']
                for outfile in files_for_this_output:
                    if outfile['uuid'] == current_file_model_object['uuid']:
                        output['meta']['in_path'] = True
                        runs_current_file_goes_to = current_file_model_object.get('workflow_run_inputs', [])
                        for target_workflow_run_uuid in runs_current_file_goes_to:
                            target_workflow_run_model_obj = get_model_obj(target_workflow_run_uuid)
                            input_files_by_argument_name = group_files_by_workflow_argument_name(target_workflow_run_model_obj.get('input_files', []))
                            for argument_name, input_files_for_arg in input_files_by_argument_name.items():
                                input_files_for_arg_uuids = [ f.get('value') for f in input_files_for_arg ]
                                if current_file_model_object['uuid'] in input_files_for_arg_uuids:
                                    # Check that we don't have this already
                                    exists = False
                                    for target in output['target']:
                                        if target['name'] == argument_name and target.get('step', 'x') == target_workflow_run_model_obj.get('@id', 'y') and target.get('for_file') == current_file_model_object['uuid']:
                                            exists = True
                                            break
                                    if not exists:
                                        output['target'].append({
                                            "name"      : argument_name,
                                            "step"      : target_workflow_run_model_obj.get('@id'),
                                            "for_file"  : current_file_model_object['uuid']
                                        })

    def trace_history(output_of_workflow_run_uuids, current_file_model_object, depth = 0):

        if depth > options.get('max_depth_history', 3):
            return

        if len(output_of_workflow_run_uuids) == 0:
            return

        # When we trace history, we care only about the last workflow_run out of which file was generated.
        # A file should be output of only one run.
        last_workflow_run_uuid = output_of_workflow_run_uuids[len(output_of_workflow_run_uuids) - 1]

        # If we've already traced inputs of this workflowrun, lets skip tracing it.
        # But, lets loop over its outputs and extend them with proper target to next step if our current file matches one of this already-traced runs output files.
        if uuidCacheTracedHistory.get(last_workflow_run_uuid):
            add_next_targets_to_step_from_file(uuidCacheTracedHistory[last_workflow_run_uuid], current_file_model_object)
            return

        if uuidCacheGroupSourcesByRun.get(last_workflow_run_uuid) is not None:
            return

        uuidCacheTracedHistory[last_workflow_run_uuid] = True

        workflow_run_model_obj = get_model_obj(last_workflow_run_uuid)
        if not workflow_run_model_obj:
            return

        step = {
            "name"      : workflow_run_model_obj.get('@id'), # We use our front-end Node component to show display_title or something else from meta instead.
            "meta"      : {
                'display_title' : workflow_run_model_obj.get('display_title'),
                "status"        : workflow_run_model_obj.get('status'),
                "run_status"    : workflow_run_model_obj.get('run_status'),
                '@type'         : workflow_run_model_obj.get('@type'),
                '@id'           : workflow_run_model_obj.get('@id'),
                'date_created'  : workflow_run_model_obj.get('date_created'),
                "analysis_step_types" : [],
            },
            "inputs"    : [],
            "outputs"   : []
        }

        # Fill 'Analysis Step Types' w/ workflow name; TODO: Add component analysis_steps.
        workflow_uuid = workflow_run_model_obj.get('workflow') #get_unique_key_from_at_id(workflow_run_model_obj.get('workflow')) #workflow_run.properties.get('workflow')
        if workflow_uuid:
            workflow_model_obj = get_model_obj(workflow_uuid)
            if workflow_model_obj and workflow_model_obj.get('workflow_type'):
                step['meta']['analysis_step_types'].append(workflow_model_obj['workflow_type'])
                step['meta']['workflow'] = {
                    '@id'               : workflow_model_obj.get('@id') or workflow_run_model_obj.get('workflow'),
                    '@type'             : workflow_model_obj.get('@type'),
                    'display_title'     : workflow_model_obj.get('display_title') or workflow_model_obj.get('title'),
                    'accession'         : workflow_model_obj.get('accession'),
                    'steps'             : workflow_model_obj.get('steps'),
                    'uuid'              : workflow_uuid,
                    'workflow_type'     : workflow_model_obj.get('workflow_type')
                }


        # Add Output Files, 1-level deep max (maybe change in future)
        output_files_by_argument_name = group_files_by_workflow_argument_name(workflow_run_model_obj.get('output_files', []))
        for argument_name, output_files_for_arg in output_files_by_argument_name.items():
            workflow_step_io = get_step_io_for_argument_name(argument_name, workflow_model_obj or workflow_run_model_obj)
            files = [ f.get('value') for f in output_files_for_arg ]
            file_items = []
            original_file_in_output = False
            file_format = (workflow_step_io and workflow_step_io.get('meta', {}).get('file_format')) or None
            io_type = (workflow_step_io and workflow_step_io.get('meta', {}).get('type')) or 'data file'
            for file_uuid in files:
                got_item = get_model_obj(file_uuid)
                if got_item is not None:
                    if got_item['uuid'] == current_file_model_object['uuid']:
                        original_file_in_output = True
                    file_items.append(common_props_from_file(got_item))
                    if not file_format:
                        file_format = got_item.get('file_format')

            step['outputs'].append({
                "name"      : argument_name,
                "target"    : [{ "name" : argument_name }],
                "meta"      : {
                    "type"          : io_type,                  # 'data file', 'reference file', 'parameter', etc. (enum, see schemas)
                    "global"        : True,                     # All traced Files are global inputs or outputs of their respective WorkflowRuns
                    "file_format"   : file_format,              # 'pairs', 'fastq', etc. (not enum)
                    "in_path"       : original_file_in_output   # Whether this file is directly in tracing path (True) or just an extra output file (False). Used for 'show more context' UI control.
                },
                "run_data"  : {
                    "file"          : file_items,               # Partially-psuedo-embedded file Items
                    "type"          : "input",                  # Unused?
                    "meta"          : [ { k:v for k,v in f.items() if k not in ['value', 'workflow_argument_name'] } for f in output_files_for_arg ] # A
                }
            })
            add_next_targets_to_step_from_file(step, current_file_model_object)


        # Trace Input Files
        input_files_by_argument_name = group_files_by_workflow_argument_name(workflow_run_model_obj.get('input_files', []))
        for argument_name, input_files_for_arg in input_files_by_argument_name.items():
            workflow_step_io = get_step_io_for_argument_name(argument_name, workflow_model_obj or workflow_run_model_obj)
            files = [ f.get('value') for f in input_files_for_arg ]
            file_items = []
            file_format = (workflow_step_io and workflow_step_io.get('meta', {}).get('file_format')) or None
            io_type = (workflow_step_io and workflow_step_io.get('meta', {}).get('type')) or 'data file'
            for file_uuid in files:
                got_item = get_model_obj(file_uuid)
                if got_item is not None:
                    file_items.append(dict(common_props_from_file(got_item), TEMP_MODEL = got_item))
                    if not file_format:
                        file_format = got_item.get('file_format')

            step['inputs'].append({
                "name" : argument_name, # TODO: Try to fallback to ... in_file.file_type_detailed?
                "source" : generate_sources_for_input(file_items, argument_name, depth),
                "meta" : {
                    "in_path" : True,
                    "file_format" : file_format,
                    "global" : True,
                    "type" : io_type
                },
                "run_data" : {
                    "file" : file_items,
                    "type" : "input",
                    "meta" : [ { k:v for k,v in f.items() if k not in ['value', 'workflow_argument_name'] } for f in input_files_for_arg ]
                }
            })

        steps.append(step)
        uuidCacheTracedHistory[last_workflow_run_uuid] = step
        return step


    # TODO:
    def trace_future(input_of_workflow_run_uuids):
        for uuid in input_of_workflow_run_uuids:
            #workflow_run = file_item.collection.get(uuid)
            output_file_uuids = [ f.get('value') for f in workflow_run.properties.get('output_files', []) ]

            #output_files = workflow_run.properties.get('input_files')
            print('\n\n\n', input_file_uuids)
            print('\n\n\n', workflow_run.properties.get('output_files'))




    ###########################################
    ### Where function starts doing things. ###
    ###########################################

    for original_file in original_file_set_to_trace:
        file_item_output_of_workflow_run_uuids = original_file.get('workflow_run_outputs', []) # [ get_unique_key_from_at_id(wfr) for wfr in original_file.get('workflow_run_outputs', []) ]
        #file_item_input_of_workflow_run_uuids = [ get_unique_key_from_at_id(wfr) for wfr in original_file.get('workflow_run_inputs', []) ]
        if 'history' in options.get('trace_direction', ['history']):
            if uuidCacheTracedHistory.get(original_file['uuid']) is None:
                trace_history(file_item_output_of_workflow_run_uuids, original_file)


    if options.get('track_performance'):
        pr.disable()
        s = io.StringIO()
        sortby = 'cumulative'
        ps = pstats.Stats(pr, stream=s).sort_stats(sortby)
        ps.print_stats()
        output = s.getvalue()
        print(output)
        return Response(
            content_type='text/plain',
            body=output
        )

    return steps


@collection(
    name='workflows',
    properties={
        'title': 'Workflows',
        'description': 'Listing of 4DN analysis workflows',
    })
class Workflow(Item):
    """The Workflow class that describes a workflow and steps in it."""

    item_type = 'workflow'
    schema = workflow_schema
    embedded_list = [
                'steps.name',
                'steps.inputs',
                'steps.outputs',
                'steps.meta.software_used.name',
                'steps.meta.software_used.title',
                'steps.meta.software_used.version',
                'steps.meta.software_used.source_url',
                'arguments.argument_type',
                'arguments.argument_format',
                'arguments.workflow_argument_name'
            ]

    #rev = {
    #    'workflow_runs': ('WorkflowRun', 'workflow'),
    #}
    #
    #@calculated_property(schema={
    #    "title": "Workflow Runs",
    #    "description": "All runs of this workflow definition.",
    #    "type": "array",
    #    "items": {
    #        "title": "Workflow Run",
    #        "type": ["string", "object"],
    #        "linkTo": "WorkflowRun"
    #    }
    #})
    #def workflow_runs(self, request):
    #    return self.rev_link_atids(request, "workflow_runs")


@collection(
    name='workflow-runs',
    properties={
        'title': 'Workflow Runs',
        'description': 'Listing of executions of 4DN analysis workflows',
    })
class WorkflowRun(Item):
    """The WorkflowRun class that describes execution of a workflow."""

    item_type = 'workflow_run'
    schema = load_schema('encoded:schemas/workflow_run.json')
    embedded_list = [
<<<<<<< HEAD
        #'workflow.*',
        'workflow.title',
        'workflow.steps.name',
        'workflow.steps.meta.software_used.name',
        'workflow.steps.meta.software_used.title',
        'workflow.steps.meta.software_used.version',
        'workflow.steps.meta.software_used.source_url',
        'workflow.workflow_type',
        'input_files.workflow_argument_name',
        'input_files.value.filename',
        'input_files.value.display_title',
        'input_files.value.file_format',
        'input_files.value.uuid',
        'input_files.value.accession',
        'input_files.value.@type',
        'input_files.value.file_size',
        'output_files.workflow_argument_name',
        'output_files.*',
        'output_files.value.file_format',
        'output_files.value.uuid',
        'output_files.value.accession',
        'output_files.value.@type',
        'output_files.value.file_size',
        'output_quality_metrics.name',
        'output_quality_metrics.value.uuid',
        'output_quality_metrics.value.@type'
    ]
=======
                #'workflow.*',
                'workflow.title',
                'workflow.steps.name',
                'workflow.steps.meta.software_used.name',
                'workflow.steps.meta.software_used.title',
                'workflow.steps.meta.software_used.version',
                'workflow.steps.meta.software_used.source_url',
                'workflow.workflow_type',
                'input_files.workflow_argument_name',
                'input_files.value.filename',
                'input_files.value.display_title',
                'input_files.value.file_format',
                'input_files.value.uuid',
                'input_files.value.accession',
                'input_files.value.@type',
                'input_files.value.file_size',
                'output_files.workflow_argument_name',
                'output_files.*',
                'output_files.value.file_format',
                'output_files.value.uuid',
                'output_files.value.accession',
                'output_files.value.@type',
                'output_files.value.file_size',
                'output_quality_metrics.name',
                'output_quality_metrics.value.uuid',
                'output_quality_metrics.value.@type'
                ]
>>>>>>> b5f20994

    @calculated_property(schema=workflow_run_steps_property_schema, category='page')
    def steps(self, request):
        '''
        Extends the 'inputs' & 'outputs' (lists of dicts) properties of calculated property 'analysis_steps' (list of dicts) from
        WorkflowRun's related Workflow with additional property 'run_data', which contains references to Files, Parameters, and Reports
        generated by this specific Workflow Run.

        :returns: List of analysis_steps items, extended with 'inputs' and 'outputs'.
        '''
        workflow = self.properties.get('workflow')
        if workflow is None:
            return []

        workflow = request.embed('/' + workflow)
        analysis_steps = workflow.get('steps')

        if not isinstance(analysis_steps, list) or len(analysis_steps) == 0:
            return []

        # fileCache = {} # Unnecessary unless we'll convert file @id into plain embedded dictionary, in which case we use this to avoid re-requests for same file UUID.

        def get_global_source_or_target(all_io_source_targets):
            global_pointing_source_target = [ source_target for source_target in all_io_source_targets if source_target.get('step') == None ] # Find source or target w/o a 'step'.
            if len(global_pointing_source_target) > 1:
                raise Exception('Found more than one source or target without a step.')
            if len(global_pointing_source_target) == 0:
                return None
            return global_pointing_source_target[0]


        def map_run_data_to_io_arg(step_io_arg, wfr_runtime_inputs, io_type):
            '''
            Add file metadata in form of 'run_data' : { 'file' : { '@id', 'display_title', etc. } } to AnalysisStep dict's 'input' or 'output' list item dict
            if one of own input or output files' workflow_argument_name matches the AnalysisStep dict's input or output's sourceOrTarget.workflow_argument_name.

            :param step_io_arg: Reference to an 'input' or 'output' dict passed in from a Workflow-derived analysis_step.
            :param wfr_runtime_inputs: List of Step inputs or outputs, such as 'input_files', 'output_files', 'quality_metric', or 'parameters'.
            :returns: True if found and added run_data property to analysis_step.input or analysis_step.output (param inputOrOutput).
            '''
            #is_global_arg = step_io_arg.get('meta', {}).get('global', False) == True
            #if not is_global_arg:
            #    return False # Skip. We only care about global arguments.

            global_pointing_source_target = get_global_source_or_target(step_io_arg.get('source', step_io_arg.get('target', [])))
            if not global_pointing_source_target:
                return False

            matched_runtime_io_data = [
                io_object for io_object in wfr_runtime_inputs
                if global_pointing_source_target['name'] == io_object.get('workflow_argument_name')
            ]

            value_field_name = 'value' if io_type == 'parameter' else 'file'

            if len(matched_runtime_io_data) > 0:
                matched_runtime_io_data = sorted(matched_runtime_io_data, key=lambda io_object: io_object.get('ordinal', 1))
                step_io_arg['run_data'] = {
                    value_field_name : [
                        io_object.get('value', io_object.get('value_qc')) for io_object in matched_runtime_io_data # List of file UUIDs.
                    ],
                    "type" : io_type,
                    "meta" : [ # Aligned-to-file-list list of file metadata
                        {   # All remaining properties from dict in (e.g.) 'input_files','output_files',etc. list.
                            k:v for (k,v) in p.items()
                            if k not in [ 'value', 'type', 'workflow_argument_name' ]
                        } for p in matched_runtime_io_data
                    ]
                }
                return True
            return False


        def mergeArgumentsWithSameArgumentName(args):
            '''Merge arguments with the same workflow_argument_name, unless differing ordinals'''
            seen_argument_names = {}
            resultArgs = []
            for arg in args:
                argName = arg.get('workflow_argument_name')
                if argName:
                    priorArgument = seen_argument_names.get(argName)
                    if priorArgument and priorArgument.get('ordinal', 1) == arg.get('ordinal', 1):
                        priorArgument.update(arg)
                    else:
                        resultArgs.append(arg)
                        seen_argument_names[argName] = arg
            return resultArgs


        # Metrics will overwrite output_files in case of duplicate keys.
        combined_output_files = mergeArgumentsWithSameArgumentName(
            [ dict(f, type = "output" ) for f in self.properties.get('output_files',[]) ] +
            [ dict(f, type = "quality_metric" ) for f in self.properties.get('output_quality_metrics',[]) ]
        )

        input_files = mergeArgumentsWithSameArgumentName(
            [ dict(f, type = "input" ) for f in self.properties.get('input_files',[]) ]
        )

        input_params = mergeArgumentsWithSameArgumentName(self.properties.get('parameters',[]))


        for step in analysis_steps:
            # Add output file metadata to step outputs & inputs, based on workflow_argument_name v step output target name.

            for output in step['outputs']:
                map_run_data_to_io_arg(output, combined_output_files, 'output')

            for input in step['inputs']:
                if input.get('meta', {}).get('type') != 'parameter':
                    map_run_data_to_io_arg(input, input_files, 'input')
                else:
                    map_run_data_to_io_arg(input, input_params, 'parameter')

        return analysis_steps


@collection(
    name='workflow-runs-sbg',
    properties={
        'title': 'Workflow Runs SBG',
        'description': 'Listing of executions of 4DN analysis workflows on SBG platform',
    })
class WorkflowRunSbg(WorkflowRun):
    """The WorkflowRun class that describes execution of a workflow on SBG platform."""
    base_types = ['WorkflowRun'] + Item.base_types
    item_type = 'workflow_run_sbg'
    schema = load_schema('encoded:schemas/workflow_run_sbg.json')
    embedded_list = WorkflowRun.embedded_list


@collection(
    name='workflow-runs-awsem',
    properties={
        'title': 'Workflow Runs AWSEM',
        'description': 'Listing of executions of 4DN analysis workflows on AWSEM platform',
    })
class WorkflowRunAwsem(WorkflowRun):
    """The WorkflowRun class that describes execution of a workflow on AWSEM platform."""
    base_types = ['WorkflowRun'] + Item.base_types
    item_type = 'workflow_run_awsem'
    schema = load_schema('encoded:schemas/workflow_run_awsem.json')
    embedded_list = WorkflowRun.embedded_list


@collection(
    name='workflow-mappings',
    properties={
        'title': 'Workflow Mappings',
        'description': 'Listing of all workflow mappings',
    })
class WorkflowMapping(Item):
    """The WorkflowRun class that describes execution of a workflow and tasks in it."""

    item_type = 'workflow_mapping'
    schema = load_schema('encoded:schemas/workflow_mapping.json')
    embedded_list = []<|MERGE_RESOLUTION|>--- conflicted
+++ resolved
@@ -574,7 +574,6 @@
     item_type = 'workflow_run'
     schema = load_schema('encoded:schemas/workflow_run.json')
     embedded_list = [
-<<<<<<< HEAD
         #'workflow.*',
         'workflow.title',
         'workflow.steps.name',
@@ -602,35 +601,6 @@
         'output_quality_metrics.value.uuid',
         'output_quality_metrics.value.@type'
     ]
-=======
-                #'workflow.*',
-                'workflow.title',
-                'workflow.steps.name',
-                'workflow.steps.meta.software_used.name',
-                'workflow.steps.meta.software_used.title',
-                'workflow.steps.meta.software_used.version',
-                'workflow.steps.meta.software_used.source_url',
-                'workflow.workflow_type',
-                'input_files.workflow_argument_name',
-                'input_files.value.filename',
-                'input_files.value.display_title',
-                'input_files.value.file_format',
-                'input_files.value.uuid',
-                'input_files.value.accession',
-                'input_files.value.@type',
-                'input_files.value.file_size',
-                'output_files.workflow_argument_name',
-                'output_files.*',
-                'output_files.value.file_format',
-                'output_files.value.uuid',
-                'output_files.value.accession',
-                'output_files.value.@type',
-                'output_files.value.file_size',
-                'output_quality_metrics.name',
-                'output_quality_metrics.value.uuid',
-                'output_quality_metrics.value.@type'
-                ]
->>>>>>> b5f20994
 
     @calculated_property(schema=workflow_run_steps_property_schema, category='page')
     def steps(self, request):

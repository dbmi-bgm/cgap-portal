"""Access_key types file."""

from pyramid.security import effective_principals
from pyramid.view import view_config
from pyramid.security import (
    Allow,
    Deny,
    Authenticated,
    Everyone,
)
from pyramid.settings import asbool
from .base import (
    Item,
<<<<<<< HEAD
    process_embeds,
=======
    add_default_embeds,
>>>>>>> 12fad6a4
    DELETED,
    ONLY_ADMIN_VIEW,
)
from ..authentication import (
    generate_password,
    generate_user,
    CRYPT_CONTEXT,
)
from snovault import (
    collection,
    load_schema,
)
from snovault.crud_views import (
    collection_add,
    item_edit,
)
from snovault.validators import (
    validate_item_content_post,
)


@collection(
    name='access-keys',
    unique_key='access_key:access_key_id',
    properties={
        'title': 'Access keys',
        'description': 'Programmatic access keys',
    },
    acl=[
        (Allow, Authenticated, 'add'),
        (Allow, 'group.admin', 'list'),
        (Allow, 'group.read-only-admin', 'list'),
        (Allow, 'remoteuser.INDEXER', 'list'),
        (Allow, 'remoteuser.EMBED', 'list'),
        (Deny, Everyone, 'list'),
    ])
class AccessKey(Item):
    """AccessKey class."""

    item_type = 'access_key'
    schema = load_schema('encoded:schemas/access_key.json')
    name_key = 'access_key_id'

    STATUS_ACL = {
        'current': [(Allow, 'role.owner', ['view', 'edit'])] + ONLY_ADMIN_VIEW,
        'deleted': DELETED,
    }

    def __ac_local_roles__(self):
        """grab and return user as owner."""
        owner = 'userid.%s' % self.properties['user']
        return {owner: 'role.owner'}

    def __json__(self, request):
        """delete the secret access key has from the object when used."""
        properties = super(AccessKey, self).__json__(request)
        del properties['secret_access_key_hash']
        return properties

    def update(self, properties, sheets=None):
        """smth."""
        # make sure PUTs preserve the secret access key hash
        if 'secret_access_key_hash' not in properties:
            new_properties = self.properties.copy()
            new_properties.update(properties)
            properties = new_properties
        self._update(properties, sheets)

    class Collection(Item.Collection):
        pass


@view_config(context=AccessKey.Collection, permission='add', request_method='POST',
             validators=[validate_item_content_post])
def access_key_add(context, request):
    """smth."""
    crypt_context = request.registry[CRYPT_CONTEXT]

    if 'access_key_id' not in request.validated:
        request.validated['access_key_id'] = generate_user()

    if 'user' not in request.validated:
        request.validated['user'], = [
            principal.split('.', 1)[1]
            for principal in effective_principals(request)
            if principal.startswith('userid.')
        ]

    password = None
    if 'secret_access_key_hash' not in request.validated:
        password = generate_password()
        request.validated['secret_access_key_hash'] = crypt_context.encrypt(password)

    result = collection_add(context, request)

    if password is None:
        result['secret_access_key'] = None
    else:
        result['secret_access_key'] = password

    result['access_key_id'] = request.validated['access_key_id']
    result['description'] = request.validated['description']
    return result


@view_config(name='reset-secret', context=AccessKey, permission='edit',
             request_method='POST', subpath_segments=0)
def access_key_reset_secret(context, request):
    """smth."""
    request.validated = context.properties.copy()
    crypt_context = request.registry[CRYPT_CONTEXT]
    password = generate_password()
    new_hash = crypt_context.encrypt(password)
    request.validated['secret_access_key_hash'] = new_hash
    result = item_edit(context, request, render=False)
    result['access_key_id'] = request.validated['access_key_id']
    result['secret_access_key'] = password
    return result


@view_config(context=AccessKey, permission='view_raw', request_method='GET',
             name='raw')
def access_key_view_raw(context, request):
    """smth."""
    if asbool(request.params.get('upgrade', True)):
        properties = context.upgrade_properties()
    else:
        properties = context.properties.copy()
    del properties['secret_access_key_hash']
    return properties<|MERGE_RESOLUTION|>--- conflicted
+++ resolved
@@ -11,11 +11,7 @@
 from pyramid.settings import asbool
 from .base import (
     Item,
-<<<<<<< HEAD
-    process_embeds,
-=======
     add_default_embeds,
->>>>>>> 12fad6a4
     DELETED,
     ONLY_ADMIN_VIEW,
 )

"""Collection for the Biosample object."""
from snovault import (
    calculated_property,
    collection,
    load_schema,
)
from .base import (
    Item,
    lab_award_attribution_embed_list
)

# from .shared_calculated_properties import (
#    CalculatedBiosampleSlims,
#    CalculatedBiosampleSynonyms
# )


@collection(
    name='biosamples',
    unique_key='accession',
    properties={
        'title': 'Biosamples',
        'description': 'Biosamples used in the 4DN project',
    })
class Biosample(Item):  # CalculatedBiosampleSlims, CalculatedBiosampleSynonyms):
    """Biosample class."""
    item_type = 'biosample'
    schema = load_schema('encoded:schemas/biosample.json')
    # name_key = 'accession'
    aggregated_items = {
        "badges": [
            "messages",
            "badge.commendation",
            "badge.warning",
            "badge.uuid",
            "badge.@id",
            "badge.badge_icon",
            "badge.description"
        ]
    }
    embedded_list = Item.embedded_list + lab_award_attribution_embed_list + [
        'badges.badge.title',
        'badges.badge.commendation',
        'badges.badge.warning',
        'badges.badge.badge_classification',
        'badges.badge.description',
        'badges.badge.badge_icon',
        'badges.messages',
        'biosource.biosource_type',
        'biosource.individual.sex',
        'biosource.individual.organism.name',
        'biosource.biosource_vendor.name',
        "biosource.cell_line.slim_terms",
        "biosource.cell_line.synonyms",
        "biosource.cell_line_tier",
        "biosource.tissue.slim_terms",
        "biosource.tissue.synonyms",
        'cell_culture_details.*',
        'cell_culture_details.morphology_image.caption',
        'cell_culture_details.morphology_image.attachment.href',
        'cell_culture_details.morphology_image.attachment.type',
        'cell_culture_details.morphology_image.attachment.md5sum',
        'cell_culture_details.morphology_image.attachment.download',
        'cell_culture_details.morphology_image.attachment.width',
        'cell_culture_details.morphology_image.attachment.height',
        'cell_culture_details.differentiation_tissue.term_name',
        'modifications.modification_type',
        'modifications.display_title',
        'modifications.description',
        'treatments.treatment_type',
        'treatments.description',
        'treatments.display_title',
        'biosample_protocols.attachment.href',
        'biosample_protocols.attachment.type',
        'biosample_protocols.attachment.md5sum',
        'biosample_protocols.description'
    ]
    name_key = 'accession'

    @calculated_property(schema={
        "title": "Modifications summary",
        "description": "Summary of any modifications on the biosample.",
        "type": "string",
    })
    def modifications_summary(self, request, modifications=None):
        if modifications:
            ret_str = ''
            for i in range(len(modifications)):
                mod_props = request.embed(modifications[i], '@@object')
                ret_str += (mod_props['modification_name'] + ' and ') if mod_props['modification_name'] else ''
            if len(ret_str) > 0:
                return ret_str[:-5]
            else:
                return 'None'
        return 'None'

    @calculated_property(schema={
        "title": "Modifications summary short",
        "description": "Shorter summary of any modifications on the biosample for tables.",
        "type": "string",
    })
    def modifications_summary_short(self, request, modifications=None):
        if modifications:
            # use only the first modification
            mod_props = request.embed(modifications[0], '@@object')
            return mod_props['modification_name_short']
        return 'None'

    @calculated_property(schema={
        "title": "Treatment summary",
        "description": "Summary of treatments on the biosample.",
        "type": "string",
    })
    def treatments_summary(self, request, treatments=None):
        if treatments:
            treat_list = []
            for i in range(len(treatments)):
                treat_props = request.embed(treatments[i], '@@object')
                treat_list.append(treat_props.get('display_title', ''))
            return ' and '.join(sorted(treat_list))
        return 'None'

    @calculated_property(schema={
        "title": "Biosource summary",
        "description": "Summary of any biosources comprising the biosample.",
        "type": "string",
    })
<<<<<<< HEAD
    def biosource_summary(self, request, biosource=None):
        if biosource:
            ret_str = ''
            for i in range(len(biosource)):
                bios_props = request.embed(biosource[i], '@@object')
                ret_str += (bios_props['biosource_name'] + ' and ') if bios_props['biosource_name'] else ''
            if len(ret_str) > 0:
                ret_str = ret_str[:-5]
                bcc = self.properties.get('cell_culture_details')
                if bcc:
                    tissues = []
                    for cc in bcc:
                        cc_props = request.embed(cc, '@@embedded')
                        if 'differentiation_tissue' in cc_props:
                            tissues.append(cc_props['differentiation_tissue'].get('display_title'))
                    if list(set(tissues)):
                        ret_str = ret_str + ' differentiated to ' + ', '.join(tissues)
                return ret_str
            else:
                return 'None'
=======
    def biosource_summary(self, request, biosource, cell_culture_details=None):
        ret_str = ''
        for i in range(len(biosource)):
            bios_props = request.embed(biosource[i], '@@object')
            ret_str += (bios_props['biosource_name'] + ' and ') if bios_props['biosource_name'] else ''
        if len(ret_str) > 0:
            ret_str = ret_str[:-5]
            if cell_culture_details:
                cc_props = request.embed(cell_culture_details, '@@embedded')
                if 'differentiation_tissue' in cc_props:
                    ret_str = ret_str + ' differentiated to ' + cc_props['differentiation_tissue'].get('display_title')
            return ret_str
>>>>>>> 105fce99
        return 'None'

    @calculated_property(schema={
        "title": "Sample type",
        "description": "The type of biosample used in an experiment.",
        "type": "string",
    })
    def biosample_type(self, request, biosource, cell_culture_details=None):
        biosource_types = []
        for bs in biosource:
            # silliness in case we ever have multiple biosources
            biosource = request.embed(bs, '@@object')
            btype = biosource.get('biosource_type')
            if btype is not None:
                biosource_types.append(btype)
        biosource_types = list(set(biosource_types))
        if len(biosource_types) > 1:
            # hopefully rare or never happen
            return 'mixed sample'
        elif len(biosource_types) < 1:  # pragma: no cover
            # shouldn't happen so raise an exception
            raise "Biosource always needs type - why can't we find it"

        # we've got a single type of biosource
<<<<<<< HEAD
        bcc = self.properties.get('cell_culture_details')
        if bcc is not None:
            for cc in bcc:
                cell_culture = request.embed(cc, '@@object')
                ds = cell_culture.get('differentiation_state')
                dt = cell_culture.get('differentiation_term')
                if ds or dt:
                    return 'in vitro differentiated cells'
=======
        if cell_culture_details is not None:
            cell_culture = request.embed(cell_culture_details, '@@object')
            ds = cell_culture.get('differentiation_state')
            dt = cell_culture.get('differentiation_term')
            if ds or dt:
                return 'in vitro differentiated cells'
>>>>>>> 105fce99

        biosource_type = biosource_types[0]
        if biosource_type == 'multicellular organism':
            biosource_type = 'whole organism'
        elif biosource_type == 'stem cell derived cell line':
            biosource_type = 'stem cell'
        elif biosource_type.endswith(' line'):
            biosource_type = biosource_type[:-5]
        if biosource_type == 'tissue':
            return biosource_type
        return biosource_type + 's'

    def _update(self, properties, sheets=None):
        # update self first to ensure 'biosample_relation' are stored in self.properties
        super(Biosample, self)._update(properties, sheets)
        DicRefRelation = {
            "derived from": "parent of",
            "parent of": "derived from"
        }
        acc = str(self.uuid)
        if 'biosample_relation' in properties.keys():
            for relation in properties["biosample_relation"]:
                switch = relation["relationship_type"]
                rev_switch = DicRefRelation[switch]
                related_bs = relation["biosample"]
                relationship_entry = {"relationship_type": rev_switch, "biosample": acc}
                rel_dic = {'biosample_relation': [relationship_entry, ]}

                target_bs = self.collection.get(related_bs)
                # case one we don't have relations
                if 'biosample_relation' not in target_bs.properties.keys():
                    target_bs.properties.update(rel_dic)
                    target_bs.update(target_bs.properties)
                else:
                    # case two we have relations but not the one we need
                    for target_relation in target_bs.properties['biosample_relation']:
                        if target_relation['biosample'] == acc:
                            break
                    else:
                        # make data for new biosample_relation
                        target_bs.properties['biosample_relation'].append(relationship_entry)
                        target_bs.update(target_bs.properties)


@calculated_property(context=Biosample, category='action')
def clone(context, request):
    """If the user submits for any lab, allow them to clone
    This is like creating, but keeps previous fields"""
    if request.has_permission('create'):
        return {
            'name': 'clone',
            'title': 'Clone',
            'profile': '/profiles/{ti.name}.json'.format(ti=context.type_info),
            'href': '{item_uri}#!clone'.format(item_uri=request.resource_path(context)),
        }<|MERGE_RESOLUTION|>--- conflicted
+++ resolved
@@ -125,28 +125,6 @@
         "description": "Summary of any biosources comprising the biosample.",
         "type": "string",
     })
-<<<<<<< HEAD
-    def biosource_summary(self, request, biosource=None):
-        if biosource:
-            ret_str = ''
-            for i in range(len(biosource)):
-                bios_props = request.embed(biosource[i], '@@object')
-                ret_str += (bios_props['biosource_name'] + ' and ') if bios_props['biosource_name'] else ''
-            if len(ret_str) > 0:
-                ret_str = ret_str[:-5]
-                bcc = self.properties.get('cell_culture_details')
-                if bcc:
-                    tissues = []
-                    for cc in bcc:
-                        cc_props = request.embed(cc, '@@embedded')
-                        if 'differentiation_tissue' in cc_props:
-                            tissues.append(cc_props['differentiation_tissue'].get('display_title'))
-                    if list(set(tissues)):
-                        ret_str = ret_str + ' differentiated to ' + ', '.join(tissues)
-                return ret_str
-            else:
-                return 'None'
-=======
     def biosource_summary(self, request, biosource, cell_culture_details=None):
         ret_str = ''
         for i in range(len(biosource)):
@@ -154,12 +132,11 @@
             ret_str += (bios_props['biosource_name'] + ' and ') if bios_props['biosource_name'] else ''
         if len(ret_str) > 0:
             ret_str = ret_str[:-5]
-            if cell_culture_details:
-                cc_props = request.embed(cell_culture_details, '@@embedded')
+            if cell_culture_details and len(cell_culture_details) == 1:
+                cc_props = request.embed(cell_culture_details[0], '@@embedded')
                 if 'differentiation_tissue' in cc_props:
                     ret_str = ret_str + ' differentiated to ' + cc_props['differentiation_tissue'].get('display_title')
             return ret_str
->>>>>>> 105fce99
         return 'None'
 
     @calculated_property(schema={
@@ -184,23 +161,12 @@
             raise "Biosource always needs type - why can't we find it"
 
         # we've got a single type of biosource
-<<<<<<< HEAD
-        bcc = self.properties.get('cell_culture_details')
-        if bcc is not None:
-            for cc in bcc:
-                cell_culture = request.embed(cc, '@@object')
-                ds = cell_culture.get('differentiation_state')
-                dt = cell_culture.get('differentiation_term')
-                if ds or dt:
-                    return 'in vitro differentiated cells'
-=======
-        if cell_culture_details is not None:
-            cell_culture = request.embed(cell_culture_details, '@@object')
+        if cell_culture_details:  # this is now an array but just check the first
+            cell_culture = request.embed(cell_culture_details[0], '@@object')
             ds = cell_culture.get('differentiation_state')
             dt = cell_culture.get('differentiation_term')
             if ds or dt:
                 return 'in vitro differentiated cells'
->>>>>>> 105fce99
 
         biosource_type = biosource_types[0]
         if biosource_type == 'multicellular organism':

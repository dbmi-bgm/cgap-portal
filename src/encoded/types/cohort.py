--- conflicted
+++ resolved
@@ -34,268 +34,5 @@
         if title:
             result = f"{title} ({accession})"
         else:
-<<<<<<< HEAD
-            return ele.text
-
-    # if children are the only contents of this level, collapse
-    if children and len(ret) == 1:
-        return ret[list(ret)[0]]
-
-    return ret
-
-
-def create_family_proband(testapp, xml_data, refs, ref_field, cohort,
-                          post_extra=None, xml_extra=None):
-    """
-    Proband-specific object creation protocol. We can expand later on
-
-    General process (in development):
-    - POST individuals with required fields and attribution (`post_extra` kwarg)
-    - PATCH non-required fields
-
-    Can be easily extended by adding tuples to `to_convert` dict
-
-    Args:
-        testapp (dcicutils.misc_utils.VirtualApp): test application for posting/patching
-        xml_data (dict): parsed XMl data, probably from `etree_to_dict`
-        refs: (dict): reference-based parsed XML data
-        ref_field (str): name of reference field from the XML data
-        cohort (str): identifier of the cohort
-        post_extra (dict): keys/values given here are added to POST
-        xml_extra (dict): key/values given here are added to each XML object
-            processed using the PROBAND_MAPPING
-
-    Returns:
-        dict: family created, including members and proband with full context
-    """
-    # key family members by uuid
-    family_members = {}
-    uuids_by_ref = {}
-    proband = None
-    # errors = []
-    xml_type = 'people'
-    item_type = 'Individual'
-    for round in ['first', 'second']:
-        for xml_obj in xml_data.get(xml_type, []):
-            ref = xml_obj.get(ref_field)
-            if not ref:  # element does not have a managed ID
-                continue
-            data = {}
-            if round == 'first' and post_extra is not None:
-                data.update(post_extra)
-            if xml_extra is not None:
-                xml_obj.update(xml_extra)
-            for xml_key in xml_obj:
-                converted = PROBAND_MAPPING[item_type].get(xml_key)
-                if converted is None:
-                    log.info('Unknown field %s for %s in process-pedigree!' % (xml_key, item_type))
-                    continue
-                # convert all conversions to lists, since some xml fields map
-                # to multiple metadata fields and this makes it simpler
-                if not isinstance(converted, list):
-                    converted = [converted]
-                for converted_dict in converted:
-                    if round == 'first':
-                        if converted_dict.get('linked', False) is True:
-                            continue
-                        ref_val = converted_dict['value'](xml_obj)
-                        if ref_val is not None:
-                            data[converted_dict['corresponds_to']] = ref_val
-                    elif round == 'second':
-                        if converted_dict.get('linked', False) is False:
-                            continue
-                        ref_val = converted_dict['value'](xml_obj)
-                        # more complex function based on xml refs needed
-                        if ref_val is not None and 'xml_ref_fxn' in converted_dict:
-                            # will update data in place
-                            converted_dict['xml_ref_fxn'](testapp, ref_val, refs, data,
-                                                          cohort, uuids_by_ref)
-                        elif ref_val is not None:
-                            data[converted_dict['corresponds_to']] = uuids_by_ref[ref_val]
-
-            # POST if first round
-            if round == 'first':
-                try:
-                    post_res = testapp.post_json('/' + item_type, data)
-                    assert post_res.status_code == 201
-                except Exception as exc:
-                    log.error('Failure to POST %s in process-pedigree with '
-                              'data %s! Exception: %s' % (item_type, data, exc))
-                    error_msg = ('Cohort %s: Error encountered on POST in process-pedigree.'
-                                 ' Check logs. These items were already created: %s'
-                                 % (cohort, list(uuids_by_ref.values())))
-                    raise HTTPUnprocessableEntity(error_msg)
-                else:
-                    idv_props = post_res.json['@graph'][0]
-                    uuids_by_ref[ref] = idv_props['uuid']
-
-            # PATCH if second round, with adding uuid to the data
-            if round == 'second' and data:
-                try:
-                    patch_res = testapp.patch_json('/' + uuids_by_ref[ref], data)
-                    assert patch_res.status_code == 200
-                except Exception as exc:
-                    log.error('Failure to PATCH %s in process-pedigree with '
-                              'data %s! Exception: %s' % (uuids_by_ref[ref], data, exc))
-                    error_msg = ('Cohort %s: Error encountered on PATCH in process-pedigree.'
-                                 ' Check logs. These items were already created: %s'
-                                 % (cohort, list(uuids_by_ref.values())))
-                    raise HTTPUnprocessableEntity(error_msg)
-                else:
-                    idv_props = patch_res.json['@graph'][0]
-
-            # update members info on POST or PATCH
-            family_members[idv_props['uuid']] = idv_props
-            # update proband only on first round (not all items hit in second)
-            if round == 'first' and xml_obj.get('proband') == '1':
-                if proband and idv_props['uuid'] != proband:
-                    log.error('Cohort %s: Multiple probands found! %s conflicts with %s'
-                              % (cohort, idv_props['uuid'], proband))
-                else:
-                    proband = idv_props['uuid']
-
-    # process into family structure, keeping only uuids of items
-    # invert uuids_by_ref to sort family members by managedObjectID (xml ref)
-    refs_by_uuid = {v: k for k, v in uuids_by_ref.items()}
-    family = {'members': sorted([m['uuid'] for m in family_members.values()],
-                                key=lambda v: int(refs_by_uuid[v]))}
-    if proband and proband in family_members:
-        family['proband'] = family_members[proband]['uuid']
-    else:
-        log.error('Cohort %s: No proband found for family %s' % family)
-    return family
-
-
-PROBAND_MAPPING = {
-    'Individual': {
-        'sex': {
-            'corresponds_to': 'sex',
-            'value': lambda v: v['sex'].upper()
-        },
-        'deceased': {
-            'corresponds_to': 'is_deceased',
-            'value': lambda v: v['deceased'] == '1'
-        },
-        'aw': {
-            'corresponds_to': 'life_status',
-            'value': lambda v: alive_and_well(v)
-        },
-        'age': [
-            {
-                'corresponds_to': 'birth_year',
-                'value': lambda v: age_to_birth_year(v)
-            },
-            {
-                'corresponds_to': 'age',
-                'value': lambda v: int(v['age']) if v['age'] is not None else None
-            }
-        ],
-        'ageUnits': {
-            'corresponds_to': 'age_units',
-            'value': lambda v: convert_age_units(v['ageUnits']) if (v['age'] and v['ageUnits']) else None
-        },
-        'ageAtDeath': {
-            'corresponds_to': 'age_at_death',
-            'value': lambda v: int(v['ageAtDeath']) if v['ageAtDeath'] is not None else None
-        },
-        'ageAtDeathUnits': {
-            'corresponds_to': 'age_at_death_units',
-            'value': lambda v: convert_age_units(v['ageAtDeathUnits']) if (v['ageAtDeath'] and v['ageAtDeathUnits']) else None
-        },
-        'quantity': {
-            'corresponds_to': 'quantity',
-            'value': lambda v: int(v['quantity']) if v['quantity'] is not None else None
-        },
-        'p': {
-            'corresponds_to': 'is_pregnancy',
-            'value': lambda v: v['p'] == '1'
-        },
-        'gestAge': {
-            'corresponds_to': 'gestational_age',
-            'value': lambda v: int(v['gestAge']) if v['gestAge'] is not None else None
-        },
-        'sab': {
-            'corresponds_to': 'is_spontaneous_abortion',
-            'value': lambda v: v['sab'] == '1'
-        },
-        'top': {
-            'corresponds_to': 'is_termination_of_pregnancy',
-            'value': lambda v: v['top'] == '1'
-        },
-        'stillBirth': {
-            'corresponds_to': 'is_still_birth',
-            'value': lambda v: v['stillBirth'] == '1'
-        },
-        'noChildrenByChoice': {
-            'corresponds_to': 'is_no_children_by_choice',
-            'value': lambda v: v['noChildrenByChoice'] == '1'
-        },
-        'noChildrenInfertility': {
-            'corresponds_to': 'is_infertile',
-            'value': lambda v: v['noChildrenInfertility'] == '1'
-        },
-        'infertilityReason': {
-            'corresponds_to': 'cause_of_infertility',
-            'value': lambda v: v['infertilityReason']
-        },
-        'explicitlySetBiologicalFather': {
-            'corresponds_to': 'father',
-            'value': lambda v: v['explicitlySetBiologicalFather']['@ref'] if v['explicitlySetBiologicalFather'] else None,
-            'linked': True
-        },
-        'explicitlySetBiologicalMother': {
-            'corresponds_to': 'mother',
-            'value': lambda v: v['explicitlySetBiologicalMother']['@ref'] if v['explicitlySetBiologicalMother'] else None,
-            'linked': True
-        },
-        'note': {
-            'xml_ref_fxn': add_to_clinic_notes,
-            'value': lambda v: v['note'],
-            'linked': True
-        },
-        'descendancy': {
-            'xml_ref_fxn': descendancy_xml_ref_to_parents,
-            'value': lambda v: v['descendancy']['@ref'] if v['descendancy'] else None,
-            'linked': True
-        },
-        'annotations': {
-            'xml_ref_fxn': annotations_xml_ref_to_clinic_notes,
-            'value': lambda v: convert_to_list(v['annotations']),
-            'linked': True
-        },
-        'diagnoses': {
-            'xml_ref_fxn': diagnoses_xml_to_phenotypic_features,
-            'value': lambda v: convert_to_list(v['diagnoses']),
-            'linked': True
-        },
-        'causeOfDeath': {
-            'xml_ref_fxn': cause_of_death_xml_to_phenotype,
-            'value': lambda v: convert_to_list(v),
-            'linked': True
-        },
-        'affected1': {
-            'xml_ref_fxn': affected_xml_to_phenotypic_features,
-            'value': lambda v: [{'meta': 'affected1', 'affected': v['affected1'], 'ageAtDx': v['affected1DxAge'], 'ageAtDxUnits': v['affected1DxAgeUnits']}],
-            'linked': True
-        },
-        'affected2': {
-            'xml_ref_fxn': affected_xml_to_phenotypic_features,
-            'value': lambda v: [{'meta': 'affected2', 'affected': v['affected2'], 'ageAtDx': v['affected2DxAge'], 'ageAtDxUnits': v['affected2DxAgeUnits']}],
-            'linked': True
-        },
-        'affected3': {
-            'xml_ref_fxn': affected_xml_to_phenotypic_features,
-            'value': lambda v: [{'meta': 'affected3', 'affected': v['affected3'], 'ageAtDx': v['affected3DxAge'], 'ageAtDxUnits': v['affected3DxAgeUnits']}],
-            'linked': True
-        },
-        'affected4': {
-            'xml_ref_fxn': affected_xml_to_phenotypic_features,
-            'value': lambda v: [{'meta': 'affected4', 'affected': v['affected4'], 'ageAtDx': v['affected4DxAge'], 'ageAtDxUnits': v['affected4DxAgeUnits']}],
-            'linked': True
-        }
-    }
-}
-=======
             result = accession
-        return result
->>>>>>> a7cc7495
+        return result
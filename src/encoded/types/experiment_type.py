from snovault import (
    calculated_property,
    collection,
    load_schema
)
from .base import (
    Item,
    set_namekey_from_title
)


@collection(
    name='experiment-types',
    unique_key='experiment_type:experiment_name',
    lookup_key='title',
    properties={
        'title': 'Experiment Types',
        'description': 'Listing of experiment types for 4DN items',
    }
)
class ExperimentType(Item):
    """The ExperimentType class that descrbes an experiment type that can be associated with an experiment."""

    item_type = 'experiment_type'
    schema = load_schema('encoded:schemas/experiment_type.json')
    name_key = 'experiment_name'
    rev = {
        'additional_protocols': ('Protocol', 'experiment_type')
    }

    embedded_list = Item.embedded_list + [
        "sop.description",
        "reference_pubs.short_attribution",
        "reference_pubs.authors",
        "reference_pubs.date_published",
        "reference_pubs.journal"
    ]

    @calculated_property(schema={
        "title": "Experiment Type Grouping",
        "description": "A shorter and more succinct name for the assay subclassification",
        "type": "string"
    })
    def assay_subclass_short(self, request, title, assay_classification=None, assay_subclassification=None, experiment_category=None):
        subclass_dict = {
            "Replication Timing": "Repli-seq",
            "Proximity to Organelle": "Organelle-seq",
            "DNA Binding": "DNA Binding",
            "Open Chromatin": "Open Chromatin",
            "DNA-DNA Pairwise Interactions": "Hi-C",
            "DNA-DNA Pairwise Interactions - Single Cell": "Hi-C (single cell)",
            "DNA-DNA Multi-way Interactions": "Hi-C (multi-contact)",
            "DNA-DNA Multi-way Interactions of Selected Loci": "3/4/5-C (multi-contact)",
            "DNA-DNA Pairwise Interactions of Enriched Regions": "Enrichment Hi-C",
            "DNA-DNA Pairwise Interactions of Selected Loci": "3/4/5-C",
            "Ligation-free Multi-fragment 3C": "Ligation-free 3C",
            "Transcription": "RNA-seq",
            "RNA-DNA Pairwise Interactions": "RNA-DNA HiC",
            "Fixed Sample DNA Localization": "DNA FISH",
            "Fixed Sample RNA Localization": "RNA FISH",
            "Single Particle Tracking": "SPT",
<<<<<<< HEAD
            "Context-dependent Reporter Expression": "Reporter Expression"
=======
            "Scanning Electron Microscopy": "SEM",
            "Transmission Electron Microscopy": "TEM"
>>>>>>> 73f18045
        }
        if assay_classification in subclass_dict:
            return subclass_dict[assay_classification]
        elif assay_subclassification in subclass_dict:
            return subclass_dict[assay_subclassification]
        elif experiment_category:
            return experiment_category + ' (unclassified)'
        else:
            return title

    @calculated_property(schema={
        "title": "Other Protocols",
        "description": "Other protocols associated with this experiment type besides the SOP",
        "type": "string",
        "linkTo": "Protocol"
    })
    def other_protocols(self, request, sop=None):
        protocol_paths = self.rev_link_atids(request, 'additional_protocols')
        protocols = [path for path in protocol_paths if path != sop]
        if protocols:
            return protocols

    def _update(self, properties, sheets=None):
        # set name based on what is entered into title
        properties['experiment_name'] = set_namekey_from_title(properties)
        super(ExperimentType, self)._update(properties, sheets)<|MERGE_RESOLUTION|>--- conflicted
+++ resolved
@@ -59,12 +59,9 @@
             "Fixed Sample DNA Localization": "DNA FISH",
             "Fixed Sample RNA Localization": "RNA FISH",
             "Single Particle Tracking": "SPT",
-<<<<<<< HEAD
-            "Context-dependent Reporter Expression": "Reporter Expression"
-=======
+            "Context-dependent Reporter Expression": "Reporter Expression",
             "Scanning Electron Microscopy": "SEM",
             "Transmission Electron Microscopy": "TEM"
->>>>>>> 73f18045
         }
         if assay_classification in subclass_dict:
             return subclass_dict[assay_classification]

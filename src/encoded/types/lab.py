--- conflicted
+++ resolved
@@ -15,11 +15,7 @@
 )
 from .base import (
     Item,
-<<<<<<< HEAD
-    process_embeds
-=======
     add_default_embeds
->>>>>>> 12fad6a4
 )
 
 
@@ -56,11 +52,7 @@
     schema = load_schema('encoded:schemas/lab.json')
     name_key = 'name'
     embedded = ['awards']
-<<<<<<< HEAD
-    embedded = process_embeds(embedded)
-=======
     embedded = add_default_embeds(embedded, schema)
->>>>>>> 12fad6a4
 
     STATUS_ACL = {
         'current': ALLOW_EVERYONE_VIEW_AND_SUBMITTER_EDIT,

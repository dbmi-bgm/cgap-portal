"""
Collection for objects related to ingestion submissions.
"""

import boto3
import contextlib
import json
import logging
<<<<<<< HEAD
import os
import re
=======
>>>>>>> f68d28fb
import traceback

from dcicutils.misc_utils import ignored, check_true, PRINT
from snovault import collection, load_schema
from pyramid.request import Request
from pyramid.security import Allow, Deny, Everyone
from .base import (
    Item,
    # TODO: Maybe collect all these permission styles into a single file, give them symbolic names,
    #       and permit only the symbolic names to be used in each situation so we can curate a full inventory of modes.
    #       -kmp 26-Jul-2020
    # Ticket C4-332
    ALLOW_PROJECT_MEMBER_ADD_ACL,
)
from .base import (
    ONLY_ADMIN_VIEW_ACL,
)
from ..util import (
    debuglog, subrequest_item_creation, beanstalk_env_from_registry, create_empty_s3_file, s3_output_stream
)
from ..ingestion.common import metadata_bundles_bucket, get_parameter

# ALLOW_SUBMITTER_VIEW_ACL = (
#     # TODO: There is an issue here where we want a logged in user remotely only to view this
#     #       but if we are proxying for them internall we want to be able to view OR edit.
#     #       There is never reason for a user outside the system to update this status. -kmp 26-Jul-2020
#     []  # Special additional permissions might go here.
#     + ALLOW_PROJECT_MEMBER_ADD_ACL  # Is this right? See note above.
#     + ONLY_ADMIN_VIEW_ACL     # Slightly misleading name. Allows admins to edit, too, actually. But only they can view.
# )


class SubmissionFolio:

    INGESTION_SUBMISSION_URI = '/IngestionSubmission'

    def __init__(self, *, vapp, ingestion_type, submission_id, log=None):
        self.vapp = vapp
        self.ingestion_type = ingestion_type
        self.log = log or logging
        self.bs_env = beanstalk_env_from_registry(vapp.app.registry)
        self.bucket = metadata_bundles_bucket(vapp.app.registry)
        self.s3_client = boto3.client('s3')
        self.other_details = {}
        self.outcome = 'unknown'
        self.submission_id = submission_id
        # These next two are initialized later by s3 lookup, and the result is cached here.
        # In particular, the values will be made available in time for the body of 'with folio.processing_context(...)'
        # Setting them to None here makes PyCharm and other code analysis tools happier in knowing
        # that accesses to these instance variables are legit. -kmp 27-Aug-2020
        self.object_name = None
        self.parameters = None
        self.resolution = None

    def __str__(self):
        return "<SubmissionFolio(%s) %s>" % (self.ingestion_type, self.submission_id)

    @classmethod
    def make_submission_uri(cls, submission_id):
        return "/ingestion-submissions/" + submission_id

    @property
    def submission_uri(self):
        return self.make_submission_uri(self.submission_id)

    def patch_item(self, **kwargs):
        res = self.vapp.patch_json(self.submission_uri, kwargs)
        [item] = res.json['@graph']
        debuglog(json.dumps(item))

    def note_additional_datum(self, key, from_dict, from_key=None):
        self.other_details['additional_data'] = additional_data = (
            self.other_details.get('additional_data', {})
        )
        additional_data[key] = from_dict[from_key or key]

    def s3_output(self, key_name, key_type='txt'):
        key = "%s/%s.%s" % (self.submission_id, key_name, key_type)
        self.resolution[key_name] = key
        with s3_output_stream(self.s3_client, bucket=self.bucket, key=key) as fp:
            yield fp

    def fail(self):
        self.outcome = 'failure'

    def succeed(self):
        self.outcome = 'success'

    def is_done(self):
        return self.outcome == 'unknown'

    @contextlib.contextmanager
    def processing_context(self):

        self.log.info("Processing {submission_id} as {ingestion_type}."
                      .format(submission_id=self.submission_id, ingestion_type=self.ingestion_type))

        submission_id = self.submission_id
        manifest_key = "%s/manifest.json" % submission_id
        response = self.s3_client.get_object(Bucket=self.bucket, Key=manifest_key)
        manifest = json.load(response['Body'])

        self.object_name = object_name = manifest['object_name']
        self.parameters = parameters = manifest['parameters']

        debuglog(submission_id, "object_name:", object_name)
        debuglog(submission_id, "parameters:", parameters)

        started_key = "%s/started.txt" % submission_id
        create_empty_s3_file(self.s3_client, bucket=self.bucket, key=started_key)

        # PyCharm thinks this is unused. -kmp 26-Jul-2020
        # data_stream = submission.s3_client.get_object(Bucket=submission.bucket, Key="%s/manifest.json" % submission_id)['Body']

        resolution = {
            "data_key": object_name,
            "manifest_key": manifest_key,
            "started_key": started_key,
        }

        try:
            self.patch_item(submission_id=submission_id,
                            object_name=object_name,
                            parameters=parameters,
                            processing_status={"state": "processing"})

            self.resolution = resolution

            yield resolution

            if not self.is_done():
                self.succeed()

            self.patch_item(processing_status={"state": "done", "outcome": self.outcome, "progress": "complete"},
                            **self.other_details)

        except Exception as e:

            resolution["traceback_key"] = traceback_key = "%s/traceback.txt" % submission_id
            with s3_output_stream(self.s3_client, bucket=self.bucket, key=traceback_key) as fp:
                traceback.print_exc(file=fp)

            resolution["error_type"] = e.__class__.__name__
            resolution["error_message"] = str(e)

            self.patch_item(
                errors=["%s: %s" % (e.__class__.__name__, e)],
                processing_status={
                    "state": "done",
                    "outcome": "error",
                    "progress": "incomplete"
                }
            )

        with s3_output_stream(self.s3_client,
                              bucket=self.bucket,
                              key="%s/resolution.json" % submission_id) as fp:
            PRINT(json.dumps(resolution, indent=2), file=fp)

    def process_standard_bundle_results(self, bundle_result):

        # Next several files are created only if relevant.

        if bundle_result['result']:
            with self.s3_output(key_name='submission.json', key_type='json') as fp:
                print(json.dumps(bundle_result['result'], indent=2), file=fp)
                self.note_additional_datum('result', from_dict=bundle_result)

        if bundle_result['post_output']:
            with self.s3_output(key_name='submission_response') as fp:
                self.show_report_lines(bundle_result['post_output'], fp)
                self.note_additional_datum('post_output', from_dict=bundle_result)

        if bundle_result['upload_info']:
            with self.s3_output(key_name='upload_info') as fp:
                print(json.dumps(bundle_result['upload_info'], indent=2), file=fp)
                self.note_additional_datum('upload_info', from_dict=bundle_result)

    @staticmethod
    def show_report_lines(lines, fp, default="Nothing to report."):
        for line in lines or ([default] if default else []):
            print(line, file=fp)

@collection(
    name='ingestion-submissions',
    # acl=ALLOW_SUBMITTER_VIEW_ACL,
    unique_key='object_name',
    properties={
        'title': 'Ingestion Submissions',
        'description': 'List of Ingestion Submissions',
    })
class IngestionSubmission(Item):
    """The IngestionSubmission class that holds info on requests to ingest data."""

    item_type = 'ingestion_submission'
    schema = load_schema('encoded:schemas/ingestion_submission.json')
    # embedded_list = [...] + Item.embedded_list<|MERGE_RESOLUTION|>--- conflicted
+++ resolved
@@ -6,11 +6,8 @@
 import contextlib
 import json
 import logging
-<<<<<<< HEAD
 import os
 import re
-=======
->>>>>>> f68d28fb
 import traceback
 
 from dcicutils.misc_utils import ignored, check_true, PRINT

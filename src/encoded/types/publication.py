--- conflicted
+++ resolved
@@ -198,14 +198,13 @@
             properties['url'] = url
         if date:
             properties['date_published'] = date
-<<<<<<< HEAD
+
         # super(Publication, self)._update(properties, sheets)
         esets = []
-=======
+
         if journal:
             properties['journal'] = journal
         super(Publication, self)._update(properties, sheets)
->>>>>>> c6f501ab
         if 'exp_sets_prod_in_pub' in properties:
             invalidate_linked_items(self, 'exp_sets_prod_in_pub')
             esets.extend(properties['exp_sets_prod_in_pub'])

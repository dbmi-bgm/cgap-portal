import datetime
import io
import json
import os
from math import inf
from urllib.parse import parse_qs, urlparse
from pyramid.httpexceptions import (
    HTTPBadRequest,
    HTTPServerError,
    HTTPNotModified
)
from pyramid.traversal import find_resource
from pyramid.response import Response

import negspy.coordinates as nc
import pytz
import structlog
from pyramid.httpexceptions import HTTPTemporaryRedirect
from pyramid.settings import asbool
from pyramid.view import view_config
from snovault import calculated_property, collection, load_schema, TYPES
from snovault.calculated import calculate_properties
from snovault.util import simple_path_ids, debug_log, IndexSettings
from snovault.embed import make_subrequest

from ..batch_download_utils import (
    stream_tsv_output,
    convert_item_to_sheet_dict
)
from ..custom_embed import CustomEmbed
from ..ingestion.common import CGAP_CORE_PROJECT
from ..inheritance_mode import InheritanceMode
from ..util import (
    resolve_file_path, build_s3_presigned_get_url, convert_integer_to_comma_string
)
from ..types.base import Item, get_item_or_none
from ..search.search import get_iterable_search_results


log = structlog.getLogger(__name__)
ANNOTATION_ID = 'annotation_id'
ANNOTATION_ID_SEP = '_'

# For adding additional variant nomenclature options
# For reference, see e.g. https://www.insdc.org/documents/feature_table.html#7.4.3
AMINO_ACID_ABBREVIATIONS = {
    'Ala': 'A',
    'Arg': 'R',
    'Asn': 'N',
    'Asp': 'D',
    'Cys': 'C',
    'Gln': 'Q',
    'Glu': 'E',
    'Gly': 'G',
    'His': 'H',
    'Ile': 'I',
    'Leu': 'L',
    'Lys': 'K',
    'Met': 'M',
    'Phe': 'F',
    'Pro': 'P',
    'Ser': 'S',
    'Thr': 'T',
    'Trp': 'W',
    'Tyr': 'Y',
    'Val': 'V'
}

# Compound Het constants
CMPHET_PHASED_STRONG = 'Compound Het (Phased/strong_pair)'
CMPHET_PHASED_MED = 'Compound Het (Phased/medium_pair)'
CMPHET_PHASED_WEAK = 'Compound Het (Phased/weak_pair)'
CMPHET_UNPHASED_STRONG = 'Compound Het (Unphased/strong_pair)'
CMPHET_UNPHASED_MED = 'Compound Het (Unphased/medium_pair)'
CMPHET_UNPHASED_WEAK = 'Compound Het (Unphased/weak_pair)'

# Shared embeds for variants and variant samples also used for
# StructuralVariant(Sample)s
SHARED_VARIANT_EMBEDS = [
    # Notes saved to project
    "interpretations.@id",
    "discovery_interpretations.@id",
    "variant_notes.@id",
]

<<<<<<< HEAD
SHARED_VARIANT_SAMPLE_EMBEDS = ["variant_sample_list.created_for_case"]
=======
SHARED_VARIANT_SAMPLE_EMBEDS = [
    # The following 4 "@id" fields are now requested through /embed API when on the VariantSample ItemView
    # and available through VariantSampleList item (datastore=database request) for when in Case ItemView's
    # Interpretation+Review Tabs.
    "variant_notes.@id",
    "gene_notes.@id",
    "interpretation.@id",
    "discovery_interpretation.@id",

    "variant_sample_list.created_for_case",

    # We need Technical Review data in our search result rows, so we must embed these here and not use /embed API.
    "technical_review.@id",
    "technical_review.uuid",
    "technical_review.assessment.call",
    "technical_review.assessment.classification",
    "technical_review.assessment.date_call_made",
    "technical_review.assessment.call_made_by.display_title",
    "technical_review.review.date_reviewed",
    "technical_review.review.reviewed_by.display_title",
    "technical_review.note_text",
    "technical_review.last_text_edited.date_text_edited",
    "technical_review.last_text_edited.text_edited_by",
    #"technical_review.review.date_reviewed",   # <- Will be used later, after UX for this is defined.
    #"technical_review.review.reviewed_by",     # <- Will be used later, after UX for this is defined.
    "technical_review.approved_by.display_title",
    "technical_review.date_approved",
    "technical_review.last_modified.date_modified",
    "technical_review.is_saved_to_project",
    "technical_review.status",
    "project_technical_review.@id",
    "project_technical_review.uuid",
    "project_technical_review.assessment.call",
    "project_technical_review.assessment.classification",
    "project_technical_review.assessment.date_call_made",
    "project_technical_review.assessment.call_made_by.display_title",
    "project_technical_review.review.date_reviewed",
    "project_technical_review.review.reviewed_by.display_title",
    "project_technical_review.note_text",
    "project_technical_review.last_text_edited.date_text_edited",
    "project_technical_review.last_text_edited.text_edited_by",
    "project_technical_review.approved_by.display_title",
    "project_technical_review.date_approved",
]
>>>>>>> 5dd5807a


def extend_embedded_list(embedded_list, fd, typ, prefix=None):
    """ Extends the given embedded list with embeds from fd. Helper method for
        building embedded lists from files, used for Variant and Variant Sample
        (and gene in the future).

        :param embedded_list: embedded_list to extend
        :param fd: (open) file descriptor to read JSON from
        :param typ: lowercase snake_case item type
        :param prefix: prefix to add to every embed (if you are embedding another item's embeds)
        :raises RuntimeError: if bad type is detected for the given fd ie: you try to get variant embeds from
                              variant_sample_embeds.json
    """
    embeds = json.load(fd).get(typ, None)
    if embeds is None:
        raise RuntimeError('Bad type %s passed to create_embedded_list from file %s' % (typ, fd))
    if prefix is None:
        for _, _embeds in embeds.items():
            embedded_list.extend(_embeds)
    else:
        for _, _embeds in embeds.items():
            embedded_list.extend(prefix + e for e in _embeds)


def build_variant_embedded_list():
    """ Determines the embedded_list based on the information
        present in schemas/variant_embeds.json

        :returns: list of variant embeds
    """
    embedded_list = SHARED_VARIANT_EMBEDS + [
        # Notes saved to project
        "genes.genes_most_severe_gene.gene_notes.@id",  # `genes` not present on StructuralVariant
    ]
    with io.open(resolve_file_path('schemas/variant_embeds.json'), 'r') as fd:
        extend_embedded_list(embedded_list, fd, 'variant')
    return embedded_list + Item.embedded_list


def build_variant_sample_embedded_list():
    """ Determines the embedded list for variants within variant_sample
        ie: variant.* is not sufficient for things embedded into variant
        that we'd like to search on in the variant_sample context. Works
        very similary to the above function

        :returns: list of embeds from 'variant' linkTo
    """
    embedded_list = SHARED_VARIANT_SAMPLE_EMBEDS + [
        "cmphet.*",
    ]
    with io.open(resolve_file_path('schemas/variant_embeds.json'), 'r') as fd:
        extend_embedded_list(embedded_list, fd, 'variant', prefix='variant.')
    with io.open(resolve_file_path('schemas/variant_sample_embeds.json'), 'r') as fd:
        extend_embedded_list(embedded_list, fd, 'variant_sample')
    return ['variant.*'] + embedded_list + Item.embedded_list


def build_variant_display_title(chrom, pos, ref, alt, sep='>'):
    """ Builds the variant display title. """
    return 'chr%s:%s%s%s%s' % (
        chrom,
        pos,
        ref,
        sep,
        alt
    )


def build_variant_sample_annotation_id(call_info, variant_uuid, file_accession):
    """ Helper function that builds a variant sample annotation ID from the required parts. """
    return ':'.join([call_info, variant_uuid, file_accession])


def load_extended_descriptions_in_schemas(schema_object, depth=0):
    """
    MODIFIES SCHEMA_OBJECT **IN PLACE** RECURSIVELY
    :param schema_object: A dictionary of any type that might have 'extended_description', 'properties',
        or 'items.properties'. Should be an Item schema initially.
    :param depth: Don't supply this. Used to check/optimize at depth=0 where schema_object is root of schema.
    TODO:
        Maybe reuse and/or move somewhere more global/easy-to-import-from?
        Maybe in base.py?
    """

    if depth == 0:
        # Root of Item schema, no extended_description here, but maybe facets or columns
        # have own extended_description to load also.
        if "properties" in schema_object:
            load_extended_descriptions_in_schemas(schema_object["properties"], depth + 1)
        if "facets" in schema_object:
            load_extended_descriptions_in_schemas(schema_object["facets"], depth + 1)
        if "columns" in schema_object:
            load_extended_descriptions_in_schemas(schema_object["columns"], depth + 1)

        return schema_object

    for field_name, field_schema in schema_object.items():
        if "extended_description" in field_schema:
            if field_schema["extended_description"][-5:] == ".html":
                html_file_path = os.path.join(os.path.abspath(os.path.dirname(__file__)),
                                              "../../..",
                                              field_schema["extended_description"])
                with io.open(html_file_path) as open_file:
                    field_schema["extended_description"] = "".join([ l.strip() for l in open_file.readlines() ])

        # Applicable only to "properties" of Item schema, not columns or facets:
        if "type" in field_schema:
            if field_schema["type"] == "object" and "properties" in field_schema:
                load_extended_descriptions_in_schemas(field_schema["properties"], depth + 1)
                continue

            if (field_schema["type"] == "array"
                    and "items" in field_schema
                    and field_schema["items"]["type"] == "object"
                    and "properties" in field_schema["items"]):
                load_extended_descriptions_in_schemas(field_schema["items"]["properties"], depth + 1)
                continue


def perform_request_as_admin(request, target_path, payload=None, request_method="PATCH"):
    """
    Patches Items as 'UPGRADER' user/permissions.

    TODO: Seems like this could be re-usable somewhere, maybe move to snovault?
    """
    if len(payload) == 0 and request_method != "GET":
        log.warning("Skipped PATCHing " + target_path + " due to empty payload.")
        return # skip empty patches (e.g. if duplicate note uuid is submitted that a Gene has already)
    subreq = make_subrequest(request, target_path, method=request_method, json_body=payload, inherit_user=False)
    subreq.remote_user = "UPGRADE"
    if 'HTTP_COOKIE' in subreq.environ:
        del subreq.environ['HTTP_COOKIE']
    patch_result = request.invoke_subrequest(subreq).json
    # /queue_indexing returns 'notification', while PATCH/POST returns 'status'.
    # Perhaps should check "response status code begins with 2XX" instead?
    if patch_result.get("status") != "success" and patch_result.get("notification") != "Success":
        raise HTTPServerError(request_method + " request to " + target_path + " failed.")
    return patch_result


@collection(
    name='variants',
    properties={
        'title': 'Variants',
        'description': 'List of all variants'
    },
    unique_key='variant:annotation_id')
class Variant(Item):
    """ Variant class """

    item_type = 'variant'
    name_key = 'annotation_id'
    schema = load_extended_descriptions_in_schemas(load_schema('encoded:schemas/variant.json'))
    embedded_list = build_variant_embedded_list()

    @classmethod
    def create(cls, registry, uuid, properties, sheets=None):
        """ Sets the annotation_id field on this variant prior to passing on. """
        properties[ANNOTATION_ID] = build_variant_display_title(
            properties['CHROM'],
            properties['POS'],
            properties['REF'],
            properties['ALT'],
            sep=ANNOTATION_ID_SEP  # XXX: replace _ with >  to get display_title('>' char is restricted)
        )
        return super().create(registry, uuid, properties, sheets)

    @calculated_property(schema={
        "title": "Display Title",
        "description": "A calculated title for every object in 4DN",
        "type": "string"
    })
    def display_title(self, CHROM, POS, REF, ALT):
        position = convert_integer_to_comma_string(POS)
        if position is None:
            position = POS
        return build_variant_display_title(CHROM, position, REF, ALT)  # chr1:1,504A>T

    @calculated_property(schema={
        "title": "Position (genome coordinates)",
        "description": "Absolute position in genome coordinates",
        "type": "integer"
    })
    def POS_ABS(self, CHROM, POS):
        chrom_info = nc.get_chrominfo('hg38')
        return nc.chr_pos_to_genome_pos('chr'+CHROM, POS, chrom_info)

    @calculated_property(schema={
        "title": "Most severe location",
        "description": "Location of variant in most severe transcript",
        "type": "string"
    })
    def most_severe_location(self, request):
        """Get relative location of variant per most severe transcript.

        Used in filtering space column, so provide user-friendly
        read-out.
        """
        result = None
        transcripts = self.properties.get("transcript", [])
        for transcript in transcripts:
            if transcript.get("csq_most_severe") is True:
                exon = transcript.get("csq_exon")
                intron = transcript.get("csq_intron")
                distance = transcript.get("csq_distance")
                consequences = transcript.get("csq_consequence", [])
                if intron:
                    result = "Intron " + intron
                elif exon:
                    result = "Exon " + exon
                    for consequence in consequences:
                        item = get_item_or_none(request, consequence)
                        if not item:
                            continue
                        consequence_title = item.get("var_conseq_name")
                        if consequence_title == "3_prime_UTR_variant":
                            result += " (3' UTR)"
                            break
                        elif consequence_title == "5_prime_UTR_variant":
                            result += " (5' UTR)"
                            break
                elif distance:
                    for consequence in consequences:
                        item = get_item_or_none(request, consequence)
                        if not item:
                            continue
                        consequence_title = item.get("var_conseq_name")
                        if consequence_title == "downstream_gene_variant":
                            result = distance + " bp downstream"
                            break
                        elif consequence_title == "upstream_gene_variant":
                            result = distance + " bp upstream"
                            break
                break
        return result

    @calculated_property(schema={
        "title": "Alternate Display Title",
        "description": "Variant display title with comma-separated position",
        "type": "string"
    })
    def alternate_display_title(self, CHROM, POS, REF, ALT):
        return build_variant_display_title(CHROM, POS, REF, ALT)  # chr1:1504A>T

    @calculated_property(schema={
        "title": "Additional Variant Names",
        "description": "Additional names/aliases this variant is known as",
        "type": "array",
        "items": {
            "type": "string"
        }
    })
    def additional_variant_names(self, genes=None):
        """This property will allow users to search for specific variants in the filtering tab,
        using a few different possible variant names.
         - c. change
         - p. change (3 letter aa code)
         - p. change (1 letter aa code)
        NB: talk to front end about tooltip/click box for example searches
        """
        names = []
        if genes:
            for gene in genes:
                if gene.get('genes_most_severe_hgvsc'):
                    names.append(gene['genes_most_severe_hgvsc'].split(':')[-1])
                if gene.get('genes_most_severe_hgvsp'):
                    hgvsp_3 = gene['genes_most_severe_hgvsp'].split(':')[-1]
                    hgvsp_1 = ''.join(hgvsp_3)
                    for key, val in AMINO_ACID_ABBREVIATIONS.items():
                        if key in hgvsp_3:
                            hgvsp_1 = hgvsp_1.replace(key, val)
                    names.append(hgvsp_3)
                    if hgvsp_1 != hgvsp_3:
                        names.append(hgvsp_1)
        if names:
            return names


@collection(
    name='variant-samples',
    properties={
        'title': 'Variants (sample)',
        'description': 'List of all variants with sample specific information',
    },
    unique_key='variant_sample:annotation_id')
class VariantSample(Item):
    """Class for variant samples."""

    item_type = 'variant_sample'
    schema = load_extended_descriptions_in_schemas(load_schema('encoded:schemas/variant_sample.json'))
    rev = {'variant_sample_list': ('VariantSampleList', 'variant_samples.variant_sample_item')}
    embedded_list = build_variant_sample_embedded_list()

    FACET_ORDER_OVERRIDE = {
        'inheritance_modes': {
            InheritanceMode.INHMODE_LABEL_DE_NOVO_STRONG: 1,  # de novo (strong)
            InheritanceMode.INHMODE_LABEL_DE_NOVO_MEDIUM: 2,  # de novo (medium)
            InheritanceMode.INHMODE_LABEL_DE_NOVO_WEAK: 3,  # de novo (weak)
            InheritanceMode.INHMODE_LABEL_DE_NOVO_CHRXY: 4,  # de novo (chrXY) XXX: no GATK?
            InheritanceMode.INHMODE_LABEL_RECESSIVE: 5,  # Recessive
            CMPHET_PHASED_STRONG: 6,  # cmphet all auto-generated, see compute_cmphet_inheritance_modes
            CMPHET_PHASED_MED: 7,
            CMPHET_PHASED_WEAK: 8,
            CMPHET_UNPHASED_STRONG: 9,
            CMPHET_UNPHASED_MED: 10,
            CMPHET_UNPHASED_WEAK: 11,
            InheritanceMode.INHMODE_LABEL_LOH: 12,  # Loss of Heterozygousity
            InheritanceMode.INHMODE_DOMINANT_MOTHER: 13,  # Dominant (maternal)
            InheritanceMode.INHMODE_DOMINANT_FATHER: 14,  # Dominant (paternal)
            InheritanceMode.INHMODE_LABEL_X_LINKED_RECESSIVE: 15,  # X-linked recessive
            InheritanceMode.INHMODE_LABEL_X_LINKED_DOMINANT_MOTHER: 16,  # X-linked dominant (Maternal)
            InheritanceMode.INHMODE_LABEL_X_LINKED_DOMINANT_FATHER: 17,  # X-linked dominant (Paternal)
            InheritanceMode.INHMODE_LABEL_Y_LINKED: 18,  # Y-linked dominant
            InheritanceMode.INHMODE_LABEL_NONE_HOMOZYGOUS_PARENT: 19,  # Low relevance, homozygous in a parent
            InheritanceMode.INHMODE_LABEL_NONE_HEMIZYGOUS_PARENT: 20,  # Low relevance, hemizygous in a parent
            InheritanceMode.INHMODE_LABEL_NONE_MN: 21,  # Low relevance, multiallelic site family
            InheritanceMode.INHMODE_LABEL_NONE_BOTH_PARENTS: 22,  # Low relevance, present in both parent(s)
            InheritanceMode.INHMODE_LABEL_NONE_DOT: 23,  # Low relevance, missing call(s) in family
            InheritanceMode.INHMODE_LABEL_NONE_SEX_INCONSISTENT: 24,  # Low relevance, mismatching chrXY genotype(s)
            '_default': 1000  # arbitrary large number
        },
        'proband_only_inheritance_modes': {
            CMPHET_UNPHASED_STRONG: 1,
            CMPHET_UNPHASED_MED: 2,
            CMPHET_UNPHASED_WEAK: 3,
            'X-linked': 4,
            'Y-linked': 5
        }
    }

    POSSIBLE_GENOTYPE_LABEL_FIELDS = [
        'proband_genotype_label', 'mother_genotype_label', 'father_genotype_label',
        'sister_genotype_label', 'sister_II_genotype_label', 'sister_III_genotype_label',
        'sister_IV_genotype_label',
        'brother_genotype_label', 'brother_II_genotype_label', 'brother_III_genotype_label',
        'brother_IV_genotype_label'
        'co_parent_genotype_label',
        'daughter_genotype_label', 'daughter_II_genotype_label', 'son_genotype_label',
        'son_II_genotype_label'
    ]

    class Collection(Item.Collection):
        @staticmethod
        def index_settings():
            """ Type specific settings for variant_sample """
            return IndexSettings(
                shard_count=5,  # split the variant sample index into 5 shards
                refresh_interval='5s'  # force update every 5 seconds
            )

    @classmethod
    def create(cls, registry, uuid, properties, sheets=None):
        """ Sets the annotation_id field on this variant_sample prior to passing on. """
        properties[ANNOTATION_ID] = '%s:%s:%s' % (
            properties['CALL_INFO'],
            properties['variant'],
            properties['file']
        )
        return super().create(registry, uuid, properties, sheets)

    @staticmethod
    def remove_reference_transcript(hgvs_formatted_string):
        """Remove reference transcript from HGVS-formatted variant name.

        Typically, these HGVS-formatted variants come from VEP.

        NOTE: HGVS nomenclature can use colons after the reference
        transcript, but none of those situations should arise within
        VariantSamples (SNVs and small indels). For more info, see
        https://varnomen.hgvs.org/recommendations/general/
        """
        result = None
        transcript_separator = ":"
        if (
            isinstance(hgvs_formatted_string, str)
            and transcript_separator in hgvs_formatted_string
        ):
            split_value = hgvs_formatted_string.split(transcript_separator)
            if len(split_value) > 1:
                result = "".join(split_value[1:])
        return result

    @calculated_property(schema={
        "title": "Display Title",
        "description": "A calculated title for every object in 4DN",
        "type": "string"
    })
    def display_title(self, request, CALL_INFO, variant=None):
        """Build display title.

        This title is displayed in new tabs/windows.

        In order, display hierarchy is:
            - gene symbol with protein change + sample info
            - gene symbol with cDNA change + sample info
            - gene symbol with DNA change + sample info
            - chromosome with DNA change + sample info
            - sample info (shouldn't be reached, but just in case)
        """
        result = CALL_INFO
        variant = get_item_or_none(request, variant, 'Variant', frame='raw')
        if variant:
            gene_display = None
            hgvsp_display = None
            hgvsc_display = None
            chromosome = variant.get("CHROM")
            position = variant.get("POS")
            reference = variant.get("REF")
            alternate = variant.get("ALT")
            dna_separator = ":g."
            if chromosome == "M":
                dna_separator = ":m."
            genes = variant.get("genes", [])
            if genes:
                gene_properties = genes[0]  # Currently max 1 via reformatter, but can be more
                gene_uuid = gene_properties.get("genes_most_severe_gene")
                if gene_uuid:
                    gene_item = get_item_or_none(request, gene_uuid, "Gene", frame="raw")
                    if gene_item:
                        gene_display = gene_item.get("gene_symbol")
                hgvsp = gene_properties.get("genes_most_severe_hgvsp")
                if hgvsp:
                    hgvsp_display = self.remove_reference_transcript(hgvsp)
                hgvsc = gene_properties.get("genes_most_severe_hgvsc")
                if hgvsc:
                    hgvsc_display = self.remove_reference_transcript(hgvsc)
            if gene_display:
                if hgvsp_display:
                    result = gene_display + ":" + hgvsp_display
                elif hgvsc_display:
                    result = gene_display + ":" + hgvsc_display
                elif position and reference and alternate:
                    result = "%s%s%s%s>%s" % (
                        gene_display, dna_separator, position, reference, alternate
                    )
            elif chromosome and position and reference and alternate:
                result = build_variant_display_title(
                    chromosome, position, reference, alternate
                )
        if CALL_INFO not in result:
            result += " (" + CALL_INFO + ")"
        return result

    @calculated_property(schema={
        "title": "Variant Sample List",
        "description": "The list containing this variant sample",
        "type": "string",
        "linkTo": "VariantSampleList"
    })
    def variant_sample_list(self, request):
        result = self.rev_link_atids(request, "variant_sample_list")
        if result:
            return result[0]  # expected one list per case

    @calculated_property(schema={
        "title": "Project Technical Review",
        "description": "The technical review saved to project for this Variant",
        "type": "string",
        "linkTo": "NoteTechnicalReview"
    })
    def project_technical_review(self, request, variant=None, project=None):
        variant = get_item_or_none(request, variant, 'Variant', frame='raw')
        if variant and project:
            # project param will be in form of @id
            for tr_uuid in variant.get("technical_reviews", []):
                # frame=object returns linkTos in form of @id, frame=raw returns them in form of UUID.
                technical_review = get_item_or_none(request, tr_uuid, 'NoteTechnicalReview', frame='object')
                if technical_review.get("project") == project: # Comparing @IDs
                    return tr_uuid
        return None

    @calculated_property(schema={
        "title": "AD_REF",
        "description": "Reference AD",
        "type": "integer"
    })
    def AD_REF(self, AD=None):
        if AD is not None:
            return int(AD.split(',')[0])
        return -1

    @calculated_property(schema={
        "title": "AD_ALT",
        "description": "Alternate AD",
        "type": "integer"
    })
    def AD_ALT(self, AD=None):
        if AD is not None:
            return int(AD.split(',')[1])
        return -1

    @calculated_property(schema={
        "title": "AF",
        "description": "Allele Frequency",
        "type": "number"
    })
    def AF(self, AD=None):
        if AD is not None:
            ref, alt = AD.split(',')
            try:
                denominator = int(ref) + int(alt)
            except Exception:
                raise ValueError('Bad value for AD (used to calculate AF): %s' % AD)
            if denominator == 0:
                return 0.0
            return round(int(alt) / (int(ref) + int(alt)), 3)  # round to 3 digits
        return 0.0

    @calculated_property(schema={
        "title": "Inheritance Modes",
        "description": "Inheritance Modes (only including those relevant to a proband-only analysis)",
        "type": "array",
        "items": {
            "type": "string"
        }
    })
    def proband_only_inheritance_modes(self, request, variant, inheritance_modes=[]):
        proband_mode_options = [CMPHET_UNPHASED_STRONG, CMPHET_UNPHASED_MED, CMPHET_UNPHASED_WEAK]
        proband_modes = [item for item in inheritance_modes if item in proband_mode_options]
        variant = get_item_or_none(request, variant, 'Variant', frame='raw')
        if variant['CHROM'] in ['X', 'Y']:
            proband_modes.append(f"{variant['CHROM']}-linked")
        if proband_modes:
            return proband_modes
        return None

    @calculated_property(schema={
        "title": "BAM Snapshot",
        "description": "Link to Genome Snapshot Image",
        "type": "string"
    })
    def bam_snapshot(self, request, file, variant):
        file_path = None
        excluded_chromosomes = ["M"]
        variant_props = get_item_or_none(request, variant, 'Variant', frame='raw')
        if variant_props is None:
            raise RuntimeError('Got none for something that definitely exists')
        chromosome = variant_props.get("CHROM")
        if chromosome not in excluded_chromosomes:
            file_path = '%s/bamsnap/chr%s_%s.png' % (  # file = accession of associated VCF file
                file, chromosome, variant_props['POS']
            )
        return file_path

    @calculated_property(schema={
        "title": "Associated Genotype Labels",
        "description": "Named Genotype Label fields that can be searched on",
        "type": "object",
        "additional_properties": True,
        "properties": {
            "proband_genotype_label": {
                "title": "Proband Genotype",
                "type": "string"
            },
            "mother_genotype_label": {
                "title": "Mother Genotype",
                "type": "string"
            },
            "father_genotype_label": {
                "title": "Father Genotype",
                "type": "string"
            },
            "sister_genotype_label": {
                "title": "Sister Genotype",
                "type": "string"
            },
            "sister_II_genotype_label": {
                "title": "Sister II Genotype",
                "type": "string"
            },
            "sister_III_genotype_label": {
                "title": "Sister III Genotype",
                "type": "string"
            },
            "sister_IV_genotype_label": {
                "title": "Sister IV Genotype",
                "type": "string"
            },
            "brother_genotype_label": {
                "title": "Brother Genotype",
                "type": "string"
            },
            "brother_II_genotype_label": {
                "title": "Brother II Genotype",
                "type": "string"
            },
            "brother_III_genotype_label": {
                "title": "Brother III Genotype",
                "type": "string"
            },
            "brother_IV_genotype_label": {
                "title": "Brother IV Genotype",
                "type": "string"
            },
            "co_parent_genotype_label": {
                "title": "Co-Parent Genotype",
                "type": "string"
            },
            "daughter_genotype_label": {
                "title": "Daughter Genotype",
                "type": "string"
            },
            "daughter_II_genotype_label": {
                "title": "Daughter II Genotype",
                "type": "string"
            },
            "son_genotype_label": {
                "title": "Son Genotype",
                "type": "string"
            },
            "son_II_genotype_label": {
                "title": "Son II Genotype",
                "type": "string"
            }
        }
    })
    def associated_genotype_labels(self, variant, CALL_INFO, samplegeno=None, genotype_labels=None):
        """ Builds the above sub-embedded object so we can search on the genotype labels """

        possible_keys_set = set(VariantSample.POSSIBLE_GENOTYPE_LABEL_FIELDS)

        # XXX: will be useful if we want to have this field be "centric" WRT the
        # person who submitted this variant_sample
        def my_role(samplegeno, CALL_INFO):
            for entry in samplegeno:
                if entry['samplegeno_sampleid'] == CALL_INFO:
                    return entry['samplegeno_role']
            return None

        def infer_key_from_role(role):
            return role.replace(' ', '_').replace('-', '_') + '_genotype_label'

        # variant always starts with chr* where * is the chrom we are looking for
        def extract_chrom_from_variant(v):
            return v[3]

        # drop if there are no genotype labels or no samplegeno field or this is a mitochondrial variant
        if not genotype_labels or not samplegeno or extract_chrom_from_variant(variant) == 'M':
            return None

        new_labels = {}
        for entry in genotype_labels:
            role = entry.get('role', '')
            label = entry.get('labels', [])
            role_key = infer_key_from_role(role)
            if role_key not in possible_keys_set:
                continue
            elif len(label) == 1:
                new_labels[role_key] = label[0]
            else:
                new_labels[role_key] = ' '.join(label)  # just in case

        return new_labels

    @calculated_property(schema={
        "title": "Associated Gene Lists",
        "field_name": "associated_genelists",
        "description": "Gene lists associated with project or case of variant sample",
        "type": "array",
        "items": {
            "title": "Gene list title",
            "type": "string",
            "description": "Gene list title"
        }
    })
    def associated_genelists(self, request, project, variant, CALL_INFO):
        """
        Identifies gene lists associated with the project or project and CALL_INFO
        of the variant sample, if the gene list has associated BAM sample IDs.

        NOTE: Gene lists retrieved with @@raw view to prevent costly @@object
        view of large gene lists.
        """
        gene_atids = []
        genelist_atids = []
        genelist_info = {}
        associated_genelists = []
        core_project = CGAP_CORE_PROJECT + "/"
        potential_projects = [core_project, project]
        variant_props = get_item_or_none(request, variant)
        genes = variant_props.get("genes", [])
        for gene in genes:
            gene_atid = gene.get("genes_most_severe_gene", "")
            if gene_atid:
                gene_atids.append(gene_atid)
        gene_atids = list(set(gene_atids))
        genes_object = [get_item_or_none(request, atid) for atid in gene_atids]
        for gene in genes_object:
            genelist_atids += gene.get("gene_lists", [])
        genelist_atids = list(set(genelist_atids))
        genelists_raw = [
            get_item_or_none(request, atid, frame="raw") for atid in genelist_atids
        ]
        for genelist in genelists_raw:
            title = genelist.get("title", "")
            bam_sample_ids = genelist.get("bam_sample_ids", [])
            project_uuid = genelist.get("project")
            project_object = get_item_or_none(request, project_uuid)
            project_atid = project_object.get("@id")
            genelist_info[title] = {
                "project": project_atid, "bam_sample_ids": bam_sample_ids
            }
        for genelist_title, genelist_props in genelist_info.items():
            if genelist_title in associated_genelists:
                continue
            bam_sample_ids = genelist_props.get("bam_sample_ids")
            if genelist_props["project"] in potential_projects:
                if bam_sample_ids:
                    if CALL_INFO in bam_sample_ids:
                        associated_genelists.append(genelist_title)
                else:
                    associated_genelists.append(genelist_title)
        return associated_genelists


@view_config(name='download', context=VariantSample, request_method='GET',
             permission='view', subpath_segments=[0, 1])
@debug_log
def download(context, request):
    """ Navigates to the IGV snapshot hrf on the bam_snapshot field. """
    calculated = calculate_properties(context, request)
    params_to_get_obj = {
        'Bucket': request.registry.settings.get('file_wfout_bucket'),
        'Key': calculated['bam_snapshot']
    }
    location = build_s3_presigned_get_url(params=params_to_get_obj)

    if asbool(request.params.get('soft')):
        expires = int(parse_qs(urlparse(location).query)['Expires'][0])
        return {
            '@type': ['SoftRedirect'],
            'location': location,
            'expires': datetime.datetime.fromtimestamp(expires, pytz.utc).isoformat(),
        }

    # 307 redirect specifies to keep original method
    raise HTTPTemporaryRedirect(location=location)  # 307


@view_config(
    name='update-project-notes',
    context=VariantSample,
    request_method='PATCH',
    permission='edit'
)
def update_project_notes(context, request):
    """This endpoint is used to process notes attached to this (in-context) VariantSample."""
    return update_project_notes_process(context, request)




def update_project_notes_process(context, request):
    """
    Currently, "saving to project" is supported, but more functions may be available in future.

    ### Usage

    The endpoint currently accepts the following as JSON body of a POST request, and will then
    change the status of each note to "shared" upon asserting edit permissions from PATCHer for each note,
    and save it to the proper field on the Variant and Gene item(s) linked to from this [Structural]VariantSample.::

        {
            "save_to_project_notes" : {
                "variant_notes": <UUID4>,
                "gene_notes": <UUID4>,
                "interpretation": <UUID4>,
                "discovery_interpretation": <UUID4>,
                "technical_review": <UUID4>
            }
        }

    ### TODO: Rename to something more explicit/apt
    """

    request_body = request.json
    save_to_project_notes = request_body.get("save_to_project_notes", {})
    remove_from_project_notes = request_body.get("remove_from_project_notes", {})

    vs_to_item_mappings = {
        # "Variant" can apply to "Variant" or "StructuralVariant" when it appears here.
        "interpretation": {
            "Variant": "interpretations"
        },
        "discovery_interpretation": {
            "Variant": "discovery_interpretations",
            "Gene": "discovery_interpretations"
        },
        "variant_notes": {
            "Variant": "variant_notes"
        },
        "gene_notes": {
            "Gene": "gene_notes"
        },
        "technical_review": {
            "Variant": "technical_reviews"
        }
    }

    if not save_to_project_notes and not remove_from_project_notes:
        raise HTTPBadRequest("No Item UUIDs supplied.")
    if save_to_project_notes and remove_from_project_notes:
        raise HTTPBadRequest("May only supply 1 request at a time, to remove from OR to save to project.")

    loaded_notes = {}

    def validate_and_load_item(vs_field_name):

        uuid_to_process = None

        # Initial Validation - ensure each requested UUID is present in own properties and editable
        if vs_field_name in save_to_project_notes:
            uuid_to_process = save_to_project_notes[vs_field_name]

            # Compare UUID submitted vs UUID present on VS Item
            if uuid_to_process != context.properties[vs_field_name]:
                raise HTTPBadRequest("Not all submitted Item UUIDs are present on [Structural]VariantSample. " + \
                    "Check 'save_to_project_notes." + vs_field_name + "'.")

        elif vs_field_name in remove_from_project_notes:
            uuid_to_process = remove_from_project_notes[vs_field_name]
        
        if uuid_to_process is None:
            return # skip

        # Get @@object view of Item to check edit permission
        loaded_item = request.embed("/" + uuid_to_process, "@@object", as_user=True)
        item_resource = find_resource(request.root, loaded_item["@id"])
        if not request.has_permission("edit", item_resource):
            raise HTTPBadRequest("No edit permission for at least one submitted Item UUID. " + \
                "Check 'save_to_project_notes." + vs_field_name + "'.")
        else:
            loaded_notes[vs_field_name] = loaded_item

    for vs_field_name in vs_to_item_mappings.keys():
        validate_and_load_item(vs_field_name)

    if len(loaded_notes) == 0:
        raise HTTPBadRequest("No Item UUIDs could be loaded, check permissions.")


    variant_patch_payload = {} # Single item/dict, can be converted to dict of variants if need to PATCH multiple in future
    genes_patch_payloads = {} # Keyed by @id, along with `note_patch_payloads`
    notes_patch_payloads = {}

    # PATCHing variant or gene only needed when saving notes to project, not to report.

    variant_fields_needed = []
    gene_fields_needed = []

    # Embed only the fields we need (for performance).
    for note_field in { *save_to_project_notes.keys(), *remove_from_project_notes.keys() }:
        for item_type in vs_to_item_mappings[note_field].keys():
            vg_notes_field_name = vs_to_item_mappings[note_field][item_type]
            vg_notes_fields_required = [ vg_notes_field_name + ".@id", vg_notes_field_name + ".project" ]
            if item_type == "Variant":
                variant_fields_needed = variant_fields_needed + vg_notes_fields_required
            elif item_type == "Gene":
                gene_fields_needed = gene_fields_needed + vg_notes_fields_required

    context_item_type = context.jsonld_type()
    is_structural_vs = context_item_type[0] == "StructuralVariantSample"

    variant = None
    variant_uuid = context.properties["structural_variant" if is_structural_vs else "variant"]
    genes = None # We may have multiple different genes from same variant; at moment we save note to each of them.

    if variant_fields_needed or gene_fields_needed:
        variant_fields_needed.append("@id")
    if gene_fields_needed:
        gene_fields_needed.append("@id")
        for gf in gene_fields_needed:
            variant_fields_needed.append("genes.genes_most_severe_gene." + gf)

    if variant_fields_needed:
        variant_embed = CustomEmbed(request, variant_uuid, embed_props={ "requested_fields": variant_fields_needed })
        variant = variant_embed.result
        if gene_fields_needed:
            genes = [ gene_subobject["genes_most_severe_gene"] for gene_subobject in variant["genes"] ]

    # Using `.now(pytz.utc)` appends "+00:00" for us (making the datetime timezone-aware), while `.utcnow()` doesn't.
    timestamp = datetime.datetime.now(pytz.utc).isoformat()
    auth_source, user_id = request.authenticated_userid.split(".", 1)

    def create_note_patch_payload(loaded_note, remove=False, approve=True):
        item_at_id = loaded_note["@id"]
        # This payload may still get updated further with "previous_note" by `add_or_replace_note_for_project_on_variant_or_gene_item`
        notes_patch_payloads[item_at_id] = notes_patch_payloads.get(item_at_id, {})
        # All 3 of these fields below have permissions: restricted_fields
        # and may only be manually editable by an admin.

        notes_patch_payloads[item_at_id]["is_saved_to_project"] = False if remove else True

        if not remove and loaded_note["status"] == "in review":
            # Upgrade to "current" - may change later -- DON'T change if status is something else (shared, etc.)
            notes_patch_payloads[item_at_id]["status"] = "current"

        if remove and loaded_note["status"] == "current":
            # Downgrade to "in review" only if status is "current" (don't change if is shared, etc.)
            # May change later.
            notes_patch_payloads[item_at_id]["status"] = "in review"

        if not remove and approve:
            notes_patch_payloads[item_at_id]["approved_by"] = user_id
            notes_patch_payloads[item_at_id]["date_approved"] = timestamp

    def add_or_replace_note_for_project_on_variant_or_gene_item(vs_field_name, vg_item, payload, remove=False):
        # At the moment, field names on Variant and Gene are the same, so we get via this "OR". Later, we might need
        # to figure out item type.
        vg_item_type_mapping = vs_to_item_mappings[vs_field_name]
        vg_field_name = vg_item_type_mapping.get("Variant") or vg_item_type_mapping.get("Gene")
        newly_shared_item_at_id = loaded_notes[vs_field_name]["@id"]

        if not vg_item.get(vg_field_name): # Variant or Gene Item has no existing notes for `vg_field_name` field.
            payload[vg_field_name] = [ newly_shared_item_at_id ]
            return

        # How big will this ultimately get? If few projects per instance should be fine; if used a knowledgebase then will
        # need to change to having Notes linkTo Variant, perhaps.

        item_ids = []
        removed = False
        for item in vg_item[vg_field_name]:
            if newly_shared_item_at_id == item["@id"]:
                # Already exists
                if not remove:
                    # Nothing left to do. Throw error?
                    return
                # Else remove it; pass
                removed = True
            else:
                item_ids.append(item["@id"])

        if remove:
            if not removed:
                raise HTTPBadRequest("Item to remove from project is not present")
            payload[vg_field_name] = item_ids
            return

        # Check if note from same project exists and remove it (link to it from Note.previous_note instd.)
        # Ensure we compare to Note.project and not User.project, in case an admin or similar is making edit.
        existing_item_from_project_idx = None
        for item_idx, item in enumerate(vg_item[vg_field_name]):
            if item["project"] == loaded_notes[vs_field_name]["project"]:
                existing_item_from_project_idx = item_idx
                break # Assumption is we only have 1 note per project in this list, so don't need to search further.

        payload[vg_field_name] = item_ids

        if existing_item_from_project_idx != None:
            existing_item_from_project_at_id = vg_item[vg_field_name][existing_item_from_project_idx]["@id"]
            # Set existing note's status to "obsolete", and populate previous/superseding field if applicable
            notes_patch_payloads[existing_item_from_project_at_id] = notes_patch_payloads.get(existing_item_from_project_at_id, {})
            notes_patch_payloads[existing_item_from_project_at_id]["status"] = "obsolete"
            # Link to existing Note from newly-shared Note            
            notes_patch_payloads[newly_shared_item_at_id]["previous_note"] = existing_item_from_project_at_id
            # Link to newly-shared Note from existing note (adds new PATCH request)
            notes_patch_payloads[existing_item_from_project_at_id] = notes_patch_payloads.get(existing_item_from_project_at_id, {})
            notes_patch_payloads[existing_item_from_project_at_id]["superseding_note"] = newly_shared_item_at_id
            # Remove existing Note from Variant or Gene Notes list
            del payload[vg_field_name][existing_item_from_project_idx]

        payload[vg_field_name].append(newly_shared_item_at_id)


    ## Handle Saves -
    for note_field in save_to_project_notes:
        item_field_mapping = vs_to_item_mappings[note_field]
        if loaded_notes[note_field]["is_saved_to_project"] != True:
            create_note_patch_payload(loaded_notes[note_field])
        if "Variant" in item_field_mapping:     # Add to Variant
            add_or_replace_note_for_project_on_variant_or_gene_item(note_field, variant, variant_patch_payload)
        if "Gene" in item_field_mapping:        # Add to Genes
            for gene in genes:
                genes_patch_payloads[gene["@id"]] = genes_patch_payloads.get(gene["@id"], {})
                add_or_replace_note_for_project_on_variant_or_gene_item(note_field, gene, genes_patch_payloads[gene["@id"]])

    ## Handle Removes -

    for note_field in remove_from_project_notes:
        item_field_mapping = vs_to_item_mappings[note_field]
        if loaded_notes[note_field]["is_saved_to_project"] == True:
            create_note_patch_payload(loaded_notes[note_field], remove=True)
        if "Variant" in item_field_mapping: # Remove from Variant
            add_or_replace_note_for_project_on_variant_or_gene_item(note_field, variant, variant_patch_payload, remove=True)
        if "Gene" in item_field_mapping:
            raise HTTPBadRequest("Removing note from gene not yet implemented")



    # Perform the PATCHes!

    # TODO: Consider parallelizing.
    # Currently Gene and Variant patches are performed before Note statuses are updated to ensure
    # we don't update Note properties until the former patches have succeeded.
    # In UI logic, only Note.is_saved_to_project is checked to assert if a Note is already saved
    # to Project or not.

    gene_patch_count = 0
    if gene_fields_needed:
        for gene_atid, gene_payload in genes_patch_payloads.items():
            perform_request_as_admin(request, gene_atid, gene_payload, request_method="PATCH")
            gene_patch_count += 1

    variant_patch_count = 0
    if variant_fields_needed:
        variant_response = perform_request_as_admin(request, variant["@id"], variant_patch_payload, request_method="PATCH")
        variant_patch_count += 1
        # print('\n\n\nVARIANT RESPONSE', json.dumps(variant_response, indent=4))

    note_patch_count = 0
    note_patch_responses = []
    for note_atid, note_payload in notes_patch_payloads.items():
        patch_result = perform_request_as_admin(request, note_atid, note_payload, request_method="PATCH")
        note_patch_responses.append(patch_result)
        note_patch_count += 1


    # Follow-up - now we need to make sure all affected VariantSamples are re-indexed to be up-to-date in ES.
    # This matters right now for "VariantSample.project_technical_review" (calcprop, linkTo NoteTechnicalReview),
    # but will probably need to be propagated to all other notes once we make use of other saved to project notes.
    affected_variant_sample_uuids = []
    if variant_patch_count > 0 and ("technical_review" in save_to_project_notes or "technical_review" in remove_from_project_notes):
        vs_project_uuid = context.properties.get("project")
        param_lists = {
            "type": "StructuralVariantSample" if is_structural_vs else "VariantSample",
            "field": "uuid",
            "structural_variant.uuid" if is_structural_vs else "variant.uuid": variant_uuid,
            "project.uuid": vs_project_uuid
        }
        for variant_sample in get_iterable_search_results(request, param_lists=param_lists, inherit_user=False):
            affected_variant_sample_uuids.append(variant_sample['uuid'])
        if affected_variant_sample_uuids:
            perform_request_as_admin(request, "/queue_indexing", { "uuids": affected_variant_sample_uuids }, request_method="POST")


    return {
        "status" : "success",
        "results": {
            "Gene": { 
                "patched_count": gene_patch_count
            },
            "StructuralVariant" if is_structural_vs else "Variant": {
                "patched_count": variant_patch_count
            },
            "Note": {
                "patched_count": note_patch_count,
                "responses": note_patch_responses
            },
            "StructuralVariantSample" if is_structural_vs else "VariantSample": {
                "queued_for_indexing": affected_variant_sample_uuids
            }, 
        }
    }


@collection(
    name='variant-sample-lists',
    properties={
        'title': 'Variant Sample Lists',
        'description': 'Collection of all variant sample lists'
    })
class VariantSampleList(Item):
    """ VariantSampleList class """

    item_type = 'variant_sample_list'
    schema = load_schema('encoded:schemas/variant_sample_list.json')

    # Populate `embedded_list` if we want to make this Item searchable, else we can exclude from /search/.
    embedded_list = [
        # 'variant_samples.variant_sample_item.variant.display_title',
        # 'variant_samples.variant_sample_item.variant.genes.genes_most_severe_gene.display_title',
        # 'variant_samples.variant_sample_item.variant.genes.genes_most_severe_transcript',
        # 'variant_samples.variant_sample_item.variant.genes.genes_most_severe_hgvsc',
        # 'variant_samples.variant_sample_item.variant.genes.genes_most_severe_hgvsp',
        # 'variant_samples.variant_sample_item.interpretation.classification',
        # 'variant_samples.variant_sample_item.discovery_interpretation.gene_candidacy',
        # 'variant_samples.variant_sample_item.discovery_interpretation.variant_candidacy',
        # 'variant_samples.variant_sample_item.associated_genotype_labels.proband_genotype_label',
        # 'variant_samples.variant_sample_item.associated_genotype_labels.mother_genotype_label',
        # 'variant_samples.variant_sample_item.associated_genotype_labels.father_genotype_label',
        # 'structural_variant_samples.variant_sample_item.structural_variant.display_title',
        # 'structural_variant_samples.variant_sample_item.interpretation.classification',
        # 'structural_variant_samples.variant_sample_item.discovery_interpretation.gene_candidacy',
        # 'structural_variant_samples.variant_sample_item.discovery_interpretation.variant_candidacy',
    ]


@view_config(
    name='add-selections',
    context=VariantSampleList,
    request_method='PATCH',
    permission='edit'
)
def add_selections(context, request):
    """
    Adds selections to VariantSampleList, preserving existing data such as selected_by which may not be
    visible to current 'adder'.
    """

    request_body = request.json
    namespace, userid = request.authenticated_userid.split(".", 1)

    # We expect lists of { variant_sample_item: uuid, filter_blocks_used: { filter_blocks: { name: str, query: str }[] } }.
    # Value for "date_selected" will be set during PATCH by schema serverDefault.
    requested_variant_samples = request_body.get("variant_samples")
    requested_structural_variant_samples = request_body.get("structural_variant_samples")

    existing_variant_samples = context.properties.get("variant_samples", [])
    existing_structural_variant_samples = context.properties.get("structural_variant_samples", [])

    patch_payload = {}

    # Skip adding duplicate selections (shouldn't occur, but just in case)
    existing_selections_by_uuid = {}
    for selection in existing_variant_samples + existing_structural_variant_samples:
        existing_selections_by_uuid[selection["variant_sample_item"]] = selection

    def make_selection_payload(vs_sel):
        return {
            "selected_by": userid,
            "variant_sample_item": vs_sel["variant_sample_item"],
            "filter_blocks_used": vs_sel["filter_blocks_used"]
            # date_selected - will be filled upon PATCH
        }

    if requested_variant_samples is not None:
        patch_payload["variant_samples"] = existing_variant_samples.copy()
        for vs_sel in requested_variant_samples:
            if vs_sel["variant_sample_item"] in existing_selections_by_uuid:
                continue
            patch_payload["variant_samples"].append(make_selection_payload(vs_sel))

    if requested_structural_variant_samples is not None:
        patch_payload["structural_variant_samples"] = existing_structural_variant_samples.copy()
        for vs_sel in requested_structural_variant_samples:
            if vs_sel["variant_sample_item"] in existing_selections_by_uuid:
                continue
            patch_payload["structural_variant_samples"].append(make_selection_payload(vs_sel))

    if not patch_payload:
        return HTTPNotModified("Nothing submitted")

    patch_result = perform_request_as_admin(request, context.jsonld_id(request), patch_payload, request_method="PATCH")

    return {
        "status": "success",
        "@type": ["result"]
    }


@view_config(
    name='order-delete-selections',
    context=VariantSampleList,
    request_method='PATCH',
    permission='edit'
)
def order_delete_selections(context, request):
    """
    Updates order & presence of VariantSampleList Items
    """

    request_body = request.json
    # We expect lists of UUIDs.
    # We do NOT accept entire items, we preserve existing values for "selected_by" and "date_selected".
    requested_variant_samples = request_body.get("variant_samples")
    requested_structural_variant_samples = request_body.get("structural_variant_samples")

    existing_variant_samples = context.properties.get("variant_samples", [])
    existing_structural_variant_samples = context.properties.get("structural_variant_samples", [])

    selections_by_uuid = {}
    for selection in existing_variant_samples + existing_structural_variant_samples:
        selections_by_uuid[selection["variant_sample_item"]] = selection

    patch_payload = {}

    if requested_variant_samples is not None:
        patch_payload["variant_samples"] = []
        for vs_uuid in requested_variant_samples:
            # Allow exception & stop if vs_uuid not found in selections_by_uuid
            patch_payload["variant_samples"].append(selections_by_uuid[vs_uuid])

    if requested_structural_variant_samples is not None:
        patch_payload["structural_variant_samples"] = []
        for vs_uuid in requested_structural_variant_samples:
            # Allow exception & stop if vs_uuid not found in selections_by_uuid
            patch_payload["structural_variant_samples"].append(selections_by_uuid[vs_uuid])

    if not patch_payload:
        return HTTPNotModified("Nothing submitted")

    # TODO: Save who+when deleted VariantSample from VariantSampleList

    perform_request_as_admin(request, context.jsonld_id(request), patch_payload, request_method="PATCH")

    return {
        "status": "success",
        "@type": ["result"]
    }


@view_config(name='spreadsheet', context=VariantSampleList, request_method='GET',
             permission='view')
@debug_log
def variant_sample_list_spreadsheet(context, request):

    file_format = request.GET.get("file_format", None)
    case_accession = request.GET.get("case_accession", context.properties.get("created_for_case"))

    if not file_format:
        file_format = "tsv"
    elif file_format not in { "tsv", "csv" }: # TODO: Add support for xslx.
        raise HTTPBadRequest("Expected a valid `file_format` such as TSV or CSV.")


    timestamp = datetime.datetime.now(pytz.utc).isoformat()[:-13] + "Z"
    suggested_filename = (case_accession or "case") + "-interpretation-" + timestamp + "." + file_format


    variant_sample_uuids = [ vso["variant_sample_item"] for vso in context.properties.get("variant_samples", []) ]
    spreadsheet_mappings = get_spreadsheet_mappings(request)
    fields_to_embed = get_fields_to_embed(spreadsheet_mappings)


    def load_variant_sample(vs_uuid):
        '''
        We want to grab datastore=database version of Items here since is likely that user has _just_ finished making
        an edit when they decide to export the spreadsheet from the InterpretationTab UI.
        '''
        vs_embedding_instance = CustomEmbed(request, vs_uuid, embed_props={ "requested_fields": fields_to_embed })
        result = vs_embedding_instance.result
        return result

    def vs_dicts_generator():
        for vs_uuid in variant_sample_uuids:
            vs_result = load_variant_sample(vs_uuid)
            yield convert_item_to_sheet_dict(vs_result, spreadsheet_mappings)


    return Response(
        app_iter = stream_tsv_output(
            vs_dicts_generator(),
            spreadsheet_mappings,
            file_format
        ),
        headers={
            'X-Accel-Buffering': 'no',
            # 'Content-Encoding': 'utf-8', # Disabled so that Python unit test may work (TODO: Look into more?)
            'Content-Disposition': 'attachment; filename=' + suggested_filename,
            'Content-Type': 'text/' + file_format,
            'Content-Description': 'File Transfer',
            'Cache-Control': 'no-store'
        }
    )


############################################################
### Spreadsheet Generation for Variant Sample Item Lists ###
############################################################


POPULATION_SUFFIX_TITLE_TUPLES = [
    ("afr", "African-American/African"),
    ("ami", "Amish"),
    ("amr", "Latino"),
    ("asj", "Ashkenazi Jewish"),
    ("eas", "East Asian"),
    ("fin", "Finnish"),
    ("mid", "Middle Eastern"),
    ("nfe", "Non-Finnish European"),
    ("oth", "Other Ancestry"),
    ("sas", "South Asian")
]

def get_spreadsheet_mappings(request = None):

    def get_boolean_transcript_field(variant_sample, field):
        variant = variant_sample.get("variant", {})
        for transcript in variant.get("transcript", []):
            if transcript.get(field, False) is True:
                return transcript
        return None

    def get_canonical_transcript(variant_sample):
        return get_boolean_transcript_field(variant_sample, "csq_canonical")

    def get_most_severe_transcript(variant_sample):
        return get_boolean_transcript_field(variant_sample, "csq_most_severe")

    def get_most_severe_consequence(variant_sample_transcript):
        ''' Used only for "Location" '''
        csq_consequences = variant_sample_transcript.get("csq_consequence", [])
        if not csq_consequences:
            return None
        impact_map = {
            "HIGH" : 0,
            "MODERATE" : 1,
            "LOW" : 2,
            "MODIFIER" : 3
        }
        most_severe_impact_val = inf
        most_severe_consequence = None
        for consequence in csq_consequences:
            impact_val = impact_map[consequence["impact"]]
            if impact_val < most_severe_impact_val:
                most_severe_consequence = consequence
                most_severe_impact_val = impact_val

        return most_severe_consequence


    def canonical_transcript_csq_feature(variant_sample):
        ''' Returns `variant.transcript.csq_feature` '''
        canonical_transcript = get_canonical_transcript(variant_sample)
        if canonical_transcript:
            return canonical_transcript.get("csq_feature", None)
        return None

    def most_severe_transcript_csq_feature(variant_sample):
        ''' Returns `variant.transcript.csq_feature` '''
        most_severe_transcript = get_most_severe_transcript(variant_sample)
        if most_severe_transcript:
            return most_severe_transcript.get("csq_feature", None)
        return None

    # TODO: Consider making `canonical_transcript_location` + `most_severe_transcript_location` as calculated properties
    def location_name(transcript):
        most_severe_consequence = get_most_severe_consequence(transcript)
        consequence_name = most_severe_consequence["var_conseq_name"].lower() if most_severe_consequence is not None and "var_conseq_name" in most_severe_consequence else None

        return_str = None

        csq_exon = transcript.get("csq_exon", None)
        csq_intron = transcript.get("csq_intron", None)
        csq_distance = transcript.get("csq_distance", None)

        if csq_exon is not None:
            return_str = "Exon " + csq_exon
        elif csq_intron is not None:
            return_str = "Intron " + csq_intron
        elif csq_distance is not None and consequence_name is not None:
            if consequence_name == "downstream_gene_variant":
                return_str = csq_distance + "bp downstream"
            elif consequence_name == "upstream_gene_variant":
                return_str = csq_distance + "bp upstream"

        if consequence_name == "3_prime_utr_variant":
            if return_str:
                return_str += " (3′ UTR)"
            else:
                return_str = "3′ UTR"
        elif consequence_name == "5_prime_utr_variant":
            if return_str:
                return_str += " (5′ UTR)"
            else:
                return_str = "5′ UTR"

        return return_str

    def canonical_transcript_location(variant_sample):
        canonical_transcript = get_canonical_transcript(variant_sample)
        if not canonical_transcript:
            return None
        return location_name(canonical_transcript)

    def most_severe_transcript_location(variant_sample):
        most_severe_transcript = get_most_severe_transcript(variant_sample)
        if not most_severe_transcript:
            return None
        return location_name(most_severe_transcript)

    def canonical_transcript_consequence_display_title(variant_sample):
        canonical_transcript = get_canonical_transcript(variant_sample)
        if not canonical_transcript:
            return None
        csq_consequences = canonical_transcript.get("csq_consequence", [])
        if not csq_consequences:
            return None
        return ", ".join([ c["display_title"] for c in csq_consequences ])

    def most_severe_transcript_consequence_display_title(variant_sample):
        most_severe_transcript = get_most_severe_transcript(variant_sample)
        if not most_severe_transcript:
            return None
        csq_consequences = most_severe_transcript.get("csq_consequence", [])
        if not csq_consequences:
            return None
        return ", ".join([ c["display_title"] for c in csq_consequences ])

    def gnomadv3_popmax_population(variant_sample):
        variant = variant_sample.get("variant", {})
        csq_gnomadg_af_popmax = variant.get("csq_gnomadg_af_popmax")
        if not csq_gnomadg_af_popmax: # Return None for 0, also.
            return None
        for pop_suffix, pop_name in POPULATION_SUFFIX_TITLE_TUPLES:
            pop_val = variant.get("csq_gnomadg_af-" + pop_suffix)
            if pop_val is not None and pop_val == csq_gnomadg_af_popmax:
                return pop_name
        return None

    def gnomadv2_popmax_population(variant_sample):
        variant = variant_sample.get("variant", {})
        csq_gnomade2_af_popmax = variant.get("csq_gnomade2_af_popmax")
        if not csq_gnomade2_af_popmax: # Return None for 0, also.
            return None
        for pop_suffix, pop_name in POPULATION_SUFFIX_TITLE_TUPLES:
            pop_val = variant.get("csq_gnomade2_af-" + pop_suffix)
            if pop_val is not None and pop_val == csq_gnomade2_af_popmax:
                return pop_name
        return None

    def get_most_recent_note_of_project(notes_iterable, project_at_id):
        for note in reversed(list(notes_iterable)):
            note_project_id = note["project"]
            if isinstance(note_project_id, dict):
                # We might get string OR @@embedded representation, e.g. if from search response.
                note_project_id = note_project_id.get("@id")
            if project_at_id == note["project"]:
                return note
        return None

    def own_project_note_factory(note_field_of_vs, note_field):

        def callable(variant_sample):
            notes_iterable = simple_path_ids(variant_sample, note_field_of_vs)
            vs_project_at_id = variant_sample.get("project")
            if isinstance(vs_project_at_id, dict):
                # We might get string OR @@embedded representation, e.g. if from search response.
                vs_project_at_id = vs_project_at_id.get("@id")
            if not vs_project_at_id:
                return None

            note_item = get_most_recent_note_of_project(notes_iterable, vs_project_at_id)

            if note_item:
                return note_item.get(note_field)
            else:
                return None

        return callable


    # portal_root_url = request.resource_url(request.root)[:-1]

    return [
    ##  Column Title                             |  CGAP Field (if not custom function)                          |  Description
    ##  ---------------------------------------  |  -----------------------------------------------------------  |  --------------------------------------------------------------------------
        ("ID",                                      "@id",                                                          "URL path to the Sample Variant on this row"),
        ("Chrom (hg38)",                            "variant.CHROM",                                                "Chromosome (hg38 assembly)"),
        ("Pos (hg38)",                              "variant.POS",                                                  "Start Position (hg38 assembly)"),
        ("Chrom (hg19)",                            "variant.hg19_chr",                                             "Chromosome (hg19 assembly)"),
        ("Pos (hg19)",                              "variant.hg19_pos",                                             "Start Position (hg19 assembly)"),
        ("Ref",                                     "variant.REF",                                                  "Reference Nucleotide"),
        ("Alt",                                     "variant.ALT",                                                  "Alternate Nucleotide"),
        ("Proband genotype",                        "associated_genotype_labels.proband_genotype_label",            "Proband Genotype"),
        ("Mother genotype",                         "associated_genotype_labels.mother_genotype_label",             "Mother Genotype"),
        ("Father genotype",                         "associated_genotype_labels.father_genotype_label",             "Father Genotype"),
        ("HGVSG",                                   "variant.hgvsg",                                                "HGVS genomic nomenclature"),
        ("HGVSC",                                   "variant.genes.genes_most_severe_hgvsc",                        "HGVS cPos nomenclature"),
        ("HGVSP",                                   "variant.genes.genes_most_severe_hgvsp",                        "HGVS pPos nomenclature"),
        ("dbSNP ID",                                "variant.ID",                                                   "dbSNP ID of variant"),
        ("Genes",                                   "variant.genes.genes_most_severe_gene.display_title",           "Gene symbol(s)"),
        ("Gene type",                               "variant.genes.genes_most_severe_gene.gene_biotype",            "Type of Gene"),
        # ONLY FOR variant.transcript.csq_canonical=true
        ("Canonical transcript ID",                 canonical_transcript_csq_feature,                               "Ensembl ID of canonical transcript of gene variant is in"),
        # ONLY FOR variant.transcript.csq_canonical=true; use `variant.transcript.csq_intron` if `variant.transcript.csq_exon` not present (display as in annotation space: eg. exon 34/45 or intron 4/7)
        ("Canonical transcript location",           canonical_transcript_location,                                  "Number of exon or intron variant is located in canonical transcript, out of total"),
        # ONLY FOR variant.transcript.csq_canonical=true
        ("Canonical transcript coding effect",      canonical_transcript_consequence_display_title,                 "Coding effect of variant in canonical transcript"),
        # ONLY FOR variant.transcript.csq_most_severe=true
        ("Most severe transcript ID",               most_severe_transcript_csq_feature,                             "Ensembl ID of transcript with worst annotation for variant"),
        # ONLY FOR variant.transcript.csq_most_severe=true; use csq_intron if csq_exon not present (display as in annotation space: eg. exon 34/45 or intron 4/7)
        ("Most severe transcript location",         most_severe_transcript_location,                                "Number of exon or intron variant is located in most severe transcript, out of total"),
        # ONLY FOR variant.transcript.csq_most_severe=true
        ("Most severe transcript coding effect",    most_severe_transcript_consequence_display_title,               "Coding effect of variant in most severe transcript"),
        ("Inheritance modes",                       "inheritance_modes",                                            "Inheritance Modes of variant"),
        ("NovoPP",                                  "novoPP",                                                       "Novocaller Posterior Probability"),
        ("Cmphet mate",                             "cmphet.comhet_mate_variant",                                   "Variant ID of mate, if variant is part of a compound heterozygous group"),
        ("Variant Quality",                         "QUAL",                                                         "Variant call quality score"),
        ("Genotype Quality",                        "GQ",                                                           "Genotype call quality score"),
        ("Strand Bias",                             "FS",                                                           "Strand bias estimated using Fisher's exact test"),
        ("Allele Depth",                            "AD_ALT",                                                       "Number of reads with variant allele"),
        ("Read Depth",                              "DP",                                                           "Total number of reads at position"),
        ("clinvar ID",                              "variant.csq_clinvar",                                          "Clinvar ID of variant"),
        ("gnomADv3 total AF",                       "variant.csq_gnomadg_af",                                       "Total allele frequency in gnomad v3 (genomes)"),
        ("gnomADv3 popmax AF",                      "variant.csq_gnomadg_af_popmax",                                "Max. allele frequency in gnomad v3 (genomes)"),
        # Name of population where `csq_gnomadg_af-<***> == csq_gnomadg_af_popmax`; use name in title (e.g. African-American/African)
        ("gnomADv3 popmax population",              gnomadv3_popmax_population,                                     "Population with max. allele frequency in gnomad v3 (genomes)"),
        ("gnomADv2 exome total AF",                 "variant.csq_gnomade2_af",                                      "Total allele frequency in gnomad v2 (exomes)"),
        ("gnomADv2 exome popmax AF",                "variant.csq_gnomade2_af_popmax",                               "Max. allele frequency in gnomad v2 (exomes)"),
        # Name of population where `csq_gnomade2_af-<***> == csq_gnomade2_af_popmax`; use name in title (e.g. African-American/African)
        ("gnomADv2 exome popmax population",        gnomadv2_popmax_population,                                     "Population with max. allele frequency in gnomad v2 (exomes)"),
        ("GERP++",                                  "variant.csq_gerp_rs",                                          "GERP++ score"),
        ("CADD",                                    "variant.csq_cadd_phred",                                       "CADD score"),
        ("phyloP-30M",                              "variant.csq_phylop30way_mammalian",                            "phyloP (30 Mammals) score"),
        ("phyloP-100V",                             "variant.csq_phylop100way_vertebrate",                          "phyloP (100 Vertebrates) score"),
        ("phastCons-100V",                          "variant.csq_phastcons100way_vertebrate",                       "phastCons (100 Vertebrates) score"),
        ("SIFT",                                    "variant.csq_sift_pred",                                        "SIFT prediction"),
        ("PolyPhen2",                               "variant.csq_polyphen2_hvar_pred",                              "PolyPhen2 prediction"),
        ("PrimateAI",                               "variant.csq_primateai_pred",                                   "Primate AI prediction"),
        ("REVEL",                                   "variant.csq_revel_score",                                      "REVEL score"),
        ("SpliceAI",                                "variant.spliceaiMaxds",                                        "SpliceAI score"),
        ("LOEUF",                                   "variant.genes.genes_most_severe_gene.oe_lof_upper",            "Loss-of-function observed/expected upper bound fraction"),
        ("RVIS (ExAC)",                             "variant.genes.genes_most_severe_gene.rvis_exac",               "RVIS (Residual Variation Intolerance Score) genome-wide percentile from ExAC"),
        ("S-het",                                   "variant.genes.genes_most_severe_gene.s_het",                   "Estimates of heterozygous selection (source: Cassa et al 2017 Nat Genet doi:10.1038/ng.3831)"),
        ("MaxEntScan",                              "variant.genes.genes_most_severe_maxentscan_diff",              "Difference in MaxEntScan scores (Maximum Entropy based scores of splicing strength) between Alt and Ref alleles"),
        ("ACMG classification (curr)",              "interpretation.classification",                                "ACMG classification for variant in this case"),
        ("ACMG rules (curr)",                       "interpretation.acmg_rules_invoked.acmg_rule_name",             "ACMG rules invoked for variant in this case"),
        ("Clinical interpretation notes (curr)",    "interpretation.note_text",                                     "Clinical interpretation notes written for this case"),
        ("Gene candidacy (curr)",                   "discovery_interpretation.gene_candidacy",                      "Gene candidacy level selected for this case"),
        ("Variant candidacy (curr)",                "discovery_interpretation.variant_candidacy",                   "Variant candidacy level selected for this case"),
        ("Discovery notes (curr)",                  "discovery_interpretation.note_text",                           "Gene/variant discovery notes written for this case"),
        ("Variant notes (curr)",                    "variant_notes.note_text",                                      "Additional notes on variant written for this case"),
        ("Gene notes (curr)",                       "gene_notes.note_text",                                         "Additional notes on gene written for this case"),
        # For next 6, grab only from note from same project as the VariantSample
        ("ACMG classification (prev)",              own_project_note_factory("variant.interpretations", "classification"),                      "ACMG classification for variant in previous cases"),
        ("ACMG rules (prev)",                       own_project_note_factory("variant.interpretations", "acmg"),                                "ACMG rules invoked for variant in previous cases"),
        ("Clinical interpretation (prev)",          own_project_note_factory("variant.interpretations", "note_text"),                           "Clinical interpretation notes written for previous cases"),
        ("Gene candidacy (prev)",                   own_project_note_factory("variant.discovery_interpretations", "gene_candidacy"),            "Gene candidacy level selected for previous cases"),
        ("Variant candidacy (prev)",                own_project_note_factory("variant.discovery_interpretations", "variant_candidacy"),         "Variant candidacy level selected for previous cases"),
        ("Discovery notes (prev)",                  own_project_note_factory("variant.discovery_interpretations", "note_text"),                 "Gene/variant discovery notes written for previous cases"),
        ("Variant notes (prev)",                    own_project_note_factory("variant.variant_notes", "note_text"),                             "Additional notes on variant written for previous cases"),
        ("Gene notes (prev)",                       own_project_note_factory("variant.genes.genes_most_severe_gene.gene_notes", "note_text"),   "Additional notes on gene written for previous cases"),
    ]


def get_fields_to_embed(spreadsheet_mappings):
    fields_to_embed = [
        ## Most of these are needed for columns with render/transform/custom-logic functions in place of (string) CGAP field.
        ## Keep up-to-date with any custom logic.
        "@id",
        "@type",
        "project", # Used to get most recent notes of same project from Variant & Gene
        "variant.transcript.csq_canonical",
        "variant.transcript.csq_most_severe",
        "variant.transcript.csq_feature",
        "variant.transcript.csq_consequence.impact",
        "variant.transcript.csq_consequence.var_conseq_name",
        "variant.transcript.csq_consequence.display_title",
        "variant.transcript.csq_exon",
        "variant.transcript.csq_intron",
        ## Notes (e.g. as used by `own_project_note_factory`)
        "variant.interpretations.classification",
        "variant.interpretations.acmg",
        "variant.interpretations.note_text",
        "variant.interpretations.project", # @id (string) form
        "variant.discovery_interpretations.gene_candidacy",
        "variant.discovery_interpretations.variant_candidacy",
        "variant.discovery_interpretations.note_text",
        "variant.discovery_interpretations.project", # @id (string) form
        "variant.variant_notes.note_text",
        "variant.variant_notes.project", # @id (string) form
        "variant.genes.genes_most_severe_gene.gene_notes.note_text",
        "variant.genes.genes_most_severe_gene.gene_notes.project"
    ]
    for pop_suffix, pop_name in POPULATION_SUFFIX_TITLE_TUPLES:
        fields_to_embed.append("variant.csq_gnomadg_af-" + pop_suffix)
        fields_to_embed.append("variant.csq_gnomade2_af-" + pop_suffix)
    for column_title, cgap_field_or_func, description in spreadsheet_mappings:
        if isinstance(cgap_field_or_func, str):
            # We don't expect any duplicate fields (else would've used a set in place of list) ... pls avoid duplicates in spreadsheet_mappings.
            fields_to_embed.append(cgap_field_or_func)
    return fields_to_embed<|MERGE_RESOLUTION|>--- conflicted
+++ resolved
@@ -83,18 +83,7 @@
     "variant_notes.@id",
 ]
 
-<<<<<<< HEAD
-SHARED_VARIANT_SAMPLE_EMBEDS = ["variant_sample_list.created_for_case"]
-=======
 SHARED_VARIANT_SAMPLE_EMBEDS = [
-    # The following 4 "@id" fields are now requested through /embed API when on the VariantSample ItemView
-    # and available through VariantSampleList item (datastore=database request) for when in Case ItemView's
-    # Interpretation+Review Tabs.
-    "variant_notes.@id",
-    "gene_notes.@id",
-    "interpretation.@id",
-    "discovery_interpretation.@id",
-
     "variant_sample_list.created_for_case",
 
     # We need Technical Review data in our search result rows, so we must embed these here and not use /embed API.
@@ -109,8 +98,8 @@
     "technical_review.note_text",
     "technical_review.last_text_edited.date_text_edited",
     "technical_review.last_text_edited.text_edited_by",
-    #"technical_review.review.date_reviewed",   # <- Will be used later, after UX for this is defined.
-    #"technical_review.review.reviewed_by",     # <- Will be used later, after UX for this is defined.
+    # "technical_review.review.date_reviewed",   # <- Will be used later, after UX for this is defined.
+    # "technical_review.review.reviewed_by",     # <- Will be used later, after UX for this is defined.
     "technical_review.approved_by.display_title",
     "technical_review.date_approved",
     "technical_review.last_modified.date_modified",
@@ -130,7 +119,6 @@
     "project_technical_review.approved_by.display_title",
     "project_technical_review.date_approved",
 ]
->>>>>>> 5dd5807a
 
 
 def extend_embedded_list(embedded_list, fd, typ, prefix=None):

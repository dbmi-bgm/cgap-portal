--- conflicted
+++ resolved
@@ -893,24 +893,3 @@
         # 'structural_variant_samples.structural_variant_sample_item.discovery_interpretation.gene_candidacy',
         # 'structural_variant_samples.structural_variant_sample_item.discovery_interpretation.variant_candidacy',
     ]
-
-
-<<<<<<< HEAD
-=======
-
-@view_config(name='spreadsheet', context=VariantSampleList, request_method='GET',
-             permission='view', subpath_segments=[0, 1])
-@debug_log
-def variant_sample_list_spreadsheet(context, request):
-    """
-    Returns spreasheet containing information about every VariantSample selection
-    in the VariantSampleList Item.
-    TODO:
-      Figure out fields needed, use CustomEmbed class to fetch them, then
-      plop them out as a download stream. See 4DN/fourfront's batch_download
-      for precedent example (downloading/streaming a TSV from /search/ request).
-    """
-
-
-    return { "status": "in development" }
->>>>>>> 225f9347

import boto3
import datetime
import io
import json
import negspy.coordinates as nc
import os
import pytz
import structlog

from pyramid.httpexceptions import HTTPTemporaryRedirect
from pyramid.settings import asbool
from pyramid.view import view_config
from snovault import calculated_property, collection, load_schema
from snovault.calculated import calculate_properties
from snovault.util import debug_log
from urllib.parse import parse_qs, urlparse
from ..util import resolve_file_path
from ..inheritance_mode import InheritanceMode
from .base import Item, get_item_or_none


log = structlog.getLogger(__name__)
ANNOTATION_ID = 'annotation_id'
ANNOTATION_ID_SEP = '_'


def extend_embedded_list(embedded_list, fd, typ, prefix=None):
    """ Extends the given embedded list with embeds from fd. Helper method for
        building embedded lists from files, used for Variant and Variant Sample
        (and gene in the future).

        :param embedded_list: embedded_list to extend
        :param fd: (open) file descriptor to read JSON from
        :param typ: lowercase snake_case item type
        :param prefix: prefix to add to every embed (if you are embedding another item's embeds)
        :raises RuntimeError: if bad type is detected for the given fd ie: you try to get variant embeds from
                              variant_sample_embeds.json
    """
    embeds = json.load(fd).get(typ, None)
    if embeds is None:
        raise RuntimeError('Bad type %s passed to create_embedded_list from file %s' % (typ, fd))
    if prefix is None:
        for _, _embeds in embeds.items():
            embedded_list.extend(_embeds)
    else:
        for _, _embeds in embeds.items():
            embedded_list.extend(prefix + e for e in _embeds)


def build_variant_embedded_list():
    """ Determines the embedded_list based on the information
        present in schemas/variant_embeds.json

        :returns: list of variant embeds
    """
    embedded_list = [
<<<<<<< HEAD
        "interpretations.classification",
        "interpretations.acmg_guidelines",
        "interpretations.conclusion",
        "interpretations.note_text"
=======
        "interpretation.classification",
        "interpretation.acmg_guidelines",
        "interpretation.conclusion",
        "interpretation.note_text",
        "interpretation.version",
        "interpretation.project",
        "interpretation.institution",
        "interpretation.status"
>>>>>>> 03194298
    ]
    with io.open(resolve_file_path('schemas/variant_embeds.json'), 'r') as fd:
        extend_embedded_list(embedded_list, fd, 'variant')
    return embedded_list + Item.embedded_list


def build_variant_sample_embedded_list():
    """ Determines the embedded list for variants within variant_sample
        ie: variant.* is not sufficient for things embedded into variant
        that we'd like to search on in the variant_sample context. Works
        very similary to the above function

        :returns: list of embeds from 'variant' linkTo
    """
    embedded_list = [
        "cmphet.*",
        "variant_sample_list.created_for_case",
        "variant_notes.note_text",
        "variant_notes.version",
        "variant_notes.project",
        "variant_notes.institution",
        "variant_notes.status",
        "variant_notes.last_modified.date_modified",
        "variant_notes.last_modified.modified_by.display_title",
        "gene_notes.note_text",
        "gene_notes.version",
        "gene_notes.project",
        "gene_notes.institution",
        "gene_notes.status",
        "gene_notes.last_modified.date_modified",
        "gene_notes.last_modified.modified_by.display_title",
        "interpretation.classification",
        "interpretation.acmg_guidelines",
        "interpretation.conclusion",
        "interpretation.note_text",
        "interpretation.version",
        "interpretation.project",
        "interpretation.institution",
        "interpretation.status",
        "interpretation.last_modified.date_modified",
        "interpretation.last_modified.modified_by.display_title"
    ]
    with io.open(resolve_file_path('schemas/variant_embeds.json'), 'r') as fd:
        extend_embedded_list(embedded_list, fd, 'variant', prefix='variant.')
    with io.open(resolve_file_path('schemas/variant_sample_embeds.json'), 'r') as fd:
        extend_embedded_list(embedded_list, fd, 'variant_sample')
    return ['variant.*'] + embedded_list + Item.embedded_list


def build_variant_display_title(chrom, pos, ref, alt, sep='>'):
    """ Builds the variant display title. """
    return 'chr%s:%s%s%s%s' % (
        chrom,
        pos,
        ref,
        sep,
        alt
    )


def build_variant_sample_annotation_id(call_info, variant_uuid, file_accession):
    """ Helper function that builds a variant sample annotation ID from the required parts. """
    return ':'.join([call_info, variant_uuid, file_accession])


def load_extended_descriptions_in_schemas(schema_object, depth=0):
    """
    MODIFIES SCHEMA_OBJECT **IN PLACE** RECURSIVELY
    :param schema_object: A dictionary of any type that might have 'extended_description', 'properties',
        or 'items.properties'. Should be an Item schema initially.
    :param depth: Don't supply this. Used to check/optimize at depth=0 where schema_object is root of schema.
    TODO:
        Maybe reuse and/or move somewhere more global/easy-to-import-from?
        Maybe in base.py?
    """

    if depth == 0:
        # Root of Item schema, no extended_description here, but maybe facets or columns
        # have own extended_description to load also.
        if "properties" in schema_object:
            load_extended_descriptions_in_schemas(schema_object["properties"], depth + 1)
        if "facets" in schema_object:
            load_extended_descriptions_in_schemas(schema_object["facets"], depth + 1)
        if "columns" in schema_object:
            load_extended_descriptions_in_schemas(schema_object["columns"], depth + 1)

        return schema_object

    for field_name, field_schema in schema_object.items():
        if "extended_description" in field_schema:
            if field_schema["extended_description"][-5:] == ".html":
                html_file_path = os.path.join(os.path.abspath(os.path.dirname(__file__)),
                                              "../../..",
                                              field_schema["extended_description"])
                with io.open(html_file_path) as open_file:
                    field_schema["extended_description"] = "".join([ l.strip() for l in open_file.readlines() ])

        # Applicable only to "properties" of Item schema, not columns or facets:
        if "type" in field_schema:
            if field_schema["type"] == "object" and "properties" in field_schema:
                load_extended_descriptions_in_schemas(field_schema["properties"], depth + 1)
                continue

            if (field_schema["type"] == "array"
                    and "items" in field_schema
                    and field_schema["items"]["type"] == "object"
                    and "properties" in field_schema["items"]):
                load_extended_descriptions_in_schemas(field_schema["items"]["properties"], depth + 1)
                continue


@collection(
    name='variants',
    properties={
        'title': 'Variants',
        'description': 'List of all variants'
    },
    unique_key='variant:annotation_id')
class Variant(Item):
    """ Variant class """

    item_type = 'variant'
    name_key = 'annotation_id'
    schema = load_schema('encoded:schemas/variant.json')
    embedded_list = build_variant_embedded_list()

    @classmethod
    def create(cls, registry, uuid, properties, sheets=None):
        """ Sets the annotation_id field on this variant prior to passing on. """
        properties[ANNOTATION_ID] = build_variant_display_title(
            properties['CHROM'],
            properties['POS'],
            properties['REF'],
            properties['ALT'],
            sep=ANNOTATION_ID_SEP  # XXX: replace _ with >  to get display_title('>' char is restricted)
        )
        return super().create(registry, uuid, properties, sheets)

    @calculated_property(schema={
        "title": "Display Title",
        "description": "A calculated title for every object in 4DN",
        "type": "string"
    })
    def display_title(self, CHROM, POS, REF, ALT):
        return build_variant_display_title(CHROM, POS, REF, ALT)  # chr1:504A>T

    @calculated_property(schema={
        "title": "Position (genome coordinates)",
        "description": "Absolute position in genome coordinates",
        "type": "integer"
    })
    def POS_ABS(self, CHROM, POS):
        chrom_info = nc.get_chrominfo('hg38')
        return nc.chr_pos_to_genome_pos('chr'+CHROM, POS, chrom_info)


@collection(
    name='variant-samples',
    properties={
        'title': 'Variants (sample)',
        'description': 'List of all variants with sample specific information',
    },
    unique_key='variant_sample:annotation_id')
class VariantSample(Item):
    """Class for variant samples."""

    item_type = 'variant_sample'
    schema = load_extended_descriptions_in_schemas(load_schema('encoded:schemas/variant_sample.json'))
    rev = {'variant_sample_lists': ('VariantSampleList', 'variant_samples')}
    embedded_list = build_variant_sample_embedded_list()
    FACET_ORDER_OVERRIDE = {
        'inheritance_modes': {
            InheritanceMode.INHMODE_LABEL_DE_NOVO_STRONG: 1,  # de novo (strong)
            InheritanceMode.INHMODE_LABEL_DE_NOVO_MEDIUM: 2,  # de novo (medium)
            InheritanceMode.INHMODE_LABEL_DE_NOVO_WEAK: 3,  # de novo (weak)
            InheritanceMode.INHMODE_LABEL_DE_NOVO_CHRXY: 4,  # de novo (chrXY) XXX: no GATK?
            InheritanceMode.INHMODE_LABEL_RECESSIVE: 5,  # Recessive
            'Compound Het (Phased/strong_pair)': 6,  # cmphet all auto-generated, see compute_cmphet_inheritance_modes
            'Compound Het (Phased/medium_pair)': 7,
            'Compound Het (Phased/weak_pair)': 8,
            'Compound Het (Unphased/strong_pair)': 9,
            'Compound Het (Unphased/medium_pair)': 10,
            'Compound Het (Unphased/weak_pair)': 11,
            InheritanceMode.INHMODE_LABEL_LOH: 12,  # Loss of Heterozygousity
            InheritanceMode.INHMODE_DOMINANT_MOTHER: 13,  # Dominant (maternal)
            InheritanceMode.INHMODE_DOMINANT_FATHER: 14,  # Dominant (paternal)
            InheritanceMode.INHMODE_LABEL_X_LINKED_RECESSIVE_MOTHER: 15,  # X-linked recessive (Maternal)
            InheritanceMode.INHMODE_LABEL_X_LINKED_DOMINANT_MOTHER: 16,  # X-linked dominant (Maternal)
            InheritanceMode.INHMODE_LABEL_X_LINKED_DOMINANT_FATHER: 17,  # X-linked dominant (Paternal)
            InheritanceMode.INHMODE_LABEL_Y_LINKED: 18,  # Y-linked dominant
            InheritanceMode.INHMODE_LABEL_NONE_HOMOZYGOUS_PARENT: 19,  # Low relevance, homozygous in a parent
            InheritanceMode.INHMODE_LABEL_NONE_MN: 20,  # Low relevance, multiallelic site family
            InheritanceMode.INHMODE_LABEL_NONE_BOTH_PARENTS: 21,  # Low relevance, present in both parent(s)
            InheritanceMode.INHMODE_LABEL_NONE_DOT: 22,  # Low relevance, missing call(s) in family
            InheritanceMode.INHMODE_LABEL_NONE_SEX_INCONSISTENT: 23,  # Low relevance, mismatching chrXY genotype(s)
            '_default': 1000  # arbitrary large number
        }
    }

    POSSIBLE_GENOTYPE_LABEL_FIELDS = [
        'proband_genotype_label', 'mother_genotype_label', 'father_genotype_label',
        'sister_genotype_label', 'sister_II_genotype_label', 'sister_III_genotype_label',
        'sister_IV_genotype_label',
        'brother_genotype_label', 'brother_II_genotype_label', 'brother_III_genotype_label',
        'brother_IV_genotype_label'
        'co_parent_genotype_label',
        'daughter_genotype_label', 'daughter_II_genotype_label', 'son_genotype_label',
        'son_II_genotype_label'
    ]

    @classmethod
    def create(cls, registry, uuid, properties, sheets=None):
        """ Sets the annotation_id field on this variant_sample prior to passing on. """
        properties[ANNOTATION_ID] = '%s:%s:%s' % (
            properties['CALL_INFO'],
            properties['variant'],
            properties['file']
        )
        return super().create(registry, uuid, properties, sheets)

    @calculated_property(schema={
        "title": "Display Title",
        "description": "A calculated title for every object in 4DN",
        "type": "string"
    })
    def display_title(self, request, CALL_INFO, variant=None):
        variant = get_item_or_none(request, variant, 'Variant', frame='raw')
        variant_display_title = build_variant_display_title(variant['CHROM'], variant['POS'],
                                                            variant['REF'], variant['ALT'])
        if variant:
            return CALL_INFO + ':' + variant_display_title  # HG002:chr1:504A>T
        return CALL_INFO

    @calculated_property(schema={
        "title": "Variant Sample List",
        "description": "The list containing this variant sample",
        "type": "string",
        "linkTo": "VariantSampleList"
    })
    def variant_sample_list(self, request):
        result = self.rev_link_atids(request, "variant_sample_lists")
        if result:
            return result[0]  # expected one list per case

    @calculated_property(schema={
        "title": "AD_REF",
        "description": "Reference AD",
        "type": "integer"
    })
    def AD_REF(self, AD=None):
        if AD is not None:
            return int(AD.split(',')[0])
        return -1

    @calculated_property(schema={
        "title": "AD_ALT",
        "description": "Alternate AD",
        "type": "integer"
    })
    def AD_ALT(self, AD=None):
        if AD is not None:
            return int(AD.split(',')[1])
        return -1

    @calculated_property(schema={
        "title": "AF",
        "description": "Allele Frequency",
        "type": "number"
    })
    def AF(self, AD=None):
        if AD is not None:
            ref, alt = AD.split(',')
            try:
                denominator = int(ref) + int(alt)
            except Exception:
                raise ValueError('Bad value for AD (used to calculate AF): %s' % AD)
            if denominator == 0:
                return 0.0
            return round(int(alt) / (int(ref) + int(alt)), 3)  # round to 3 digits
        return 0.0

    @calculated_property(schema={
        "title": "bam_snapshot",
        "description": "Link to Genome Snapshot Image",
        "type": "string"
    })
    def bam_snapshot(self, request, file, variant):
        variant_props = get_item_or_none(request, variant, 'Variant', frame='raw')
        if variant_props is None:
            raise RuntimeError('Got none for something that definitely exists')
        file_path = '%s/bamsnap/chr%s_%s.png' % (  # file = accession of associated VCF file
            file, variant_props['CHROM'], variant_props['POS']
        )
        return file_path

    @calculated_property(schema={
        "title": "Associated Genotype Labels",
        "description": "Named Genotype Label fields that can be searched on",
        "type": "object",
        "additional_properties": True,
        "properties": {
            "proband_genotype_label": {
                "title": "Proband Genotype",
                "type": "string"
            },
            "mother_genotype_label": {
                "title": "Mother Genotype",
                "type": "string"
            },
            "father_genotype_label": {
                "title": "Father Genotype",
                "type": "string"
            },
            "sister_genotype_label": {
                "title": "Sister Genotype",
                "type": "string"
            },
            "sister_II_genotype_label": {
                "title": "Sister II Genotype",
                "type": "string"
            },
            "sister_III_genotype_label": {
                "title": "Sister III Genotype",
                "type": "string"
            },
            "sister_IV_genotype_label": {
                "title": "Sister IV Genotype",
                "type": "string"
            },
            "brother_genotype_label": {
                "title": "Brother Genotype",
                "type": "string"
            },
            "brother_II_genotype_label": {
                "title": "Brother II Genotype",
                "type": "string"
            },
            "brother_III_genotype_label": {
                "title": "Brother III Genotype",
                "type": "string"
            },
            "brother_IV_genotype_label": {
                "title": "Brother IV Genotype",
                "type": "string"
            },
            "co_parent_genotype_label": {
                "title": "Co-Parent Genotype",
                "type": "string"
            },
            "daughter_genotype_label": {
                "title": "Daughter Genotype",
                "type": "string"
            },
            "daughter_II_genotype_label": {
                "title": "Daughter II Genotype",
                "type": "string"
            },
            "son_genotype_label": {
                "title": "Son Genotype",
                "type": "string"
            },
            "son_II_genotype_label": {
                "title": "Son II Genotype",
                "type": "string"
            }
        }
    })
    def associated_genotype_labels(self, variant, CALL_INFO, samplegeno=None, genotype_labels=None):
        """ Builds the above sub-embedded object so we can search on the genotype labels """

        possible_keys_set = set(VariantSample.POSSIBLE_GENOTYPE_LABEL_FIELDS)

        # XXX: will be useful if we want to have this field be "centric" WRT the
        # person who submitted this variant_sample
        def my_role(samplegeno, CALL_INFO):
            for entry in samplegeno:
                if entry['samplegeno_sampleid'] == CALL_INFO:
                    return entry['samplegeno_role']
            return None

        def infer_key_from_role(role):
            return role.replace(' ', '_').replace('-', '_') + '_genotype_label'

        # variant always starts with chr* where * is the chrom we are looking for
        def extract_chrom_from_variant(v):
            return v[3]

        # drop if there are no genotype labels or no samplegeno field or this is a mitochondrial variant
        if not genotype_labels or not samplegeno or extract_chrom_from_variant(variant) == 'M':
            return None

        new_labels = {}
        for entry in genotype_labels:
            role = entry.get('role', '')
            label = entry.get('labels', [])
            role_key = infer_key_from_role(role)
            if role_key not in possible_keys_set:
                continue
            elif len(label) == 1:
                new_labels[role_key] = label[0]
            else:
                new_labels[role_key] = ' '.join(label)  # just in case

        return new_labels


@collection(
    name='variant-sample-lists',
    properties={
        'title': 'Variant Sample Lists',
        'description': 'Collection of all variant sample lists'
    })
class VariantSampleList(Item):
    """ VariantSampleList class """

    item_type = 'variant_sample_list'
    schema = load_schema('encoded:schemas/variant_sample_list.json')
    embedded_list = [
        'variant_samples.variant_sample_item.*',
        'variant_samples.variant_sample_item.variant.genes.genes_most_severe_gene.display_title',
        'variant_samples.variant_sample_item.variant.genes.genes_most_severe_transcript',
        'variant_samples.variant_sample_item.variant.genes.genes_most_severe_hgvsc',
        'variant_samples.variant_sample_item.variant.genes.genes_most_severe_hgvsp'
    ]


@view_config(name='download', context=VariantSample, request_method='GET',
             permission='view', subpath_segments=[0, 1])
@debug_log
def download(context, request):
    """ Navigates to the IGV snapshot hrf on the bam_snapshot field. """
    calculated = calculate_properties(context, request)
    s3_client = boto3.client('s3')
    params_to_get_obj = {
        'Bucket': request.registry.settings.get('file_wfout_bucket'),
        'Key': calculated['bam_snapshot']
    }
    location = s3_client.generate_presigned_url(
        ClientMethod='get_object',
        Params=params_to_get_obj,
        ExpiresIn=36*60*60
    )

    if asbool(request.params.get('soft')):
        expires = int(parse_qs(urlparse(location).query)['Expires'][0])
        return {
            '@type': ['SoftRedirect'],
            'location': location,
            'expires': datetime.datetime.fromtimestamp(expires, pytz.utc).isoformat(),
        }

    # 307 redirect specifies to keep original method
    raise HTTPTemporaryRedirect(location=location)  # 307<|MERGE_RESOLUTION|>--- conflicted
+++ resolved
@@ -54,21 +54,14 @@
         :returns: list of variant embeds
     """
     embedded_list = [
-<<<<<<< HEAD
-        "interpretations.classification",
+        "Interpretations.classification",
         "interpretations.acmg_guidelines",
         "interpretations.conclusion",
-        "interpretations.note_text"
-=======
-        "interpretation.classification",
-        "interpretation.acmg_guidelines",
-        "interpretation.conclusion",
-        "interpretation.note_text",
-        "interpretation.version",
-        "interpretation.project",
-        "interpretation.institution",
-        "interpretation.status"
->>>>>>> 03194298
+        "interpretations.note_text",
+        "interpretations.version",
+        "interpretations.project",
+        "interpretations.institution",
+        "interpretations.status"
     ]
     with io.open(resolve_file_path('schemas/variant_embeds.json'), 'r') as fd:
         extend_embedded_list(embedded_list, fd, 'variant')

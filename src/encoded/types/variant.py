import datetime
import io
import json
import os
from urllib.parse import parse_qs, urlparse

import boto3
import negspy.coordinates as nc
import pytz
import structlog
from pyramid.httpexceptions import HTTPTemporaryRedirect
from pyramid.settings import asbool
from pyramid.view import view_config
from snovault import calculated_property, collection, load_schema
from snovault.calculated import calculate_properties
from snovault.util import debug_log

from encoded.ingestion.common import CGAP_CORE_PROJECT
from encoded.inheritance_mode import InheritanceMode
from encoded.util import resolve_file_path
from encoded.types.base import Item, get_item_or_none

log = structlog.getLogger(__name__)
ANNOTATION_ID = 'annotation_id'
ANNOTATION_ID_SEP = '_'

# Compound Het constants
CMPHET_PHASED_STRONG = 'Compound Het (Phased/strong_pair)'
CMPHET_PHASED_MED = 'Compound Het (Phased/medium_pair)'
CMPHET_PHASED_WEAK = 'Compound Het (Phased/weak_pair)'
CMPHET_UNPHASED_STRONG = 'Compound Het (Unphased/strong_pair)'
CMPHET_UNPHASED_MED = 'Compound Het (Unphased/medium_pair)'
CMPHET_UNPHASED_WEAK = 'Compound Het (Unphased/weak_pair)'

# Shared embeds for variants and variant samples also used for corresponding SV items
SHARED_VARIANT_EMBEDS = [
    "interpretations.classification",
    "interpretations.acmg_guidelines",
    "interpretations.conclusion",
    "interpretations.note_text",
    "interpretations.version",
    "interpretations.project",
    "interpretations.institution",
    "interpretations.status",
    "interpretations.last_modified.date_modified",
    "interpretations.last_modified.modified_by.display_title",
    "discovery_interpretations.gene_candidacy",
    "discovery_interpretations.variant_candidacy",
    "discovery_interpretations.note_text",
    "discovery_interpretations.version",
    "discovery_interpretations.project",
    "discovery_interpretations.institution",
    "discovery_interpretations.status",
    "discovery_interpretations.last_modified.date_modified",
    "discovery_interpretations.last_modified.modified_by.display_title"
]
SHARED_VARIANT_SAMPLE_EMBEDS = [
    "variant_notes.note_text",
    "variant_notes.version",
    "variant_notes.project",
    "variant_notes.institution",
    "variant_notes.status",
    "variant_notes.last_modified.date_modified",
    "variant_notes.last_modified.modified_by.display_title",
    "gene_notes.note_text",
    "gene_notes.version",
    "gene_notes.project",
    "gene_notes.institution",
    "gene_notes.status",
    "gene_notes.last_modified.date_modified",
    "gene_notes.last_modified.modified_by.display_title",
    "interpretation.classification",
    "interpretation.acmg_guidelines",
    "interpretation.conclusion",
    "interpretation.note_text",
    "interpretation.version",
    "interpretation.project",
    "interpretation.institution",
    "interpretation.status",
    "interpretation.last_modified.date_modified",
    "interpretation.last_modified.modified_by.display_title",
    "discovery_interpretation.gene_candidacy",
    "discovery_interpretation.variant_candidacy",
    "discovery_interpretation.note_text",
    "discovery_interpretation.version",
    "discovery_interpretation.project",
    "discovery_interpretation.institution",
    "discovery_interpretation.status",
    "discovery_interpretation.last_modified.date_modified",
    "discovery_interpretation.last_modified.modified_by.display_title",
    "variant_sample_list.created_for_case",
]


def extend_embedded_list(embedded_list, fd, typ, prefix=None):
    """ Extends the given embedded list with embeds from fd. Helper method for
        building embedded lists from files, used for Variant and Variant Sample
        (and gene in the future).

        :param embedded_list: embedded_list to extend
        :param fd: (open) file descriptor to read JSON from
        :param typ: lowercase snake_case item type
        :param prefix: prefix to add to every embed (if you are embedding another item's embeds)
        :raises RuntimeError: if bad type is detected for the given fd ie: you try to get variant embeds from
                              variant_sample_embeds.json
    """
    embeds = json.load(fd).get(typ, None)
    if embeds is None:
        raise RuntimeError('Bad type %s passed to create_embedded_list from file %s' % (typ, fd))
    if prefix is None:
        for _, _embeds in embeds.items():
            embedded_list.extend(_embeds)
    else:
        for _, _embeds in embeds.items():
            embedded_list.extend(prefix + e for e in _embeds)


def build_variant_embedded_list():
    """ Determines the embedded_list based on the information
        present in schemas/variant_embeds.json

        :returns: list of variant embeds
    """
    embedded_list = SHARED_VARIANT_EMBEDS + []
    with io.open(resolve_file_path('schemas/variant_embeds.json'), 'r') as fd:
        extend_embedded_list(embedded_list, fd, 'variant')
    return embedded_list + Item.embedded_list


def build_variant_sample_embedded_list():
    """ Determines the embedded list for variants within variant_sample
        ie: variant.* is not sufficient for things embedded into variant
        that we'd like to search on in the variant_sample context. Works
        very similary to the above function

        :returns: list of embeds from 'variant' linkTo
    """
    embedded_list = SHARED_VARIANT_SAMPLE_EMBEDS + [
        "cmphet.*",
    ]
    with io.open(resolve_file_path('schemas/variant_embeds.json'), 'r') as fd:
        extend_embedded_list(embedded_list, fd, 'variant', prefix='variant.')
    with io.open(resolve_file_path('schemas/variant_sample_embeds.json'), 'r') as fd:
        extend_embedded_list(embedded_list, fd, 'variant_sample')
    return ['variant.*'] + embedded_list + Item.embedded_list


def build_variant_display_title(chrom, pos, ref, alt, sep='>'):
    """ Builds the variant display title. """
    return 'chr%s:%s%s%s%s' % (
        chrom,
        pos,
        ref,
        sep,
        alt
    )


def build_variant_sample_annotation_id(call_info, variant_uuid, file_accession):
    """ Helper function that builds a variant sample annotation ID from the required parts. """
    return ':'.join([call_info, variant_uuid, file_accession])


def load_extended_descriptions_in_schemas(schema_object, depth=0):
    """
    MODIFIES SCHEMA_OBJECT **IN PLACE** RECURSIVELY
    :param schema_object: A dictionary of any type that might have 'extended_description', 'properties',
        or 'items.properties'. Should be an Item schema initially.
    :param depth: Don't supply this. Used to check/optimize at depth=0 where schema_object is root of schema.
    TODO:
        Maybe reuse and/or move somewhere more global/easy-to-import-from?
        Maybe in base.py?
    """

    if depth == 0:
        # Root of Item schema, no extended_description here, but maybe facets or columns
        # have own extended_description to load also.
        if "properties" in schema_object:
            load_extended_descriptions_in_schemas(schema_object["properties"], depth + 1)
        if "facets" in schema_object:
            load_extended_descriptions_in_schemas(schema_object["facets"], depth + 1)
        if "columns" in schema_object:
            load_extended_descriptions_in_schemas(schema_object["columns"], depth + 1)

        return schema_object

    for field_name, field_schema in schema_object.items():
        if "extended_description" in field_schema:
            if field_schema["extended_description"][-5:] == ".html":
                html_file_path = os.path.join(os.path.abspath(os.path.dirname(__file__)),
                                              "../../..",
                                              field_schema["extended_description"])
                with io.open(html_file_path) as open_file:
                    field_schema["extended_description"] = "".join([ l.strip() for l in open_file.readlines() ])

        # Applicable only to "properties" of Item schema, not columns or facets:
        if "type" in field_schema:
            if field_schema["type"] == "object" and "properties" in field_schema:
                load_extended_descriptions_in_schemas(field_schema["properties"], depth + 1)
                continue

            if (field_schema["type"] == "array"
                    and "items" in field_schema
                    and field_schema["items"]["type"] == "object"
                    and "properties" in field_schema["items"]):
                load_extended_descriptions_in_schemas(field_schema["items"]["properties"], depth + 1)
                continue


@collection(
    name='variants',
    properties={
        'title': 'Variants',
        'description': 'List of all variants'
    },
    unique_key='variant:annotation_id')
class Variant(Item):
    """ Variant class """

    item_type = 'variant'
    name_key = 'annotation_id'
    schema = load_schema('encoded:schemas/variant.json')
    embedded_list = build_variant_embedded_list()

    @classmethod
    def create(cls, registry, uuid, properties, sheets=None):
        """ Sets the annotation_id field on this variant prior to passing on. """
        properties[ANNOTATION_ID] = build_variant_display_title(
            properties['CHROM'],
            properties['POS'],
            properties['REF'],
            properties['ALT'],
            sep=ANNOTATION_ID_SEP  # XXX: replace _ with >  to get display_title('>' char is restricted)
        )
        return super().create(registry, uuid, properties, sheets)

    @calculated_property(schema={
        "title": "Display Title",
        "description": "A calculated title for every object in 4DN",
        "type": "string"
    })
    def display_title(self, CHROM, POS, REF, ALT):
        return build_variant_display_title(CHROM, POS, REF, ALT)  # chr1:504A>T

    @calculated_property(schema={
        "title": "Position (genome coordinates)",
        "description": "Absolute position in genome coordinates",
        "type": "integer"
    })
    def POS_ABS(self, CHROM, POS):
        chrom_info = nc.get_chrominfo('hg38')
        return nc.chr_pos_to_genome_pos('chr'+CHROM, POS, chrom_info)


@collection(
    name='variant-samples',
    properties={
        'title': 'Variants (sample)',
        'description': 'List of all variants with sample specific information',
    },
    unique_key='variant_sample:annotation_id')
class VariantSample(Item):
    """Class for variant samples."""

    item_type = 'variant_sample'
    schema = load_extended_descriptions_in_schemas(load_schema('encoded:schemas/variant_sample.json'))
    rev = {'variant_sample_list': ('VariantSampleList', 'variant_samples.variant_sample_item')}
    embedded_list = build_variant_sample_embedded_list()
    FACET_ORDER_OVERRIDE = {
        'inheritance_modes': {
            InheritanceMode.INHMODE_LABEL_DE_NOVO_STRONG: 1,  # de novo (strong)
            InheritanceMode.INHMODE_LABEL_DE_NOVO_MEDIUM: 2,  # de novo (medium)
            InheritanceMode.INHMODE_LABEL_DE_NOVO_WEAK: 3,  # de novo (weak)
            InheritanceMode.INHMODE_LABEL_DE_NOVO_CHRXY: 4,  # de novo (chrXY) XXX: no GATK?
            InheritanceMode.INHMODE_LABEL_RECESSIVE: 5,  # Recessive
            CMPHET_PHASED_STRONG: 6,  # cmphet all auto-generated, see compute_cmphet_inheritance_modes
            CMPHET_PHASED_MED: 7,
            CMPHET_PHASED_WEAK: 8,
            CMPHET_UNPHASED_STRONG: 9,
            CMPHET_UNPHASED_MED: 10,
            CMPHET_UNPHASED_WEAK: 11,
            InheritanceMode.INHMODE_LABEL_LOH: 12,  # Loss of Heterozygousity
            InheritanceMode.INHMODE_DOMINANT_MOTHER: 13,  # Dominant (maternal)
            InheritanceMode.INHMODE_DOMINANT_FATHER: 14,  # Dominant (paternal)
            InheritanceMode.INHMODE_LABEL_X_LINKED_RECESSIVE_MOTHER: 15,  # X-linked recessive (Maternal)
            InheritanceMode.INHMODE_LABEL_X_LINKED_DOMINANT_MOTHER: 16,  # X-linked dominant (Maternal)
            InheritanceMode.INHMODE_LABEL_X_LINKED_DOMINANT_FATHER: 17,  # X-linked dominant (Paternal)
            InheritanceMode.INHMODE_LABEL_Y_LINKED: 18,  # Y-linked dominant
            InheritanceMode.INHMODE_LABEL_NONE_HOMOZYGOUS_PARENT: 19,  # Low relevance, homozygous in a parent
            InheritanceMode.INHMODE_LABEL_NONE_MN: 20,  # Low relevance, multiallelic site family
            InheritanceMode.INHMODE_LABEL_NONE_BOTH_PARENTS: 21,  # Low relevance, present in both parent(s)
            InheritanceMode.INHMODE_LABEL_NONE_DOT: 22,  # Low relevance, missing call(s) in family
            InheritanceMode.INHMODE_LABEL_NONE_SEX_INCONSISTENT: 23,  # Low relevance, mismatching chrXY genotype(s)
            '_default': 1000  # arbitrary large number
        },
        'proband_only_inheritance_modes': {
            CMPHET_UNPHASED_STRONG: 1,
            CMPHET_UNPHASED_MED: 2,
            CMPHET_UNPHASED_WEAK: 3,
            'X-linked': 4,
            'Y-linked': 5
        }
    }

    POSSIBLE_GENOTYPE_LABEL_FIELDS = [
        'proband_genotype_label', 'mother_genotype_label', 'father_genotype_label',
        'sister_genotype_label', 'sister_II_genotype_label', 'sister_III_genotype_label',
        'sister_IV_genotype_label',
        'brother_genotype_label', 'brother_II_genotype_label', 'brother_III_genotype_label',
        'brother_IV_genotype_label'
        'co_parent_genotype_label',
        'daughter_genotype_label', 'daughter_II_genotype_label', 'son_genotype_label',
        'son_II_genotype_label'
    ]

    @classmethod
    def create(cls, registry, uuid, properties, sheets=None):
        """ Sets the annotation_id field on this variant_sample prior to passing on. """
        properties[ANNOTATION_ID] = '%s:%s:%s' % (
            properties['CALL_INFO'],
            properties['variant'],
            properties['file']
        )
        return super().create(registry, uuid, properties, sheets)

    @calculated_property(schema={
        "title": "Display Title",
        "description": "A calculated title for every object in 4DN",
        "type": "string"
    })
    def display_title(self, request, CALL_INFO, variant=None):
        variant = get_item_or_none(request, variant, 'Variant', frame='raw')
        variant_display_title = build_variant_display_title(variant['CHROM'], variant['POS'],
                                                            variant['REF'], variant['ALT'])
        if variant:
            return CALL_INFO + ':' + variant_display_title  # HG002:chr1:504A>T
        return CALL_INFO

    @calculated_property(schema={
        "title": "Variant Sample List",
        "description": "The list containing this variant sample",
        "type": "string",
        "linkTo": "VariantSampleList"
    })
    def variant_sample_list(self, request):
        result = self.rev_link_atids(request, "variant_sample_list")
        if result:
            return result[0]  # expected one list per case

    @calculated_property(schema={
        "title": "AD_REF",
        "description": "Reference AD",
        "type": "integer"
    })
    def AD_REF(self, AD=None):
        if AD is not None:
            return int(AD.split(',')[0])
        return -1

    @calculated_property(schema={
        "title": "AD_ALT",
        "description": "Alternate AD",
        "type": "integer"
    })
    def AD_ALT(self, AD=None):
        if AD is not None:
            return int(AD.split(',')[1])
        return -1

    @calculated_property(schema={
        "title": "AF",
        "description": "Allele Frequency",
        "type": "number"
    })
    def AF(self, AD=None):
        if AD is not None:
            ref, alt = AD.split(',')
            try:
                denominator = int(ref) + int(alt)
            except Exception:
                raise ValueError('Bad value for AD (used to calculate AF): %s' % AD)
            if denominator == 0:
                return 0.0
            return round(int(alt) / (int(ref) + int(alt)), 3)  # round to 3 digits
        return 0.0

    @calculated_property(schema={
        "title": "Inheritance Modes",
        "description": "Inheritance Modes (only including those relevant to a proband-only analysis)",
        "type": "array",
        "items": {
            "type": "string"
        }
    })
    def proband_only_inheritance_modes(self, request, variant, inheritance_modes=[]):
        proband_mode_options = [CMPHET_UNPHASED_STRONG, CMPHET_UNPHASED_MED, CMPHET_UNPHASED_WEAK]
        proband_modes = [item for item in inheritance_modes if item in proband_mode_options]
        variant = get_item_or_none(request, variant, 'Variant', frame='raw')
        if variant['CHROM'] in ['X', 'Y']:
            proband_modes.append(f"{variant['CHROM']}-linked")
        if proband_modes:
            return proband_modes
        return None

    @calculated_property(schema={
        "title": "BAM Snapshot",
        "description": "Link to Genome Snapshot Image",
        "type": "string"
    })
    def bam_snapshot(self, request, file, variant):
        variant_props = get_item_or_none(request, variant, 'Variant', frame='raw')
        if variant_props is None:
            raise RuntimeError('Got none for something that definitely exists')
        file_path = '%s/bamsnap/chr%s_%s.png' % (  # file = accession of associated VCF file
            file, variant_props['CHROM'], variant_props['POS']
        )
        return file_path

    @calculated_property(schema={
        "title": "Associated Genotype Labels",
        "description": "Named Genotype Label fields that can be searched on",
        "type": "object",
        "additional_properties": True,
        "properties": {
            "proband_genotype_label": {
                "title": "Proband Genotype",
                "type": "string"
            },
            "mother_genotype_label": {
                "title": "Mother Genotype",
                "type": "string"
            },
            "father_genotype_label": {
                "title": "Father Genotype",
                "type": "string"
            },
            "sister_genotype_label": {
                "title": "Sister Genotype",
                "type": "string"
            },
            "sister_II_genotype_label": {
                "title": "Sister II Genotype",
                "type": "string"
            },
            "sister_III_genotype_label": {
                "title": "Sister III Genotype",
                "type": "string"
            },
            "sister_IV_genotype_label": {
                "title": "Sister IV Genotype",
                "type": "string"
            },
            "brother_genotype_label": {
                "title": "Brother Genotype",
                "type": "string"
            },
            "brother_II_genotype_label": {
                "title": "Brother II Genotype",
                "type": "string"
            },
            "brother_III_genotype_label": {
                "title": "Brother III Genotype",
                "type": "string"
            },
            "brother_IV_genotype_label": {
                "title": "Brother IV Genotype",
                "type": "string"
            },
            "co_parent_genotype_label": {
                "title": "Co-Parent Genotype",
                "type": "string"
            },
            "daughter_genotype_label": {
                "title": "Daughter Genotype",
                "type": "string"
            },
            "daughter_II_genotype_label": {
                "title": "Daughter II Genotype",
                "type": "string"
            },
            "son_genotype_label": {
                "title": "Son Genotype",
                "type": "string"
            },
            "son_II_genotype_label": {
                "title": "Son II Genotype",
                "type": "string"
            }
        }
    })
    def associated_genotype_labels(self, variant, CALL_INFO, samplegeno=None, genotype_labels=None):
        """ Builds the above sub-embedded object so we can search on the genotype labels """

        possible_keys_set = set(VariantSample.POSSIBLE_GENOTYPE_LABEL_FIELDS)

        # XXX: will be useful if we want to have this field be "centric" WRT the
        # person who submitted this variant_sample
        def my_role(samplegeno, CALL_INFO):
            for entry in samplegeno:
                if entry['samplegeno_sampleid'] == CALL_INFO:
                    return entry['samplegeno_role']
            return None

        def infer_key_from_role(role):
            return role.replace(' ', '_').replace('-', '_') + '_genotype_label'

        # variant always starts with chr* where * is the chrom we are looking for
        def extract_chrom_from_variant(v):
            return v[3]

        # drop if there are no genotype labels or no samplegeno field or this is a mitochondrial variant
        if not genotype_labels or not samplegeno or extract_chrom_from_variant(variant) == 'M':
            return None

        new_labels = {}
        for entry in genotype_labels:
            role = entry.get('role', '')
            label = entry.get('labels', [])
            role_key = infer_key_from_role(role)
            if role_key not in possible_keys_set:
                continue
            elif len(label) == 1:
                new_labels[role_key] = label[0]
            else:
                new_labels[role_key] = ' '.join(label)  # just in case

        return new_labels

    @calculated_property(schema={
        "title": "Associated Gene Lists",
        "field_name": "associated_genelists",
        "description": "Gene lists associated with project or case of variant sample",
        "type": "array",
        "items": {
            "title": "Gene list title",
            "type": "string",
            "description": "Gene list title"
        }
    })
    def associated_genelists(self, request, project, variant, CALL_INFO):
        """
        Identifies gene lists associated with the project or project and CALL_INFO
        of the variant sample, if the gene list has associated BAM sample IDs.

        NOTE: Gene lists retrieved with @@raw view to prevent costly @@object
        view of large gene lists.
        """
        gene_atids = []
        genelist_atids = []
        genelist_info = {}
        associated_genelists = []
        core_project = CGAP_CORE_PROJECT + "/"
        potential_projects = [core_project, project]
        variant_props = get_item_or_none(request, variant)
        genes = variant_props.get("genes", [])
        for gene in genes:
            gene_atid = gene.get("genes_most_severe_gene", "")
            if gene_atid:
                gene_atids.append(gene_atid)
        gene_atids = list(set(gene_atids))
        genes_object = [get_item_or_none(request, atid) for atid in gene_atids]
        for gene in genes_object:
            genelist_atids += gene.get("gene_lists", [])
        genelist_atids = list(set(genelist_atids))
        genelists_raw = [
            get_item_or_none(request, atid, frame="raw") for atid in genelist_atids
        ]
        for genelist in genelists_raw:
            title = genelist.get("title", "")
            bam_sample_ids = genelist.get("bam_sample_ids", [])
            project_uuid = genelist.get("project")
            project_object = get_item_or_none(request, project_uuid)
            project_atid = project_object.get("@id")
            genelist_info[title] = {
                "project": project_atid, "bam_sample_ids": bam_sample_ids
            }
        for genelist_title, genelist_props in genelist_info.items():
            if genelist_title in associated_genelists:
                continue
            bam_sample_ids = genelist_props.get("bam_sample_ids")
            if genelist_props["project"] in potential_projects:
                if bam_sample_ids:
                    if CALL_INFO in bam_sample_ids:
                        associated_genelists.append(genelist_title)
                else:
                    associated_genelists.append(genelist_title)
        return associated_genelists


@collection(
    name='variant-sample-lists',
    properties={
        'title': 'Variant Sample Lists',
        'description': 'Collection of all variant sample lists'
    })
class VariantSampleList(Item):
    """ VariantSampleList class """

    item_type = 'variant_sample_list'
    schema = load_schema('encoded:schemas/variant_sample_list.json')
<<<<<<< HEAD

    # Populate `embedded_list` if we want to make this Item searchable, else we can exclude from /search/.
    embedded_list = []
=======
    embedded_list = [
        'variant_samples.variant_sample_item.variant.display_title',
        'variant_samples.variant_sample_item.variant.genes.genes_most_severe_gene.display_title',
        'variant_samples.variant_sample_item.variant.genes.genes_most_severe_transcript',
        'variant_samples.variant_sample_item.variant.genes.genes_most_severe_hgvsc',
        'variant_samples.variant_sample_item.variant.genes.genes_most_severe_hgvsp',
        'variant_samples.variant_sample_item.interpretation.classification',
        'variant_samples.variant_sample_item.discovery_interpretation.gene_candidacy',
        'variant_samples.variant_sample_item.discovery_interpretation.variant_candidacy',
        'variant_samples.variant_sample_item.associated_genotype_labels.proband_genotype_label',
        'variant_samples.variant_sample_item.associated_genotype_labels.mother_genotype_label',
        'variant_samples.variant_sample_item.associated_genotype_labels.father_genotype_label',
        'structural_variant_samples.structural_variant_sample_item.structural_variant.display_title',
        'structural_variant_samples.structural_variant_sample_item.interpretation.classification',
        'structural_variant_samples.structural_variant_sample_item.discovery_interpretation.gene_candidacy',
        'structural_variant_samples.structural_variant_sample_item.discovery_interpretation.variant_candidacy',
    ]
>>>>>>> 1433bfad


@view_config(name='download', context=VariantSample, request_method='GET',
             permission='view', subpath_segments=[0, 1])
@debug_log
def download(context, request):
    """ Navigates to the IGV snapshot hrf on the bam_snapshot field. """
    calculated = calculate_properties(context, request)
    s3_client = boto3.client('s3')
    params_to_get_obj = {
        'Bucket': request.registry.settings.get('file_wfout_bucket'),
        'Key': calculated['bam_snapshot']
    }
    location = s3_client.generate_presigned_url(
        ClientMethod='get_object',
        Params=params_to_get_obj,
        ExpiresIn=36*60*60
    )

    if asbool(request.params.get('soft')):
        expires = int(parse_qs(urlparse(location).query)['Expires'][0])
        return {
            '@type': ['SoftRedirect'],
            'location': location,
            'expires': datetime.datetime.fromtimestamp(expires, pytz.utc).isoformat(),
        }

    # 307 redirect specifies to keep original method
    raise HTTPTemporaryRedirect(location=location)  # 307<|MERGE_RESOLUTION|>--- conflicted
+++ resolved
@@ -598,29 +598,25 @@
 
     item_type = 'variant_sample_list'
     schema = load_schema('encoded:schemas/variant_sample_list.json')
-<<<<<<< HEAD
 
     # Populate `embedded_list` if we want to make this Item searchable, else we can exclude from /search/.
-    embedded_list = []
-=======
     embedded_list = [
-        'variant_samples.variant_sample_item.variant.display_title',
-        'variant_samples.variant_sample_item.variant.genes.genes_most_severe_gene.display_title',
-        'variant_samples.variant_sample_item.variant.genes.genes_most_severe_transcript',
-        'variant_samples.variant_sample_item.variant.genes.genes_most_severe_hgvsc',
-        'variant_samples.variant_sample_item.variant.genes.genes_most_severe_hgvsp',
-        'variant_samples.variant_sample_item.interpretation.classification',
-        'variant_samples.variant_sample_item.discovery_interpretation.gene_candidacy',
-        'variant_samples.variant_sample_item.discovery_interpretation.variant_candidacy',
-        'variant_samples.variant_sample_item.associated_genotype_labels.proband_genotype_label',
-        'variant_samples.variant_sample_item.associated_genotype_labels.mother_genotype_label',
-        'variant_samples.variant_sample_item.associated_genotype_labels.father_genotype_label',
-        'structural_variant_samples.structural_variant_sample_item.structural_variant.display_title',
-        'structural_variant_samples.structural_variant_sample_item.interpretation.classification',
-        'structural_variant_samples.structural_variant_sample_item.discovery_interpretation.gene_candidacy',
-        'structural_variant_samples.structural_variant_sample_item.discovery_interpretation.variant_candidacy',
+        # 'variant_samples.variant_sample_item.variant.display_title',
+        # 'variant_samples.variant_sample_item.variant.genes.genes_most_severe_gene.display_title',
+        # 'variant_samples.variant_sample_item.variant.genes.genes_most_severe_transcript',
+        # 'variant_samples.variant_sample_item.variant.genes.genes_most_severe_hgvsc',
+        # 'variant_samples.variant_sample_item.variant.genes.genes_most_severe_hgvsp',
+        # 'variant_samples.variant_sample_item.interpretation.classification',
+        # 'variant_samples.variant_sample_item.discovery_interpretation.gene_candidacy',
+        # 'variant_samples.variant_sample_item.discovery_interpretation.variant_candidacy',
+        # 'variant_samples.variant_sample_item.associated_genotype_labels.proband_genotype_label',
+        # 'variant_samples.variant_sample_item.associated_genotype_labels.mother_genotype_label',
+        # 'variant_samples.variant_sample_item.associated_genotype_labels.father_genotype_label',
+        # 'structural_variant_samples.structural_variant_sample_item.structural_variant.display_title',
+        # 'structural_variant_samples.structural_variant_sample_item.interpretation.classification',
+        # 'structural_variant_samples.structural_variant_sample_item.discovery_interpretation.gene_candidacy',
+        # 'structural_variant_samples.structural_variant_sample_item.discovery_interpretation.variant_candidacy',
     ]
->>>>>>> 1433bfad
 
 
 @view_config(name='download', context=VariantSample, request_method='GET',

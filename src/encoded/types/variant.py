import boto3
import datetime
import io
import json
import negspy.coordinates as nc
import os
import pytz
import structlog

from pyramid.httpexceptions import HTTPTemporaryRedirect
from pyramid.settings import asbool
from pyramid.view import view_config
from snovault import calculated_property, collection, load_schema
from snovault.calculated import calculate_properties
from snovault.util import debug_log
from urllib.parse import parse_qs, urlparse
from ..util import resolve_file_path
from ..inheritance_mode import InheritanceMode
from .base import Item, get_item_or_none


log = structlog.getLogger(__name__)
ANNOTATION_ID = 'annotation_id'
ANNOTATION_ID_SEP = '_'


def extend_embedded_list(embedded_list, fd, typ, prefix=None):
    """ Extends the given embedded list with embeds from fd. Helper method for
        building embedded lists from files, used for Variant and Variant Sample
        (and gene in the future).

        :param embedded_list: embedded_list to extend
        :param fd: (open) file descriptor to read JSON from
        :param typ: lowercase snake_case item type
        :param prefix: prefix to add to every embed (if you are embedding another item's embeds)
        :raises RuntimeError: if bad type is detected for the given fd ie: you try to get variant embeds from
                              variant_sample_embeds.json
    """
    embeds = json.load(fd).get(typ, None)
    if embeds is None:
        raise RuntimeError('Bad type %s passed to create_embedded_list from file %s' % (typ, fd))
    if prefix is None:
        for _, _embeds in embeds.items():
            embedded_list.extend(_embeds)
    else:
        for _, _embeds in embeds.items():
            embedded_list.extend(prefix + e for e in _embeds)


def build_variant_embedded_list():
    """ Determines the embedded_list based on the information
        present in schemas/variant_embeds.json

        :returns: list of variant embeds
    """
<<<<<<< HEAD
    embedded_list = [
        "interpretation.classification",
        "interpretation.acmg_guidelines",
        "interpretation.conclusion",
        "interpretation.note_text"
    ]
    with open(resolve_file_path('schemas/variant_embeds.json'), 'r') as fd:
=======
    embedded_list = []
    with io.open(resolve_file_path('schemas/variant_embeds.json'), 'r') as fd:
>>>>>>> 5776ef11
        extend_embedded_list(embedded_list, fd, 'variant')
    return embedded_list + Item.embedded_list


def build_variant_sample_embedded_list():
    """ Determines the embedded list for variants within variant_sample
        ie: variant.* is not sufficient for things embedded into variant
        that we'd like to search on in the variant_sample context. Works
        very similary to the above function

        :returns: list of embeds from 'variant' linkTo
    """
    embedded_list = [
        "cmphet.*",
        "variant_sample_list.created_for_case",
        "interpretation.classification",
        "interpretation.acmg_guidelines",
        "interpretation.conclusion",
        "interpretation.note_text"
    ]
    with io.open(resolve_file_path('schemas/variant_embeds.json'), 'r') as fd:
        extend_embedded_list(embedded_list, fd, 'variant', prefix='variant.')
    with io.open(resolve_file_path('schemas/variant_sample_embeds.json'), 'r') as fd:
        extend_embedded_list(embedded_list, fd, 'variant_sample')
    return ['variant.*'] + embedded_list + Item.embedded_list


def build_variant_display_title(chrom, pos, ref, alt, sep='>'):
    """ Builds the variant display title. """
    return 'chr%s:%s%s%s%s' % (
        chrom,
        pos,
        ref,
        sep,
        alt
    )


def build_variant_sample_annotation_id(call_info, variant_uuid, file_accession):
    """ Helper function that builds a variant sample annotation ID from the required parts. """
    return ':'.join([call_info, variant_uuid, file_accession])


def load_extended_descriptions_in_schemas(schema_object, depth=0):
    """
    MODIFIES SCHEMA_OBJECT **IN PLACE** RECURSIVELY
    :param schema_object: A dictionary of any type that might have 'extended_description', 'properties',
        or 'items.properties'. Should be an Item schema initially.
    :param depth: Don't supply this. Used to check/optimize at depth=0 where schema_object is root of schema.
    TODO:
        Maybe reuse and/or move somewhere more global/easy-to-import-from?
        Maybe in base.py?
    """

    if depth == 0:
        # Root of Item schema, no extended_description here, but maybe facets or columns
        # have own extended_description to load also.
        if "properties" in schema_object:
            load_extended_descriptions_in_schemas(schema_object["properties"], depth + 1)
        if "facets" in schema_object:
            load_extended_descriptions_in_schemas(schema_object["facets"], depth + 1)
        if "columns" in schema_object:
            load_extended_descriptions_in_schemas(schema_object["columns"], depth + 1)

        return schema_object

    for field_name, field_schema in schema_object.items():
        if "extended_description" in field_schema:
            if field_schema["extended_description"][-5:] == ".html":
                html_file_path = os.path.join(os.path.abspath(os.path.dirname(__file__)),
                                              "../../..",
                                              field_schema["extended_description"])
                with io.open(html_file_path) as open_file:
                    field_schema["extended_description"] = "".join([ l.strip() for l in open_file.readlines() ])

        # Applicable only to "properties" of Item schema, not columns or facets:
        if "type" in field_schema:
            if field_schema["type"] == "object" and "properties" in field_schema:
                load_extended_descriptions_in_schemas(field_schema["properties"], depth + 1)
                continue

            if (field_schema["type"] == "array"
                    and "items" in field_schema
                    and field_schema["items"]["type"] == "object"
                    and "properties" in field_schema["items"]):
                load_extended_descriptions_in_schemas(field_schema["items"]["properties"], depth + 1)
                continue


@collection(
    name='variants',
    properties={
        'title': 'Variants',
        'description': 'List of all variants'
    },
    unique_key='variant:annotation_id')
class Variant(Item):
    """ Variant class """

    item_type = 'variant'
    name_key = 'annotation_id'
    schema = load_schema('encoded:schemas/variant.json')
    embedded_list = build_variant_embedded_list()

    @classmethod
    def create(cls, registry, uuid, properties, sheets=None):
        """ Sets the annotation_id field on this variant prior to passing on. """
        properties[ANNOTATION_ID] = build_variant_display_title(
            properties['CHROM'],
            properties['POS'],
            properties['REF'],
            properties['ALT'],
            sep=ANNOTATION_ID_SEP  # XXX: replace _ with >  to get display_title('>' char is restricted)
        )
        return super().create(registry, uuid, properties, sheets)

    @calculated_property(schema={
        "title": "Display Title",
        "description": "A calculated title for every object in 4DN",
        "type": "string"
    })
    def display_title(self, CHROM, POS, REF, ALT):
        return build_variant_display_title(CHROM, POS, REF, ALT)  # chr1:504A>T

    @calculated_property(schema={
        "title": "Position (genome coordinates)",
        "description": "Absolute position in genome coordinates",
        "type": "integer"
    })
    def POS_ABS(self, CHROM, POS):
        chrom_info = nc.get_chrominfo('hg38')
        return nc.chr_pos_to_genome_pos('chr'+CHROM, POS, chrom_info)


@collection(
    name='variant-samples',
    properties={
        'title': 'Variants (sample)',
        'description': 'List of all variants with sample specific information',
    },
    unique_key='variant_sample:annotation_id')
class VariantSample(Item):
    """Class for variant samples."""

    item_type = 'variant_sample'
    schema = load_extended_descriptions_in_schemas(load_schema('encoded:schemas/variant_sample.json'))
    rev = {'variant_sample_lists': ('VariantSampleList', 'variant_samples')}
    embedded_list = build_variant_sample_embedded_list()
    FACET_ORDER_OVERRIDE = {
        'inheritance_modes': {
            InheritanceMode.INHMODE_LABEL_DE_NOVO_STRONG: 1,  # de novo (strong)
            InheritanceMode.INHMODE_LABEL_DE_NOVO_MEDIUM: 2,  # de novo (medium)
            InheritanceMode.INHMODE_LABEL_DE_NOVO_WEAK: 3,  # de novo (weak)
            InheritanceMode.INHMODE_LABEL_DE_NOVO_CHRXY: 4,  # de novo (chrXY) XXX: no GATK?
            InheritanceMode.INHMODE_LABEL_RECESSIVE: 5,  # Recessive
            'Compound Het (Phased/strong_pair)': 6,  # cmphet all auto-generated, see compute_cmphet_inheritance_modes
            'Compound Het (Phased/medium_pair)': 7,
            'Compound Het (Phased/weak_pair)': 8,
            'Compound Het (Unphased/strong_pair)': 9,
            'Compound Het (Unphased/medium_pair)': 10,
            'Compound Het (Unphased/weak_pair)': 11,
            InheritanceMode.INHMODE_LABEL_LOH: 12,  # Loss of Heterozygousity
            InheritanceMode.INHMODE_DOMINANT_MOTHER: 13,  # Dominant (maternal)
            InheritanceMode.INHMODE_DOMINANT_FATHER: 14,  # Dominant (paternal)
            InheritanceMode.INHMODE_LABEL_X_LINKED_RECESSIVE_MOTHER: 15,  # X-linked recessive (Maternal)
            InheritanceMode.INHMODE_LABEL_X_LINKED_DOMINANT_MOTHER: 16,  # X-linked dominant (Maternal)
            InheritanceMode.INHMODE_LABEL_X_LINKED_DOMINANT_FATHER: 17,  # X-linked dominant (Paternal)
            InheritanceMode.INHMODE_LABEL_Y_LINKED: 18,  # Y-linked dominant
            InheritanceMode.INHMODE_LABEL_NONE_HOMOZYGOUS_PARENT: 19,  # Low relevance, homozygous in a parent
            InheritanceMode.INHMODE_LABEL_NONE_MN: 20,  # Low relevance, multiallelic site family
            InheritanceMode.INHMODE_LABEL_NONE_BOTH_PARENTS: 21,  # Low relevance, present in both parent(s)
            InheritanceMode.INHMODE_LABEL_NONE_DOT: 22,  # Low relevance, missing call(s) in family
            InheritanceMode.INHMODE_LABEL_NONE_SEX_INCONSISTENT: 23,  # Low relevance, mismatching chrXY genotype(s)
            '_default': 1000  # arbitrary large number
        }
    }

    POSSIBLE_GENOTYPE_LABEL_FIELDS = [
        'proband_genotype_label', 'mother_genotype_label', 'father_genotype_label',
        'sister_genotype_label', 'sister_II_genotype_label', 'sister_III_genotype_label',
        'sister_IV_genotype_label',
        'brother_genotype_label', 'brother_II_genotype_label', 'brother_III_genotype_label',
        'brother_IV_genotype_label'
        'co_parent_genotype_label',
        'daughter_genotype_label', 'daughter_II_genotype_label', 'son_genotype_label',
        'son_II_genotype_label'
    ]

    @classmethod
    def create(cls, registry, uuid, properties, sheets=None):
        """ Sets the annotation_id field on this variant_sample prior to passing on. """
        properties[ANNOTATION_ID] = '%s:%s:%s' % (
            properties['CALL_INFO'],
            properties['variant'],
            properties['file']
        )
        return super().create(registry, uuid, properties, sheets)

    @calculated_property(schema={
        "title": "Display Title",
        "description": "A calculated title for every object in 4DN",
        "type": "string"
    })
    def display_title(self, request, CALL_INFO, variant=None):
        variant = get_item_or_none(request, variant, 'Variant', frame='raw')
        variant_display_title = build_variant_display_title(variant['CHROM'], variant['POS'],
                                                            variant['REF'], variant['ALT'])
        if variant:
            return CALL_INFO + ':' + variant_display_title  # HG002:chr1:504A>T
        return CALL_INFO

    @calculated_property(schema={
        "title": "Variant Sample List",
        "description": "The list containing this variant sample",
        "type": "string",
        "linkTo": "VariantSampleList"
    })
    def variant_sample_list(self, request):
        result = self.rev_link_atids(request, "variant_sample_lists")
        if result:
            return result[0]  # expected one list per case

    @calculated_property(schema={
        "title": "AD_REF",
        "description": "Reference AD",
        "type": "integer"
    })
    def AD_REF(self, AD=None):
        if AD is not None:
            return int(AD.split(',')[0])
        return -1

    @calculated_property(schema={
        "title": "AD_ALT",
        "description": "Alternate AD",
        "type": "integer"
    })
    def AD_ALT(self, AD=None):
        if AD is not None:
            return int(AD.split(',')[1])
        return -1

    @calculated_property(schema={
        "title": "AF",
        "description": "Allele Frequency",
        "type": "number"
    })
    def AF(self, AD=None):
        if AD is not None:
            ref, alt = AD.split(',')
            try:
                denominator = int(ref) + int(alt)
            except Exception:
                raise ValueError('Bad value for AD (used to calculate AF): %s' % AD)
            if denominator == 0:
                return 0.0
            return round(int(alt) / (int(ref) + int(alt)), 3)  # round to 3 digits
        return 0.0

    @calculated_property(schema={
        "title": "bam_snapshot",
        "description": "Link to Genome Snapshot Image",
        "type": "string"
    })
    def bam_snapshot(self, request, file, variant):
        variant_props = get_item_or_none(request, variant, 'Variant', frame='raw')
        if variant_props is None:
            raise RuntimeError('Got none for something that definitely exists')
        file_path = '%s/bamsnap/chr%s_%s.png' % (  # file = accession of associated VCF file
            file, variant_props['CHROM'], variant_props['POS']
        )
        return file_path

    @calculated_property(schema={
        "title": "Associated Genotype Labels",
        "description": "Named Genotype Label fields that can be searched on",
        "type": "object",
        "additional_properties": True,
        "properties": {
            "proband_genotype_label": {
                "title": "Proband Genotype",
                "type": "string"
            },
            "mother_genotype_label": {
                "title": "Mother Genotype",
                "type": "string"
            },
            "father_genotype_label": {
                "title": "Father Genotype",
                "type": "string"
            },
            "sister_genotype_label": {
                "title": "Sister Genotype",
                "type": "string"
            },
            "sister_II_genotype_label": {
                "title": "Sister II Genotype",
                "type": "string"
            },
            "sister_III_genotype_label": {
                "title": "Sister III Genotype",
                "type": "string"
            },
            "sister_IV_genotype_label": {
                "title": "Sister IV Genotype",
                "type": "string"
            },
            "brother_genotype_label": {
                "title": "Brother Genotype",
                "type": "string"
            },
            "brother_II_genotype_label": {
                "title": "Brother II Genotype",
                "type": "string"
            },
            "brother_III_genotype_label": {
                "title": "Brother III Genotype",
                "type": "string"
            },
            "brother_IV_genotype_label": {
                "title": "Brother IV Genotype",
                "type": "string"
            },
            "co_parent_genotype_label": {
                "title": "Co-Parent Genotype",
                "type": "string"
            },
            "daughter_genotype_label": {
                "title": "Daughter Genotype",
                "type": "string"
            },
            "daughter_II_genotype_label": {
                "title": "Daughter II Genotype",
                "type": "string"
            },
            "son_genotype_label": {
                "title": "Son Genotype",
                "type": "string"
            },
            "son_II_genotype_label": {
                "title": "Son II Genotype",
                "type": "string"
            }
        }
    })
    def associated_genotype_labels(self, variant, CALL_INFO, samplegeno=None, genotype_labels=None):
        """ Builds the above sub-embedded object so we can search on the genotype labels """

        possible_keys_set = set(VariantSample.POSSIBLE_GENOTYPE_LABEL_FIELDS)

        # XXX: will be useful if we want to have this field be "centric" WRT the
        # person who submitted this variant_sample
        def my_role(samplegeno, CALL_INFO):
            for entry in samplegeno:
                if entry['samplegeno_sampleid'] == CALL_INFO:
                    return entry['samplegeno_role']
            return None

        def infer_key_from_role(role):
            return role.replace(' ', '_').replace('-', '_') + '_genotype_label'

        # variant always starts with chr* where * is the chrom we are looking for
        def extract_chrom_from_variant(v):
            return v[3]

        # drop if there are no genotype labels or no samplegeno field or this is a mitochondrial variant
        if not genotype_labels or not samplegeno or extract_chrom_from_variant(variant) == 'M':
            return None

        new_labels = {}
        for entry in genotype_labels:
            role = entry.get('role', '')
            label = entry.get('labels', [])
            role_key = infer_key_from_role(role)
            if role_key not in possible_keys_set:
                continue
            elif len(label) == 1:
                new_labels[role_key] = label[0]
            else:
                new_labels[role_key] = ' '.join(label)  # just in case

        return new_labels


@collection(
    name='variant-sample-lists',
    properties={
        'title': 'Variant Sample Lists',
        'description': 'Collection of all variant sample lists'
    })
class VariantSampleList(Item):
    """ VariantSampleList class """

    item_type = 'variant_sample_list'
    schema = load_schema('encoded:schemas/variant_sample_list.json')
    embedded_list = [
        'variant_samples.variant_sample_item.*',
        'variant_samples.variant_sample_item.variant.genes.genes_most_severe_gene.display_title',
        'variant_samples.variant_sample_item.variant.genes.genes_most_severe_transcript',
        'variant_samples.variant_sample_item.variant.genes.genes_most_severe_hgvsc',
        'variant_samples.variant_sample_item.variant.genes.genes_most_severe_hgvsp'
    ]


@view_config(name='download', context=VariantSample, request_method='GET',
             permission='view', subpath_segments=[0, 1])
@debug_log
def download(context, request):
    """ Navigates to the IGV snapshot hrf on the bam_snapshot field. """
    calculated = calculate_properties(context, request)
    s3_client = boto3.client('s3')
    params_to_get_obj = {
        'Bucket': request.registry.settings.get('file_wfout_bucket'),
        'Key': calculated['bam_snapshot']
    }
    location = s3_client.generate_presigned_url(
        ClientMethod='get_object',
        Params=params_to_get_obj,
        ExpiresIn=36*60*60
    )

    if asbool(request.params.get('soft')):
        expires = int(parse_qs(urlparse(location).query)['Expires'][0])
        return {
            '@type': ['SoftRedirect'],
            'location': location,
            'expires': datetime.datetime.fromtimestamp(expires, pytz.utc).isoformat(),
        }

    # 307 redirect specifies to keep original method
    raise HTTPTemporaryRedirect(location=location)  # 307<|MERGE_RESOLUTION|>--- conflicted
+++ resolved
@@ -53,18 +53,13 @@
 
         :returns: list of variant embeds
     """
-<<<<<<< HEAD
     embedded_list = [
         "interpretation.classification",
         "interpretation.acmg_guidelines",
         "interpretation.conclusion",
         "interpretation.note_text"
     ]
-    with open(resolve_file_path('schemas/variant_embeds.json'), 'r') as fd:
-=======
-    embedded_list = []
     with io.open(resolve_file_path('schemas/variant_embeds.json'), 'r') as fd:
->>>>>>> 5776ef11
         extend_embedded_list(embedded_list, fd, 'variant')
     return embedded_list + Item.embedded_list
 

import datetime
import io
import json
import os
import csv
from math import inf
from urllib.parse import parse_qs, urlparse
from pyramid.httpexceptions import (
    HTTPBadRequest,
    HTTPServerError,
    HTTPNotModified
)
from pyramid.traversal import find_resource
from pyramid.request import Request
from pyramid.response import Response

import boto3
import negspy.coordinates as nc
import pytz
import structlog
from pyramid.httpexceptions import HTTPTemporaryRedirect
from pyramid.settings import asbool
from pyramid.view import view_config
from snovault import calculated_property, collection, load_schema
from snovault.calculated import calculate_properties
from snovault.util import simple_path_ids, debug_log
from snovault.embed import make_subrequest

from ..batch_download_utils import (
    stream_tsv_output,
    convert_item_to_sheet_dict
)
from ..custom_embed import CustomEmbed
from ..ingestion.common import CGAP_CORE_PROJECT
from ..inheritance_mode import InheritanceMode
from ..util import (
    resolve_file_path, build_s3_presigned_get_url, convert_integer_to_comma_string
)
from ..types.base import Item, get_item_or_none


log = structlog.getLogger(__name__)
ANNOTATION_ID = 'annotation_id'
ANNOTATION_ID_SEP = '_'

# For adding additional variant nomenclature options
# For reference, see e.g. https://www.insdc.org/documents/feature_table.html#7.4.3
AMINO_ACID_ABBREVIATIONS = {
    'Ala': 'A',
    'Arg': 'R',
    'Asn': 'N',
    'Asp': 'D',
    'Cys': 'C',
    'Gln': 'Q',
    'Glu': 'E',
    'Gly': 'G',
    'His': 'H',
    'Ile': 'I',
    'Leu': 'L',
    'Lys': 'K',
    'Met': 'M',
    'Phe': 'F',
    'Pro': 'P',
    'Ser': 'S',
    'Thr': 'T',
    'Trp': 'W',
    'Tyr': 'Y',
    'Val': 'V'
}

# Compound Het constants
CMPHET_PHASED_STRONG = 'Compound Het (Phased/strong_pair)'
CMPHET_PHASED_MED = 'Compound Het (Phased/medium_pair)'
CMPHET_PHASED_WEAK = 'Compound Het (Phased/weak_pair)'
CMPHET_UNPHASED_STRONG = 'Compound Het (Unphased/strong_pair)'
CMPHET_UNPHASED_MED = 'Compound Het (Unphased/medium_pair)'
CMPHET_UNPHASED_WEAK = 'Compound Het (Unphased/weak_pair)'

# Shared embeds for variants and variant samples also used for corresponding SV items
SHARED_VARIANT_EMBEDS = [
    "interpretations.@id",
    "interpretations.classification",
    "interpretations.acmg_rules_invoked.*",
    "interpretations.acmg_rules_with_modifier",
    "interpretations.conclusion",
    "interpretations.note_text",
    "interpretations.version",
    "interpretations.project.@id",
    "interpretations.institution.@id",
    "interpretations.status",
    "interpretations.last_modified.date_modified",
    "interpretations.last_modified.modified_by.display_title",
    "discovery_interpretations.@id",
    "discovery_interpretations.gene_candidacy",
    "discovery_interpretations.variant_candidacy",
    "discovery_interpretations.note_text",
    "discovery_interpretations.version",
    "discovery_interpretations.project.@id",
    "discovery_interpretations.institution.@id",
    "discovery_interpretations.status",
    "discovery_interpretations.last_modified.date_modified",
    "discovery_interpretations.last_modified.modified_by.display_title",
    "variant_notes.@id",
]

SHARED_VARIANT_SAMPLE_EMBEDS = [
    # The following fields are now requested through /embed API.
    "variant_notes.@id",
    # "variant_notes.note_text",
    # "variant_notes.version",
    # "variant_notes.project",
    # "variant_notes.institution",
    # "variant_notes.status",
    # "variant_notes.last_modified.date_modified",
    # "variant_notes.last_modified.modified_by.display_title",
    "gene_notes.@id",
    # "gene_notes.note_text",
    # "gene_notes.version",
    # "gene_notes.project",
    # "gene_notes.institution",
    # "gene_notes.status",
    # "gene_notes.last_modified.date_modified",
    # "gene_notes.last_modified.modified_by.display_title",
    "interpretation.@id",
    # "interpretation.classification",
    # "interpretation.acmg_rules_invoked.*",
    # "interpretation.acmg_rules_with_modifier",
    # "interpretation.conclusion",
    # "interpretation.note_text",
    # "interpretation.version",
    # "interpretation.project",
    # "interpretation.institution",
    # "interpretation.status",
    # "interpretation.last_modified.date_modified",
    # "interpretation.last_modified.modified_by.display_title",
    "discovery_interpretation.@id",
    # "discovery_interpretation.gene_candidacy",
    # "discovery_interpretation.variant_candidacy",
    # "discovery_interpretation.note_text",
    # "discovery_interpretation.version",
    # "discovery_interpretation.project",
    # "discovery_interpretation.institution",
    # "discovery_interpretation.status",
    # "discovery_interpretation.last_modified.date_modified",
    # "discovery_interpretation.last_modified.modified_by.display_title",
    "variant_sample_list.created_for_case",
]


def extend_embedded_list(embedded_list, fd, typ, prefix=None):
    """ Extends the given embedded list with embeds from fd. Helper method for
        building embedded lists from files, used for Variant and Variant Sample
        (and gene in the future).

        :param embedded_list: embedded_list to extend
        :param fd: (open) file descriptor to read JSON from
        :param typ: lowercase snake_case item type
        :param prefix: prefix to add to every embed (if you are embedding another item's embeds)
        :raises RuntimeError: if bad type is detected for the given fd ie: you try to get variant embeds from
                              variant_sample_embeds.json
    """
    embeds = json.load(fd).get(typ, None)
    if embeds is None:
        raise RuntimeError('Bad type %s passed to create_embedded_list from file %s' % (typ, fd))
    if prefix is None:
        for _, _embeds in embeds.items():
            embedded_list.extend(_embeds)
    else:
        for _, _embeds in embeds.items():
            embedded_list.extend(prefix + e for e in _embeds)


def build_variant_embedded_list():
    """ Determines the embedded_list based on the information
        present in schemas/variant_embeds.json

        :returns: list of variant embeds
    """
    embedded_list = SHARED_VARIANT_EMBEDS + [
        "genes.genes_most_severe_gene.gene_notes.@id", # `genes` not present on StructuralVariant
    ]
    with io.open(resolve_file_path('schemas/variant_embeds.json'), 'r') as fd:
        extend_embedded_list(embedded_list, fd, 'variant')
    return embedded_list + Item.embedded_list


def build_variant_sample_embedded_list():
    """ Determines the embedded list for variants within variant_sample
        ie: variant.* is not sufficient for things embedded into variant
        that we'd like to search on in the variant_sample context. Works
        very similary to the above function

        :returns: list of embeds from 'variant' linkTo
    """
    embedded_list = SHARED_VARIANT_SAMPLE_EMBEDS + [
        "cmphet.*",
    ]
    with io.open(resolve_file_path('schemas/variant_embeds.json'), 'r') as fd:
        extend_embedded_list(embedded_list, fd, 'variant', prefix='variant.')
    with io.open(resolve_file_path('schemas/variant_sample_embeds.json'), 'r') as fd:
        extend_embedded_list(embedded_list, fd, 'variant_sample')
    return ['variant.*'] + embedded_list + Item.embedded_list


def build_variant_display_title(chrom, pos, ref, alt, sep='>'):
    """ Builds the variant display title. """
    return 'chr%s:%s%s%s%s' % (
        chrom,
        pos,
        ref,
        sep,
        alt
    )


def build_variant_sample_annotation_id(call_info, variant_uuid, file_accession):
    """ Helper function that builds a variant sample annotation ID from the required parts. """
    return ':'.join([call_info, variant_uuid, file_accession])


def load_extended_descriptions_in_schemas(schema_object, depth=0):
    """
    MODIFIES SCHEMA_OBJECT **IN PLACE** RECURSIVELY
    :param schema_object: A dictionary of any type that might have 'extended_description', 'properties',
        or 'items.properties'. Should be an Item schema initially.
    :param depth: Don't supply this. Used to check/optimize at depth=0 where schema_object is root of schema.
    TODO:
        Maybe reuse and/or move somewhere more global/easy-to-import-from?
        Maybe in base.py?
    """

    if depth == 0:
        # Root of Item schema, no extended_description here, but maybe facets or columns
        # have own extended_description to load also.
        if "properties" in schema_object:
            load_extended_descriptions_in_schemas(schema_object["properties"], depth + 1)
        if "facets" in schema_object:
            load_extended_descriptions_in_schemas(schema_object["facets"], depth + 1)
        if "columns" in schema_object:
            load_extended_descriptions_in_schemas(schema_object["columns"], depth + 1)

        return schema_object

    for field_name, field_schema in schema_object.items():
        if "extended_description" in field_schema:
            if field_schema["extended_description"][-5:] == ".html":
                html_file_path = os.path.join(os.path.abspath(os.path.dirname(__file__)),
                                              "../../..",
                                              field_schema["extended_description"])
                with io.open(html_file_path) as open_file:
                    field_schema["extended_description"] = "".join([ l.strip() for l in open_file.readlines() ])

        # Applicable only to "properties" of Item schema, not columns or facets:
        if "type" in field_schema:
            if field_schema["type"] == "object" and "properties" in field_schema:
                load_extended_descriptions_in_schemas(field_schema["properties"], depth + 1)
                continue

            if (field_schema["type"] == "array"
                    and "items" in field_schema
                    and field_schema["items"]["type"] == "object"
                    and "properties" in field_schema["items"]):
                load_extended_descriptions_in_schemas(field_schema["items"]["properties"], depth + 1)
                continue

def perform_patch_as_admin(request, item_atid, patch_payload):
    """
    Patches Items as 'UPGRADER' user/permissions.

    TODO: Seems like this could be re-usable somewhere
    """
    if len(patch_payload) == 0:
        log.warning("Skipped PATCHing " + item_atid + " due to empty payload.")
        return # skip empty patches (e.g. if duplicate note uuid is submitted that a Gene has already)
    subreq = make_subrequest(request, item_atid, method="PATCH", json_body=patch_payload, inherit_user=False)
    subreq.remote_user = "UPGRADE"
    if 'HTTP_COOKIE' in subreq.environ:
        del subreq.environ['HTTP_COOKIE']
    patch_result = request.invoke_subrequest(subreq).json
    if patch_result["status"] != "success":
        raise HTTPServerError("Couldn't update Item " + item_atid)
    return patch_result


@collection(
    name='variants',
    properties={
        'title': 'Variants',
        'description': 'List of all variants'
    },
    unique_key='variant:annotation_id')
class Variant(Item):
    """ Variant class """

    item_type = 'variant'
    name_key = 'annotation_id'
    schema = load_schema('encoded:schemas/variant.json')
    embedded_list = build_variant_embedded_list()

    @classmethod
    def create(cls, registry, uuid, properties, sheets=None):
        """ Sets the annotation_id field on this variant prior to passing on. """
        properties[ANNOTATION_ID] = build_variant_display_title(
            properties['CHROM'],
            properties['POS'],
            properties['REF'],
            properties['ALT'],
            sep=ANNOTATION_ID_SEP  # XXX: replace _ with >  to get display_title('>' char is restricted)
        )
        return super().create(registry, uuid, properties, sheets)

    @calculated_property(schema={
        "title": "Display Title",
        "description": "A calculated title for every object in 4DN",
        "type": "string"
    })
    def display_title(self, CHROM, POS, REF, ALT):
        position = convert_integer_to_comma_string(POS)
        if position is None:
            position = POS
        return build_variant_display_title(CHROM, position, REF, ALT)  # chr1:1,504A>T

    @calculated_property(schema={
        "title": "Position (genome coordinates)",
        "description": "Absolute position in genome coordinates",
        "type": "integer"
    })
    def POS_ABS(self, CHROM, POS):
        chrom_info = nc.get_chrominfo('hg38')
        return nc.chr_pos_to_genome_pos('chr'+CHROM, POS, chrom_info)

    @calculated_property(schema={
        "title": "Most severe location",
        "description": "Location of variant in most severe transcript",
        "type": "string"
    })
    def most_severe_location(self, request):
        """Get relative location of variant per most severe transcript.

        Used in filtering space column, so provide user-friendly
        read-out.
        """
        result = None
        transcripts = self.properties.get("transcript", [])
        for transcript in transcripts:
            if transcript.get("csq_most_severe") is True:
                exon = transcript.get("csq_exon")
                intron = transcript.get("csq_intron")
                distance = transcript.get("csq_distance")
                consequences = transcript.get("csq_consequence", [])
                if intron:
                    result = "Intron " + intron
                elif exon:
                    result = "Exon " + exon
                    for consequence in consequences:
                        item = get_item_or_none(request, consequence)
                        if not item:
                            continue
                        consequence_title = item.get("var_conseq_name")
                        if consequence_title == "3_prime_UTR_variant":
                            result += " (3' UTR)"
                            break
                        elif consequence_title == "5_prime_UTR_variant":
                            result += " (5' UTR)"
                            break
                elif distance:
                    for consequence in consequences:
                        item = get_item_or_none(request, consequence)
                        if not item:
                            continue
                        consequence_title = item.get("var_conseq_name")
                        if consequence_title == "downstream_gene_variant":
                            result = distance + " bp downstream"
                            break
                        elif consequence_title == "upstream_gene_variant":
                            result = distance + " bp upstream"
                            break
                break
        return result

    @calculated_property(schema={
<<<<<<< HEAD
        "title": "Alternate Display Title",
        "description": "Variant display title with comma-separated position",
        "type": "string"
    })
    def alternate_display_title(self, CHROM, POS, REF, ALT):
        return build_variant_display_title(CHROM, POS, REF, ALT)  # chr1:1504A>T
=======
        "title": "Additional Variant Names",
        "description": "Additional names/aliases this variant is known as",
        "type": "array",
        "items": {
            "type": "string"
        }
    })
    def additional_variant_names(self, genes=None):
        """This property will allow users to search for specific variants in the filtering tab,
        using a few different possible variant names.
         - c. change
         - p. change (3 letter aa code)
         - p. change (1 letter aa code)
        NB: talk to front end about tooltip/click box for example searches
        """
        names = []
        if genes:
            for gene in genes:
                if gene.get('genes_most_severe_hgvsc'):
                    names.append(gene['genes_most_severe_hgvsc'].split(':')[-1])
                if gene.get('genes_most_severe_hgvsp'):
                    hgvsp_3 = gene['genes_most_severe_hgvsp'].split(':')[-1]
                    hgvsp_1 = ''.join(hgvsp_3)
                    for key, val in AMINO_ACID_ABBREVIATIONS.items():
                        if key in hgvsp_3:
                            hgvsp_1 = hgvsp_1.replace(key, val)
                    names.append(hgvsp_3)
                    if hgvsp_1 != hgvsp_3:
                        names.append(hgvsp_1)
        if names:
            return names
>>>>>>> a93199a7


@collection(
    name='variant-samples',
    properties={
        'title': 'Variants (sample)',
        'description': 'List of all variants with sample specific information',
    },
    unique_key='variant_sample:annotation_id')
class VariantSample(Item):
    """Class for variant samples."""

    item_type = 'variant_sample'
    schema = load_extended_descriptions_in_schemas(load_schema('encoded:schemas/variant_sample.json'))
    rev = {'variant_sample_list': ('VariantSampleList', 'variant_samples.variant_sample_item')}
    embedded_list = build_variant_sample_embedded_list()
    FACET_ORDER_OVERRIDE = {
        'inheritance_modes': {
            InheritanceMode.INHMODE_LABEL_DE_NOVO_STRONG: 1,  # de novo (strong)
            InheritanceMode.INHMODE_LABEL_DE_NOVO_MEDIUM: 2,  # de novo (medium)
            InheritanceMode.INHMODE_LABEL_DE_NOVO_WEAK: 3,  # de novo (weak)
            InheritanceMode.INHMODE_LABEL_DE_NOVO_CHRXY: 4,  # de novo (chrXY) XXX: no GATK?
            InheritanceMode.INHMODE_LABEL_RECESSIVE: 5,  # Recessive
            CMPHET_PHASED_STRONG: 6,  # cmphet all auto-generated, see compute_cmphet_inheritance_modes
            CMPHET_PHASED_MED: 7,
            CMPHET_PHASED_WEAK: 8,
            CMPHET_UNPHASED_STRONG: 9,
            CMPHET_UNPHASED_MED: 10,
            CMPHET_UNPHASED_WEAK: 11,
            InheritanceMode.INHMODE_LABEL_LOH: 12,  # Loss of Heterozygousity
            InheritanceMode.INHMODE_DOMINANT_MOTHER: 13,  # Dominant (maternal)
            InheritanceMode.INHMODE_DOMINANT_FATHER: 14,  # Dominant (paternal)
            InheritanceMode.INHMODE_LABEL_X_LINKED_RECESSIVE: 15,  # X-linked recessive
            InheritanceMode.INHMODE_LABEL_X_LINKED_DOMINANT_MOTHER: 16,  # X-linked dominant (Maternal)
            InheritanceMode.INHMODE_LABEL_X_LINKED_DOMINANT_FATHER: 17,  # X-linked dominant (Paternal)
            InheritanceMode.INHMODE_LABEL_Y_LINKED: 18,  # Y-linked dominant
            InheritanceMode.INHMODE_LABEL_NONE_HOMOZYGOUS_PARENT: 19,  # Low relevance, homozygous in a parent
            InheritanceMode.INHMODE_LABEL_NONE_HEMIZYGOUS_PARENT: 20,  # Low relevance, hemizygous in a parent
            InheritanceMode.INHMODE_LABEL_NONE_MN: 21,  # Low relevance, multiallelic site family
            InheritanceMode.INHMODE_LABEL_NONE_BOTH_PARENTS: 22,  # Low relevance, present in both parent(s)
            InheritanceMode.INHMODE_LABEL_NONE_DOT: 23,  # Low relevance, missing call(s) in family
            InheritanceMode.INHMODE_LABEL_NONE_SEX_INCONSISTENT: 24,  # Low relevance, mismatching chrXY genotype(s)
            '_default': 1000  # arbitrary large number
        },
        'proband_only_inheritance_modes': {
            CMPHET_UNPHASED_STRONG: 1,
            CMPHET_UNPHASED_MED: 2,
            CMPHET_UNPHASED_WEAK: 3,
            'X-linked': 4,
            'Y-linked': 5
        }
    }

    POSSIBLE_GENOTYPE_LABEL_FIELDS = [
        'proband_genotype_label', 'mother_genotype_label', 'father_genotype_label',
        'sister_genotype_label', 'sister_II_genotype_label', 'sister_III_genotype_label',
        'sister_IV_genotype_label',
        'brother_genotype_label', 'brother_II_genotype_label', 'brother_III_genotype_label',
        'brother_IV_genotype_label'
        'co_parent_genotype_label',
        'daughter_genotype_label', 'daughter_II_genotype_label', 'son_genotype_label',
        'son_II_genotype_label'
    ]

    @classmethod
    def create(cls, registry, uuid, properties, sheets=None):
        """ Sets the annotation_id field on this variant_sample prior to passing on. """
        properties[ANNOTATION_ID] = '%s:%s:%s' % (
            properties['CALL_INFO'],
            properties['variant'],
            properties['file']
        )
        return super().create(registry, uuid, properties, sheets)

    @calculated_property(schema={
        "title": "Display Title",
        "description": "A calculated title for every object in 4DN",
        "type": "string"
    })
    def display_title(self, request, CALL_INFO, variant=None):
        variant = get_item_or_none(request, variant, 'Variant', frame='raw')
        variant_display_title = build_variant_display_title(variant['CHROM'], variant['POS'],
                                                            variant['REF'], variant['ALT'])
        if variant:
            return CALL_INFO + ':' + variant_display_title  # HG002:chr1:504A>T
        return CALL_INFO

    @calculated_property(schema={
        "title": "Variant Sample List",
        "description": "The list containing this variant sample",
        "type": "string",
        "linkTo": "VariantSampleList"
    })
    def variant_sample_list(self, request):
        result = self.rev_link_atids(request, "variant_sample_list")
        if result:
            return result[0]  # expected one list per case

    @calculated_property(schema={
        "title": "AD_REF",
        "description": "Reference AD",
        "type": "integer"
    })
    def AD_REF(self, AD=None):
        if AD is not None:
            return int(AD.split(',')[0])
        return -1

    @calculated_property(schema={
        "title": "AD_ALT",
        "description": "Alternate AD",
        "type": "integer"
    })
    def AD_ALT(self, AD=None):
        if AD is not None:
            return int(AD.split(',')[1])
        return -1

    @calculated_property(schema={
        "title": "AF",
        "description": "Allele Frequency",
        "type": "number"
    })
    def AF(self, AD=None):
        if AD is not None:
            ref, alt = AD.split(',')
            try:
                denominator = int(ref) + int(alt)
            except Exception:
                raise ValueError('Bad value for AD (used to calculate AF): %s' % AD)
            if denominator == 0:
                return 0.0
            return round(int(alt) / (int(ref) + int(alt)), 3)  # round to 3 digits
        return 0.0

    @calculated_property(schema={
        "title": "Inheritance Modes",
        "description": "Inheritance Modes (only including those relevant to a proband-only analysis)",
        "type": "array",
        "items": {
            "type": "string"
        }
    })
    def proband_only_inheritance_modes(self, request, variant, inheritance_modes=[]):
        proband_mode_options = [CMPHET_UNPHASED_STRONG, CMPHET_UNPHASED_MED, CMPHET_UNPHASED_WEAK]
        proband_modes = [item for item in inheritance_modes if item in proband_mode_options]
        variant = get_item_or_none(request, variant, 'Variant', frame='raw')
        if variant['CHROM'] in ['X', 'Y']:
            proband_modes.append(f"{variant['CHROM']}-linked")
        if proband_modes:
            return proband_modes
        return None

    @calculated_property(schema={
        "title": "BAM Snapshot",
        "description": "Link to Genome Snapshot Image",
        "type": "string"
    })
    def bam_snapshot(self, request, file, variant):
        file_path = None
        excluded_chromosomes = ["M"]
        variant_props = get_item_or_none(request, variant, 'Variant', frame='raw')
        if variant_props is None:
            raise RuntimeError('Got none for something that definitely exists')
        chromosome = variant_props.get("CHROM")
        if chromosome not in excluded_chromosomes:
            file_path = '%s/bamsnap/chr%s_%s.png' % (  # file = accession of associated VCF file
                file, chromosome, variant_props['POS']
            )
        return file_path

    @calculated_property(schema={
        "title": "Associated Genotype Labels",
        "description": "Named Genotype Label fields that can be searched on",
        "type": "object",
        "additional_properties": True,
        "properties": {
            "proband_genotype_label": {
                "title": "Proband Genotype",
                "type": "string"
            },
            "mother_genotype_label": {
                "title": "Mother Genotype",
                "type": "string"
            },
            "father_genotype_label": {
                "title": "Father Genotype",
                "type": "string"
            },
            "sister_genotype_label": {
                "title": "Sister Genotype",
                "type": "string"
            },
            "sister_II_genotype_label": {
                "title": "Sister II Genotype",
                "type": "string"
            },
            "sister_III_genotype_label": {
                "title": "Sister III Genotype",
                "type": "string"
            },
            "sister_IV_genotype_label": {
                "title": "Sister IV Genotype",
                "type": "string"
            },
            "brother_genotype_label": {
                "title": "Brother Genotype",
                "type": "string"
            },
            "brother_II_genotype_label": {
                "title": "Brother II Genotype",
                "type": "string"
            },
            "brother_III_genotype_label": {
                "title": "Brother III Genotype",
                "type": "string"
            },
            "brother_IV_genotype_label": {
                "title": "Brother IV Genotype",
                "type": "string"
            },
            "co_parent_genotype_label": {
                "title": "Co-Parent Genotype",
                "type": "string"
            },
            "daughter_genotype_label": {
                "title": "Daughter Genotype",
                "type": "string"
            },
            "daughter_II_genotype_label": {
                "title": "Daughter II Genotype",
                "type": "string"
            },
            "son_genotype_label": {
                "title": "Son Genotype",
                "type": "string"
            },
            "son_II_genotype_label": {
                "title": "Son II Genotype",
                "type": "string"
            }
        }
    })
    def associated_genotype_labels(self, variant, CALL_INFO, samplegeno=None, genotype_labels=None):
        """ Builds the above sub-embedded object so we can search on the genotype labels """

        possible_keys_set = set(VariantSample.POSSIBLE_GENOTYPE_LABEL_FIELDS)

        # XXX: will be useful if we want to have this field be "centric" WRT the
        # person who submitted this variant_sample
        def my_role(samplegeno, CALL_INFO):
            for entry in samplegeno:
                if entry['samplegeno_sampleid'] == CALL_INFO:
                    return entry['samplegeno_role']
            return None

        def infer_key_from_role(role):
            return role.replace(' ', '_').replace('-', '_') + '_genotype_label'

        # variant always starts with chr* where * is the chrom we are looking for
        def extract_chrom_from_variant(v):
            return v[3]

        # drop if there are no genotype labels or no samplegeno field or this is a mitochondrial variant
        if not genotype_labels or not samplegeno or extract_chrom_from_variant(variant) == 'M':
            return None

        new_labels = {}
        for entry in genotype_labels:
            role = entry.get('role', '')
            label = entry.get('labels', [])
            role_key = infer_key_from_role(role)
            if role_key not in possible_keys_set:
                continue
            elif len(label) == 1:
                new_labels[role_key] = label[0]
            else:
                new_labels[role_key] = ' '.join(label)  # just in case

        return new_labels

    @calculated_property(schema={
        "title": "Associated Gene Lists",
        "field_name": "associated_genelists",
        "description": "Gene lists associated with project or case of variant sample",
        "type": "array",
        "items": {
            "title": "Gene list title",
            "type": "string",
            "description": "Gene list title"
        }
    })
    def associated_genelists(self, request, project, variant, CALL_INFO):
        """
        Identifies gene lists associated with the project or project and CALL_INFO
        of the variant sample, if the gene list has associated BAM sample IDs.

        NOTE: Gene lists retrieved with @@raw view to prevent costly @@object
        view of large gene lists.
        """
        gene_atids = []
        genelist_atids = []
        genelist_info = {}
        associated_genelists = []
        core_project = CGAP_CORE_PROJECT + "/"
        potential_projects = [core_project, project]
        variant_props = get_item_or_none(request, variant)
        genes = variant_props.get("genes", [])
        for gene in genes:
            gene_atid = gene.get("genes_most_severe_gene", "")
            if gene_atid:
                gene_atids.append(gene_atid)
        gene_atids = list(set(gene_atids))
        genes_object = [get_item_or_none(request, atid) for atid in gene_atids]
        for gene in genes_object:
            genelist_atids += gene.get("gene_lists", [])
        genelist_atids = list(set(genelist_atids))
        genelists_raw = [
            get_item_or_none(request, atid, frame="raw") for atid in genelist_atids
        ]
        for genelist in genelists_raw:
            title = genelist.get("title", "")
            bam_sample_ids = genelist.get("bam_sample_ids", [])
            project_uuid = genelist.get("project")
            project_object = get_item_or_none(request, project_uuid)
            project_atid = project_object.get("@id")
            genelist_info[title] = {
                "project": project_atid, "bam_sample_ids": bam_sample_ids
            }
        for genelist_title, genelist_props in genelist_info.items():
            if genelist_title in associated_genelists:
                continue
            bam_sample_ids = genelist_props.get("bam_sample_ids")
            if genelist_props["project"] in potential_projects:
                if bam_sample_ids:
                    if CALL_INFO in bam_sample_ids:
                        associated_genelists.append(genelist_title)
                else:
                    associated_genelists.append(genelist_title)
        return associated_genelists


@view_config(name='download', context=VariantSample, request_method='GET',
             permission='view', subpath_segments=[0, 1])
@debug_log
def download(context, request):
    """ Navigates to the IGV snapshot hrf on the bam_snapshot field. """
    calculated = calculate_properties(context, request)
    params_to_get_obj = {
        'Bucket': request.registry.settings.get('file_wfout_bucket'),
        'Key': calculated['bam_snapshot']
    }
    location = build_s3_presigned_get_url(params=params_to_get_obj)

    if asbool(request.params.get('soft')):
        expires = int(parse_qs(urlparse(location).query)['Expires'][0])
        return {
            '@type': ['SoftRedirect'],
            'location': location,
            'expires': datetime.datetime.fromtimestamp(expires, pytz.utc).isoformat(),
        }

    # 307 redirect specifies to keep original method
    raise HTTPTemporaryRedirect(location=location)  # 307








@view_config(
    name='process-notes',
    context=VariantSample,
    request_method='PATCH',
    permission='edit'
)
def process_notes(context, request):
    """
    This endpoint is used to process notes attached to this (in-context) VariantSample.
    Currently, "saving to project" is supported, but more functions may be available in future.

    ### Usage

    The endpoint currently accepts the following as JSON body of a POST request, and will then
    change the status of each note to "shared" upon asserting edit permissions from PATCHer for each note,
    and save it to the proper field on the Variant and Gene item(s) linked to from this VariantSample.::

        {
            "save_to_project_notes" : {
                "variant_notes": <UUID4>,
                "gene_notes": <UUID4>,
                "interpretation": <UUID4>,
                "discovery_interpretation": <UUID4>,
            }
        }
    """

    request_body = request.json
    stpn = request_body["save_to_project_notes"]

    if not stpn:
        raise HTTPBadRequest("No Note UUIDs supplied.")

    ln = {} # 'loaded notes'

    def validate_and_load_note(note_type_name):
        # Initial Validation - ensure each requested UUID is present in own properties and editable
        if note_type_name in stpn:

            # Compare UUID submitted vs UUID present on VS Item
            if stpn[note_type_name] != context.properties[note_type_name]:
                raise HTTPBadRequest("Not all submitted Note UUIDs are present on VariantSample. " + \
                    "Check 'save_to_project_notes." + note_type_name + "'.")

            # Get @@object view of Note to check permissions, status, etc.
            loaded_note = request.embed("/" + stpn[note_type_name], "@@object", as_user=True)
            item_resource = find_resource(request.root, loaded_note["@id"])
            if not request.has_permission("edit", item_resource):
                raise HTTPBadRequest("No edit permission for at least one submitted Note UUID. " + \
                    "Check 'save_to_project_notes." + note_type_name + "'.")

            ln[note_type_name] = loaded_note

    for note_type_name in ["interpretation", "discovery_interpretation", "variant_notes", "gene_notes"]:
        validate_and_load_note(note_type_name)

    if len(ln) == 0:
        raise HTTPBadRequest("No Note UUIDs supplied.")


    variant_patch_payload = {} # Can be converted to dict of variants if need to PATCH multiple in future
    genes_patch_payloads = {} # Keyed by @id, along with `note_patch_payloads`
    note_patch_payloads = {}

    # PATCHing variant or gene only needed when saving notes to project, not to report.
    need_variant_patch = "interpretation" in stpn or "discovery_interpretation" in stpn or "variant_notes" in stpn
    need_gene_patch = "discovery_interpretation" in stpn or "gene_notes" in stpn

    variant = None
    genes = None # We may have multiple different genes from same variant; at moment we save note to each of them.

    if need_variant_patch or need_gene_patch:
        variant_uuid = context.properties["variant"]
        variant_fields = [
            "@id",
            "interpretations.@id",
            "interpretations.project",
            "discovery_interpretations.@id",
            "discovery_interpretations.project",
            "variant_notes.@id",
            "variant_notes.project"
        ]

        if need_gene_patch:
            variant_fields.append("genes.genes_most_severe_gene.@id")
            variant_fields.append("genes.genes_most_severe_gene.discovery_interpretations.@id")
            variant_fields.append("genes.genes_most_severe_gene.discovery_interpretations.project")
            variant_fields.append("genes.genes_most_severe_gene.gene_notes.@id")
            variant_fields.append("genes.genes_most_severe_gene.gene_notes.project")

        variant_embed = CustomEmbed(request, variant_uuid, embed_props={ "requested_fields": variant_fields })
        variant = variant_embed.result

        if need_gene_patch:
            genes = [ gene_subobject["genes_most_severe_gene"] for gene_subobject in variant["genes"] ]

    # Using `.now(pytz.utc)` appends "+00:00" for us (making the datetime timezone-aware), while `.utcnow()` doesn't.
    timestamp = datetime.datetime.now(pytz.utc).isoformat()
    auth_source, user_id = request.authenticated_userid.split(".", 1)

    def create_stpn_note_patch_payload(note_atid):
        # This payload may still get updated further with "previous_note" by `add_or_replace_note_for_project_on_vg_item`
        note_patch_payloads[note_atid] = note_patch_payloads.get(note_atid, {})
        # All 3 of these fields below have permissions: restricted_fields
        # and may only be manually editable by an admin.
        note_patch_payloads[note_atid]["status"] = "current"
        note_patch_payloads[note_atid]["approved_by"] = user_id
        note_patch_payloads[note_atid]["date_approved"] = timestamp

    def add_or_replace_note_for_project_on_vg_item(note_type_name, vg_item, payload):
        pluralized = {
            "interpretation": "interpretations",
            "discovery_interpretation": "discovery_interpretations",
            "gene_notes": "gene_notes",
            "variant_notes": "variant_notes"
        }
        note_type_name_plural = pluralized[note_type_name]
        new_note_id = ln[note_type_name]["@id"]
        if not vg_item.get(note_type_name_plural): # Variant or Gene Item has no existing notes for `note_type_name_plural` field.
            payload[note_type_name_plural] = [ new_note_id ]
        else:
            existing_node_ids = [ note["@id"] for note in vg_item[note_type_name_plural] ]
            if new_note_id not in existing_node_ids:
                # Check if note from same project exists and remove it (link to it from Note.previous_note instd.)
                # Ensure we compare to Note.project and not User.project, in case an admin or similar is making edit.
                existing_note_from_project_idx = None
                for note_idx, note in enumerate(vg_item[note_type_name_plural]):
                    if note["project"] == ln[note_type_name]["project"]:
                        existing_note_from_project_idx = note_idx
                        break # Assumption is we only have 1 note per project in this list, so don't need to search further.

                payload[note_type_name_plural] = existing_node_ids

                if existing_note_from_project_idx != None:
                    # Link to existing Note from newly-shared Note
                    existing_node_from_project_id = vg_item[note_type_name_plural][existing_note_from_project_idx]["@id"]
                    note_patch_payloads[new_note_id]["previous_note"] = existing_node_from_project_id
                    # Link to newly-shared Note from existing note (adds new PATCH request)
                    note_patch_payloads[existing_node_from_project_id] = {
                        "superseding_note": new_note_id,
                        "status": "obsolete"
                    }
                    # Remove existing Note from Variant or Gene Notes list
                    del payload[note_type_name_plural][existing_note_from_project_idx]

                payload[note_type_name_plural].append(new_note_id)


    if "interpretation" in stpn:
        # Update Note status if is not already current.
        if ln["interpretation"]["status"] != "current":
            create_stpn_note_patch_payload(ln["interpretation"]["@id"])
        # Add to Variant.interpretations
        add_or_replace_note_for_project_on_vg_item("interpretation", variant, variant_patch_payload)


    if "discovery_interpretation" in stpn:
        # Update Note status if is not already current.
        if ln["discovery_interpretation"]["status"] != "current":
            create_stpn_note_patch_payload(ln["discovery_interpretation"]["@id"])
        # Add to Variant.discovery_interpretations
        add_or_replace_note_for_project_on_vg_item("discovery_interpretation", variant, variant_patch_payload)
        # Add to Gene.discovery_interpretations
        for gene in genes:
            genes_patch_payloads[gene["@id"]] = genes_patch_payloads.get(gene["@id"], {})
            add_or_replace_note_for_project_on_vg_item("discovery_interpretation", gene, genes_patch_payloads[gene["@id"]])

    if "variant_notes" in stpn:
        # Update Note status if is not already current.
        if ln["variant_notes"]["status"] != "current":
            create_stpn_note_patch_payload(ln["variant_notes"]["@id"])
        # Add to Variant.variant_notes
        add_or_replace_note_for_project_on_vg_item("variant_notes", variant, variant_patch_payload)

    if "gene_notes" in stpn:
        # Update Note status if is not already current.
        if ln["gene_notes"]["status"] != "current":
            create_stpn_note_patch_payload(ln["gene_notes"]["@id"])
        # Add to Gene.gene_notes
        for gene in genes:
            genes_patch_payloads[gene["@id"]] = genes_patch_payloads.get(gene["@id"], {})
            add_or_replace_note_for_project_on_vg_item("gene_notes", gene, genes_patch_payloads[gene["@id"]])


    # Perform the PATCHes!

    # TODO: Consider parallelizing.
    # Currently Gene and Variant patches are performed before Note statuses are updated.
    # This is in part to simplify UI logic where only Note status == "current" is checked to
    # assert if a Note is already saved to Project or not.


    gene_patch_count = 0
    if need_gene_patch:
        for gene_atid, gene_payload in genes_patch_payloads.items():
            perform_patch_as_admin(request, gene_atid, gene_payload)
            gene_patch_count += 1

    variant_patch_count = 0
    if need_variant_patch:
        perform_patch_as_admin(request, variant["@id"], variant_patch_payload)
        variant_patch_count += 1

    note_patch_count = 0
    for note_atid, note_payload in note_patch_payloads.items():
        perform_patch_as_admin(request, note_atid, note_payload)
        note_patch_count += 1

    return {
        "status" : "success",
        "patch_results": {
            "Gene": gene_patch_count,
            "Variant": variant_patch_count,
            "Note": note_patch_count,
        }
    }


@collection(
    name='variant-sample-lists',
    properties={
        'title': 'Variant Sample Lists',
        'description': 'Collection of all variant sample lists'
    })
class VariantSampleList(Item):
    """ VariantSampleList class """

    item_type = 'variant_sample_list'
    schema = load_schema('encoded:schemas/variant_sample_list.json')

    # Populate `embedded_list` if we want to make this Item searchable, else we can exclude from /search/.
    embedded_list = [
        # 'variant_samples.variant_sample_item.variant.display_title',
        # 'variant_samples.variant_sample_item.variant.genes.genes_most_severe_gene.display_title',
        # 'variant_samples.variant_sample_item.variant.genes.genes_most_severe_transcript',
        # 'variant_samples.variant_sample_item.variant.genes.genes_most_severe_hgvsc',
        # 'variant_samples.variant_sample_item.variant.genes.genes_most_severe_hgvsp',
        # 'variant_samples.variant_sample_item.interpretation.classification',
        # 'variant_samples.variant_sample_item.discovery_interpretation.gene_candidacy',
        # 'variant_samples.variant_sample_item.discovery_interpretation.variant_candidacy',
        # 'variant_samples.variant_sample_item.associated_genotype_labels.proband_genotype_label',
        # 'variant_samples.variant_sample_item.associated_genotype_labels.mother_genotype_label',
        # 'variant_samples.variant_sample_item.associated_genotype_labels.father_genotype_label',
        # 'structural_variant_samples.variant_sample_item.structural_variant.display_title',
        # 'structural_variant_samples.variant_sample_item.interpretation.classification',
        # 'structural_variant_samples.variant_sample_item.discovery_interpretation.gene_candidacy',
        # 'structural_variant_samples.variant_sample_item.discovery_interpretation.variant_candidacy',
    ]


@view_config(
    name='order-delete-selections',
    context=VariantSampleList,
    request_method='PATCH',
    permission='edit'
)
def order_delete_selections(context, request):
    """
    Updates order & presence of VariantSampleList Items
    """

    request_body = request.json
    # We expect lists of UUIDs.
    # We do NOT accept entire items, we preserve existing values for "selected_by" and "date_selected".
    requested_variant_samples = request_body.get("variant_samples")
    requested_structural_variant_samples = request_body.get("structural_variant_samples")

    existing_variant_samples = context.properties.get("variant_samples", [])
    existing_structural_variant_samples = context.properties.get("structural_variant_samples", [])

    selections_by_uuid = {}
    for selection in existing_variant_samples + existing_structural_variant_samples:
        selections_by_uuid[selection["variant_sample_item"]] = selection

    patch_payload = {}

    if requested_variant_samples is not None:
        patch_payload["variant_samples"] = []
        for vs_uuid in requested_variant_samples:
            # Allow exception & stop if vs_uuid not found in selections_by_uuid
            patch_payload["variant_samples"].append(selections_by_uuid[vs_uuid])

    if requested_structural_variant_samples is not None:
        patch_payload["structural_variant_samples"] = []
        for vs_uuid in requested_structural_variant_samples:
            # Allow exception & stop if vs_uuid not found in selections_by_uuid
            patch_payload["structural_variant_samples"].append(selections_by_uuid[vs_uuid])

    if not patch_payload:
        return HTTPNotModified("Nothing submitted")

    # TODO: Save who+when deleted VariantSample from VariantSampleList

    perform_patch_as_admin(request, context.jsonld_id(request), patch_payload)

    return {
        "status": "success",
        "@type": ["result"]
    }



@view_config(name='spreadsheet', context=VariantSampleList, request_method='GET',
             permission='view')
@debug_log
def variant_sample_list_spreadsheet(context, request):

    file_format = request.GET.get("file_format", None)
    case_accession = request.GET.get("case_accession", context.properties.get("created_for_case"))

    if not file_format:
        file_format = "tsv"
    elif file_format not in { "tsv", "csv" }: # TODO: Add support for xslx.
        raise HTTPBadRequest("Expected a valid `file_format` such as TSV or CSV.")


    timestamp = datetime.datetime.now(pytz.utc).isoformat()[:-13] + "Z"
    suggested_filename = (case_accession or "case") + "-interpretation-" + timestamp + "." + file_format


    variant_sample_uuids = [ vso["variant_sample_item"] for vso in context.properties.get("variant_samples", []) ]
    spreadsheet_mappings = get_spreadsheet_mappings(request)
    fields_to_embed = get_fields_to_embed(spreadsheet_mappings)


    def load_variant_sample(vs_uuid):
        '''
        We want to grab datastore=database version of Items here since is likely that user has _just_ finished making
        an edit when they decide to export the spreadsheet from the InterpretationTab UI.
        '''
        vs_embedding_instance = CustomEmbed(request, vs_uuid, embed_props={ "requested_fields": fields_to_embed })
        result = vs_embedding_instance.result
        return result

    def vs_dicts_generator():
        for vs_uuid in variant_sample_uuids:
            vs_result = load_variant_sample(vs_uuid)
            yield convert_item_to_sheet_dict(vs_result, spreadsheet_mappings)


    return Response(
        app_iter = stream_tsv_output(
            vs_dicts_generator(),
            spreadsheet_mappings,
            file_format
        ),
        headers={
            'X-Accel-Buffering': 'no',
            # 'Content-Encoding': 'utf-8', # Disabled so that Python unit test may work (TODO: Look into more?)
            'Content-Disposition': 'attachment; filename=' + suggested_filename,
            'Content-Type': 'text/' + file_format,
            'Content-Description': 'File Transfer',
            'Cache-Control': 'no-store'
        }
    )


############################################################
### Spreadsheet Generation for Variant Sample Item Lists ###
############################################################


POPULATION_SUFFIX_TITLE_TUPLES = [
    ("afr", "African-American/African"),
    ("ami", "Amish"),
    ("amr", "Latino"),
    ("asj", "Ashkenazi Jewish"),
    ("eas", "East Asian"),
    ("fin", "Finnish"),
    ("mid", "Middle Eastern"),
    ("nfe", "Non-Finnish European"),
    ("oth", "Other Ancestry"),
    ("sas", "South Asian")
]

def get_spreadsheet_mappings(request = None):

    def get_boolean_transcript_field(variant_sample, field):
        variant = variant_sample.get("variant", {})
        for transcript in variant.get("transcript", []):
            if transcript.get(field, False) is True:
                return transcript
        return None

    def get_canonical_transcript(variant_sample):
        return get_boolean_transcript_field(variant_sample, "csq_canonical")

    def get_most_severe_transcript(variant_sample):
        return get_boolean_transcript_field(variant_sample, "csq_most_severe")

    def get_most_severe_consequence(variant_sample_transcript):
        ''' Used only for "Location" '''
        csq_consequences = variant_sample_transcript.get("csq_consequence", [])
        if not csq_consequences:
            return None
        impact_map = {
            "HIGH" : 0,
            "MODERATE" : 1,
            "LOW" : 2,
            "MODIFIER" : 3
        }
        most_severe_impact_val = inf
        most_severe_consequence = None
        for consequence in csq_consequences:
            impact_val = impact_map[consequence["impact"]]
            if impact_val < most_severe_impact_val:
                most_severe_consequence = consequence
                most_severe_impact_val = impact_val

        return most_severe_consequence


    def canonical_transcript_csq_feature(variant_sample):
        ''' Returns `variant.transcript.csq_feature` '''
        canonical_transcript = get_canonical_transcript(variant_sample)
        if canonical_transcript:
            return canonical_transcript.get("csq_feature", None)
        return None

    def most_severe_transcript_csq_feature(variant_sample):
        ''' Returns `variant.transcript.csq_feature` '''
        most_severe_transcript = get_most_severe_transcript(variant_sample)
        if most_severe_transcript:
            return most_severe_transcript.get("csq_feature", None)
        return None

    # TODO: Consider making `canonical_transcript_location` + `most_severe_transcript_location` as calculated properties
    def location_name(transcript):
        most_severe_consequence = get_most_severe_consequence(transcript)
        consequence_name = most_severe_consequence["var_conseq_name"].lower() if most_severe_consequence is not None and "var_conseq_name" in most_severe_consequence else None

        return_str = None

        csq_exon = transcript.get("csq_exon", None)
        csq_intron = transcript.get("csq_intron", None)
        csq_distance = transcript.get("csq_distance", None)

        if csq_exon is not None:
            return_str = "Exon " + csq_exon
        elif csq_intron is not None:
            return_str = "Intron " + csq_intron
        elif csq_distance is not None and consequence_name is not None:
            if consequence_name == "downstream_gene_variant":
                return_str = csq_distance + "bp downstream"
            elif consequence_name == "upstream_gene_variant":
                return_str = csq_distance + "bp upstream"

        if consequence_name == "3_prime_utr_variant":
            if return_str:
                return_str += " (3′ UTR)"
            else:
                return_str = "3′ UTR"
        elif consequence_name == "5_prime_utr_variant":
            if return_str:
                return_str += " (5′ UTR)"
            else:
                return_str = "5′ UTR"

        return return_str

    def canonical_transcript_location(variant_sample):
        canonical_transcript = get_canonical_transcript(variant_sample)
        if not canonical_transcript:
            return None
        return location_name(canonical_transcript)

    def most_severe_transcript_location(variant_sample):
        most_severe_transcript = get_most_severe_transcript(variant_sample)
        if not most_severe_transcript:
            return None
        return location_name(most_severe_transcript)

    def canonical_transcript_consequence_display_title(variant_sample):
        canonical_transcript = get_canonical_transcript(variant_sample)
        if not canonical_transcript:
            return None
        csq_consequences = canonical_transcript.get("csq_consequence", [])
        if not csq_consequences:
            return None
        return ", ".join([ c["display_title"] for c in csq_consequences ])

    def most_severe_transcript_consequence_display_title(variant_sample):
        most_severe_transcript = get_most_severe_transcript(variant_sample)
        if not most_severe_transcript:
            return None
        csq_consequences = most_severe_transcript.get("csq_consequence", [])
        if not csq_consequences:
            return None
        return ", ".join([ c["display_title"] for c in csq_consequences ])

    def gnomadv3_popmax_population(variant_sample):
        variant = variant_sample.get("variant", {})
        csq_gnomadg_af_popmax = variant.get("csq_gnomadg_af_popmax")
        if not csq_gnomadg_af_popmax: # Return None for 0, also.
            return None
        for pop_suffix, pop_name in POPULATION_SUFFIX_TITLE_TUPLES:
            pop_val = variant.get("csq_gnomadg_af-" + pop_suffix)
            if pop_val is not None and pop_val == csq_gnomadg_af_popmax:
                return pop_name
        return None

    def gnomadv2_popmax_population(variant_sample):
        variant = variant_sample.get("variant", {})
        csq_gnomade2_af_popmax = variant.get("csq_gnomade2_af_popmax")
        if not csq_gnomade2_af_popmax: # Return None for 0, also.
            return None
        for pop_suffix, pop_name in POPULATION_SUFFIX_TITLE_TUPLES:
            pop_val = variant.get("csq_gnomade2_af-" + pop_suffix)
            if pop_val is not None and pop_val == csq_gnomade2_af_popmax:
                return pop_name
        return None

    def get_most_recent_note_of_project(notes_iterable, project_at_id):
        for note in reversed(list(notes_iterable)):
            note_project_id = note["project"]
            if isinstance(note_project_id, dict):
                # We might get string OR @@embedded representation, e.g. if from search response.
                note_project_id = note_project_id.get("@id")
            if project_at_id == note["project"]:
                return note
        return None

    def own_project_note_factory(note_field_of_vs, note_field):

        def callable(variant_sample):
            notes_iterable = simple_path_ids(variant_sample, note_field_of_vs)
            vs_project_at_id = variant_sample.get("project")
            if isinstance(vs_project_at_id, dict):
                # We might get string OR @@embedded representation, e.g. if from search response.
                vs_project_at_id = vs_project_at_id.get("@id")
            if not vs_project_at_id:
                return None

            note_item = get_most_recent_note_of_project(notes_iterable, vs_project_at_id)

            if note_item:
                return note_item.get(note_field)
            else:
                return None

        return callable


    # portal_root_url = request.resource_url(request.root)[:-1]

    return [
    ##  Column Title                             |  CGAP Field (if not custom function)                          |  Description
    ##  ---------------------------------------  |  -----------------------------------------------------------  |  --------------------------------------------------------------------------
        ("ID",                                      "@id",                                                          "URL path to the Sample Variant on this row"),
        ("Chrom (hg38)",                            "variant.CHROM",                                                "Chromosome (hg38 assembly)"),
        ("Pos (hg38)",                              "variant.POS",                                                  "Start Position (hg38 assembly)"),
        ("Chrom (hg19)",                            "variant.hg19_chr",                                             "Chromosome (hg19 assembly)"),
        ("Pos (hg19)",                              "variant.hg19_pos",                                             "Start Position (hg19 assembly)"),
        ("Ref",                                     "variant.REF",                                                  "Reference Nucleotide"),
        ("Alt",                                     "variant.ALT",                                                  "Alternate Nucleotide"),
        ("Proband genotype",                        "associated_genotype_labels.proband_genotype_label",            "Proband Genotype"),
        ("Mother genotype",                         "associated_genotype_labels.mother_genotype_label",             "Mother Genotype"),
        ("Father genotype",                         "associated_genotype_labels.father_genotype_label",             "Father Genotype"),
        ("HGVSG",                                   "variant.hgvsg",                                                "HGVS genomic nomenclature"),
        ("HGVSC",                                   "variant.genes.genes_most_severe_hgvsc",                        "HGVS cPos nomenclature"),
        ("HGVSP",                                   "variant.genes.genes_most_severe_hgvsp",                        "HGVS pPos nomenclature"),
        ("dbSNP ID",                                "variant.ID",                                                   "dbSNP ID of variant"),
        ("Genes",                                   "variant.genes.genes_most_severe_gene.display_title",           "Gene symbol(s)"),
        ("Gene type",                               "variant.genes.genes_most_severe_gene.gene_biotype",            "Type of Gene"),
        # ONLY FOR variant.transcript.csq_canonical=true
        ("Canonical transcript ID",                 canonical_transcript_csq_feature,                               "Ensembl ID of canonical transcript of gene variant is in"),
        # ONLY FOR variant.transcript.csq_canonical=true; use `variant.transcript.csq_intron` if `variant.transcript.csq_exon` not present (display as in annotation space: eg. exon 34/45 or intron 4/7)
        ("Canonical transcript location",           canonical_transcript_location,                                  "Number of exon or intron variant is located in canonical transcript, out of total"),
        # ONLY FOR variant.transcript.csq_canonical=true
        ("Canonical transcript coding effect",      canonical_transcript_consequence_display_title,                 "Coding effect of variant in canonical transcript"),
        # ONLY FOR variant.transcript.csq_most_severe=true
        ("Most severe transcript ID",               most_severe_transcript_csq_feature,                             "Ensembl ID of transcript with worst annotation for variant"),
        # ONLY FOR variant.transcript.csq_most_severe=true; use csq_intron if csq_exon not present (display as in annotation space: eg. exon 34/45 or intron 4/7)
        ("Most severe transcript location",         most_severe_transcript_location,                                "Number of exon or intron variant is located in most severe transcript, out of total"),
        # ONLY FOR variant.transcript.csq_most_severe=true
        ("Most severe transcript coding effect",    most_severe_transcript_consequence_display_title,               "Coding effect of variant in most severe transcript"),
        ("Inheritance modes",                       "inheritance_modes",                                            "Inheritance Modes of variant"),
        ("NovoPP",                                  "novoPP",                                                       "Novocaller Posterior Probability"),
        ("Cmphet mate",                             "cmphet.comhet_mate_variant",                                   "Variant ID of mate, if variant is part of a compound heterozygous group"),
        ("Variant Quality",                         "QUAL",                                                         "Variant call quality score"),
        ("Genotype Quality",                        "GQ",                                                           "Genotype call quality score"),
        ("Strand Bias",                             "FS",                                                           "Strand bias estimated using Fisher's exact test"),
        ("Allele Depth",                            "AD_ALT",                                                       "Number of reads with variant allele"),
        ("Read Depth",                              "DP",                                                           "Total number of reads at position"),
        ("clinvar ID",                              "variant.csq_clinvar",                                          "Clinvar ID of variant"),
        ("gnomADv3 total AF",                       "variant.csq_gnomadg_af",                                       "Total allele frequency in gnomad v3 (genomes)"),
        ("gnomADv3 popmax AF",                      "variant.csq_gnomadg_af_popmax",                                "Max. allele frequency in gnomad v3 (genomes)"),
        # Name of population where `csq_gnomadg_af-<***> == csq_gnomadg_af_popmax`; use name in title (e.g. African-American/African)
        ("gnomADv3 popmax population",              gnomadv3_popmax_population,                                     "Population with max. allele frequency in gnomad v3 (genomes)"),
        ("gnomADv2 exome total AF",                 "variant.csq_gnomade2_af",                                      "Total allele frequency in gnomad v2 (exomes)"),
        ("gnomADv2 exome popmax AF",                "variant.csq_gnomade2_af_popmax",                               "Max. allele frequency in gnomad v2 (exomes)"),
        # Name of population where `csq_gnomade2_af-<***> == csq_gnomade2_af_popmax`; use name in title (e.g. African-American/African)
        ("gnomADv2 exome popmax population",        gnomadv2_popmax_population,                                     "Population with max. allele frequency in gnomad v2 (exomes)"),
        ("GERP++",                                  "variant.csq_gerp_rs",                                          "GERP++ score"),
        ("CADD",                                    "variant.csq_cadd_phred",                                       "CADD score"),
        ("phyloP-30M",                              "variant.csq_phylop30way_mammalian",                            "phyloP (30 Mammals) score"),
        ("phyloP-100V",                             "variant.csq_phylop100way_vertebrate",                          "phyloP (100 Vertebrates) score"),
        ("phastCons-100V",                          "variant.csq_phastcons100way_vertebrate",                       "phastCons (100 Vertebrates) score"),
        ("SIFT",                                    "variant.csq_sift_pred",                                        "SIFT prediction"),
        ("PolyPhen2",                               "variant.csq_polyphen2_hvar_pred",                              "PolyPhen2 prediction"),
        ("PrimateAI",                               "variant.csq_primateai_pred",                                   "Primate AI prediction"),
        ("REVEL",                                   "variant.csq_revel_score",                                      "REVEL score"),
        ("SpliceAI",                                "variant.spliceaiMaxds",                                        "SpliceAI score"),
        ("LOEUF",                                   "variant.genes.genes_most_severe_gene.oe_lof_upper",            "Loss-of-function observed/expected upper bound fraction"),
        ("RVIS (ExAC)",                             "variant.genes.genes_most_severe_gene.rvis_exac",               "RVIS (Residual Variation Intolerance Score) genome-wide percentile from ExAC"),
        ("S-het",                                   "variant.genes.genes_most_severe_gene.s_het",                   "Estimates of heterozygous selection (source: Cassa et al 2017 Nat Genet doi:10.1038/ng.3831)"),
        ("MaxEntScan",                              "variant.genes.genes_most_severe_maxentscan_diff",              "Difference in MaxEntScan scores (Maximum Entropy based scores of splicing strength) between Alt and Ref alleles"),
        ("ACMG classification (curr)",              "interpretation.classification",                                "ACMG classification for variant in this case"),
        ("ACMG rules (curr)",                       "interpretation.acmg_rules_invoked.acmg_rule_name",             "ACMG rules invoked for variant in this case"),
        ("Clinical interpretation notes (curr)",    "interpretation.note_text",                                     "Clinical interpretation notes written for this case"),
        ("Gene candidacy (curr)",                   "discovery_interpretation.gene_candidacy",                      "Gene candidacy level selected for this case"),
        ("Variant candidacy (curr)",                "discovery_interpretation.variant_candidacy",                   "Variant candidacy level selected for this case"),
        ("Discovery notes (curr)",                  "discovery_interpretation.note_text",                           "Gene/variant discovery notes written for this case"),
        ("Variant notes (curr)",                    "variant_notes.note_text",                                      "Additional notes on variant written for this case"),
        ("Gene notes (curr)",                       "gene_notes.note_text",                                         "Additional notes on gene written for this case"),
        # For next 6, grab only from note from same project as the VariantSample
        ("ACMG classification (prev)",              own_project_note_factory("variant.interpretations", "classification"),                      "ACMG classification for variant in previous cases"),
        ("ACMG rules (prev)",                       own_project_note_factory("variant.interpretations", "acmg"),                                "ACMG rules invoked for variant in previous cases"),
        ("Clinical interpretation (prev)",          own_project_note_factory("variant.interpretations", "note_text"),                           "Clinical interpretation notes written for previous cases"),
        ("Gene candidacy (prev)",                   own_project_note_factory("variant.discovery_interpretations", "gene_candidacy"),            "Gene candidacy level selected for previous cases"),
        ("Variant candidacy (prev)",                own_project_note_factory("variant.discovery_interpretations", "variant_candidacy"),         "Variant candidacy level selected for previous cases"),
        ("Discovery notes (prev)",                  own_project_note_factory("variant.discovery_interpretations", "note_text"),                 "Gene/variant discovery notes written for previous cases"),
        ("Variant notes (prev)",                    own_project_note_factory("variant.variant_notes", "note_text"),                             "Additional notes on variant written for previous cases"),
        ("Gene notes (prev)",                       own_project_note_factory("variant.genes.genes_most_severe_gene.gene_notes", "note_text"),   "Additional notes on gene written for previous cases"),
    ]

def get_fields_to_embed(spreadsheet_mappings):
    fields_to_embed = [
        ## Most of these are needed for columns with render/transform/custom-logic functions in place of (string) CGAP field.
        ## Keep up-to-date with any custom logic.
        "@id",
        "@type",
        "project", # Used to get most recent notes of same project from Variant & Gene
        "variant.transcript.csq_canonical",
        "variant.transcript.csq_most_severe",
        "variant.transcript.csq_feature",
        "variant.transcript.csq_consequence.impact",
        "variant.transcript.csq_consequence.var_conseq_name",
        "variant.transcript.csq_consequence.display_title",
        "variant.transcript.csq_exon",
        "variant.transcript.csq_intron",
        ## Notes (e.g. as used by `own_project_note_factory`)
        "variant.interpretations.classification",
        "variant.interpretations.acmg",
        "variant.interpretations.note_text",
        "variant.interpretations.project", # @id (string) form
        "variant.discovery_interpretations.gene_candidacy",
        "variant.discovery_interpretations.variant_candidacy",
        "variant.discovery_interpretations.note_text",
        "variant.discovery_interpretations.project", # @id (string) form
        "variant.variant_notes.note_text",
        "variant.variant_notes.project", # @id (string) form
        "variant.genes.genes_most_severe_gene.gene_notes.note_text",
        "variant.genes.genes_most_severe_gene.gene_notes.project"
    ]
    for pop_suffix, pop_name in POPULATION_SUFFIX_TITLE_TUPLES:
        fields_to_embed.append("variant.csq_gnomadg_af-" + pop_suffix)
        fields_to_embed.append("variant.csq_gnomade2_af-" + pop_suffix)
    for column_title, cgap_field_or_func, description in spreadsheet_mappings:
        if isinstance(cgap_field_or_func, str):
            # We don't expect any duplicate fields (else would've used a set in place of list) ... pls avoid duplicates in spreadsheet_mappings.
            fields_to_embed.append(cgap_field_or_func)
    return fields_to_embed<|MERGE_RESOLUTION|>--- conflicted
+++ resolved
@@ -379,14 +379,14 @@
         return result
 
     @calculated_property(schema={
-<<<<<<< HEAD
         "title": "Alternate Display Title",
         "description": "Variant display title with comma-separated position",
         "type": "string"
     })
     def alternate_display_title(self, CHROM, POS, REF, ALT):
         return build_variant_display_title(CHROM, POS, REF, ALT)  # chr1:1504A>T
-=======
+
+    @calculated_property(schema={
         "title": "Additional Variant Names",
         "description": "Additional names/aliases this variant is known as",
         "type": "array",
@@ -418,7 +418,6 @@
                         names.append(hgvsp_1)
         if names:
             return names
->>>>>>> a93199a7
 
 
 @collection(

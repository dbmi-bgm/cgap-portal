--- conflicted
+++ resolved
@@ -12,8 +12,7 @@
 
 def _build_somatic_analysis_embedded_list() -> List[str]:
     return [
-<<<<<<< HEAD
-        # Required for Somatic Analysis Item Page UI
+        # My embeds (TODO: delete once switch to doug's) Required for Somatic Analysis Item Page UI
         "samples.@id",
         "samples.display_title",
         "samples.accession",
@@ -37,10 +36,9 @@
         "samples.individual.families.title",
         "samples.individual.families.family_id",
         "samples.individual.families.accession",
-=======
+        # Doug's embeds
         "individual.primary_disorders.disorder_name",
         "individual.families.family_id",
->>>>>>> 53d9b9ed
     ]
 
 

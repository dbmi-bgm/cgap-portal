--- conflicted
+++ resolved
@@ -751,16 +751,9 @@
         :param string_query: query string if provided
         :return: Copy of search_filters, minus filter for current query_field (if one set).
         """
-<<<<<<< HEAD
-        if not search_filters or BOOL not in search_filters:
-            return {
-                'match_all': {}
-            }
-=======
         if not search_filters or BOOL not in search_filters:  # a sane default if this happens -Will 11/17/20
             log.error('Encountered an unexpected query format: %s' % search_filters)
             return {BOOL: {MUST: [{TERMS: {'principals_allowed.view': ['system.Everyone']}}]}}
->>>>>>> 01b50ece
 
         facet_filters = deepcopy(search_filters[BOOL])
 
@@ -827,11 +820,7 @@
         aggs_ptr = search.aggs['all_items']
         nested_identifier = NESTED + ':'  # nested:field vs. terms:field/stats:field vs. stats:field_nested_name
         for agg in aggs_ptr:
-<<<<<<< HEAD
-            if nested_identifier in agg and STATS not in agg and RANGE not in agg:  # stats aggs are already correct
-=======
             if nested_identifier in agg and STATS not in agg and RANGE not in agg:
->>>>>>> 01b50ece
                 (search.aggs['all_items'][agg]  # create a sub-bucket, preserving the boolean qualifiers
                  .bucket('primary_agg',
                          'nested', path=find_nested_path(aggs_ptr.aggs[agg]['primary_agg'].field, es_mapping))
@@ -841,16 +830,12 @@
 
     @staticmethod
     def _build_nested_aggregation(sub_query, nested_path):
-<<<<<<< HEAD
-        """ Helper function for below methods that builds a nested aggregation. """
-=======
         """ Builds a nested aggregation.
 
             :param sub_query: query to use as the 'primary_agg'
             :param nested_path: path to nested object we are searching on
             :returns: the nested form of sub_query
         """
->>>>>>> 01b50ece
         return {
             NESTED: {
                 PATH: nested_path
@@ -861,11 +846,6 @@
         }
 
     @classmethod
-<<<<<<< HEAD
-    def _build_stats_aggregation(cls, field, facet, field_schema, query_field, search_filters, string_query,
-                                 nested_path, aggs, agg_name):
-        """ Helper for build_facets that builds the stats aggregations """
-=======
     def _add_stats_aggregation(cls, field, facet, field_schema, query_field, search_filters, string_query,
                                nested_path, aggs, agg_name):
         """ Builds a stats aggregation, adding it to the given aggs.
@@ -880,7 +860,6 @@
             :param aggs: the aggregation object we are building
             :param agg_name: name of the aggregation we are building
         """
->>>>>>> 01b50ece
         is_date_field = field_schema and determine_if_is_date_field(field, field_schema)
         is_numerical_field = field_schema and field_schema['type'] in ("integer", "float", "number")
         if is_date_field:
@@ -919,53 +898,15 @@
                 FILTER: facet_filters
             }
 
-<<<<<<< HEAD
-    @classmethod
-    def _build_range_aggregation(cls, facet, query_field, search_filters, string_query, nested_path, aggs, agg_name):
-        """ Helper function for build_facets that builds range aggregations """
-        facet_filters = cls.generate_filters_for_terms_agg_from_search_filters(query_field, search_filters,
-                                                                               string_query)
-        ranges = [{k: v for k, v in r.items() if k in ['from', 'to']} for r in facet['ranges']]
-        range_agg = {
-=======
     @staticmethod
     def _build_range_aggregation(query_field, ranges):
         """ Builds a range aggregation. """
         return {
->>>>>>> 01b50ece
             RANGE: {
                 FIELD: query_field,
                 'ranges': ranges
             }
         }
-<<<<<<< HEAD
-        if nested_path:
-            facet['aggregation_type'] = 'nested:range'
-            nested_bucket_range_field = facet['aggregation_type'] + ':' + agg_name
-            aggs[nested_bucket_range_field] = {
-                AGGS: {
-                    'primary_agg': cls._build_nested_aggregation(range_agg, nested_path)
-                },
-                FILTER: facet_filters
-            }
-
-        else:
-            facet['aggregation_type'] = RANGE
-            range_field = facet['aggregation_type'] + ':' + agg_name
-            aggs[range_field] = {
-                AGGS: {
-                    'primary_agg': range_agg
-                },
-                FILTER: facet_filters
-            }
-
-    @classmethod
-    def _build_terms_aggregation(cls, facet, query_field, search_filters, string_query, nested_path, aggs, agg_name):
-        """ Helper function for build_facets that builds terms aggregations (which are later fixed
-        to account for nested) """
-        if nested_path:
-            facet['aggregation_type'] = NESTED
-=======
 
     @classmethod
     def _add_range_aggregation(cls, facet, query_field, search_filters, string_query, nested_path, aggs, agg_name):
@@ -1023,30 +964,15 @@
         """
         if nested_path:
             facet['aggregation_type'] = NESTED  # special in that it is used to identify (broken) facets - Will 11/17/20
->>>>>>> 01b50ece
         else:
             facet['aggregation_type'] = TERMS
 
         facet_filters = cls.generate_filters_for_terms_agg_from_search_filters(query_field, search_filters,
                                                                                string_query)
-<<<<<<< HEAD
-        term_aggregation = {
-            TERMS: {
-                'size': MAX_FACET_COUNTS,
-                # Maximum terms returned (default=10); see https://github.com/10up/ElasticPress/wiki/Working-with-Aggregations
-                'field': query_field,
-                'missing': facet.get("missing_value_replacement", "No value")
-            }
-        }
-        aggs[facet['aggregation_type'] + ":" + agg_name] = {
-            AGGS: {
-                'primary_agg': term_aggregation
-=======
         terms_aggregation = cls._build_terms_aggregation(query_field, facet)
         aggs[facet['aggregation_type'] + ":" + agg_name] = {
             AGGS: {
                 'primary_agg': terms_aggregation
->>>>>>> 01b50ece
             },
             FILTER: facet_filters,
         }
@@ -1073,20 +999,6 @@
             query_field = get_query_field(field, facet)
             nested_path = find_nested_path(query_field, es_mapping)
 
-<<<<<<< HEAD
-            # Build the aggregation based on it's type - stats, range or terms
-            agg_name = field.replace('.', '-')
-            facet_type = facet.get('aggregation_type')
-            if facet_type in ['stats', 'nested:stats']:
-                cls._build_stats_aggregation(field, facet, field_schema, query_field, search_filters, string_query,
-                                             nested_path, aggs, agg_name)
-            elif facet_type in ['range', 'nested:range']:
-                cls._build_range_aggregation(facet, query_field, search_filters, string_query, nested_path,
-                                             aggs, agg_name)
-            else:  # assume terms
-                cls._build_terms_aggregation(facet, query_field, search_filters, string_query, nested_path,
-                                             aggs, agg_name)
-=======
             # Build the aggregation based on its type (by side-effect) - stats, range or terms
             agg_name = field.replace('.', '-')
             facet_type = facet.get('aggregation_type')
@@ -1099,7 +1011,6 @@
             else:  # assume terms
                 cls._add_terms_aggregation(facet, query_field, search_filters, string_query, nested_path,
                                            aggs, agg_name)
->>>>>>> 01b50ece
 
             # Update facet with title, description from field_schema, if missing.
             if facet.get('title') is None and field_schema and 'title' in field_schema:

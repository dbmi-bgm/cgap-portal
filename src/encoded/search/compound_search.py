--- conflicted
+++ resolved
@@ -9,11 +9,7 @@
 from ..types.base import get_item_or_none
 from .search import SearchBuilder
 from .lucene_builder import LuceneBuilder
-<<<<<<< HEAD
-from .search_utils import execute_search, build_initial_columns, build_sort_dicts, make_search_subreq
-=======
 from .search_utils import execute_search, build_sort_dicts, make_search_subreq
->>>>>>> b32ce5ee
 from ..types.filter_set import FLAGS, FILTER_BLOCKS
 import os
 
@@ -93,11 +89,7 @@
         return urllib.parse.urlencode(dict_to_merge_into, doseq=True)
 
     @staticmethod
-<<<<<<< HEAD
-    def format_filter_set_results(request, es_results, filter_set, result_sort, return_generator=False):
-=======
     def format_filter_set_results(request, es_results, filter_set, result_sort, search_builder_instance):
->>>>>>> b32ce5ee
         """ Formats es_results from filter_set into a dictionary containing total and @graph,
             setting status on the request if needed.
 
@@ -105,39 +97,25 @@
         :param es_results: response from ES
         :return: dictionary response
         """
-<<<<<<< HEAD
-        # if this is a subrequest/gen request, return '@graph' directly
-        if request.__parent__ is not None or return_generator:
-            return [ hit['_source']['embedded'] for hit in es_results['hits']['hits'] ]
+
+        # RETURN_GENERATOR IS NOT CURRENTLY SUPPORTED FOR COMPOUND FILTER SETS - EVENTUALLY COULD BE PASSED IN BY `get_iterable_search_results`
+        # if `get_iterable_search_results` made to support compound filter sets. Will be done in tandem with allowing limit=all, if this becomes needed.
+
+        # if request.__parent__ is not None or getattr(search_builder_instance, "return_generator", False):
+        #     return [ hit['_source']['embedded'] for hit in es_results['hits']['hits'] ]
 
         if es_results['hits']['total'] == 0:
             request.response.status_code = 404  # see google webmaster doc on why
 
-=======
-
-        # RETURN_GENERATOR IS NOT CURRENTLY SUPPORTED FOR COMPOUND FILTER SETS - EVENTUALLY COULD BE PASSED IN BY `get_iterable_search_results`
-        # if `get_iterable_search_results` made to support compound filter sets. Will be done in tandem with allowing limit=all, if this becomes needed.
-
-        # if request.__parent__ is not None or getattr(search_builder_instance, "return_generator", False):
-        #     return [ hit['_source']['embedded'] for hit in es_results['hits']['hits'] ]
-
-        if es_results['hits']['total'] == 0:
-            request.response.status_code = 404  # see google webmaster doc on why
-
         if search_builder_instance.search_session_id:  # Is 'None' if e.g. limit=all
             request.response.set_cookie('searchSessionID', search_builder_instance.search_session_id)
 
->>>>>>> b32ce5ee
         return {
             # "@id": "/compound_search", # Not necessary from UI atm but considering adding for semantics
             # "@type": ["SearchResults"], # Not necessary from UI atm but considering adding for semantics
             "total": es_results['hits'].get("total", 0),
             "@graph": [ hit['_source']['embedded'] for hit in es_results['hits'].get("hits", []) ],
-<<<<<<< HEAD
-            "columns": build_initial_columns([ request.registry[TYPES][filter_set[CompoundSearchBuilder.TYPE]].schema ]),
-=======
             "columns": SearchBuilder.build_initial_columns([ request.registry[TYPES][filter_set[CompoundSearchBuilder.TYPE]].schema ]),
->>>>>>> b32ce5ee
             "sort": result_sort
         }
 
@@ -264,13 +242,6 @@
 
             sort, result_sort = build_sort_dicts(requested_sorts, request, [ doc_type ])
 
-<<<<<<< HEAD
-            search_builder_instance = SearchBuilder.from_search(context, compound_subreq, compound_query, from_=from_, size=to)
-            search_dsl = search_builder_instance.search.sort(sort)
-
-            es_results = execute_search(compound_subreq, search_dsl)
-            return cls.format_filter_set_results(request, es_results, filter_set, result_sort, return_generator)
-=======
             search_builder_instance = SearchBuilder.from_search(context, compound_subreq, compound_query)
             search_builder_instance.assure_session_id()
             search_builder_instance.search = search_builder_instance.search.sort(sort)
@@ -278,7 +249,6 @@
 
             es_results = execute_search(compound_subreq, search_builder_instance.search)
             return cls.format_filter_set_results(request, es_results, filter_set, result_sort, search_builder_instance)
->>>>>>> b32ce5ee
 
     @classmethod
     def validate_flag(cls, flag):
@@ -397,16 +367,11 @@
     body = json.loads(request.body)
     filter_set = CompoundSearchBuilder.extract_filter_set_from_search_body(request, body)
     intersect = True if body.get('intersect', False) else False
-<<<<<<< HEAD
-    if filter_set.get(CompoundSearchBuilder.TYPE) not in request.registry[TYPES]["FilterSet"].schema["properties"][CompoundSearchBuilder.TYPE]["enum"]:
-        raise HTTPBadRequest("Passed bad {} body param: {}".format(CompoundSearchBuilder.TYPE, filter_set.get(CompoundSearchBuilder.TYPE)))
-=======
     
     # Disabled for time being to allow test(s) to pass. Not sure whether to add Project to FilterSet schema 'search_type' enum.
     # if filter_set.get(CompoundSearchBuilder.TYPE) not in request.registry[TYPES]["FilterSet"].schema["properties"][CompoundSearchBuilder.TYPE]["enum"]:
     #    raise HTTPBadRequest("Passed bad {} body param: {}".format(CompoundSearchBuilder.TYPE, filter_set.get(CompoundSearchBuilder.TYPE)))
 
->>>>>>> b32ce5ee
     from_ = body.get('from', 0)
     limit = body.get('limit', 25)
     if limit == "all":
@@ -423,9 +388,5 @@
         from_=from_,
         to=limit,
         global_flags=global_flags,
-<<<<<<< HEAD
-        return_generator=return_generator,
-=======
->>>>>>> b32ce5ee
         intersect=intersect,
     )
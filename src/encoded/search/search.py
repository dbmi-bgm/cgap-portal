import re
import math
import itertools
import uuid
import structlog
from pyramid.view import view_config
from webob.multidict import MultiDict
from functools import reduce
from elasticsearch_dsl import Search
from pyramid.httpexceptions import HTTPBadRequest
from urllib.parse import urlencode
from collections import OrderedDict
from copy import deepcopy
from snovault import (
    AbstractCollection,
    TYPES,
    COLLECTIONS,
    STORAGE
)
from snovault.elasticsearch import ELASTIC_SEARCH
from snovault.elasticsearch.create_mapping import determine_if_is_date_field
from snovault.util import (
    debug_log,
)
from snovault.typeinfo import AbstractTypeInfo
from .lucene_builder import LuceneBuilder
from .search_utils import (
    find_nested_path, schema_for_field, get_es_index, get_es_mapping, is_date_field, is_numerical_field,
<<<<<<< HEAD
    execute_search, make_search_subreq, build_initial_columns, build_sort_dicts,
=======
    execute_search, make_search_subreq, build_sort_dicts,
>>>>>>> b32ce5ee
    NESTED, COMMON_EXCLUDED_URI_PARAMS, MAX_FACET_COUNTS,
)


log = structlog.getLogger(__name__)


def includeme(config):
    config.add_route('search', '/search{slash:/?}')
    config.scan(__name__)


sanitize_search_string_re = re.compile(r'[\\\+\-\&\|\!\(\)\{\}\[\]\^\~\:\/\\\*\?]')


class SearchBuilder:
    """ A monolithic object that encapsulates information needed to perform searches.
        The purpose of this class is to organize state + methods used for bootstrapping
        the search.

        Static methods in this class serve on of two purposes:
            1. Take state and use it to generate new state in the initializer.
            2. Functions that operate at the "leaf" and do not require state.

        The point is to split apart logic needed for query construction with logic needed for the
        API itself. Search is by far our most complicated API, thus there is a lot of state.
    """
    DEFAULT_SEARCH_FRAME = 'embedded'
    DEFAULT_HIDDEN = 'default_hidden'
    ADDITIONAL_FACETS = 'additional_facet'
    MISSING = object()

    def __init__(self, context, request, search_type=None, return_generator=False, forced_type='Search',
                 custom_aggregations=None, skip_bootstrap=False):
        self.context = context  # request context
        self.request = request  # request who requested a search
        self.response = {}

        # setup needed regardless of whether we are building from a base query or building a new one
        # from params
        self.types = self.request.registry[TYPES]  # all types in the system
        self.doc_types = self.set_doc_types(self.request, self.types, search_type)  # doc_types for this search
        self.es = self.request.registry[ELASTIC_SEARCH]  # handle to remote ES
        self.es_index = get_es_index(self.request, self.doc_types)  # what index we are searching on
        self.search = Search(using=self.es, index=self.es_index)

        # skip setup needed for building the query, if desired
        if not skip_bootstrap:
            self._bootstrap_query(search_type, return_generator, forced_type, custom_aggregations)

        # To be computed later, initialized to None here
        self.result = None
        self.from_ = None
        self.size = None
        self.facets = None
        self.search_session_id = None
        self.string_query = None
        self.facet_order_overrides = {}

    def _get_es_mapping_if_necessary(self):
        """ Looks in the registry to see if the single doc_type mapping is cached in the registry, which it
            should be - thus saving us some time from external API calls at the expense of application memory.
        """
        if len(self.doc_types) == 1:  # extract mapping from storage if we're searching on a single doc type
            item_type_snake_case = ''.join(['_' + c.lower() if c.isupper() else c for c in self.doc_types[0]]).lstrip('_')
            mappings = self.request.registry[STORAGE].read.mappings.get()
            if self.es_index in mappings and item_type_snake_case in self.es_index:
                return mappings[self.es_index]['mappings'][item_type_snake_case]['properties']
            else:  # new item was added after last cache update, get directly via API
                return get_es_mapping(self.es, self.es_index)
        return {}

    def _bootstrap_query(self, search_type=None, return_generator=False, forced_type='Search',
                         custom_aggregations=None):
        """ Helper method that will bootstrap metadata necessary for building a search query. """
        self.return_generator = return_generator  # whether or not this search should return a generator
        self.custom_aggregations = custom_aggregations  # any custom aggregations on this search
        self.forced_type = forced_type  # (mostly deprecated) search type
        self.principals = self.request.effective_principals  # permissions to apply to this search

        # Initialized via outside function call
        # schemas for doc_types
        self.schemas = [
            self.types[item_type].schema
            for item_type in self.doc_types
        ]
        # item_type hierarchy we are searching on
        self.search_types = self.build_search_types(self.types, self.doc_types) + [
            self.forced_type
        ]
        self.search_base = self.normalize_query(self.request, self.types, self.doc_types)
        self.search_frame = self.request.normalized_params.get('frame', self.DEFAULT_SEARCH_FRAME)  # embedded
        self.prepared_terms = self.prepare_search_term(self.request)
        self.additional_facets = self.request.normalized_params.getall(self.ADDITIONAL_FACETS)

        # Can potentially make an outside API call, but ideally is cached
        # Only needed if searching on a single item type
        self.item_type_es_mapping = self._get_es_mapping_if_necessary()

    @property
    def forced_type_token(self):
        """ Do any processing needed to be applied to self.forced_type """
        return self.forced_type.lower()

    @classmethod
    def from_search(cls, context, request, search):
        """ Builds a SearchBuilder object with a pre-built search by skipping the bootstrap
            initialization and setting self.search directly.

        :param search: search object to update
        :param from_: start index of search
        :param size: number of documents to return
        :return:
        """
<<<<<<< HEAD
        result = cls(context, request, skip_bootstrap=True)  # bypass (most of) bootstrap
        # The below didn't work, I guess no request params.. which makes sense..
        #result.search_base = result.normalize_query(request, result.types, result.doc_types)
        #result.prepared_terms = result.prepare_search_term(request)
        #result.set_sort_order()
        result.from_ = from_
        result.to = size  # execute_search will apply pagination
        result.search.update_from_dict(search)  # parse compound query
        return result
=======
        search_builder_instance = cls(context, request, skip_bootstrap=True)  # bypass (most of) bootstrap
        search_builder_instance.search.update_from_dict(search)  # parse compound query
        return search_builder_instance
>>>>>>> b32ce5ee

    @staticmethod
    def build_search_types(types, doc_types):
        """ Builds search_types based on the given doc_types
        :param types: TypesTool from the registry
        :param doc_types: Type names we would like to search on
        :return: search_types, or a list of 'SearchResults' type candidates
        """
        search_types = []
        if len(doc_types) == 1:  # if we have one, add it and its base_type
            ti = types[doc_types[0]]
            search_types.append(ti.name + "SearchResults")
            if hasattr(ti, 'base_types'):
                for base_type in ti.base_types:
                    search_types.append(base_type + "SearchResults")

        # If we have more than one, compute and add common ancestors to search_types
        # TODO: handle more than 2 common ancestors
        else:
            base_types = []
            for ti in doc_types:
                if hasattr(types[ti], 'base_types'):
                    base_types.append(set(types[ti].base_types))
            common_ancestors = reduce(lambda x, y: x & y, base_types)
            if not common_ancestors:
                raise HTTPBadRequest("Tried to search on types with no common ancestor. This should never happen.")

            for ancestor in common_ancestors:
                if ancestor != "Item":
                    search_types.append(ancestor + "SearchResults")
            search_types.append("ItemSearchResults")
        return search_types

    def normalize_query(self, request, types, doc_types):
        """
        Normalize the query by calculating and setting request.normalized_params
        (a webob MultiDict) that is derived from custom query rules and also
        the list of doc_types specified by set_doc_types(). The normalize_param
        helper function finds field_schema for each query parameter and enforces
        a set of rules (see below). If the query item types differ from doc_types,
        override with doc_types

        :param request: the current Request
        :param types: registry[TYPES]
        :param doc_types: item_types to use for the search

        :returns: query string built from normalized params
        """

        # TODO: Optimize method structure here, see C4-71 PR comments -Will 6/24/2020
        def normalize_param(key, val):
            """
            Process each key/val in the original query param. As part of this,
            obtain the field schema for each parameter. Changes the query string
            to redirect the search to the normalized parameters
            Current rules:
            - for 'type', get name from types (from the registry)
            - append '.display_title' to any terminal linkTo query field
            - append '.display_title' to sorts on linkTo fields
            """
            # type param is a special case. use the name from TypeInfo
            if key == 'type' and val in types:
                return (key, types[val].name)

            # if key is sort, pass val as the key to this function
            # if it appends display title we know its a linkTo and
            # should be treated as such
            if key == 'sort':
                # do not use '-' if present
                sort_val = val[1:] if val.startswith('-') else val
                new_val, _ = normalize_param(sort_val, None)
                if new_val != sort_val:
                    val = val.replace(sort_val, new_val)
                return (key, val)

            # find schema for field parameter and drill down into arrays/subobjects
            field_schema = schema_for_field(key, request, doc_types)
            while field_schema and ('items' in field_schema or 'properties' in field_schema):
                try:
                    field_schema = field_schema['items']
                except KeyError:
                    pass
                try:
                    field_schema = field_schema['properties']
                except KeyError:
                    pass
            if field_schema and 'linkTo' in field_schema:
                # add display_title to terminal linkTo query fields
                if key.endswith('!'):  # handle NOT
                    return (key[:-1] + '.display_title!', val)
                return (key + '.display_title', val)
            else:
                return (key, val)

        # use a MultiDict to emulate request.params
        # TODO: Evaluate whether or not MultiDict is really useful here -Will 6/24/2020
        normalized_params = MultiDict(
            normalize_param(k, v)
            for k, v in request.params.items()
        )
        # overwrite 'type' if not equal to doc_types to ensure consistency
        if set(normalized_params.getall('type')) != set(doc_types):
            if 'type' in normalized_params:
                del normalized_params['type']
            for dtype in doc_types:
                normalized_params.add('type', dtype)
        # add the normalized params to the request
        # these will be used in place of request.params for the rest of search
        setattr(request, 'normalized_params', normalized_params)
        # the query string of the normalized search
        qs = '?' + urlencode([  # XXX: do we actually need to encode k,v  individually? -Will 6/24/2020
            (k.encode('utf-8'), v.encode('utf-8'))
            for k, v in request.normalized_params.items()
        ])
        return qs

    def prepare_search_term(self, request):
        """
        Prepares search terms by making a dictionary where the keys are fields and the values are arrays
        of query strings. This is an intermediary format which will be modified when constructing the
        actual search query.

        Ignore certain keywords, such as type, format, and field

        :param request: current request
        :return: dictionary mapping field --> query strings
        """
        prepared_terms = {}
        for field, val in request.normalized_params.items():
            if (field.startswith('validation_errors') or
                    field.startswith('aggregated_items') or
                    field == self.ADDITIONAL_FACETS):
                continue
            elif field == 'q':  # searched string has field 'q'
                # people shouldn't provide multiple queries, but if they do,
                # combine them with AND logic
                if 'q' in prepared_terms:
                    join_list = [prepared_terms['q'], val]
                    prepared_terms['q'] = ' AND '.join(join_list)
                else:
                    prepared_terms['q'] = val
            elif field not in COMMON_EXCLUDED_URI_PARAMS + ['type']:
                if 'embedded.' + field not in prepared_terms.keys():
                    prepared_terms['embedded.' + field] = []
                prepared_terms['embedded.' + field].append(val)
        return prepared_terms

    @staticmethod
    def set_doc_types(request, types, search_type):
        """
        Set the type of documents resulting from the search; order and check for
        invalid types as well. If a forced search_type is enforced, use that;
        otherwise, set types from the query params. Default to Item if none set.

        :param request: the current Request
        :param types: registry[TYPES]
        :param search_type: forced search item type

        :returns: list: the string item types to use for the search
        :raises: HTTPBadRequest: if an invalid item type is supplied
        """
        if search_type is None:
            doc_types = request.params.getall('type')
            if '*' in doc_types:
                doc_types = ['Item']
        else:
            doc_types = [search_type]
        # Normalize to item_type
        try:
            doc_types = sorted({types[name].name for name in doc_types})
        except KeyError:
            # Check for invalid types
            bad_types = [t for t in doc_types if t not in types]
            msg = "Invalid type: {}".format(', '.join(bad_types))
            raise HTTPBadRequest(explanation=msg)
        if len(doc_types) == 0:
            doc_types = ['Item']
        return doc_types

    def add_search_header_if_needed(self):
        """
        Get static section (if applicable) when searching a single item type
        Note: Because we rely on 'source', if the static_section hasn't been indexed
        into Elasticsearch it will not be loaded
        """
        if (len(self.doc_types) == 1) and 'Item' not in self.doc_types:
            search_term = 'search-info-header.' + self.doc_types[0]
            # XXX: this could be cached application side as well
            static_section = self.request.registry['collections']['StaticSection'].get(search_term)
            if static_section and hasattr(static_section.model, 'source'):  # extract from ES structure
                item = static_section.model.source['object']
                self.response['search_header'] = {}
                self.response['search_header']['content'] = item.get('content', 'Content Missing')
                self.response['search_header']['title'] = item.get('title', item['display_title'])
                self.response['search_header']['filetype'] = item.get('filetype', 'No filetype')
            elif static_section and hasattr(static_section.model, 'data'):  # extract form DB structure
                item = static_section.upgrade_properties()
                self.response['search_header'] = {}
                self.response['search_header']['content'] = item.get('body', 'Content Missing')
                self.response['search_header']['title'] = item.get('title', 'No title')
                self.response['search_header']['filetype'] = item.get('filetype', 'No filetype')
            else:
                pass  # no static header found

    def set_pagination(self):
        """
        Fill from_ and size parameters for search if given in the query string
        """
        from_ = self.request.normalized_params.get('from', 0)
        size = self.request.normalized_params.get('limit', 25)
        if size in ('all', ''):
            size = "all"
        else:
            try:
                size = int(size)
            except ValueError:
                size = 25
            try:
                from_ = int(from_)
            except ValueError:
                from_ = 0
        self.from_, self.size = from_, size

    def build_type_filters(self):
        """
        Set the type filters for the search. If no doc_types, default to Item.
        This also sets the facet filter override, allowing you to apply custom facet ordering
        by specifying the FACET_ORDER_OVERRIDE field on the type definition. See VariantSample
        or _sort_custom_facets for examples.
        """
        if not self.doc_types:
            self.doc_types = ['Item']
        else:
            for item_type in self.doc_types:
                ti = self.types[item_type]
                if hasattr(ti, 'factory'):  # if not abstract
                    self.facet_order_overrides.update(getattr(ti.factory, 'FACET_ORDER_OVERRIDE', {}))

                qs = urlencode([
                    (k.encode('utf-8'), v.encode('utf-8'))
                    for k, v in self.request.normalized_params.items() if
                    not (k == 'type' and self.types.all.get('Item' if v == '*' else v) is ti)
                ])
                self.response['filters'].append({
                    'field': 'type',
                    'term': ti.name,
                    'remove': '{}?{}'.format(self.request.path, qs)
                })

    def clear_filters_setup(self):
        """
        Clear Filters URI path

        Make a URI path that clears all non-datatype filters
        and leaves in `q` (search query) params, if present.
        Also preserves currentAction=selection, if is set.

        :returns: A URL path
        """
        seach_query_specs = self.request.normalized_params.getall('q')
        seach_query_url = urlencode([("q", seach_query) for seach_query in seach_query_specs])
        # types_url will always be present (always >=1 doc_type)
        types_url = urlencode([("type", typ) for typ in self.doc_types])
        current_action = self.request.normalized_params.get('currentAction')

        clear_qs = types_url or ''
        if seach_query_url:
            clear_qs += '&' + seach_query_url
        if current_action == 'selection':
            clear_qs += '&currentAction=selection'
        current_search_sort = self.request.normalized_params.getall('sort')
        current_search_sort_url = urlencode([("sort", s) for s in current_search_sort])
        if current_search_sort_url:
            clear_qs += '&' + current_search_sort_url
        return self.request.route_path(self.forced_type_token, slash='/') + (('?' + clear_qs) if clear_qs else '')

    def initialize_search_response(self):
        """ Initializes the search response """
        self.response = {
            '@context': self.request.route_path('jsonld_context'),
            '@id': '/' + self.forced_type_token + '/' + self.search_base,
            '@type': self.search_types,
            'title': self.forced_type,
            'filters': [],
            'facets': [],
            '@graph': [],
            'notification': '',
            'sort': {},
            'clear_filters': self.clear_filters_setup()
        }
        self.add_search_header_if_needed()
        self.set_pagination()
        self.build_type_filters()

    def list_source_fields(self):
        """
        Returns set of fields that are requested by user or default fields.
        These fields are used to further limit the results from the search.
        Note that you must provide the full fieldname with embeds, such as:
        'field=biosample.biosource.individual.organism.name' and not just
        'field=name'
        """
        fields_requested = self.request.normalized_params.getall('field')
        if fields_requested:
            fields = ['embedded.@id', 'embedded.@type']
            for field in fields_requested:
                fields.append('embedded.' + field)
        elif self.search_frame == 'embedded':
            fields = [self.search_frame + '.*']
        elif self.search_frame in ['object', 'raw']:
            # frame=raw corresponds to 'properties' in ES
            if self.search_frame == 'raw':
                frame = 'properties'
            else:
                frame = self.search_frame
            # let embedded be searched as well (for faceting)
            fields = ['embedded.*', frame + '.*']
        else:
            fields = ['embedded.*']
        return fields

    def build_query(self):
        """
        Bootstraps our query format, building the q= part of the query if one is specified.
        If multiple are specified the first one that occurs in the URL will be used.
        """
        query_info = {}
        string_query = None
        query_dict = {'query': {'bool': {}}}
        # locate for 'q' query, if any
        for field, value in self.prepared_terms.items():
            if field == 'q':
                query_info['query'] = value
                query_info['lenient'] = True
                query_info['default_operator'] = 'AND'
                query_info['fields'] = ['full_text']
                string_query = {'must': {'simple_query_string': query_info}}
                query_dict = {'query': {'bool': string_query}}
                break
        self.search.update_from_dict(query_dict)
        self.string_query = string_query

    def set_sort_order(self):
        """
        sets sort order for elasticsearch results
        example: /search/?type=Biosource&sort=display_title
        will sort by display_title in ascending order. To set descending order,
        use the "-" flag: sort_by=-date_created.
        Sorting is done alphatbetically, case sensitive by default.

        ES5: simply pass in the sort OrderedDict into search.sort
        """

        # Prefer sort order specified in request, if any
        requested_sorts = self.request.normalized_params.getall('sort')
        text_search = self.prepared_terms.get('q')
        sort, result_sort = build_sort_dicts(requested_sorts, self.request, self.doc_types, text_search)

        # Otherwise we use a default sort only when there's no text search to be ranked
        if not sort and text_search and text_search != '*':
            self.search = self.search.sort(
                # Multi-level sort. See http://www.elastic.co/guide/en/elasticsearch/guide/current/_sorting.html#_multilevel_sorting & https://stackoverflow.com/questions/46458803/python-elasticsearch-dsl-sorting-with-multiple-fields
                {'_score': {"order": "desc"}},
                {'embedded.date_created.raw': {'order': 'desc', 'unmapped_type': 'keyword'},
                 'embedded.label.raw': {'order': 'asc', 'unmapped_type': 'keyword', 'missing': '_last'}},
                {'_uid': {'order': 'asc'}}
                # 'embedded.uuid.raw' (instd of _uid) sometimes results in 400 bad request : 'org.elasticsearch.index.query.QueryShardException: No mapping found for [embedded.uuid.raw] in order to sort on'
            )
            self.response['sort'] = result_sort = {'_score': {"order": "desc"}}

        if sort and result_sort:
            self.response['sort'] = result_sort
            self.search = self.search.sort(sort)

    def _initialize_additional_facets(self, facets_so_far, current_type_schema):
        """ Helper function for below method that handles additional_facets URL param

            :param facets_so_far: list to add additional_facets to
            :param current_type_schema: schema of the item we are faceting on
        """
        for extra_facet in self.additional_facets:
            aggregation_type = 'terms'  # default

            # determine if nested
            if self.item_type_es_mapping and find_nested_path(extra_facet, self.item_type_es_mapping):
                aggregation_type = 'nested'  # handle nested

            # check if defined in facets
            if 'facets' in current_type_schema:
                schema_facets = current_type_schema['facets']
                if extra_facet in schema_facets:
                    if not schema_facets[extra_facet].get('disabled', False):
                        facets_so_far.append((extra_facet, schema_facets[extra_facet]))
                    continue  # if we found the facet, always continue from here

            # not specified as facet - infer range vs. term based on schema
            field_definition = schema_for_field(extra_facet, self.request, self.doc_types)
            if not field_definition:  # if not on schema, try "terms"
                facets_so_far.append((
                    extra_facet, {'title': extra_facet.title()}
                ))
            else:
                t = field_definition.get('type', None)
                if not t:
                    log.error('Encountered an additional facet that has no type! %s' % field_definition)
                    continue  # drop this facet

                # terms for string
                if t == 'string':
                    facets_so_far.append((
                        extra_facet, {'title': extra_facet.title(), 'aggregation_type': aggregation_type}
                    ))
                else:  # try stats
                    aggregation_type = 'stats'
                    facets_so_far.append((
                        extra_facet, {
                            'title': field_definition.get('title', extra_facet.title()),
                            'aggregation_type': aggregation_type,
                            'number_step': 'any'
                        }
                    ))

    def initialize_facets(self):
        """
        Initialize the facets used for the search. If searching across multiple
        doc_types, only use the default 'Data Type' and 'Status' facets.
        Add facets for custom url filters whether or not they're in the schema.
        TODO: clean up this method - see comments in C4-71 PR

        :param doc_types: Item types (@type) for which we are performing a search for.
        :param prepared_terms: terms to match in ES, keyed by ES field name.
        :param schemas: List of OrderedDicts of schemas for doc_types.

        :returns: list: tuples containing (0) ElasticSearch-formatted field name (e.g. `embedded.status`)
                        and (1) list of terms for it.
        """
        if len(self.doc_types) > 1:  # only provide this if we are searching on more than one type
            facets = [
                # More facets will be appended to this list from item schema plus from any currently-active filters (as requested in URI params).
                ('type', {'title': 'Data Type'})
            ]
        else:
            facets = []

        append_facets = [
            # Facets which will be appended after those which are in & added to `facets`
            # ('status', {'title': 'Status'}), XXX: uncomment this if you want status facet

            # TODO: Re-enable below line if/when 'range' URI param queries for date & numerical fields are implemented.
            # ('date_created', {'title': 'Date Created', 'hide_from_view' : True, 'aggregation_type' : 'date_histogram' })
        ]
        validation_error_facets = [
            ('validation_errors.name', {'title': 'Validation Errors', 'order': 999})
        ]

        current_type_schema = self.request.registry[TYPES][self.doc_types[0]].schema
        self._initialize_additional_facets(append_facets, current_type_schema)

        # hold disabled facets from schema; we also want to remove these from the prepared_terms facets
        disabled_facets = []

        # Add facets from schema if one Item type is defined.
        # Also, conditionally add extra appendable facets if relevant for type from schema.
        if len(self.doc_types) == 1 and self.doc_types[0] != 'Item':
            if 'facets' in current_type_schema:
                schema_facets = OrderedDict(current_type_schema['facets'])
                for schema_facet in schema_facets.items():
                    if schema_facet[1].get('disabled', False) or schema_facet[1].get(self.DEFAULT_HIDDEN, False):
                        disabled_facets.append(schema_facet[0])
                        continue  # Skip disabled facets.
                    facets.append(schema_facet)

        # Add facets for any non-schema ?field=value filters requested in the search (unless already set)
        # TODO: this use is confusing and should be refactored -Will 6/24/2020
        used_facets = [facet[0] for facet in facets + append_facets]
        used_facet_titles = [
            facet[1]['title'] for facet in facets + append_facets
            if 'title' in facet[1]
        ]

        for field in self.prepared_terms:
            if field.startswith('embedded'):
                split_field = field.strip().split(
                    '.')  # Will become, e.g. ['embedded', 'experiments_in_set', 'files', 'file_size', 'from']
                use_field = '.'.join(split_field[1:])

                # 'terms' is the default per-term bucket aggregation for all non-schema facets
                if self.item_type_es_mapping and find_nested_path(field, self.item_type_es_mapping):
                    aggregation_type = 'nested'
                else:
                    aggregation_type = 'terms'

                # Use the last part of the split field to get the field title
                title_field = split_field[-1]

                # workaround: if query has a '!=' condition, title_field ends with '!'. This prevents to find the proper display title.
                # TODO: instead of workaround, '!' could be excluded while generating query results
                if title_field.endswith('!'):
                    title_field = title_field[:-1]

                # if searching for a display_title, use the title of parent object
                # use `is_object_title` to keep track of this
                if title_field == 'display_title' and len(split_field) > 1:
                    title_field = split_field[-2]
                    is_object_title = True
                else:
                    is_object_title = False

                if title_field in used_facets or title_field in disabled_facets:
                    # Cancel if already in facets or is disabled
                    continue
                used_facets.append(title_field)

                # If we have a range filter in the URL, strip out the ".to" and ".from"
                if title_field == 'from' or title_field == 'to':
                    if len(split_field) >= 3:
                        f_field = ".".join(split_field[1:-1])
                        field_schema = schema_for_field(f_field, self.request, self.doc_types)

                        if field_schema:
                            if is_date_field(field, field_schema) or is_numerical_field(field_schema):
                                title_field = field_schema.get("title", f_field)
                                use_field = f_field
                                aggregation_type = 'stats'

                for schema in self.schemas:
                    if title_field in schema['properties']:
                        title_field = schema['properties'][title_field].get('title', title_field)
                        # see if the title field conflicts for is_object_title facets
                        if is_object_title and title_field in used_facet_titles:
                            title_field += ' (Title)'
                        break

                facet_tuple = (use_field, {'title': title_field, 'aggregation_type': aggregation_type})

                # At moment is equivalent to `if aggregation_type == 'stats'` until/unless more agg types are added for _facets_.
                if aggregation_type != 'terms':
                    # Remove completely if duplicate (e.g. .from and .to both present)
                    if use_field in used_facets:
                        continue
                    # facet_tuple[1]['hide_from_view'] = True # Temporary until we handle these better on front-end.
                    # Facet would be otherwise added twice if both `.from` and `.to` are requested.

                facets.append(facet_tuple)

        # Append additional facets (status, validation_errors, ...) at the end of
        # list unless were already added via schemas, etc.
        used_facets = [facet[0] for facet in facets]  # Reset this var
        for ap_facet in append_facets + validation_error_facets:
            if ap_facet[0] not in used_facets:
                facets.append(ap_facet)
            else:  # Update with better title if not already defined from e.g. requested filters.
                existing_facet_index = used_facets.index(ap_facet[0])
                if facets[existing_facet_index][1].get('title') in (None, facets[existing_facet_index][0]):
                    facets[existing_facet_index][1]['title'] = ap_facet[1]['title']
        return facets

    def assure_session_id(self):
        """ Add searchSessionID information if not part of a sub-request, a generator or a limit=all search """
        if (
            self.request.__parent__ is None and
            not getattr(self, "return_generator", None) and
            getattr(self, "size", 25) != "all"
        ):  # Probably unnecessary, but skip for non-paged, sub-reqs, etc.
            self.search_session_id = self.request.cookies.get('searchSessionID', 'SESSION-' + str(uuid.uuid1()))
            self.search = self.search.params(preference=self.search_session_id)

    def build_search_query(self):
        """ Builds the search query utilizing a combination of helper methods within this class
            to build intermediary structures and LuceneBuilder function calls to handle building
            the actual Elasticsearch query.
        """
        self.build_query()
        self.set_sort_order()

        # Transform into filtered search
        self.search, query_filters = LuceneBuilder.build_filters(self.request, self.search, self.response,
                                                                 self.principals, self.doc_types,
                                                                 self.item_type_es_mapping)
        # Prepare facets in intermediary structure
        self.facets = self.initialize_facets()

        # Transform filter search into filter + faceted search
        self.search = LuceneBuilder.build_facets(self.search, self.facets, query_filters, self.string_query,
                                                 self.request, self.doc_types, self.custom_aggregations, self.size,
                                                 self.from_, self.item_type_es_mapping)

        # Add preference from session, if available
        self.assure_session_id()

    @staticmethod
    def fix_and_replace_nested_doc_count(result_facet, aggregations, full_agg_name):
        """
        3 things must happen here (all occurring by side-effect, not value):
            1. front-end does not care about 'nested', only what the inner thing is, so lets pretend (so it doesn't break)
            2. We must overwrite the "second level" doc_count with the "third level" because the "third level"
               is the 'root' level doc_count, which is what we care about, NOT the nested doc count
            3. We must then re-sort the aggregations so they show up in from greatest to least doc_count wrt the root
               level count instead of the "old" nested doc count.

        :param result_facet: facet to be created - 'aggregation_type' is overwritten as 'terms'
        :param aggregations: handle to all aggregations that we can access based on name
        :param full_agg_name: full name of the aggregation
        """
        result_facet['aggregation_type'] = 'terms'
        buckets = aggregations[full_agg_name]['primary_agg']['primary_agg']['buckets']
        for bucket in buckets:
            if 'primary_agg_reverse_nested' in bucket:
                bucket['doc_count'] = bucket['primary_agg_reverse_nested']['doc_count']
        aggregations[full_agg_name]['primary_agg']['buckets'] = \
            sorted(buckets, key=lambda d: d['primary_agg_reverse_nested']['doc_count'], reverse=True)

    def format_facets(self, es_results):
        """
        Format the facets for the final results based on the es results.
        Sort based off of the 'order' of the facets
        These are stored within 'aggregations' of the result.

        If the frame for the search != embedded, return no facets
        """
        # TODO: refactor this method. -Will 05/01/2020
        result = []
        if self.search_frame != 'embedded':
            return result

        # Loading facets in to the results
        if 'aggregations' not in es_results:
            return result

        aggregations = es_results['aggregations']['all_items']
        used_facets = set()

        # Sort facets by order (ascending).
        # If no order is provided, assume 0 to
        # retain order of non-explicitly ordered facets
        for field, facet in sorted(self.facets, key=lambda fct: fct[1].get('order', 10000)):
            if facet.get(self.DEFAULT_HIDDEN, False) and field not in self.additional_facets:  # skip if specified
                continue

            result_facet = {
                'field': field,
                'title': facet.get('title', field),
                'total': 0
                # To be added depending on facet['aggregation_type']: 'terms', 'min', 'max', 'min_as_string', 'max_as_string', ...
            }

            result_facet.update({k: v for k, v in facet.items() if k not in result_facet.keys()})
            used_facets.add(field)
            field_agg_name = field.replace('.', '-')
            full_agg_name = facet['aggregation_type'] + ':' + field_agg_name

            if full_agg_name in aggregations:
                if facet['aggregation_type'] == 'stats':
                    result_facet['total'] = aggregations[full_agg_name]['doc_count']
                    # Used for fields on which can do range filter on, to provide min + max bounds
                    for k in aggregations[full_agg_name]['primary_agg'].keys():
                        result_facet[k] = aggregations[full_agg_name]['primary_agg'][k]

                # nested stats aggregations have a second "layer" for reverse_nested
                elif facet['aggregation_type'] == 'nested:stats':
                    result_facet['total'] = aggregations[full_agg_name]['primary_agg']['doc_count']
                    for k in aggregations[full_agg_name]['primary_agg']['primary_agg'].keys():
                        result_facet[k] = aggregations[full_agg_name]['primary_agg']['primary_agg'][k]

                elif facet['aggregation_type'] in ['range', 'nested:range']:
                    # Shift the bucket location
                    bucket_location = aggregations[full_agg_name]['primary_agg']
                    if 'buckets' not in bucket_location:  # account for nested structure
                        bucket_location = bucket_location['primary_agg']

                    # TODO - refactor ?
                    # merge bucket labels from ranges into buckets
                    for r in result_facet['ranges']:
                        for b in bucket_location['buckets']:

                            # if ranges match we found our bucket, propagate doc_count into 'ranges' field
                            if (r.get('from', self.MISSING) == b.get('from', self.MISSING) and
                                    r.get('to', self.MISSING) == b.get('to', self.MISSING)):
                                r['doc_count'] = b['doc_count']
                                break

                else:  # assume 'terms'

                    # Shift the bucket location
                    bucket_location = aggregations[full_agg_name]['primary_agg']
                    if 'buckets' not in bucket_location:  # account for nested structure
                        bucket_location = bucket_location['primary_agg']
                    result_facet['terms'] = bucket_location['buckets']

                    # Choosing to show facets with one term for summary info on search it provides
                    # XXX: The above comment is misleading - this drops all facets with no buckets
                    # we apparently want this for non-nested fields based on the tests, but should be
                    # investigated as having to do this doesn't really make sense.
                    if len(result_facet.get('terms', [])) < 1 and not facet['aggregation_type'] == NESTED:
                        continue

                    # if we are nested, apply fix + replace (only for terms)
                    if facet['aggregation_type'] == NESTED:
                        self.fix_and_replace_nested_doc_count(result_facet, aggregations, full_agg_name)

                    # Re-add buckets under 'terms' AFTER we have fixed the doc_counts
                    result_facet['terms'] = aggregations[full_agg_name]["primary_agg"]["buckets"]

                    # Choosing to show facets with one term for summary info on search it provides
                    if len(result_facet.get('terms', [])) < 1:
                        continue

                if len(aggregations[full_agg_name].keys()) > 2:
                    result_facet['extra_aggs'] = {k: v for k, v in aggregations[full_agg_name].items() if
                                                  k not in ('doc_count', 'primary_agg')}

            result.append(result_facet)

        # TODO ALEX: Client will reject 'nested:stats' so overwritten here.
        #            Ideally, the client should accept 'stats', 'terms', 'nested:terms', 'nested:stats',
        #            and just treat the nested aggs exactly the same.
        for facet in result:
            for k, v in facet.items():
                if k == 'aggregation_type':
                    override = None
                    if v == 'nested:stats':
                        override = 'stats'
                    elif v == 'nested:range':
                        override = 'range'

                    # apply override
                    if override is not None:
                        facet[k] = override
                        break
        return result

    @staticmethod
    def format_extra_aggregations(es_results):
        """
        Extracts any extra aggregations results returned from elasticsearch

        :param es_results: dictionary response from es
        :return: dictionary mapping field -> agg_value, varies based on type of aggregation
        """
        if 'aggregations' not in es_results:
            return {}
        return {k: v for k, v in es_results['aggregations'].items()
                if k != 'all_items'}

    def get_collection_actions(self):
        """
        Use this method to see actions available on an item type (collection) in the request context

        :return: actions available for this collection at this time
        """
        type_info = self.types[self.doc_types[0]]  # only care about the "first" collection
        collection = self.request.registry[COLLECTIONS].get(type_info.name)
        if hasattr(collection, 'actions'):
            return collection.actions(self.request)
        else:
            return None

<<<<<<< HEAD
    def build_table_columns(self):
        """ Constructs an ordered dictionary of column information to be rendered by
            the front-end. If this functionality is needed outside of general search, this
            method should be moved to search_utils.py.
        """

        columns = build_initial_columns(self.schemas)

        if self.request.normalized_params.get('currentAction') in ('selection', 'multiselect'):
            return columns

        any_abstract_types = 'Item' in self.doc_types
        if not any_abstract_types:  # Check explictly-defined types to see if any are abstract.
            type_infos = [self.request.registry[TYPES][t] for t in self.doc_types if t != 'Item']
            for ti in type_infos:
                # We use `type` instead of `isinstance` since we don't want to catch subclasses.
                if type(ti) == AbstractTypeInfo:
                    any_abstract_types = True
                    break


=======
    @staticmethod
    def build_initial_columns(used_type_schemas):
        
        columns = OrderedDict()

        # Add title column, at beginning always
        columns['display_title'] = {
            "title": "Title",
            "order": -1000
        }

        for schema in used_type_schemas:
            if 'columns' in schema:
                schema_columns = OrderedDict(schema['columns'])
                # Add all columns defined in schema
                for name, obj in schema_columns.items():
                    if name not in columns:
                        columns[name] = obj
                    else:
                        # If @type or display_title etc. column defined in schema, then override defaults.
                        columns[name].update(schema_columns[name])

        # Add status column, if not present, at end.
        if 'status' not in columns:
            columns['status'] = {
                "title": "Status",
                "default_hidden": True,
                "order": 980
            }

        # Add date column, if not present, at end.
        if 'date_created' not in columns:
            columns['date_created'] = {
                "title": "Date Created",
                "colTitle": "Created",
                "default_hidden": True,
                "order": 1000
            }

        return columns

    def build_table_columns(self):
        """ Constructs an ordered dictionary of column information to be rendered by
            the front-end. If this functionality is needed outside of general search, this
            method should be moved to search_utils.py.
        """

        columns = SearchBuilder.build_initial_columns(self.schemas)

        if self.request.normalized_params.get('currentAction') in ('selection', 'multiselect'):
            return columns

        any_abstract_types = 'Item' in self.doc_types
        if not any_abstract_types:  # Check explictly-defined types to see if any are abstract.
            type_infos = [self.request.registry[TYPES][t] for t in self.doc_types if t != 'Item']
            for ti in type_infos:
                # We use `type` instead of `isinstance` since we don't want to catch subclasses.
                if type(ti) == AbstractTypeInfo:
                    any_abstract_types = True
                    break


>>>>>>> b32ce5ee
        # Add type column if any abstract types in search
        if any_abstract_types:
            columns['@type'] = {
                "title": "Item Type",
                "colTitle": "Type",
                "order": -980,
                "description": "Type or category of Item",
                # Alternative below, if we want type column to be available but hidden by default in selection mode:
                # "default_hidden": request.normalized_params.get('currentAction') == 'selection'
            }

        return columns

    def _format_results(self, hits):
        """
        Loads results to pass onto UI
        Will retrieve the desired frame from the search hits and automatically
        add 'validation_errors' and 'aggregated_items' frames if they are present
        """
        fields_requested = self.request.normalized_params.getall('field')
        if fields_requested:
            frame = 'embedded'
        elif self.search_frame:
            frame = self.search_frame
        else:
            frame = 'embedded'

        if frame in ['embedded', 'object', 'raw']:
            # transform 'raw' to 'properties', which is what is stored in ES
            if frame == 'raw':
                frame = 'properties'
            for hit in hits:
                frame_result = hit['_source'][frame]
                if 'validation_errors' in hit['_source'] and 'validation_errors' not in frame_result:
                    frame_result['validation_errors'] = hit['_source']['validation_errors']
                if 'aggregated_items' in hit['_source'] and 'aggregated_items' not in frame_result:
                    frame_result['aggregated_items'] = hit['_source']['aggregated_items']
                yield frame_result
            return

    @staticmethod
    def get_all_subsequent_results(request, initial_search_result, search, extra_requests_needed_count, size_increment):
        """ Generator method used to paginate. """
        from_ = 0
        while extra_requests_needed_count > 0:
            # print(str(extra_requests_needed_count) + " requests left to get all results.")
            from_ = from_ + size_increment
            subsequent_search = search[from_:from_ + size_increment]
            subsequent_search_result = execute_search(request, subsequent_search)
            extra_requests_needed_count -= 1
            for hit in subsequent_search_result['hits'].get('hits', []):
                yield hit

    def execute_search_for_all_results(self, size_increment=100):
        """
        Uses the above function to automatically paginate all results.

        :param size_increment: number of results to get per page, default 100
        :return: all es_results that matched the given query
        """
        first_search = self.search[0:size_increment]  # get aggregations from here
        es_result = execute_search(self.request, first_search)

        total_results_expected = es_result['hits'].get('total', 0)

        # Decrease by 1 (first es_result already happened)
        extra_requests_needed_count = math.ceil(total_results_expected / size_increment) - 1

        if extra_requests_needed_count > 0:
            # Returns a generator as value of es_result['hits']['hits']
            # Will be returned directly if self.return_generator is true
            # or converted to list if meant to be HTTP response.
            # Theoretical but unnecessary future: Consider allowing to return HTTP Stream of results w. return_generator=true (?)
            es_result['hits']['hits'] = itertools.chain(
                es_result['hits']['hits'],
                self.get_all_subsequent_results(
                    self.request, es_result, self.search, extra_requests_needed_count, size_increment
                )
            )
        return es_result

    def execute_search(self):
        """ Executes the search, accounting for size if necessary """
        LuceneBuilder.verify_search_has_permissions(self.request, self.search)
        if self.size == 'all':
            es_results = self.execute_search_for_all_results()
        else:  # from_, size are integers
            size_search = self.search[self.from_:self.from_ + self.size]
            es_results = execute_search(self.request, size_search)
        return es_results

    def format_results(self, es_results):
        """ Takes es_results from Elasticsearch and populates a response object based on
            on the given results.

        :param es_results: search results (from elasticsearch-dsl)
        """
        # Response formatting
        self.response['notification'] = 'Success'
        self.response['total'] = es_results['hits']['total']
        self.response['facets'] = self.format_facets(es_results)
        self.response['aggregations'] = self.format_extra_aggregations(es_results)
        self.response['actions'] = self.get_collection_actions()
        columns = self.build_table_columns()
        if columns:
            self.response['columns'] = columns

        if self.size not in (None, 'all') and self.size < self.response['total']:
            params = [(k, v) for k, v in self.request.normalized_params.items() if k != 'limit']
            params.append(('limit', 'all'))
            if self.context:
                self.response['all'] = '%s?%s' % (self.request.resource_path(self.context), urlencode(params))

        # Format results, handle "child" requests special
        graph = self._format_results(es_results['hits']['hits'])
        if self.request.__parent__ is not None or self.return_generator:
            if not self.return_generator:
                self.response['@graph'] = list(graph)

        # Set @graph, save session ID for re-requests / subsequent pages.
        self.response['@graph'] = list(graph)
        if self.search_session_id:  # Is 'None' if e.g. limit=all
            self.request.response.set_cookie('searchSessionID', self.search_session_id)

    def _sort_custom_facets(self):
        """ Applies custom sort to facets based on a dictionary provided on the type definition

            Specify a 2-tiered dictionary mapping field names to dictionaries of key -> weight
            mappings that allow us to sort generally like this:
                sorted(unsorted_terms, key=lambda d: field_terms_override_order.get(d['key'], default))
            ex:
            {
                {
                    facet_field_name: {
                        key1: weight,
                        key2: weight,
                        key3: weight
                        '_default': default_weight
                    }
                }
            }
            If you had field name and wanted to force a facet ordering, you
            could add this to the type definition:
                FACET_ORDER_OVERRIDE = {
                    'name': {
                        'Will': 1,
                        'Bob': 2,
                        'Alice': 3,
                        '_default': 4,
                    }
                }
            When faceting on the 'name' field, the ordering now will always be Will -> Bob -> Alice -> anything else
            regardless of the actual facet counts. Note that if no default is specified weight 101
            will be assigned (MAX_FACET_COUNTS + 1).
        """
        if 'facets' in self.response:
            for entry in self.response['facets']:
                field = entry.get('field')
                if field in self.facet_order_overrides:
                    field_terms_override_order = self.facet_order_overrides[field]
                    default = field_terms_override_order.get('_default', MAX_FACET_COUNTS + 1)
                    unsorted_terms = entry.get('terms', [])
                    entry['terms'] = sorted(unsorted_terms, key=lambda d: field_terms_override_order.get(d['key'],
                                                                                                         default))

    def get_response(self):
        """ Gets the response for this search, setting 404 status if necessary. """
        if not self.response:
            return {}  # XXX: rather than raise exception? -Will

        # If we got no results, return 404 or []
        if not self.response['total']:
            # http://googlewebmastercentral.blogspot.com/2014/02/faceted-navigation-best-and-5-of-worst.html
            self.request.response.status_code = 404
            self.response['notification'] = 'No results found'
            self.response['@graph'] = []
            return self.response if not self.return_generator else []

        # if this is a subrequest/gen request, return '@graph' directly
        if self.request.__parent__ is not None or self.return_generator:
            if self.return_generator:
                return self.response['@graph']

        # apply custom facet filtering
        self._sort_custom_facets()

        # otherwise just hand off response
        return self.response

    def _build_query(self):
        """ Builds the query, setting self.search """
        self.initialize_search_response()
        self.build_search_query()

    def get_query(self):
        """ Grabs the search object """
        return self.search

    def _search(self):
        """ Executes the end-to-end search.

        :returns: a search response (based on the __init__ parameters)
        """
        self._build_query()
        es_results = self.execute_search()
        self.format_results(es_results)
        return self.get_response()


@view_config(route_name='search', request_method='GET', permission='search')
@debug_log
def search(context, request, search_type=None, return_generator=False, forced_type='Search', custom_aggregations=None):
    """ Search view connects to ElasticSearch and returns the results """
    search_builder = SearchBuilder(context, request, search_type, return_generator, forced_type, custom_aggregations)
    return search_builder._search()


@view_config(context=AbstractCollection, permission='list', request_method='GET')
@debug_log
def collection_view(context, request):
    """
    Simply use search results for collections views (e.g./biosamples/)
    This is a redirect directly to the search page
    """
    return search(context, request, context.type_info.name, False, forced_type='Search')


def get_iterable_search_results(request, search_path='/search/', param_lists=None, **kwargs):
    '''
    Loops through search results, returns 100 (or search_results_chunk_row_size) results at a time. Pass it through itertools.chain.from_iterable to get one big iterable of results.
    Potential TODO: Move to search_utils or other file, and have this (or another version of this) handle compound filter_sets.

    :param request: Only needed to pass to do_subreq to make a subrequest with.
    :param search_path: Root path to call, defaults to /search/.
    :param param_lists: Dictionary of param:lists_of_vals which is converted to URL query.
    :param search_results_chunk_row_size: Amount of results to get per chunk. Default should be fine.
    '''
    param_lists = deepcopy(param_lists)
    param_lists['limit'] = ['all']
    param_lists['from'] = [0]
    param_lists['sort'] = param_lists.get('sort','uuid')
    subreq = make_search_subreq(request, '{}?{}'.format(search_path, urlencode(param_lists, True)) )
    return iter_search_results(None, subreq, **kwargs)


# Update? used in ./batch_download.py
def iter_search_results(context, request, **kwargs):
    return search(context, request, return_generator=True, **kwargs)


_ASSEMBLY_MAPPER = {
    'GRCh38-minimal': 'hg38',
    'GRCh38': 'hg38',
    'GRCh37': 'hg19',
    'GRCm38': 'mm10',
    'GRCm37': 'mm9',
    'BDGP6': 'dm4',
    'BDGP5': 'dm3',
    'WBcel235': 'WBcel235'
}

hgConnect = 'http://genome.ucsc.edu/cgi-bin/hgTracks?hubClear='<|MERGE_RESOLUTION|>--- conflicted
+++ resolved
@@ -26,11 +26,7 @@
 from .lucene_builder import LuceneBuilder
 from .search_utils import (
     find_nested_path, schema_for_field, get_es_index, get_es_mapping, is_date_field, is_numerical_field,
-<<<<<<< HEAD
-    execute_search, make_search_subreq, build_initial_columns, build_sort_dicts,
-=======
     execute_search, make_search_subreq, build_sort_dicts,
->>>>>>> b32ce5ee
     NESTED, COMMON_EXCLUDED_URI_PARAMS, MAX_FACET_COUNTS,
 )
 
@@ -145,21 +141,9 @@
         :param size: number of documents to return
         :return:
         """
-<<<<<<< HEAD
-        result = cls(context, request, skip_bootstrap=True)  # bypass (most of) bootstrap
-        # The below didn't work, I guess no request params.. which makes sense..
-        #result.search_base = result.normalize_query(request, result.types, result.doc_types)
-        #result.prepared_terms = result.prepare_search_term(request)
-        #result.set_sort_order()
-        result.from_ = from_
-        result.to = size  # execute_search will apply pagination
-        result.search.update_from_dict(search)  # parse compound query
-        return result
-=======
         search_builder_instance = cls(context, request, skip_bootstrap=True)  # bypass (most of) bootstrap
         search_builder_instance.search.update_from_dict(search)  # parse compound query
         return search_builder_instance
->>>>>>> b32ce5ee
 
     @staticmethod
     def build_search_types(types, doc_types):
@@ -917,29 +901,6 @@
         else:
             return None
 
-<<<<<<< HEAD
-    def build_table_columns(self):
-        """ Constructs an ordered dictionary of column information to be rendered by
-            the front-end. If this functionality is needed outside of general search, this
-            method should be moved to search_utils.py.
-        """
-
-        columns = build_initial_columns(self.schemas)
-
-        if self.request.normalized_params.get('currentAction') in ('selection', 'multiselect'):
-            return columns
-
-        any_abstract_types = 'Item' in self.doc_types
-        if not any_abstract_types:  # Check explictly-defined types to see if any are abstract.
-            type_infos = [self.request.registry[TYPES][t] for t in self.doc_types if t != 'Item']
-            for ti in type_infos:
-                # We use `type` instead of `isinstance` since we don't want to catch subclasses.
-                if type(ti) == AbstractTypeInfo:
-                    any_abstract_types = True
-                    break
-
-
-=======
     @staticmethod
     def build_initial_columns(used_type_schemas):
         
@@ -1002,7 +963,6 @@
                     break
 
 
->>>>>>> b32ce5ee
         # Add type column if any abstract types in search
         if any_abstract_types:
             columns['@type'] = {

import structlog
from collections import OrderedDict
from elasticsearch import (
    TransportError,
    RequestError,
    ConnectionTimeout
)
from pyramid.httpexceptions import HTTPBadRequest
from snovault import TYPES
from snovault.util import crawl_schema, find_collection_subtypes
from snovault.embed import make_subrequest
from snovault.elasticsearch.indexer_utils import get_namespaced_index
from snovault.elasticsearch.create_mapping import determine_if_is_date_field
from ..util import deduplicate_list


log = structlog.getLogger(__name__)

# Constants

# from now on, use these constants when referring to elastic search
# query keywords when writing elastic search queries - Will 3-20-2020
QUERY = 'query'
FILTER = 'filter'
MUST = 'must'
MUST_NOT = 'must_not'
BOOL = 'bool'
MATCH = 'match'
SHOULD = 'should'
EXISTS = 'exists'
FIELD = 'field'
NESTED = 'nested'
PATH = 'path'
TERMS = 'terms'
RANGE = 'range'
STATS = 'stats'
AGGS = 'aggs'
REVERSE_NESTED = 'reverse_nested'
# just for book-keeping/readability but is 'unused' for now
# ie: it should be obvious when you are 'effectively' writing lucene
ELASTIC_SEARCH_QUERY_KEYWORDS = [
    QUERY, FILTER, MUST, MUST_NOT, BOOL, MATCH, SHOULD, EXISTS, FIELD, NESTED, PATH, TERMS, RANGE, AGGS, REVERSE_NESTED,
]


COMMON_EXCLUDED_URI_PARAMS = [
    'frame', 'format', 'limit', 'sort', 'from', 'field',
    'mode', 'redirected_from', 'datastore', 'referrer',
    'currentAction', 'additional_facet'
]
MAX_FACET_COUNTS = 100
RAW_FIELD_AGGREGATIONS = [
    'stats', 'nested:stats', 'date_histogram', 'histogram', 'range', 'nested:range',
]


# Exception Classes


class SearchException(Exception):
    """ Base Search Exception - not meant to be used directly """
    def __init__(self, *, func, msg=None):
        if msg is None:
            msg = 'Exception occurred in search code at stage %s' % func
        super(SearchException, self).__init__(msg)
        self.func = func


class QueryConstructionException(SearchException):
    """
    Query construction exception - throw this if we should throw an exception in query building
    due to invalid query params
    """
    def __init__(self, *, query_type, func, msg=None):
        if msg is None:
            msg = 'Exception occurred during query building at query type %s in func %s' % (query_type, func)
        super(QueryConstructionException, self).__init__(func=func, msg=msg)
        self.query_type = query_type


# Functions


def search_log(*, log_handler, msg, error=True):
    """ Utility function intended to prepend SEARCH to all log messages. All log messages originating
        in search code should use this method to log.

        :param log_handler: log handler to use
        :param msg: msg to log
        :param error: whether or not to log to error log. Default True, otherwise goes to DEBUG
    """
    if error:
        log_handler.error('SEARCH: ' + msg)
    else:
        log_handler.debug('SEARCH: ' + msg)


def convert_search_to_dictionary(search):
    """ Converts the given search to a dictionary. Useful in mocking queries from dictionaries in testing.

    :param search: elasticsearch_dsl object to convert
    :return: query in dictionary form
    """
    return search.to_dict()


def find_nested_path(field, es_mapping):
    """
    Returns path to 'highest' level nested field, in other words the first field mapped with type=nested
    found by traversing the given field from the *top* level.

    This function relies on information about the structure of the es_mapping to extract
    the *path to the object who's mapping is nested*. The comments within this function try to explain
    that structure. This information is needed to construct nested queries (it is the path).
    It returns None if the given (sub)field is not a member of a type=nested mapped field.

    :param field: the *full path* to the field we are filtering/aggregating on.
                        For example: "experiments_in_set.biosample.biosource.individual.organism.name"
    :param es_mapping: dictionary representation of the es_mapping of the type we are searching on
    :return: path for nested query or None
    """
    location = es_mapping
    possible_nested_paths = []
    path = []
    for cursor in field.split('.'):
        if cursor == 'raw':  # if we get to this point we're definitely at a leaf and should stop
            break
        if cursor not in location:  # its possible we are at a sub-embedded object boundary. Check if it has properties.
            if 'properties' not in location:  # if it doesn't have properties, there's nowhere to go, so return None.
                return None
            location = location['properties']  # else move location forward, but do not add it to the PATH
        if cursor not in location:  # if we still don't see our 'level', we are not a nested field
            break   # accumulated path will be discarded (not added to possible_nested_paths)
        location = location[cursor]
        path.append(cursor)
        if location.get('type', None) == 'nested':  # this could be a path
            possible_nested_paths.append('.'.join(path))
    # the last path added is the closest in proximity to the field and thus is correct
    return possible_nested_paths[-1] if possible_nested_paths else None


def is_schema_field(field):
    """ Returns whether or not we should expect a schema to be found for the given field.
        Currently this only applies to validation_errors and aggregated_items.

    :param field: field name to check
    :return: False if this field doesn't a schema, True otherwise
    """
    # XXX: Consider doing this with regex? - Will 6/11/2020
    if field.startswith('validation_errors') or field.startswith('aggregated_items'):  # note that trailing '.' is gone
        return False
    return True


def extract_field_name(field):
    """ Pre-processes 'field' from URL query params. Solely handles converting 'type' to '@type' and
        discarding the not (!) qualifier.

    :param field: field name to process
    :return: correct field_name to search on
    """
    use_field = '@type' if field == 'type' else field  # 'type' field is really '@type' in the schema
    return use_field[:-1] if use_field.endswith('!') else use_field


def schema_for_field(field, request, doc_types, should_log=False):
    """
    Find the schema for the given field (in embedded '.' format). Uses
    ff_utils.crawl_schema from snovault and logs any cases where there is an
    error finding the field from the schema. Caches results based off of field
    and doc types used

    :param field: embedded field path, separated by '.'
    :param request: current Request object
    :param doc_types (list): @types for the search
    :param should_log (bool): logging will only occur if set to True

    :returns: Dictionary schema for the field, or None if not found
    """
    types = request.registry[TYPES]
    schemas = [types[dt].schema for dt in doc_types]
    field_schema = None

    # We cannot hash dict by list (of doc_types) so we convert to unique ordered string
    doc_type_string = ','.join(sorted(doc_types))  # use default sort

    # Check cache, initializing if necessary
    cache = getattr(request, '_field_schema_cache', {})
    cache_key = (field, doc_type_string)
    if cache is None:
        request._field_schema_cache = cache = {}
    if cache_key in cache:
        return cache[cache_key]

    # for 'validation_errors.*' and 'aggregated_items.*',
    # schema will never be found and logging isn't helpful
    if schemas and is_schema_field(field):
        use_field = extract_field_name(field)
        for schema in schemas:
            try:
                field_schema = crawl_schema(types, use_field, schema)
            except Exception as exc:  # cannot find schema. Log and Return None
                if should_log:
                    log.warning('Cannot find schema in search.py. Type: %s. Field: %s'
                            % (doc_types[0], field), field=field, error=str(exc))
            else:
                if field_schema is not None:
                    break

    # Cache result, even if not found, for this request.
    cache[cache_key] = field_schema

    return field_schema


def get_query_field(field, facet):
    """
    Converts a field from its generic field name to a more specific field name referencing its embedded nature

    :param field: generic field name, such as 'files.accession'
    :param facet: facet on this field
    :return: full path to field on ES mapping
    """
    if field == 'type':
        return 'embedded.@type.raw'
    elif not is_schema_field(field):
        return field + '.raw'
    elif facet.get('aggregation_type') in RAW_FIELD_AGGREGATIONS:
        return 'embedded.' + field
    else:
        return 'embedded.' + field + '.raw'


def find_index_by_doc_types(request, doc_types, ignore):
    """
    Find the correct index(es) to be search given a list of doc_types.
    The types in doc_types are the item class names, formatted like
    'Experiment HiC' and index names are the item types, formatted like
    'experiment_hi_c'.
    Ignore any collection names provided in the ignore param, an array.
    Formats output indexes as a string usable by elasticsearch
    """
    indexes = []
    for doc_type in doc_types:
        if doc_type in ignore:
            continue
        else:
            result = find_collection_subtypes(request.registry, doc_type)
            namespaced_results = map(lambda t: get_namespaced_index(request, t), result)
            indexes.extend(namespaced_results)
    indexes = deduplicate_list(indexes)
    index_string = ','.join(indexes)
    return index_string


def get_es_index(request, doc_types):
    """
    Gets ES index based on doc_type (one type per index)
    if doc_type is item, search all indexes by setting es_index to None
    If multiple, search all specified

    :param request: current request, to be passed
    :param doc_types: item types we are searching on
    :return: index name
    """
    if 'Item' in doc_types:
        return get_namespaced_index(request, '*')
    else:
        return find_index_by_doc_types(request, doc_types, ['Item'])


def get_es_mapping(es, es_index):
    """
    Get es mapping for given doc type (so we can handle type=nested)
    Note this is the mechanism by which we "enable" the ability to do nested searches
    ie: only enabled on single index searches. You could feasibly add more criteria.

    :param es: elasticsearch client
    :param es_index: index to get mapping from
    :return: the mapping for this item type or {} if we are not doing a single index search
    """
    if '*' in es_index or ',' in es_index:  # no type=nested searches can be done on * or multi-index
        return {}
    else:
        index = es.indices.get(es_index)
        item_type = list(index[es_index]['mappings'].keys())[0]
        return index[es_index]['mappings'][item_type]['properties']


def get_search_fields(request, doc_types):
    """
    Returns set of columns that are being searched and highlights
    XXX: Unused
    """
    fields = {'uuid'}
    highlights = {}
    types = request.registry[TYPES]
    for doc_type in doc_types:
        type_info = types[doc_type]
        for value in type_info.schema.get('boost_values', ()):
            fields.add('embedded.' + value)
            highlights['embedded.' + value] = {}
    return fields, highlights


def is_linkto_or_object_array_root_field(field, types, doc_types):
    """
    Not used currently.

    :param field: field to check
    :param types: registry types
    :param doc_types: types we are searching on
    :return: infer whether or not this field is mapped with type=nested based on the schema alone
    """
    schema = types[doc_types[0]].schema
    field_root = field.split('.')[0]
    fr_schema = (schema and schema.get('properties', {}).get(field_root, None)) or None
    if fr_schema and fr_schema['type'] == 'array' and (fr_schema['items'].get('linkTo') is not None or fr_schema['items']['type'] == 'object'):
        return True
    return False


def execute_search(request, search):
    """
    Execute the given Elasticsearch-dsl search. Raise HTTPBadRequest for any
    exceptions that arise.

    :param search: the Elasticsearch-dsl prepared in the search() function
    :returns: Dictionary search results
    """
    err_exp = None
    es_results = None
    try:
        # set timeout
        search = search.params(request_timeout=30)
        es_results = search.execute().to_dict()
    except ConnectionTimeout:
        err_exp = 'The search failed due to a timeout. Please try a different query.'
    except RequestError as exc:
        # try to get a specific error message. May fail in some cases
        try:
            err_detail = str(exc.info['error']['root_cause'][0]['reason'])
        except Exception:
            err_detail = str(exc)
        err_exp = 'The search failed due to a request error: ' + err_detail
    except TransportError as exc:
        # most general exception
        exc_status = getattr(exc, 'status_code')
        if exc_status == 'TIMEOUT':
            err_exp = 'The search failed due to a timeout. Please try a different query.'
        else:
            err_exp = 'The search failed due to a transport error: ' + str(exc)
    except Exception as exc:
        err_exp = str(exc)  # XXX: We should revisit if we think this is always safe... -Will 4-23-2020
    if err_exp:
        raise HTTPBadRequest(explanation=err_exp)
    return es_results


def make_search_subreq(request, path):
    subreq = make_subrequest(request, path)
    if hasattr(request, "_stats"):
        subreq._stats = request._stats
    subreq.registry = request.registry
    if hasattr(request, "context"):
        subreq.context = request.context
    else:
        subreq.context = None
    subreq.headers['Accept'] = 'application/json'
    return subreq


def is_numerical_field(field_schema):
    """ Helper method that checks field_schemas type and determines if it is a 'numerical' field. """
    return field_schema['type'] in ("integer", "float", "number")


def is_date_field(field, field_schema):
    """ Helper method that determines if field_schema is  """
    return determine_if_is_date_field(field, field_schema)

<<<<<<< HEAD
def build_initial_columns(used_type_schemas):
    
    columns = OrderedDict()

    # Add title column, at beginning always
    columns['display_title'] = {
        "title": "Title",
        "order": -1000
    }

    for schema in used_type_schemas:
        if 'columns' in schema:
            schema_columns = OrderedDict(schema['columns'])
            # Add all columns defined in schema
            for name, obj in schema_columns.items():
                if name not in columns:
                    columns[name] = obj
                else:
                    # If @type or display_title etc. column defined in schema, then override defaults.
                    for prop in schema_columns[name]:
                        columns[name][prop] = schema_columns[name][prop]

    # Add status column, if not present, at end.
    if 'status' not in columns:
        columns['status'] = {
            "title": "Status",
            "default_hidden": True,
            "order": 980
        }
    # Add date column, if not present, at end.
    if 'date_created' not in columns:
        columns['date_created'] = {
            "title": "Date Created",
            "colTitle": "Created",
            "default_hidden": True,
            "order": 1000
        }

    return columns


=======
>>>>>>> b32ce5ee

def build_sort_dicts(requested_sorts, request, doc_types=[], text_search=None):
    '''
    `text_search` not applicable for compound filtersets atm.. afaik... maybe we handle it later.
    '''

    sort = OrderedDict()
    result_sort = OrderedDict()

    if len(doc_types) == 1:
        type_schema = request.registry[TYPES][doc_types[0]].schema
    else:
        type_schema = None

    def add_to_sort_dict(requested_sort):
        if requested_sort.startswith('-'):
            name = requested_sort[1:]
            order = 'desc'
        else:
            name = requested_sort
            order = 'asc'

        sort_schema = schema_for_field(name, request, doc_types)

        if sort_schema:
            sort_type = sort_schema.get('type')
        else:
            sort_type = 'string'

        # ES type != schema types
        if sort_type == 'integer':
            sort['embedded.' + name] = result_sort[name] = {
                'order': order,
                'unmapped_type': 'long',
                'missing': '_last'
            }
        elif sort_type == 'number':
            sort['embedded.' + name] = result_sort[name] = {
                'order': order,
                'unmapped_type': 'float',
                'missing': '_last'
            }
        elif sort_schema and determine_if_is_date_field(name, sort_schema):
            sort['embedded.' + name + '.raw'] = result_sort[name] = {
                'order': order,
                'unmapped_type': 'date',
                'missing': '_last'
            }
        else:
            # fallback case, applies to all string type:string fields
            sort['embedded.' + name + '.lower_case_sort'] = result_sort[name] = {
                'order': order,
                'unmapped_type': 'keyword',
                'missing': '_last'
            }


    # Prefer sort order specified in request, if any
    if requested_sorts:
        for rs in requested_sorts:
            add_to_sort_dict(rs)

    # Otherwise we use a default sort only when there's no text search to be ranked
    if not sort and (text_search == '*' or not text_search):
        # If searching for a single type, look for sort options in its schema
        if type_schema:
            if 'sort_by' in type_schema:
                for k, v in type_schema['sort_by'].items():
                    # Should always sort on raw field rather than analyzed field
                    # OR search on lower_case_sort for case insensitive results
                    sort['embedded.' + k + '.lower_case_sort'] = result_sort[k] = v
        # Default is most recent first, then alphabetical by label
        if not sort:
            sort['embedded.date_created.raw'] = result_sort['date_created'] = {
                'order': 'desc',
                'unmapped_type': 'keyword',
            }
            sort['embedded.label.raw'] = result_sort['label'] = {
                'order': 'asc',
                'missing': '_last',
                'unmapped_type': 'keyword',
            }

    return (sort, result_sort)<|MERGE_RESOLUTION|>--- conflicted
+++ resolved
@@ -379,50 +379,6 @@
     """ Helper method that determines if field_schema is  """
     return determine_if_is_date_field(field, field_schema)
 
-<<<<<<< HEAD
-def build_initial_columns(used_type_schemas):
-    
-    columns = OrderedDict()
-
-    # Add title column, at beginning always
-    columns['display_title'] = {
-        "title": "Title",
-        "order": -1000
-    }
-
-    for schema in used_type_schemas:
-        if 'columns' in schema:
-            schema_columns = OrderedDict(schema['columns'])
-            # Add all columns defined in schema
-            for name, obj in schema_columns.items():
-                if name not in columns:
-                    columns[name] = obj
-                else:
-                    # If @type or display_title etc. column defined in schema, then override defaults.
-                    for prop in schema_columns[name]:
-                        columns[name][prop] = schema_columns[name][prop]
-
-    # Add status column, if not present, at end.
-    if 'status' not in columns:
-        columns['status'] = {
-            "title": "Status",
-            "default_hidden": True,
-            "order": 980
-        }
-    # Add date column, if not present, at end.
-    if 'date_created' not in columns:
-        columns['date_created'] = {
-            "title": "Date Created",
-            "colTitle": "Created",
-            "default_hidden": True,
-            "order": 1000
-        }
-
-    return columns
-
-
-=======
->>>>>>> b32ce5ee
 
 def build_sort_dicts(requested_sorts, request, doc_types=[], text_search=None):
     '''

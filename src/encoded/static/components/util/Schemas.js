'use strict';

import _ from 'underscore';
import url from 'url';
import React from 'react';
import { linkFromItem } from './object';
import { LocalizedTime, format as dateFormat } from './date-utility';

let cachedSchemas = null;

/**
 * Should be set by app.js to return app.state.schemas
 *
 * @type {function}
 */
export function get(){
    return cachedSchemas;
}

export function set(schemas){
    cachedSchemas = schemas;
    return true;
}

export const itemTypeHierarchy = {
    'Experiment': [
<<<<<<< HEAD
        'ExperimentAtacseq', 'ExperimentCaptureC', 'ExperimentChiapet', 'ExperimentDamid', 'ExperimentHiC',
        'ExperimentMic', 'ExperimentRepliseq', 'ExperimentSeq', 'ExperimentTsaseq'
=======
        'ExperimentHiC', 'ExperimentMic', 'ExperimentCaptureC', 'ExperimentRepliseq',
        'ExperimentAtacseq', 'ExperimentDamid', 'ExperimentTsaseq',
        'ExperimentChiapet', 'ExperimentSeq'
>>>>>>> 8adb3097
    ],
    'ExperimentSet': [
        'ExperimentSet', 'ExperimentSetReplicate'
    ],
    'File': [
        'FileCalibration', 'FileFastq', 'FileProcessed', 'FileReference', 'FileMicroscopy'
    ],
    'FileSet': [
        'FileSet', 'FileSetCalibration', 'FileSetMicroscopeQc'
    ],
    'Individual': [
        'IndividualHuman', 'IndividualMouse', 'IndividualFly'
    ],
    'Treatment': [
        'TreatmentAgent', 'TreatmentRnai'
    ],
    'QualityMetric' : [
        'QualityMetricFastqc', 'QualityMetricBamqc', 'QualityMetricPairsqc',
        'QualityMetricDedupqcRepliseq'
    ],
    'WorkflowRun' : [
        'WorkflowRun', 'WorkflowRunSbg', 'WorkflowRunAwsem'
    ],
    'MicroscopeSetting' : [
        'MicroscopeSettingA1', 'MicroscopeSettingA2', 'MicroscopeSettingD1', 'MicroscopeSettingD2'
    ]
};

export const Term = {

    toName : function(field, term, allowJSXOutput = false, addDescriptionTipForLinkTos = true){

        if (allowJSXOutput && typeof term !== 'string' && term && typeof term === 'object'){
            // Object, probably an item.
            return linkFromItem(term, addDescriptionTipForLinkTos);
        }

        var name = null;

        switch (field) {
            case 'experimentset_type':
                name = Term.capitalizeSentence(term);
                break;
            case 'type':
                name = getTitleForType(term);
                break;
            case 'status':
                name = Term.capitalizeSentence(term);
                break;
            case 'date_created':
            case 'public_release':
            case 'project_release':
                if (allowJSXOutput) name = <LocalizedTime timestamp={term} />;
                else name = dateFormat(term);
                break;
            default:
                name = null;
                break;
        }

        if (typeof name === 'string') return name;

        // Remove 'experiments_in_set' and test as if an experiment field. So can work for both ?type=Experiment, ?type=ExperimentSet.
        field = field.replace('experiments_in_set.', '');

        switch (field) {
            case 'biosource_type':
            case 'biosample.biosource.individual.organism.name':
                name = Term.capitalize(term);
                break;
            case 'file_type':
            case 'file_classification':
            case 'file_type_detailed':
            case 'files.file_type':
            case 'files.file_classification':
            case 'files.file_type_detailed':
                name = Term.capitalizeSentence(term);
                break;
            case 'file_size':
                if (typeof term === 'number'){
                    name = term;
                } else if (!isNaN(parseInt(term))) {
                    name = parseInt(term);
                }
                if (typeof name === 'number' && !isNaN(name)){
                    name = Term.bytesToLargerUnit(name);
                } else {
                    name = null;
                }
                break;
            case 'link_id':
                name = term.replace(/~/g, "/");
                break;
            default:
                name = null;
                break;
        }

        // Custom stuff
        if (field.indexOf('quality_metric.') > -1){
            if (field.slice(-11) === 'Total reads')     return Term.roundLargeNumber(term);
            if (field.slice(-15) === 'Total Sequences') return Term.roundLargeNumber(term);
            if (field.slice(-14) === 'Sequence length') return Term.roundLargeNumber(term);
            if (field.slice(-15) === 'Cis/Trans ratio') return Term.roundDecimal(term) + '%';
            if (field.slice(-35) === '% Long-range intrachromosomal reads') return Term.roundDecimal(term) + '%';
            if (field.slice(-4) === '.url' && allowJSXOutput && term.indexOf('http') > -1) {
                var linkTitle = term.split('/');
                linkTitle = linkTitle.pop();
                return <a href={term} target="_blank">{ linkTitle }</a>;
            }
        }

        // Fallback
        if (typeof name !== 'string') name = term;

        return name;
    },

    capitalize : function(word)        {
        if (typeof word !== 'string') return word;
        return word.charAt(0).toUpperCase() + word.slice(1);
    },
    capitalizeSentence : function(sen) {
        if (typeof sen !== 'string') return sen;
        return sen.split(' ').map(Term.capitalize).join(' ');
    },

    byteLevels : ['Bytes', 'kB', 'MB', 'GB', 'TB', 'Petabytes', 'Exabytes'],

    numberLevels : ['', 'k', 'm', ' billion', ' trillion', ' quadrillion', ' quintillion'],

    bytesToLargerUnit : function(bytes, level = 0){
        if (bytes > 1024 && level < Term.byteLevels.length) {
            return Term.bytesToLargerUnit(bytes / 1024, level + 1);
        } else {
            return (Math.round(bytes * 100) / 100) + ' ' + Term.byteLevels[level];
        }
    },

    roundLargeNumber : function(num, decimalPlaces = 2, level = 0){
        if (num > 1000 && level < Term.numberLevels.length) {
            return Term.roundLargeNumber(num / 1000, decimalPlaces, level + 1);
        } else {
            const multiplier = Math.pow(10, decimalPlaces);
            return (Math.round(num * multiplier) / multiplier) + Term.numberLevels[level];
        }
    },

    roundDecimal : function(num, decimalsVisible = 2){
        if (isNaN(parseInt(num))) throw Error('Not a Number - ', num);
        const multiplier = Math.pow(10, decimalsVisible);
        return Math.round(num * multiplier) / multiplier;
    }

};


export const Field = {

    nameMap : {
        'experiments_in_set.biosample.biosource.individual.organism.name' : 'Organism',
        'accession' : 'Experiment Set',
        'experiments_in_set.digestion_enzyme.name' : 'Enzyme',
        'experiments_in_set.biosample.biosource_summary' : 'Biosource',
        'experiments_in_set.lab.title' : 'Lab',
        'experiments_in_set.experiment_type' : 'Experiment Type',
        'experimentset_type' : 'Set Type',
        'link_id' : "Link",
        'display_title' : "Title"
    },

    toName : function(field, schemas, schemaOnly = false, itemType = 'ExperimentSet'){
        if (!schemaOnly && Field.nameMap[field]){
            return Field.nameMap[field];
        } else {
            var schemaProperty = Field.getSchemaProperty(field, schemas, itemType);
            if (schemaProperty && schemaProperty.title){
                Field.nameMap[field] = schemaProperty.title; // Cache in nameMap for faster lookups.
                return schemaProperty.title;
            } else if (!schemaOnly) {
                return field;
            } else {
                return null;
            }
        }
    },

    getSchemaProperty : function(field, schemas = null, startAt = 'ExperimentSet', skipExpFilters=false){
        if (!schemas && !skipExpFilters) schemas = get && get();
        var baseSchemaProperties = (schemas && schemas[startAt] && schemas[startAt].properties) || null;
        if (!baseSchemaProperties) return null;
        if (field.slice(0,5) === 'audit') return null;
        var fieldParts = field.split('.');



        function getNextSchemaProperties(linkToName){

            function combineSchemaPropertiesFor(relatedLinkToNames){
                return _.reduce(relatedLinkToNames, function(schemaProperties, schemaName){
                    if (schemas[schemaName]){
                        return _.extend(schemaProperties, schemas[schemaName].properties);
                    }
                    else return schemaProperties;
                }, {});
            }

            if (typeof itemTypeHierarchy[linkToName] !== 'undefined') {
                return combineSchemaPropertiesFor(itemTypeHierarchy[linkToName]);
            } else {
                return schemas[linkToName].properties;
            }
        }


        function getProperty(propertiesObj, fieldPartIndex){
            var property = propertiesObj[fieldParts[fieldPartIndex]];
            if (fieldPartIndex >= fieldParts.length - 1) return property;
            var nextSchemaProperties = null;
            if (property.type === 'array' && property.items && property.items.linkTo){
                nextSchemaProperties = getNextSchemaProperties(property.items.linkTo);
            } else if (property.type === 'array' && property.items && property.items.linkFrom){
                nextSchemaProperties = getNextSchemaProperties(property.items.linkFrom);
            } else if (property.linkTo) {
                nextSchemaProperties = getNextSchemaProperties(property.linkTo);
            } else if (property.linkFrom) {
                nextSchemaProperties = getNextSchemaProperties(property.linkFrom);
            } else if (property.type === 'object'){ // Embedded
                nextSchemaProperties = property.properties;
            }

            if (nextSchemaProperties) return getProperty(nextSchemaProperties, fieldPartIndex + 1);
        }

        return getProperty(baseSchemaProperties, 0);

    }

};

/**
 * Converts a nested object from this form: "key" : { ..., "items" : { ..., "properties" : { "property" : { ...details... } } } }
 * To this form: "key" : { ... }, "key.property" : { ...details... }, ...
 *
 * @param {Object} tips - Schema property object with a potentially nested 'items'->'properties' value(s).
 * @returns {Object} Object with period-delimited keys instead of nested value to represent nested schema structure.
 */
export function flattenSchemaPropertyToColumnDefinition(tips, depth = 0){
    var flattened = (
        _.pairs(tips).filter(function(p){
            if (p[1] && ((p[1].items && p[1].items.properties) || (p[1].properties))) return true;
            return false;
        }).reduce(function(m, p){
            _.keys((p[1].items || p[1]).properties).forEach(function(childProperty){
                if (typeof m[p[0] + '.' + childProperty] === 'undefined') {
                    m[p[0] + '.' + childProperty] = (p[1].items || p[1]).properties[childProperty];
                    m[p[0]] = _.omit(m[p[0]], 'items', 'properties');
                }
                if (!m[p[0] + '.' + childProperty].title && m[p[0] + '.' + childProperty].linkTo){ // If no Title, but yes linkTo, set Title to be Title of linkTo's Schema.
                    m[p[0] + '.' + childProperty].title = getTitleForType(m[p[0] + '.' + childProperty].linkTo);
                }
                //if ( m[p[0] + '.' + childProperty].items && m[p[0] + '.' + childProperty].items.properties )
            });
            return m;
        }, _.clone(tips))
    );

    // Recurse the result.
    if ( // Any more nested levels?
        depth < 4 &&
        _.find(_.pairs(flattened), function(p){
            if (p[1] && ((p[1].items && p[1].items.properties) || (p[1].properties))) return true;
            return false;
        })
    ) flattened = flattenSchemaPropertyToColumnDefinition(flattened, depth + 1);

    return flattened;
}


export function getAbstractTypeForType(type, returnSelfIfAbstract = true){
    var possibleParentTypes = _.keys(itemTypeHierarchy);
    var i;
    var foundIndex;
    if (returnSelfIfAbstract){
        foundIndex = possibleParentTypes.indexOf(type);
        if ( foundIndex > -1 ){
            return possibleParentTypes[foundIndex];
        }
    }
    for (i = 0; i < possibleParentTypes.length; i++){
        foundIndex = itemTypeHierarchy[possibleParentTypes[i]].indexOf(type);
        if ( foundIndex > -1 ){
            return possibleParentTypes[i];
        }
    }
    return null;
}


/**
 * Returns the leaf type from the Item's '@type' array.
 *
 * @throws {Error} Throws error if no types array ('@type') or it is empty.
 * @param {Object} context - JSON representation of current Item.
 * @returns {string} Most specific type's name.
 */
export function getItemType(context){
    if (!Array.isArray(context['@type']) || context['@type'].length < 1){
        return null;
        //throw new Error("No @type on Item object (context).");
    }
    return context['@type'][0];
}


/**
 * Returns base Item type from Item's '@type' array. This is the type right before 'Item'.

 * @param {Object} context - JSON representation of current Item.
 * @param {string[]} context['@type] - List of types for the Item.
 * @returns {string} Base Ttem type.
 */
export function getBaseItemType(context){
    var types = context['@type'];
    if (!Array.isArray(types) || types.length === 0) return null;
    var i = 0;
    while (i < types.length){
        if (types[i + 1] === 'Item'){
            return types[i]; // Last type before 'Item'.
        }
        i++;
    }
    return types[i-1]; // Fallback.
}


/**
 * Returns schema for the specific type of Item we're on.
 *
 * @param {string} itemType - The type for which to get schema.
 * @param {Object} [schemas] - Mapping of schemas, by type.
 * @returns {Object} Schema for itemType.
 */
export function getSchemaForItemType(itemType, schemas = null){
    if (typeof itemType !== 'string') return null;
    if (!schemas){
        schemas = (get && get()) || null;
    }
    if (!schemas) return null;
    return schemas[itemType] || null;
}

/**
 * Lookup the title for an Item type, given the entire schemas object.
 *
 * @param {string} atType - Item type.
 * @param {Object} [schemas=null] - Entire schemas object, e.g. as stored in App state.
 * @returns {string} Human-readable title.
 */
export function getTitleForType(atType, schemas = null){
    if (!atType) return null;

    // Grab schemas from Filters if we don't have them but they've been cached into there from App.
    schemas = schemas || (get && get());

    if (schemas && schemas[atType] && schemas[atType].title){
        return schemas[atType].title;
    }

    // Correct baseType to title if not in schemas.
    switch (atType){
        case 'ExperimentSet':
            return 'Experiment Set';
        default:
            return atType;
    }
}

/**
 * Get title for leaf Item type from Item's context + schemas.
 *
 * @export
 * @param {Object} context - JSON representation of Item.
 * @param {Object} [schemas=null] - Schemas object passed down from App.
 * @returns {string} Human-readable Item detailed type title.
 */
export function getItemTypeTitle(context, schemas = null){
    return getTitleForType(getItemType(context), schemas);
}

/**
 * Get title for base Item type from Item's context + schemas.
 *
 * @export
 * @param {Object} context - JSON representation of Item.
 * @param {Object} [schemas=null] - Schemas object passed down from App.
 * @returns {string} Human-readable Item base type title.
 */
export function getBaseItemTypeTitle(context, schemas = null){
    return getTitleForType(getBaseItemType(context), schemas);
}<|MERGE_RESOLUTION|>--- conflicted
+++ resolved
@@ -24,14 +24,8 @@
 
 export const itemTypeHierarchy = {
     'Experiment': [
-<<<<<<< HEAD
         'ExperimentAtacseq', 'ExperimentCaptureC', 'ExperimentChiapet', 'ExperimentDamid', 'ExperimentHiC',
         'ExperimentMic', 'ExperimentRepliseq', 'ExperimentSeq', 'ExperimentTsaseq'
-=======
-        'ExperimentHiC', 'ExperimentMic', 'ExperimentCaptureC', 'ExperimentRepliseq',
-        'ExperimentAtacseq', 'ExperimentDamid', 'ExperimentTsaseq',
-        'ExperimentChiapet', 'ExperimentSeq'
->>>>>>> 8adb3097
     ],
     'ExperimentSet': [
         'ExperimentSet', 'ExperimentSetReplicate'

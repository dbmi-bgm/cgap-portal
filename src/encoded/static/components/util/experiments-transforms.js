'use strict';

import _ from 'underscore';

//var f = module.exports = {

/** 
 * @param   {Object[]} experiments - List of experiments, e.g. from experiments_in_set. 
 * @returns {Object[]} - List of experiments without files.
 */
export function listEmptyExperiments(experiments){
    return _.filter(experiments, function(exp){
        if (Array.isArray(exp.files) && exp.files.length > 0) return false;
        else if (Array.isArray(exp.filesets) && exp.filesets.length > 0){
            for (var i; i < exp.filesets.length; i++){
                if (Array.isArray(exp.filesets[i].files_in_set) && exp.filesets[i].files_in_set.length > 0){
                    return false;
                }
            }
            return true;
        }
        else return true;
    });
}


/** 
 * @param   {Object[]} experiments - List of experiments, e.g. from experiments_in_set. 
 * @returns {number} - Count of files from all experiments.
 */
export function fileCountFromExperiments(experiments){
    return _.reduce(experiments.map(fileCount), function(r,expFileCount,i){
        return r + expFileCount;
    }, 0);
}


/**
 * NOT SORTED
 * 
 * @param   {Object[]} experiments - List of experiments, e.g. from experiments_in_set. 
 * @returns {Object[]} - All files from experiments without a pair.
 */
export function listAllUnpairedFiles(experiments){
    return _.filter(
        _.flatten(
            findUnpairedFilesPerExperiment(experiments),
            true
        ),
        function(file){ return typeof file !== 'undefined'; }
    );
}


/**
 * NOT SORTED
 * 
 * @param   {Object[]} experiments - List of experiments, e.g. from experiments_in_set. 
 * @returns {Object[][]} - All files with relations from experiments grouped into arrays of pairs (or other multiple).
 */
export function listAllFilePairs(experiments){
    return (
        _.flatten(
            _.filter(
                _.pluck(
                    groupFilesByPairsForEachExperiment(experiments),
                    'file_pairs'
                ),
<<<<<<< HEAD
                true
            )
        );
    },

    /** 
     * Grab all experiments from experiment_sets, and save non-circular reference to parent experiment_set on experiment.
     * 
     * @param   {Object[]} experiment_sets - List of experiment_sets, e.g. from a /browse/ request result's context['@graph']. 
     * @returns {Object[]} - List of experiments from all experiments_sets, each with an updated 'experiment_sets' property
     */
    listAllExperimentsFromExperimentSets : function(experiment_sets){
        var uniqExpAccessions = {};
        return _(experiment_sets).chain()
            .map(function(set){
                return (set.experiments_in_set || []).map(function(exp){
                    // Make sure we return new exp & set objects instead of mutating existing ones.
                    var cExp = _.clone(exp);
                    var cSet = _.clone(set);
                    cSet.experiments_in_set = cSet.experiments_in_set.length;
                    cExp.experiment_sets = [cSet];
                    return cExp;
                }); 
            })
            .flatten(true)
            .filter(function(exp){
                if (typeof uniqExpAccessions[exp.accession] !== 'undefined'){
                    // Already have exp with same accession; keep 1 instance of it but combine their experiment_sets.
                    uniqExpAccessions[exp.accession].experiment_sets = uniqExpAccessions[exp.accession].experiment_sets.concat(exp.experiment_sets);
                    return false;
                } else {
                    uniqExpAccessions[exp.accession] = exp;
                    return true;
                }
            })
            .value();
        //return _.flatten(experiment_sets.map(function(set){ return set.experiments_in_set }), true);
    },

    /**
     * Groups experiments by experiment_set accession.
     * Almost inverse of listAllExperimentsFromExperimentSets, though returns an object.
     * 
     * @param {Array} experiments - Array of experiment objects. Each must have property 'experiment_sets', containing array of experiment_set objects with at least accession.
     * @returns {Object} Contains experiment_set accessions as keys and array of experiments in that set as value.
     */
    groupExperimentsIntoExperimentSets : function(experiments){
        var expSets = {};
        if (!Array.isArray(experiments)) throw new Error('param "experiments" must be an array');
        if (experiments.length === 0) return expSets;
        experiments.forEach(function(exp, i){
            if (!Array.isArray(exp.experiment_sets) || exp.experiment_sets.length === 0){
                // TODO : If no experiment sets, add to a 'None' set?
                throw new Error('Experiment "' + exp.accession + '" (index '+ i +') has no experiment sets.');
=======
                function(file){ return typeof file !== 'undefined'; }
            ),
            true
        )
    );
}


/** 
 * Grab all experiments from experiment_sets, and save non-circular reference to parent experiment_set on experiment.
 * 
 * @param   {Object[]} experiment_sets - List of experiment_sets, e.g. from a /browse/ request result's context['@graph']. 
 * @returns {Object[]} - List of experiments from all experiments_sets, each with an updated 'experiment_sets' property
 */
export function listAllExperimentsFromExperimentSets(experiment_sets){
    var uniqExpAccessions = {};
    return _(experiment_sets).chain()
        .map(function(set){
            return set.experiments_in_set.map(function(exp){
                // Make sure we return new exp & set objects instead of mutating existing ones.
                var cExp = _.clone(exp);
                var cSet = _.clone(set);
                cSet.experiments_in_set = cSet.experiments_in_set.length;
                cExp.experiment_sets = [cSet];
                return cExp;
            }); 
        })
        .flatten(true)
        .filter(function(exp){
            if (typeof uniqExpAccessions[exp.accession] !== 'undefined'){
                // Already have exp with same accession; keep 1 instance of it but combine their experiment_sets.
                uniqExpAccessions[exp.accession].experiment_sets = uniqExpAccessions[exp.accession].experiment_sets.concat(exp.experiment_sets);
                return false;
            } else {
                uniqExpAccessions[exp.accession] = exp;
                return true;
>>>>>>> 8c9e4ada
            }
        })
        .value();
    //return _.flatten(experiment_sets.map(function(set){ return set.experiments_in_set }), true);
}


/**
 * Groups experiments by experiment_set accession.
 * Almost inverse of listAllExperimentsFromExperimentSets, though returns an object.
 * 
 * @param {Array} experiments - Array of experiment objects. Each must have property 'experiment_sets', containing array of experiment_set objects with at least accession.
 * @returns {Object} Contains experiment_set accessions as keys and array of experiments in that set as value.
 */
export function groupExperimentsIntoExperimentSets(experiments){
    var expSets = {};
    if (!Array.isArray(experiments)) throw new Error('param "experiments" must be an array');
    if (experiments.length === 0) return expSets;
    experiments.forEach(function(exp, i){
        if (!Array.isArray(exp.experiment_sets) || exp.experiment_sets.length === 0){
            // TODO : If no experiment sets, add to a 'None' set?
            throw new Error('Experiment "' + exp.accession + '" (index '+ i +') has no experiment sets.');
        }
        exp.experiment_sets.forEach(function(expSet, i){
            //if (typeof expSet.accession !== 'string') throw new Error('experiment_set.accession must be a string, we have:' + expSet.accession);
            var expSetKey = expSet.accession || 'set' + i;
            if (!(expSets[expSetKey] instanceof Set)){
                expSets[expSetKey] = new Set();
            }
            expSets[expSetKey].add(exp);
        });
    });

    var expSetKeys = _.keys(expSets);
    var currentKey = null;
    while (typeof expSetKeys[0] !== 'undefined'){
        // Convert Sets to Arrays
        currentKey = expSetKeys.pop();
        expSets[currentKey] = [...expSets[currentKey]];
    }
    return expSets;
}

/** @return Object with experiment accessions as keys, from input array of experiments. */
export function convertToObjectKeyedByAccession(experiments, keepExpObject = true){
    return _.object(
        experiments.map(function(exp){
            return [exp.accession, keepExpObject ? exp : true];
        })
    );
}


/*** *** *** *** *** *** *** *** *** *** *** *** *** *** *** *** *** *** * 
 * Partial Funcs (probably don't use these unless composing a function) *
 *** *** *** *** *** *** *** *** *** *** *** *** *** *** *** *** *** *** */


export function combineWithReplicateNumbers(experimentsWithReplicateNums, experimentsInSet){
    if (!Array.isArray(experimentsWithReplicateNums)) return false;
    return _(experimentsWithReplicateNums).chain()
        .map(function(r){ 
            return {
                'tec_rep_no' : r.tec_rep_no || null,
                'bio_rep_no' : r.bio_rep_no || null,
                '@id' : r.replicate_exp && r.replicate_exp['@id'] || null
            };
        })
        .zip(experimentsInSet) // 'replicate_exps' and 'experiments_in_set' are delivered in same order from backend, so can .zip (linear) vs .map -> .findWhere  (nested loop).
        .map(function(r){
            r[1].biosample = _.clone(r[1].biosample);
            r[1].biosample.bio_rep_no = r[0].bio_rep_no; // Copy over bio_rep_no to biosample to ensure sorting.
            return _.extend(r[0], r[1]);
        })
        .value();
}

export function findUnpairedFiles(files_in_experiment){
    return _.reduce(files_in_experiment, function(unpairedFiles, file, files){
        if (!Array.isArray(file.related_files) || typeof file.paired_end == 'undefined') {
            unpairedFiles.push(file);
        }
        return unpairedFiles;
    }, []);
}

export function findUnpairedFilesPerExperiment(experiments){
    return experiments.map(function(exp){
        if (Array.isArray(exp.files)){
            return findUnpairedFiles(exp.files);
        } else if (
            Array.isArray(exp.filesets) && 
            exp.filesets.length > 0 && 
            Array.isArray(exp.filesets[0].files_in_set)
        ){
            return findUnpairedFiles(
                _.flatten(
                    _.pluck(exp.filesets, 'files_in_set'),
                    true
                )
            );
        }
    });
}

export function fileCount(experiment){
    if (Array.isArray(experiment.files)) return experiment.files.length;
    if (Array.isArray(experiment.filesets)) return _.reduce(experiment.filesets, function(r,fs){
        return r + (fs.files_in_set || []).length;
    }, 0);
    return 0;
}

export function allFilesFromFileSetsInExperiment(experiment){
    if (Array.isArray(experiment.filesets)){
        return _(experiment.filesets).chain()
            .pluck('files_in_set')
            .filter(function(files_in_set){ return typeof files_in_set !== 'undefined'; })
            .flatten(true)
            .value();
    }
    return [];
}

export function allFilesFromExperiment(experiment){
    return (experiment.files || []).concat(
        allFilesFromFileSetsInExperiment(experiment)
    );
}

export function groupFilesByPairs(files_in_experiment){
    // Add 'file_pairs' property containing array of arrays of paired files to each experiment.
    return _(files_in_experiment).chain()
        .map(function(file){
            return _.clone(file);
        })
        .sortBy(function(file){ return parseInt(file.paired_end); }) // Bring files w/ paired_end == 1 to top of list.
        .reduce(function(pairsObj, file, files){
            // Group via { 'file_paired_end_1_ID' : { '1' : file_paired_end_1, '2' : file_paired_end_2,...} }
            if (parseInt(file.paired_end) === 1){
                pairsObj[file.uuid] = { '1' : file };
            } else if (Array.isArray(file.related_files)) {
                _.each(file.related_files, function(related){
                    if (pairsObj[related.file && related.file.uuid]) {
                        pairsObj[related.file && related.file.uuid][file.paired_end + ''] = file;
                    } else {
                        file.unpaired = true; // Mark file as unpaired
                    }
                });
            } else {
                file.unpaired = true; // Mark file as unpaired
            }
            return pairsObj;
        }, { })
        .values()
        .map(function(filePairObj){
            return _(filePairObj).chain()
                .pairs()
                .sortBy (function(fp){ return parseInt(fp[0]); })
                .map    (function(fp){ return fp[1]; })
                .value();
        })
        .value(); // [[file1,file2,file3,...],[file1,file2,file3,file4,...],...]
}

export function groupFilesByPairsForEachExperiment(experiments){
    return experiments.map(function(exp){
        var file_pairs;
        if (Array.isArray(exp.files)){
            file_pairs = groupFilesByPairs(exp.files);
        } else if (
            Array.isArray(exp.filesets) && 
            exp.filesets.length > 0 && 
            Array.isArray(exp.filesets[0].files_in_set)
        ){
            file_pairs = groupFilesByPairs(
                allFilesFromFileSetsInExperiment(exp)
            );
        }

        if (Array.isArray(file_pairs) && file_pairs.length > 0) exp.file_pairs = file_pairs;
        return exp;
    });
}

export function flattenFileSetsToFilesIfNoFilesOnExperiment(experiment){
    if (Array.isArray(experiment.files)) return experiment;
    if (!Array.isArray(experiment.filesets) || experiment.filesets.length === 0 || !Array.isArray(experiment.filesets[0].files_in_set)) return experiment;
    experiment.files = _.flatten(
        _.pluck(experiment.filesets, 'files_in_set'),
        true
    );
    return experiment;
}

export function flattenFileSetsToFilesIfNoFilesForEachExperiment(experiments){
    return experiments.map(flattenFileSetsToFilesIfNoFilesOnExperiment);
}

export function groupExperimentsByBiosampleRepNo(experiments){
    return _(experiments).chain()
        .groupBy(function(exp){
            return exp.biosample.bio_rep_no;
        })          // Creates { '1' : [expObjWBiosample1-1, expObjWBiosample1-2, ...], '2' : [expObjWBiosample2-1, expObjWBiosample2-2, ...], ... }
        .pairs()    // Creates [['1', [expObjWBiosample1-1, expObjWBiosample1-2]], ['2', [expObjWBiosample2-1, expObjWBiosample2-2]], ...]
        .sortBy(function(expSet){ return parseInt(expSet[0]); }) // Sort outer list (biosamples) by bio_rep_no
        .map(function(expSet){ // Creates [[expObjWBiosample1-1, expObjWBiosample1-2], [expObjWBiosample2-1, expObjWBiosample2-2], ...]
            return _.sortBy(expSet[1], 'tec_rep_no'); // Sort inner list (experiments) by tec_rep_no
        })
        .value();
}

export function groupExperimentsByBiosample(experiments){
    return _(experiments).chain()
        .groupBy(function(exp){
            return exp.biosample['@id'];
        })
        .pairs()
        .sortBy(function(expSet){ return expSet[0]; }) // Sort outer list (biosamples) by biosample id
        .map(function(expSet){ return expSet[1]; }) // Creates [[expObjWBiosample1-1, expObjWBiosample1-2], [expObjWBiosample2-1, expObjWBiosample2-2], ...]
        .value();
}

//};<|MERGE_RESOLUTION|>--- conflicted
+++ resolved
@@ -66,62 +66,6 @@
                     groupFilesByPairsForEachExperiment(experiments),
                     'file_pairs'
                 ),
-<<<<<<< HEAD
-                true
-            )
-        );
-    },
-
-    /** 
-     * Grab all experiments from experiment_sets, and save non-circular reference to parent experiment_set on experiment.
-     * 
-     * @param   {Object[]} experiment_sets - List of experiment_sets, e.g. from a /browse/ request result's context['@graph']. 
-     * @returns {Object[]} - List of experiments from all experiments_sets, each with an updated 'experiment_sets' property
-     */
-    listAllExperimentsFromExperimentSets : function(experiment_sets){
-        var uniqExpAccessions = {};
-        return _(experiment_sets).chain()
-            .map(function(set){
-                return (set.experiments_in_set || []).map(function(exp){
-                    // Make sure we return new exp & set objects instead of mutating existing ones.
-                    var cExp = _.clone(exp);
-                    var cSet = _.clone(set);
-                    cSet.experiments_in_set = cSet.experiments_in_set.length;
-                    cExp.experiment_sets = [cSet];
-                    return cExp;
-                }); 
-            })
-            .flatten(true)
-            .filter(function(exp){
-                if (typeof uniqExpAccessions[exp.accession] !== 'undefined'){
-                    // Already have exp with same accession; keep 1 instance of it but combine their experiment_sets.
-                    uniqExpAccessions[exp.accession].experiment_sets = uniqExpAccessions[exp.accession].experiment_sets.concat(exp.experiment_sets);
-                    return false;
-                } else {
-                    uniqExpAccessions[exp.accession] = exp;
-                    return true;
-                }
-            })
-            .value();
-        //return _.flatten(experiment_sets.map(function(set){ return set.experiments_in_set }), true);
-    },
-
-    /**
-     * Groups experiments by experiment_set accession.
-     * Almost inverse of listAllExperimentsFromExperimentSets, though returns an object.
-     * 
-     * @param {Array} experiments - Array of experiment objects. Each must have property 'experiment_sets', containing array of experiment_set objects with at least accession.
-     * @returns {Object} Contains experiment_set accessions as keys and array of experiments in that set as value.
-     */
-    groupExperimentsIntoExperimentSets : function(experiments){
-        var expSets = {};
-        if (!Array.isArray(experiments)) throw new Error('param "experiments" must be an array');
-        if (experiments.length === 0) return expSets;
-        experiments.forEach(function(exp, i){
-            if (!Array.isArray(exp.experiment_sets) || exp.experiment_sets.length === 0){
-                // TODO : If no experiment sets, add to a 'None' set?
-                throw new Error('Experiment "' + exp.accession + '" (index '+ i +') has no experiment sets.');
-=======
                 function(file){ return typeof file !== 'undefined'; }
             ),
             true
@@ -140,7 +84,7 @@
     var uniqExpAccessions = {};
     return _(experiment_sets).chain()
         .map(function(set){
-            return set.experiments_in_set.map(function(exp){
+            return (set.experiments_in_set || []).map(function(exp){
                 // Make sure we return new exp & set objects instead of mutating existing ones.
                 var cExp = _.clone(exp);
                 var cSet = _.clone(set);
@@ -158,7 +102,6 @@
             } else {
                 uniqExpAccessions[exp.accession] = exp;
                 return true;
->>>>>>> 8c9e4ada
             }
         })
         .value();

--- conflicted
+++ resolved
@@ -335,77 +335,6 @@
     });
 }
 
-<<<<<<< HEAD
-export function findUnpairedFiles(files_in_experiment){
-    return _.reduce(files_in_experiment || [], function(unpairedFiles, file, index){
-        if (typeof file.paired_end === 'undefined'){
-            unpairedFiles.push(file);
-            return unpairedFiles;
-        }
-        var pairedEnd = parseInt(file.paired_end);
-        if (isNaN(pairedEnd)) {
-            unpairedFiles.push(file);
-            return unpairedFiles;
-        }
-
-        if (pairedEnd > 1 && Array.isArray(file.related_files) && file.related_files.length > 0){
-            var uniqueIDField = null;
-            if (_.all(file.related_files, function(rf){ return rf.file && typeof rf.file.uuid === 'string'; }) && _.all(files_in_experiment, function(f){ return typeof f.uuid === 'string'; })){
-                uniqueIDField = 'uuid';
-            } else if (_.all(file.related_files, function(rf){ return rf.file && typeof rf.file.accession === 'string'; }) && _.all(files_in_experiment, function(f){ return typeof f.accession === 'string'; })){
-                uniqueIDField = 'accession';
-            } else {
-                console.error('(findUnpairedFiles) Not all files & related files have either a UUID or accession field; cannot accurately group by file pairs.');
-                unpairedFiles.push(file);
-                return unpairedFiles;
-                //throw new Error('All files & related files must have either a UUID or an Accession.');
-            }
-
-            if (!_.any(file.related_files, function(rf){
-                return rf.file && rf.file[uniqueIDField] && rf.file[uniqueIDField] !== file[uniqueIDField] && _.pluck(files_in_experiment, uniqueIDField).indexOf(rf.file[uniqueIDField]) > -1;
-            })) {
-                unpairedFiles.push(file);
-                return unpairedFiles;
-            }
-        } else if (pairedEnd > 1 && !Array.isArray(file.related_files)){
-            unpairedFiles.push(file);
-            return unpairedFiles;
-        }
-        return unpairedFiles;
-    }, []);
-}
-
-/**
- * TODO: Add from filesets as well instead of only as fallback if no experiment.files?
- *
- * @param {Experiment[]} experiments - List of experiment objects with files properties.
- * @param {boolean} [includeFileSets=false] - Whether to include file sets in count.
- * @returns {File[]} List of unpaired files from all experiments.
- */
-export function findUnpairedFilesPerExperiment(experiments, includeFileSets = false){
-    return _.map(experiments || [], function(exp){
-        var files;
-        if (Array.isArray(exp.files)){
-            files = findUnpairedFiles(exp.files);
-        } else if (
-            includeFileSets &&
-            Array.isArray(exp.filesets) &&
-            exp.filesets.length > 0 &&
-            Array.isArray(exp.filesets[0].files_in_set)
-        ){
-            files = findUnpairedFiles(
-                _.flatten(_.pluck(exp.filesets, 'files_in_set'), true)
-            );
-        } else {
-            files = [];
-        }
-        return _.map(files, function(file){
-            return _.extend({}, file, { 'from_experiment' : exp });
-        });
-    });
-}
-=======
->>>>>>> 54512b79
 
 export function findExperimentInSetWithFileAccession(experiments_in_set, file_accession){
     return _.find(experiments_in_set || [], function(exp){
@@ -460,124 +389,17 @@
 }
 
 /**
-<<<<<<< HEAD
- * Combine file pairs and unpaired files into one array.
- * Length will be file_pairs.length + unpaired_files.length, e.g. files other than first file in a pair are not counted.
- * Can always _.flatten() this or map out first file per pair.
- *
- * @param {ExperimentSet} experiment_set - Experiment Set
- * @returns {File[]|File[][]} For example, [ [filePairEnd1, filePairEnd2], [...], fileUnpaired1, fileUnpaired2, ... ]
- */
-export function allPairsAndFilesFromExperimentSet(experiment_set){
-    if (Array.isArray(experiment_set.replicate_exps) && Array.isArray(experiment_set.experiments_in_set)){
-        experiment_set = combineExpsWithReplicateNumbersForExpSet(experiment_set);
-    }
-    var exps_in_set_with_from_set_property = _.map(experiment_set.experiments_in_set || [], function(exp){
-        return _.extend({}, exp, { 'from_experiment_set' : experiment_set });
-    });
-    var pairs = listAllFilePairs(exps_in_set_with_from_set_property);
-    var unpairedFiles = listAllUnpairedFiles(exps_in_set_with_from_set_property);
-    return pairs.concat(unpairedFiles);
-}
-
-/**
- * Group files by their paired end and related_files array.
- * E.g. [[file1,file2,file3,...],[file1,file2,file3,file4,...],...]
- *
- * Returns an empty array if _any_ of the files lack view permissions.
-=======
  * Returns all files from an Experiment Set Item.
  * Excludes other_processed_files.
->>>>>>> 54512b79
  *
  * @todo (Possibly) Add param/feature to include other processed files.
  */
-<<<<<<< HEAD
-export function groupFilesByPairs(files_in_experiment){
-
-    var allFiles = files_in_experiment.slice(0).concat(
-        _.pluck(_.flatten(_.filter(_.pluck(files_in_experiment || [], 'related_files'))), 'file')
-    );
-
-    var uniqueIDField = null;
-
-    if (_.all(allFiles, atIdFromObject)){
-        uniqueIDField = '@id';
-    } else if (_.all(allFiles, function(f){ return typeof f.uuid === 'string'; })){
-        uniqueIDField = 'uuid';
-    } else if (_.all(allFiles, function(f){ return typeof f.accession === 'string'; })){
-        uniqueIDField = 'accession';
-    } else {
-        console.error('(groupFilesByPairs) Not all files & related files have either a UUID or accession field; cannot accurately group by file pairs.');
-        return [];
-        //throw new Error('Not all files & related files have either a UUID or accession field; cannot accurately group by file pairs.');
-    }
-
-    return _.map(
-        _.values(
-            _.reduce(
-                _.sortBy(
-                    _.map(files_in_experiment || [], _.clone),
-                    function(file){ return parseInt(file.paired_end); }
-                ),
-                function(pairsObj, file, idx, sortedFiles){
-                    // Group via { 'file_paired_end_1_ID' : { '1' : file_paired_end_1, '2' : file_paired_end_2,...} }
-                    if (parseInt(file.paired_end) === 1){
-                        pairsObj[file[uniqueIDField]] = { '1' : file };
-                    } else if (Array.isArray(file.related_files)) {
-                        _.each(file.related_files, function(related){
-                            if (pairsObj[related.file && related.file[uniqueIDField]]) {
-                                pairsObj[related.file && related.file[uniqueIDField]][file.paired_end + ''] = file;
-                            }
-                        });
-                    }
-                    return pairsObj;
-                },
-                { }
-            )
-        ),
-        function(filePairObj){
-            return _.map(
-                _.sortBy(_.pairs(filePairObj), function([ filePairEnd, fileItem ]){ return parseInt(filePairEnd); }),
-                function([ filePairEnd, fileItem ]){ return fileItem; }
-            );
-        }
-    );
-}
-
-export function groupFilesByRelations(files){
-    
-}
-
-/**
- * @deprecated
- * @param {Experiment} experiments - List of Experiment Items in JSON format.
- * @param {boolean} [includeFileSets=false] - Whether to include files from experiment.filesets.
- * @returns Modified list 'experiments' objects.
- */
-export function groupFilesByPairsForEachExperiment(experiments, includeFileSets = false){
-    return _.map(experiments || [], function(exp) {
-        var file_pairs;
-        if (Array.isArray(exp.files)){
-            file_pairs = groupFilesByPairs(exp.files);
-        } else if (
-            includeFileSets &&
-            Array.isArray(exp.filesets) &&
-            exp.filesets.length > 0 &&
-            Array.isArray(exp.filesets[0].files_in_set)
-        ){
-            file_pairs = groupFilesByPairs(
-                allFilesFromFileSetsInExperiment(exp)
-            );
-        }
-=======
 export function allFilesFromExperimentSet(expSet, includeProcessedFiles = false){
 
     var processedFiles = includeProcessedFiles ? reduceProcessedFilesWithExperimentsAndSets(allProcessedFilesFromExperimentSet(expSet)) : [];
     var rawFiles = _.reduce(experimentsFromExperimentSet(expSet), function(m, exp){
         return m.concat(allFilesFromExperiment(exp));
     }, []);
->>>>>>> 54512b79
 
     return rawFiles.concat(processedFiles);
 }

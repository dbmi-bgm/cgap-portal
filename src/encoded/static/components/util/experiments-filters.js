--- conflicted
+++ resolved
@@ -427,11 +427,7 @@
     var searchQueryString = null;
     var searchQueryMatch = href.match(/(\?|&)(q)(=)[\w\s\+\-\%]+/);
     if (searchQueryMatch){
-<<<<<<< HEAD
-        searchQueryString = searchQueryMatch[0].replace(searchQueryMatch.slice(1).join(''), '').replace('+', ' ');
-=======
         searchQueryString = searchQueryMatch[0].replace(searchQueryMatch.slice(1).join(''), '').replace(/\+/g, ' ');
->>>>>>> 5ca687dd
         if (decodeURIComponent){
             searchQueryString = decodeURIComponent(searchQueryString);
         }

--- conflicted
+++ resolved
@@ -42,12 +42,8 @@
         };
     },
 
-<<<<<<< HEAD
-    handleToggle: function() {
-=======
     handleToggle: function(e) {
         e.preventDefault();
->>>>>>> 7bd3a7f9
         this.setState({active: !this.state.active});
     },
 

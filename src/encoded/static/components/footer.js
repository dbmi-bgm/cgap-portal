--- conflicted
+++ resolved
@@ -13,24 +13,7 @@
             console.log('render footer');
             return (
                 <footer id="page-footer">
-<<<<<<< HEAD
-					<div class="container">
-						<div id="footer-links">
-							<ul>
-								<li><a href="/">ENCODE</a></li>
-								<li><a href="">Contact</a></li>
-								<li><a href="http://www.stanford.edu/site/terms.html">Terms of Use</a></li>
-							</ul>
-						</div>
-						<div id="footer-logos">
-							<ul>
-								<li><a href="http://www.stanford.edu"><img src="/static/img/su-logo-white.png" alt="Stanford University" id="su-logo" /></a></li>
-								<li><a href="http://med.stanford.edu/"><img src="/static/img/som-logo-red.png" alt="Stanford University School of Medicine" id="som-logo" /></a></li>
-								<li>&copy;2013. Stanford University.</li>
-							</ul>
-						</div>
-					</div>
-=======
+
                     <div class="text">
                         <div class="container">
                             <div id="footer-links">
@@ -52,7 +35,7 @@
                         <a class="right" href="http://www.stanford.edu/"><img src="/static/img/su-logo.png" alt="Stanford University" /></a>
                         <a class="right" href="http://www.ucsc.edu/"><img src="/static/img/ucsc-logo.png" alt="University of California Santa Cruz" /></a>
                     </div>
->>>>>>> efbafdf0
+
                 </footer>
             );
         }

'use strict';

var React = require('react');
var { Alert, Fade } = require('react-bootstrap');
var _ = require('underscore');
var store = require('../store');

var Alerts = module.exports = React.createClass({

    statics : {
        queue : function(alert, callback){
            var currentAlerts = store.getState().alerts;
            if (_.pluck(currentAlerts, 'title').indexOf(alert.title) > -1) return null; // Same alert is already set.
            store.dispatch({
                type: { 'alerts' : currentAlerts.concat([alert]) }
            });
        },
        deQueue : function(alert, callback){
            var currentAlerts = store.getState().alerts;
            currentAlerts = currentAlerts.filter(function(a){ return a.title != alert.title; });
            store.dispatch({
                type: { 'alerts' : currentAlerts }
            });
        },

        // Common alert definitions
<<<<<<< HEAD
        LoggedOut : {"title" : "Logged Out", "message" : "You have been logged out due to an expired session.", style : 'danger'}
=======
        LoggedOut : {
            "title"     : "Logged Out",
            "message"   : "You have been logged out due to an expired session.",
            "style"     : 'danger'
        },
        NoFilterResults : {
            'title'     : "No Results",
            'message'   : "Selecting this filter returned no results so it was deselected.",
            'style'     : "warning"
        }
>>>>>>> 88c380ac
    },

    getInitialState : function(){ 
        return {
            'dismissing' : []
        }; 
    },

    render : function(){
        if (this.props.alerts.length === 0) return null;
        
        function dismiss(index){
            var currentAlert = this.props.alerts.slice(index, index + 1)[0];
            var dismissing = _.clone(this.state.dismissing);
            if (_.findIndex(dismissing, currentAlert) === -1) dismissing.push(currentAlert);
            this.setState({ 'dismissing' : dismissing });
        };

        function finishDismiss(index){
            var currentAlert = this.props.alerts.slice(index, index + 1)[0];
            this.setState({ 'dismissing' : _.without(this.state.dismissing, currentAlert) });
            store.dispatch({
                type: { 'alerts' : _.without(this.props.alerts, currentAlert) }
            });
        }

        return (
            <div className="alerts">
            { 
                this.props.alerts.map(function(alert,i){
                    return (
                        <Fade 
                            key={'alert-' + i}
                            timeout={500}
                            in={ _.findIndex(this.state.dismissing, alert) === -1 }
                            onExited={finishDismiss.bind(this, i)}
                            unmountOnExit={true}
                        >
                            <div>
                                <Alert bsStyle={alert.style || 'danger'} onDismiss={dismiss.bind(this, i)}>
                                    <h4>{ alert.title }</h4>
                                    <p>{ alert.message }</p>
                                </Alert>
                            </div>
                        </Fade>
                    );
                }.bind(this))
            }
            </div>
        );
    }
});<|MERGE_RESOLUTION|>--- conflicted
+++ resolved
@@ -24,9 +24,6 @@
         },
 
         // Common alert definitions
-<<<<<<< HEAD
-        LoggedOut : {"title" : "Logged Out", "message" : "You have been logged out due to an expired session.", style : 'danger'}
-=======
         LoggedOut : {
             "title"     : "Logged Out",
             "message"   : "You have been logged out due to an expired session.",
@@ -37,7 +34,6 @@
             'message'   : "Selecting this filter returned no results so it was deselected.",
             'style'     : "warning"
         }
->>>>>>> 88c380ac
     },
 
     getInitialState : function(){ 

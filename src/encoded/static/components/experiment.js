--- conflicted
+++ resolved
@@ -36,13 +36,9 @@
 var {SortTablePanel, SortTable} = sortTable;
 var ProjectBadge = image.ProjectBadge;
 var {DocumentsPanel, AttachmentPanel} = doc;
-<<<<<<< HEAD
 var DropdownButton = button.DropdownButton;
 var DropdownMenu = dropdownMenu.DropdownMenu;
 var {Panel, PanelBody, PanelHeading, PanelFooter, TabPanel, TabPanelPane} = panel;
-=======
-var {Panel, PanelBody, PanelHeading} = panel;
->>>>>>> 9b62aaf2
 
 
 var anisogenicValues = [

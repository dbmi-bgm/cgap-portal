--- conflicted
+++ resolved
@@ -205,67 +205,6 @@
 
 globals.content_views.register(Experiment, 'experiment');
 
-<<<<<<< HEAD
-=======
-var BiosamplesUsed = module.exports.BiosamplesUsed = function (props) {
-    var replicates = props.replicates;
-    if (!replicates.length) return (<div hidden={true}></div>);
-    var biosamples = {};
-    replicates.forEach(function(replicate) {
-        var biosample = replicate.library && replicate.library.biosample;
-        if (biosample) {
-            biosamples[biosample['@id']] = { biosample: biosample, brn: replicate.biological_replicate_number };
-        }
-    });
-
-    // If no libraries in the replicates, then no biosamples; just output nothing.
-    if (!Object.keys(biosamples).length) {
-        return (<div hidden={true}></div>);
-    }
-
-    return (
-        <div>
-            <h3>Biosamples used</h3>
-            <div className="table-responsive"> 
-                <table className="table table-panel table-striped table-hover">
-                    <thead>
-                        <tr>
-                            <th>Accession</th>
-                            <th>Biosample</th>
-                            <th>Type</th>
-                            <th>Species</th>
-                            <th>Source</th>
-                            <th>Submitter</th>
-                        </tr>
-                    </thead>
-                    <tbody>
-
-                    { Object.keys(biosamples).map(function (key, index) {
-                        var biosample = biosamples[key].biosample;
-                        return (
-                            <tr key={index}>
-                                <td><a href={biosample['@id']}>{biosample.accession}</a></td>
-                                <td>{biosample.biosample_term_name}</td>
-                                <td>{biosample.biosample_type}</td>
-                                <td>{biosample.donor && biosample.donor.organism.name}</td>
-                                <td>{biosample.source.title}</td>
-                                <td>{biosample.submitted_by.title}</td>
-                            </tr>
-                        );
-                    })}
-                    </tbody>
-                    <tfoot>
-                        <tr>
-                            <td colSpan="7"></td>
-                        </tr>
-                    </tfoot>
-                </table>
-            </div>
-        </div>
-    );
-};
-
->>>>>>> e2172a1d
 
 var AssayDetails = module.exports.AssayDetails = function (props) {
     var replicates = props.replicates.sort(function(a, b) {

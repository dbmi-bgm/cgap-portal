'use strict';
var React = require('react');
var panel = require('../libs/bootstrap/panel');
var _ = require('underscore');
var moment = require('moment');
var graph = require('./graph');
var navbar = require('./navbar');
var globals = require('./globals');
var dbxref = require('./dbxref');
var dataset = require('./dataset');
var image = require('./image');
var statuslabel = require('./statuslabel');
var audit = require('./audit');
var fetched = require('./fetched');
var AuditMixin = audit.AuditMixin;
var pipeline = require('./pipeline');
var reference = require('./reference');
var software = require('./software');
var sortTable = require('./sorttable');
var objectutils = require('./objectutils');

var Breadcrumbs = navbar.Breadcrumbs;
var DbxrefList = dbxref.DbxrefList;
var FileTable = dataset.FileTable;
var UnreleasedFiles = dataset.UnreleasedFiles;
var FetchedItems = fetched.FetchedItems;
var FetchedData = fetched.FetchedData;
var Param = fetched.Param;
var StatusLabel = statuslabel.StatusLabel;
var AuditIndicators = audit.AuditIndicators;
var AuditDetail = audit.AuditDetail;
var Graph = graph.Graph;
var JsonGraph = graph.JsonGraph;
var PubReferenceList = reference.PubReferenceList;
var ExperimentTable = dataset.ExperimentTable;
var SingleTreatment = objectutils.SingleTreatment;
var SoftwareVersionList = software.SoftwareVersionList;
var ProjectBadge = image.ProjectBadge;
var {SortTablePanel, SortTable} = sortTable;
var {Panel, PanelBody, PanelHeading} = panel;


var anisogenicValues = [
    'anisogenic, sex-matched and age-matched',
    'anisogenic, age-matched',
    'anisogenic, sex-matched',
    'anisogenic'
];


var PanelLookup = function (props) {
    // XXX not all panels have the same markup
    var context;
    if (props['@id']) {
        context = props;
        props = {context: context};
    }
    var PanelView = globals.panel_views.lookup(props.context);
    return <PanelView {...props} />;
};


var Experiment = module.exports.Experiment = React.createClass({
    mixins: [AuditMixin],

    contextTypes: {
        session: React.PropTypes.object
    },

    render: function() {
        var condensedReplicates = [];
        var context = this.props.context;
        var itemClass = globals.itemClass(context, 'view-item');
        var replicates = context.replicates;
        if (replicates) {
            var condensedReplicatesKeyed = _(replicates).groupBy(replicate => replicate.library && replicate.library['@id']);
            if (Object.keys(condensedReplicatesKeyed).length) {
                condensedReplicates = _.toArray(condensedReplicatesKeyed);
            }
        }

        // Collect all documents from all replicate libraries for display.
        var documents = {};
        if (replicates) {
            replicates.forEach(replicate => {
                if (replicate.library && replicate.library.documents && replicate.library.documents.length) {
                    replicate.library.documents.forEach((doc, i) => {
                        documents[doc['@id']] = PanelLookup({context: doc, key: i + 1});
                    });
                }
            });
        }

        // Make array of all replicate biosamples, not including biosample-less replicates.
        if (replicates) {
            var biosamples = _.compact(replicates.map(replicate => {
                return replicate.library && replicate.library.biosample;
            }));
        }

        // Create platforms array from file platforms; ignore duplicate platforms
        var platforms = {};
        if (context.files && context.files.length) {
            context.files.forEach(file => {
                if (file.platform && file.dataset === context['@id']) {
                    platforms[file.platform['@id']] = file.platform;
                }
            });
        }

        // If we have replicates, handle what we used to call Assay Details -- display data about each of the replicates, breaking out details
        // if they differ between replicates.
        if (replicates && replicates.length) {
            // Prepare to collect values from each replicate's library. Each key in this object refers to a property in the libraries.
            var libraryValues1 = {
                treatments:                     {values: {}, value: undefined, component: {}, title: 'Treatments',                test: 'treatments'}
            };
            var libraryValues2 = {
                nucleic_acid_term_name:         {values: {}, value: undefined, component: {}, title: 'Nucleic acid type',         test: 'nucleicacid'},
                depleted_in_term_name:          {values: {}, value: undefined, component: {}, title: 'Depleted in',               test: 'depletedin'},
                nucleic_acid_starting_quantity: {values: {}, value: undefined, component: {}, title: 'Library starting quantity', test: 'startingquantity'},
                size_range:                     {values: {}, value: undefined, component: {}, title: 'Size range',                test: 'sizerange'},
                lysis_method:                   {values: {}, value: undefined, component: {}, title: 'Lysis method',              test: 'lysismethod'},
                extraction_method:              {values: {}, value: undefined, component: {}, title: 'Extraction method',         test: 'extractionmethod'},
                fragmentation_method:           {values: {}, value: undefined, component: {}, title: 'Fragmentation method',      test: 'fragmentationmethod'},
                library_size_selection_method:  {values: {}, value: undefined, component: {}, title: 'Size selection method',     test: 'sizeselectionmethod'},
                spikeins_used:                  {values: {}, value: undefined, component: {}, title: 'Spike-ins datasets',        test: 'spikeins'}
            };

            // For any library properties that aren't simple values, put functions to process them into simple values in this object,
            // keyed by their library property name. Returned JS undefined if no complex value exists so that we can reliably test it
            // momentarily. We have a couple properties too complex even for this, so they'll get added separately at the end.
            var librarySpecials1 = {
                treatments: function(library) {
                    var treatments = library.treatments;
                    if (treatments && treatments.length) {
                        return treatments.map(treatment => treatment.treatment_term_name).sort().join(', ');
                    }
                    return undefined;
                }
            };
            var librarySpecials2 = {
                nucleic_acid_starting_quantity: function(library) {
                    var quantity = library.nucleic_acid_starting_quantity;
                    if (quantity) {
                        return quantity + library.nucleic_acid_starting_quantity_units;
                    }
                    return undefined;
                },
                depleted_in_term_name: function(library) {
                    var terms = library.depleted_in_term_name;
                    if (terms && terms.length) {
                        return terms.sort().join(', ');
                    }
                    return undefined;
                },
                spikeins_used: function(library) {
                    var spikeins = library.spikeins_used;

                    // Just track @id for deciding if all values are the same or not. Rendering handled in libraryComponents
                    if (spikeins && spikeins.length) {
                        return spikeins.map(spikein => spikein.accession).sort().join();
                    }
                    return undefined;
                }
            };
            var libraryComponents2 = {
                nucleic_acid_starting_quantity: function(library) {
                    if (library.nucleic_acid_starting_quantity && library.nucleic_acid_starting_quantity_units) {
                        return <span>{library.nucleic_acid_starting_quantity}<span className="unit">{library.nucleic_acid_starting_quantity_units}</span></span>;
                    }
                    return null;
                },
                spikeins_used: function(library) {
                    var spikeins = library.spikeins_used;
                    if (spikeins && spikeins.length) {
                        return (
                            <span>
                                {spikeins.map(function(dataset, i) {
                                    return (
                                        <span key={dataset.uuid}>
                                            {i > 0 ? ', ' : ''}
                                            <a href={dataset['@id']}>{dataset.accession}</a>
                                        </span>
                                    );
                                })}
                            </span>
                        );
                    }
                    return null;
                }
            }
        }

        // Generate biosample summaries
        var fullSummaries = biosampleSummaries(biosamples);

        // Adding experiment specific documents
        context.documents.forEach(function (document, i) {
            documents[document['@id']] = PanelLookup({context: document, key: i + 1});
        });
        var antibodies = {};
        replicates.forEach(replicate => {
            if (replicate.antibody) {
                antibodies[replicate.antibody['@id']] = replicate.antibody;
            }
        });

        // Determine this experiment's ENCODE version
        var encodevers = "";
        if (context.award.rfa) {
            encodevers = globals.encodeVersionMap[context.award.rfa.substring(0,7)];
            if (typeof encodevers === "undefined") {
                encodevers = "";
            }
        }

        // Make list of statuses
        var statuses = [{status: context.status, title: "Status"}];
        if (encodevers === "3" && context.status === "released") {
            statuses.push({status: "pending", title: "Validation"});
        }

        // Make string of alternate accessions
        var altacc = context.alternate_accessions ? context.alternate_accessions.join(', ') : undefined;

        // Determine whether the experiment is isogenic or anisogenic. No replication_type indicates isogenic.
        var anisogenic = context.replication_type ? (anisogenicValues.indexOf(context.replication_type) !== -1) : false;

        // Get a list of related datasets, possibly filtering on their status
        var seriesList = [];
        var loggedIn = this.context.session && this.context.session['auth.userid'];
        if (context.related_series && context.related_series.length) {
            seriesList = _(context.related_series).filter(dataset => loggedIn || dataset.status === 'released');
        }

        // Set up the breadcrumbs
        var assayTerm = context.assay_term_name ? 'assay_term_name' : 'assay_term_id';
        var assayName = context[assayTerm];
        var assayQuery = assayTerm + '=' + assayName;
        var organismNames = _.chain(biosamples.map(function(biosample) {
            return biosample.donor ? biosample.donor.organism.scientific_name : '';
        })).compact().uniq().value();
        var nameQuery = '';
        var nameTip = '';
        var names = organismNames.map(function(organismName, i) {
            nameTip += (nameTip.length ? ' + ' : '') + organismName;
            nameQuery += (nameQuery.length ? '&' : '') + 'replicates.library.biosample.donor.organism.scientific_name=' + organismName;
            return <span key={i}>{i > 0 ? <span> + </span> : null}<i>{organismName}</i></span>;
        });
        var biosampleTermName = context.biosample_term_name;
        var biosampleTermQuery = biosampleTermName ? 'biosample_term_name=' + biosampleTermName : '';
        var crumbs = [
            {id: 'Experiments'},
            {id: assayName, query: assayQuery, tip: assayName},
            {id: names.length ? names : null, query: nameQuery, tip: nameTip},
            {id: biosampleTermName, query: biosampleTermQuery, tip: biosampleTermName}
        ];

        var experiments_url = '/search/?type=experiment&possible_controls.accession=' + context.accession;

        // Make a list of reference links, if any
        var references = PubReferenceList(context.references);

        // XXX This makes no sense.
        //var control = context.possible_controls[0];
        return (
            <div className={itemClass}>
                <header className="row">
                    <div className="col-sm-12">
                        <Breadcrumbs root='/search/?type=experiment' crumbs={crumbs} />
                        <h2>Experiment summary for {context.accession}</h2>
                        {altacc ? <h4 className="repl-acc">Replaces {altacc}</h4> : null}
                        <div className="status-line">
                            <div className="characterization-status-labels">
                                <StatusLabel status={statuses} />
                            </div>
                            <AuditIndicators audits={context.audit} id="experiment-audit" />
                        </div>
                   </div>
                </header>
                <AuditDetail context={context} id="experiment-audit" />
                <Panel addClasses="data-display">
                    <PanelBody addClasses="panel-body-with-header">
                        <div className="flexrow">
                            <div className="flexcol-sm-6">
                                <div className="flexcol-heading experiment-heading"><h4>Summary</h4></div>
                                <dl className="key-value">
                                    <div data-test="assay">
                                        <dt>Assay</dt>
                                        <dd>{context.assay_term_name}</dd>
                                    </div>

                                    {context.replication_type ?
                                        <div data-test="replicationtype">
                                            <dt>Replication type</dt>
                                            <dd>{context.replication_type}</dd>
                                        </div>
                                    : null}

                                    {biosamples.length || context.biosample_term_name ?
                                        <div data-test="biosample-summary">
                                            <dt>Biosample summary</dt>
                                            <dd>{context.biosample_term_name ? <span>{context.biosample_term_name}{' '}{fullSummaries}</span> : <span>{fullSummaries}</span>}</dd>
                                        </div>
                                    : null}

                                    {context.biosample_type ?
                                        <div data-test="biosample-type">
                                            <dt>Type</dt>
                                            <dd>{context.biosample_type}</dd>
                                        </div>
                                    : null}

                                    {AssayDetails(replicates, libraryValues1, librarySpecials1)}

                                    {context.target ?
                                        <div data-test="target">
                                            <dt>Target</dt>
                                            <dd><a href={context.target['@id']}>{context.target.label}</a></dd>
                                        </div>
                                    : null}

                                    {AssayDetails(replicates, libraryValues2, librarySpecials2, libraryComponents2)}

                                    {Object.keys(platforms).length ?
                                        <div data-test="platform">
                                            <dt>Platform</dt>
                                            <dd>
                                                {Object.keys(platforms).map((platformId, i) =>
                                                    <span key={platformId}>
                                                        {i > 0 ? <span>, </span> : null}
                                                        <a className="stacked-link" href={platformId}>{platforms[platformId].title}</a>
                                                    </span>
                                                )}
                                            </dd>
                                        </div>
                                    : null}

                                    {context.possible_controls && context.possible_controls.length ?
                                        <div data-test="possible-controls">
                                            <dt>Controls</dt>
                                            <dd>
                                                <ul>
                                                    {context.possible_controls.map(function (control) {
                                                        return (
                                                            <li key={control['@id']} className="multi-comma">
                                                                <a href={control['@id']}>
                                                                    {control.accession}
                                                                </a>
                                                            </li>
                                                        );
                                                    })}
                                                </ul>
                                            </dd>
                                        </div>
                                    : null}
                                </dl>
                            </div>

                            <div className="flexcol-sm-6">
                                <div className="flexcol-heading experiment-heading">
                                    <h4>Attribution</h4>
                                    <ProjectBadge award={context.award} addClasses="badge-heading" />
                                </div>
                                <dl className="key-value">
                                    <div data-test="lab">
                                        <dt>Lab</dt>
                                        <dd>{context.lab.title}</dd>
                                    </div>

                                    {context.award.pi && context.award.pi.lab ?
                                        <div data-test="awardpi">
                                            <dt>Award PI</dt>
                                            <dd>{context.award.pi.lab.title}</dd>
                                        </div>
                                    : null}

                                    <div data-test="project">
                                        <dt>Project</dt>
                                        <dd>{context.award.project}</dd>
                                    </div>

                                    {context.dbxrefs.length ?
                                        <div data-test="external-resources">
                                            <dt>External resources</dt>
                                            <dd><DbxrefList values={context.dbxrefs} /></dd>
                                        </div>
                                    : null}

                                    {references ?
                                        <div data-test="references">
                                            <dt>References</dt>
                                            <dd>{references}</dd>
                                        </div>
                                    : null}

                                    {context.aliases.length ?
                                        <div data-test="aliases">
                                            <dt>Aliases</dt>
                                            <dd>{context.aliases.join(", ")}</dd>
                                        </div>
                                    : null}

                                    {context.date_released ?
                                        <div data-test="date-released">
                                            <dt>Date released</dt>
                                            <dd>{context.date_released}</dd>
                                        </div>
                                    : null}

                                    {seriesList.length ?
                                        <div data-test="relatedseries">
                                            <dt>Related datasets</dt>
                                            <dd><RelatedSeriesList seriesList={seriesList} /></dd>
                                        </div>
                                    : null}
                                </dl>
                            </div>
                        </div>
                    </PanelBody>
                </Panel>

                {Object.keys(condensedReplicates).length ?
                    <ReplicateTable condensedReplicates={condensedReplicates} replicationType={context.replication_type} />
                : null}

                {Object.keys(documents).length ?
                    <div data-test="protocols">
                        <h3>Documents</h3>
                        <div className="row multi-columns-row">
                            {documents}
                        </div>
                    </div>
                : null}

                {context.visualize_ucsc  && context.status == "released" ?
                    <span className="pull-right">
                        <a data-bypass="true" target="_blank" private-browsing="true" className="btn btn-info btn-sm" href={context['visualize_ucsc']}>Visualize Data</a>
                    </span>
                : null }

                <FetchedData>
                    <Param name="data" url={dataset.unreleased_files_url(context)} />
                    <ExperimentGraph context={context} session={this.context.session} />
                </FetchedData>

                {context.files.length ?
                    <div>
                        <h3>Files linked to {context.accession}</h3>
                        <FileTable items={context.files} encodevers={encodevers} anisogenic={anisogenic} />
                    </div>
                : null }

                {{'released': 1, 'release ready': 1}[context.status] ?
                    <FetchedItems {...this.props} url={dataset.unreleased_files_url(context)} Component={UnreleasedFiles} anisogenic={anisogenic} />
                : null}

                <FetchedItems {...this.props} url={experiments_url} Component={ControllingExperiments} />
            </div>
        );
    }
});

globals.content_views.register(Experiment, 'Experiment');


// Display the table of replicates
var ReplicateTable = React.createClass({
    propTypes: {
        condensedReplicates: React.PropTypes.array.isRequired, // Condensed 'array' of replicate objects
        replicationType: React.PropTypes.string // Type of replicate so we can tell what's isongenic/anisogenic/whatnot
    },

    replicateColumns: {
        'biological_replicate_number': {
            title: 'Biological replicate',
            getValue: condensedReplicate => condensedReplicate[0].biological_replicate_number
        },
        'technical_replicate_number': {
            title: 'Technical replicate',
            getValue: condensedReplicate => condensedReplicate.map(replicate => replicate.technical_replicate_number).sort().join()
        },
        'summary': {
            title: 'Summary',
            display: condensedReplicate => {
                var replicate = condensedReplicate[0];

                // Display protein concentration if it exists
                if (replicate.rbns_protein_concentration) {
                    return (
                        <span>
                            Protein concentration {replicate.rbns_protein_concentration}
                            <span className="unit">{replicate.rbns_protein_concentration_units}</span>
                        </span>
                    );
                }

                // Else, display biosample summary if the biosample exists
                if (replicate.library && replicate.library.biosample) {
                    return <span>{replicate.library.biosample.summary}</span>;
                }

                // Else, display nothing
                return null;
            },
            sorter: false
        },
        'biosample_accession': {
            title: 'Biosample',
            display: condensedReplicate => {
                var replicate = condensedReplicate[0];
                if (replicate.library && replicate.library.biosample) {
                    var biosample = replicate.library.biosample;
                    return <a href={biosample['@id']} title={'View biosample ' + biosample.accession}>{biosample.accession}</a>;
                }
                return null;
            },
            objSorter: (a, b) => {
                var aReplicate = a[0];
                var bReplicate = b[0];
                if ((aReplicate.library && aReplicate.library.biosample) && (bReplicate.library && bReplicate.library.biosample)) {
                    var aAccession = aReplicate.library.biosample.accession;
                    var bAccession = bReplicate.library.biosample.accession;
                    return (aAccession < bAccession) ? -1 : ((aAccession > bAccession) ? 1 : 0);
                }
                return (aReplicate.library && aReplicate.library.biosample) ? -1 : ((bReplicate.library && bReplicate.library.biosample) ? 1 : 0);
            }
        },
        'antibody_accession': {
            title: 'Antibody',
            display: condensedReplicate => {
                var replicate = condensedReplicate[0];
                if (replicate.antibody) {
                    return <a href={replicate.antibody['@id']} title={'View antibody ' + replicate.antibody.accession}>{replicate.antibody.accession}</a>;
                }
                return null;
            },
            objSorter: (a, b) => {
                var aReplicate = a[0];
                var bReplicate = b[0];
                if (aReplicate.antibody && bReplicate.antibody) {
                    return (aReplicate.antibody.accession < bReplicate.antibody.accession) ? -1 : ((aReplicate.antibody.accession > bReplicate.antibody.accession) ? 1 : 0);
                }
                return (aReplicate.antibody) ? -1 : ((bReplicate.antibody) ? 1 : 0);
            }
        },
        'library': {
            title: 'Library',
            getValue: condensedReplicate => condensedReplicate[0].library ? condensedReplicate[0].library.accession : ''
        }
    },

    render: function() {
        var tableTitle;
        var {condensedReplicates, replicationType} = this.props;

        // Determine replicate table title based on the replicate type. Also override the biosample replicate column title
        if (replicationType === 'anisogenic') {
            tableTitle = 'Anisogenic replicates';
            this.replicateColumns.biological_replicate_number.title = 'Anisogenic replicate';
        } else if (replicationType === 'isogenic') {
            tableTitle = 'Isogenic replicates';
            this.replicateColumns.biological_replicate_number.title = 'Isogenic replicate';
        } else {
            tableTitle = 'Replicates';
            this.replicateColumns.biological_replicate_number.title = 'Biosample replicate';
        }

        return (
            <SortTablePanel>
                <SortTable title={tableTitle} list={condensedReplicates} columns={this.replicateColumns} />
            </SortTablePanel>
        );
    }
});


var ControllingExperiments = React.createClass({
    render: function () {
        var context = this.props.context;

        return (
            <div>
                <ExperimentTable {...this.props}
                    items={this.props.items} limit={5} url={this.props.url}
                    title={'Experiments with ' + context.accession + ' as a control:'} />
            </div>
        );
    }
});


// Return an array of React components to render into the enclosing panel, given the experiment object in the context parameter
var AssayDetails = function (replicates, libraryValues, librarySpecials, libraryComponents) {

    // Little utility to convert a replicate to a unique index we can use for arrays (like libraryValues below)
    function replicateToIndex(replicate) {
        return replicate.biological_replicate_number + '-' + replicate.technical_replicate_number;
    }

    // No replicates, so no assay entries
    if (!replicates.length) {
        return [];
    }

    // Collect library values to display from each replicate. Each key holds an array of values from each replicate's library,
    // indexed by the replicate's biological replicate number. After this loop runs, libraryValues.values should all be filled
    // with objects keyed by <bio rep num>-<tech rep num> and have the corresponding value or undefined if no value exists
    // for that key. The 'value' properties of each object in libraryValues will all be undefined after this loop runs.
    replicates.forEach(replicate => {
        var library = replicate.library;
        var replicateIndex = replicateToIndex(replicate);

        if (library) {
            // Handle "normal" library properties
            Object.keys(libraryValues).forEach(key => {
                var libraryValue;

                // For specific library properties, preprocess non-simple values into simple ones using librarySpecials
                if (librarySpecials && librarySpecials[key]) {
                    // Preprocess complex values into simple ones
                    libraryValue = librarySpecials[key](library);
                } else {
                    // Simple value -- just copy it if it exists (copy undefined if it doesn't)
                    libraryValue = library[key];
                }

                // If library property exists, add it to the values we're collecting, keyed by the biological replicate number.
                // We'll prune it after this replicate loop.
                libraryValues[key].values[replicateIndex] = libraryValue;
            });
        }
    });

    // Each property of libraryValues now has every value found in every existing library property in every replicate.
    // Now for each library value in libraryValues, set the 'value' property if all values in the 'values' object are
    // identical and existing. Otherwise, keep 'value' set to undefined.
    var firstBiologicalReplicate = replicateToIndex(replicates[0]);
    Object.keys(libraryValues).forEach(key => {
        // Get the first key's value to compare against the others.
        var firstValue = libraryValues[key].values[firstBiologicalReplicate];

        // See if all values in the values array are identical. Treat 'undefined' as a value
        if (_(Object.keys(libraryValues[key].values)).all(replicateId => libraryValues[key].values[replicateId] === firstValue)) {
            // All values for the library value are the same. Set the 'value' field with that value.
            libraryValues[key].value = firstValue;

            // If the resulting value is undefined, then all values are undefined for this key. Null out the values array.
            if (firstValue === undefined) {
                libraryValues[key].values = [];
            } else if (libraryComponents && libraryComponents[key]) {
                // The current key shows a rendering component, call it and save the resulting React object for later rendering.
                libraryValues[key].component[firstBiologicalReplicate] = libraryComponents[key](replicates[0].library);
            }
        } else {
            if (libraryComponents && libraryComponents[key]) {
                replicates.forEach(replicate => {
                    // If the current key shows a rendering component, call it and save the resulting React object for later rendering.
                    libraryValues[key].component[replicateToIndex(replicate)] = libraryComponents[key](replicate.library);
                });
            }
        }
    });

    // Now begin the output process -- one React component per array element
    var components = Object.keys(libraryValues).map(key => {
        var libraryEntry = libraryValues[key];
        if (libraryEntry.value !== undefined || (libraryEntry.values && Object.keys(libraryEntry.values).length)) {
            return (
                <div data-test={libraryEntry.test}>
                    <dt>{libraryEntry.title}</dt>
                    <dd>
                        {libraryEntry.value !== undefined ?
                            /* Single value for this property; render it or its React component */
                            <span>{(libraryEntry.component && Object.keys(libraryEntry.component).length) ? <span>{libraryEntry.component}</span> : <span>{libraryEntry.value}</span>}</span>
                        :
                            /* Multiple values for this property */
                            <span>
                                {Object.keys(libraryEntry.values).map((replicateId) => {
                                    var value = libraryEntry.values[replicateId];
                                    if (libraryEntry.component && libraryEntry.component[replicateId]) {
                                        /* Display the pre-rendered component */
                                        return <span key={replicateId} className="line-item">{libraryEntry.component[replicateId]} [{replicateId}]</span>;
                                    } else if (value) {
                                        /* Display the simple value */
                                        return <span key={replicateId} className="line-item">{value} [{replicateId}]</span>;
                                    } else {
                                        /* No value to display; happens when at least one replicate had a value for this property, but this one doesn't */
                                        return null;
                                    }
                                })}
                            </span>
                        }
                    </dd>
                </div>
            );
        }

        // No value exists for this property in any replicate; display nothing for this property.
        return null;
    });

    // Finally, return the array of JSX renderings of all assay details.
    return components;
};


// Return a summary of the given biosamples, ready to be displayed in a React component.
var biosampleSummaries = function(biosamples) {
    var organismNames = []; // Array of all organism scientific names in all given biosamples
    var lifeAges = []; // Array of all life stages, ages, and sexes in all given biosamples
    var depletedIns = {}; // Collection of depleted_in_term_name in all biosamples; each one is a key with the value True
    var mutatedGenes = {}; // Collection of donor.mutated_gene in all biosamples; each one is a key with the value True
    var subcellularTerms = {}; // Collection of subcellular_fraction_term_name in all biosamples; each one is a key with the value True
    var cellCycles = {}; // Collection of phase in all biosamples; each one is a key with the value True
    var fullSummary = null; // Complete summary of biosample in a <span>, ready to include in a React component

    // Collect biosample data from all biosamples
    biosamples.forEach(function(biosample) {
        // Collect names of biosample characteristics
        if (biosample.depleted_in_term_name && biosample.depleted_in_term_name.length) {
            biosample.depleted_in_term_name.forEach(function(depletedIn) {
                depletedIns[depletedIn] = true;
            });
        }
        if (biosample.donor && biosample.donor.mutated_gene) {
            mutatedGenes[biosample.donor.mutated_gene.label] = true;
        }
        if (biosample.subcellular_fraction_term_name) {
            subcellularTerms[biosample.subcellular_fraction_term_name] = true;
        }
        if (biosample.phase) {
            cellCycles[biosample.phase] = true;
        }

        // Collect organism scientific names
        if (biosample.organism.scientific_name) {
            organismNames.push(biosample.organism.scientific_name);
        }

        // Collect strings with non-'unknown', non-empty life_stage, age, age_units, and sex, concatenated
        var lifeAgeString = (biosample.life_stage && biosample.life_stage != 'unknown') ? biosample.life_stage : '';
        // Add to the filtering options to generate a <select>
        if (biosample.age && biosample.age != 'unknown') {
            lifeAgeString += (lifeAgeString ? ' ' : '') + biosample.age;
            lifeAgeString += (biosample.age_units && biosample.age_units != 'unknown') ? ' ' + biosample.age_units : '';
        }
        if (biosample.sex && biosample.sex != 'unknown') {
            lifeAgeString += (lifeAgeString ? ' ' : '') + biosample.sex;
        }
        if (lifeAgeString) {
            lifeAges.push(lifeAgeString);
        }
    });

    // Remove duplicates from stage/age/sex strings and organism names
    if (lifeAges.length) {
        lifeAges = _.uniq(lifeAges);
    }
    if (organismNames.length) {
        organismNames = _.uniq(organismNames);
    }

    // Make summary strings of each kind of biosample data
    var nameKeys = Object.keys(depletedIns);
    var depletedInSummary = nameKeys.length ? 'missing: ' + nameKeys.join('/') : '';
    nameKeys = Object.keys(mutatedGenes);
    var mutatedGeneSummary = nameKeys.length ? 'mutated gene: ' + nameKeys.join('/') : '';
    nameKeys = Object.keys(subcellularTerms);
    var subcellularTermSummary = nameKeys.length ? 'subcellular fraction: ' + nameKeys.join('/') : '';
    nameKeys = Object.keys(cellCycles);
    var cellCycleSummary = nameKeys.length ? 'cell-cycle phase: ' + nameKeys.join('/') : '';

    // Combine all summary strings, comma separated and including only non-empty ones
    var summary = _.compact([depletedInSummary, mutatedGeneSummary, subcellularTermSummary, cellCycleSummary]).join(', ');

    // Combine all name and life/age/sex strings
    fullSummary = (
        <span>
            {summary ? summary : null}
            {organismNames.length || lifeAges.length ?
                <span>
                    {summary ? ' (' : '('}
                    {organismNames.map(function(name, i) {
                        if (i === 0) {
                            return (<em key={name}>{name}</em>);
                        } else {
                            return (<span key={name}>{' and '}<em>{name}</em></span>);
                        }
                    })}
                    {lifeAges.length ? ', ' + lifeAges.join(' and ') : ''}
                    {')'}
                </span>
            : null}
        </span>
    );

    return fullSummary;
};


// Display a list of datasets related to the experiment
var RelatedSeriesList = React.createClass({
    propTypes: {
        seriesList: React.PropTypes.array.isRequired // Array of Series dataset objects to display
    },

    getInitialState: function() {
        return {
            currInfoItem: '', // Accession of item whose detail info appears; empty string to display no detail info
            touchScreen: false, // True if we know we got a touch event; ignore clicks without touch indiciation
            clicked: false // True if info button was clicked (vs hovered)
        }
    },

    // Handle the mouse entering/existing an info icon. Ignore if the info tooltip is open because the icon had
    // been clicked. 'entering' is true if the mouse entered the icon, and false if exiting.
    handleInfoHover: function(series, entering) {
        if (!this.state.clicked) {
            this.setState({currInfoItem: entering ? series.accession : ''});
        }
    },

    // Handle click in info icon by setting the currInfoItem state to the accession of the item to display.
    // If opening the tooltip, note that hover events should be ignored until the icon is clicked to close the tooltip.
    handleInfoClick: function(series, touch, e) {
        var currTouchScreen = this.state.touchScreen;

        // Remember if we know we've had a touch event
        if (touch && !currTouchScreen) {
            currTouchScreen = true;
            this.setState({touchScreen: true});
            console.log('SET TOUCHSCREEN TRUE');
        }

        // Now handle the click. Ignore if we know we have a touch screen, but this wasn't a touch event
        if (!currTouchScreen || touch) {
            console.log('STAT: %s:%o', currTouchScreen, touch);
            if (this.state.currInfoItem === series.accession && this.state.clicked) {
                this.setState({currInfoItem: '', clicked: false});
            } else {
                this.setState({currInfoItem: series.accession, clicked: true});
            }
        }
    },

    render: function() {
        var seriesList = this.props.seriesList;

        return (
            <span>
                {seriesList.map((series, i) => {
                    return (
                        <span key={series.uuid}>
                            {i > 0 ? <span>, </span> : null}
                            <RelatedSeriesItem series={series} detailOpen={this.state.currInfoItem === series.accession}
                                handleInfoHover={this.handleInfoHover} handleInfoClick={this.handleInfoClick} />
                        </span>
                    );
                })}
            </span>
        );
    }
});


// Display a one dataset related to the experiment
var RelatedSeriesItem = React.createClass({
    propTypes: {
        series: React.PropTypes.object.isRequired, // Series object to display
        detailOpen: React.PropTypes.bool, // TRUE to open the series' detail tooltip
        handleInfoClick: React.PropTypes.func, // Function to call to handle click in info icon
        handleInfoHover: React.PropTypes.func // Function to call when mouse enters or leaves info icon
    },

    getInitialState: function() {
        return {
            touchOn: false // True if icon has been touched
        }
    },

    // Touch screen
    touchStart: function(series, e) {
        this.setState({touchOn: !this.state.touchOn});
        this.props.handleInfoClick(series, true);
    },

    render: function() {
        var {series, detailOpen} = this.props;

        return (
            <span>
                <a href={series['@id']} title={'View page for series dataset ' + series.accession}>{series.accession}</a>&nbsp;
                <div className="tooltip-trigger">
                    <i className="icon icon-info-circle"
                        onMouseEnter={this.props.handleInfoHover.bind(null, series, true)}
                        onMouseLeave={this.props.handleInfoHover.bind(null, series, false)}
                        onClick={this.props.handleInfoClick.bind(null, series, false)}
                        onTouchStart={this.touchStart.bind(null, series)}></i>
                    <div className={'tooltip bottom' + (detailOpen ? ' tooltip-open' : '')}>
                        <div className="tooltip-arrow"></div>
                        <div className="tooltip-inner">
                            {series.description ? <span>{series.description}</span> : <em>No description available</em>}
                        </div>
                    </div>
                </div>
            </span>
        );
    }
});


// Handle graphing throws
function graphException(message, file0, file1) {
/*jshint validthis: true */
    this.message = message;
    if (file0) {
        this.file0 = file0;
    }
    if (file1) {
        this.file1 = file1;
    }
}

module.exports.graphException = graphException;


var assembleGraph = module.exports.assembleGraph = function(context, session, infoNodeId, files, filterAssembly, filterAnnotation) {

    // Calculate a step ID from a file's derived_from array
    function _derivedFileIds(file) {
        if (file.derived_from) {
            return file.derived_from.map(function(derived) {
                return derived['@id'];
            }).sort().join();
        } else {
            return '';
        }
    }

    function _genQcId(metric, file) {
        return 'qc:' + metric['@id'] + file['@id'];
    }

    function _genFileId(file) {
        return 'file:' + file['@id'];
    }

    function _genStepId(file) {
        return 'step:' + derivedFileIds(file) + file.analysis_step['@id'];
    }

    function processFiltering(fileList, filterAssembly, filterAnnotation, allFiles, allContributing, include) {

        function getSubFileList(filesArray) {
            var fileList = {};
            filesArray.forEach(function(file) {
                fileList[file['@id']] = allFiles[file['@id']];
            });
            return fileList;
        }

        var fileKeys = Object.keys(fileList);
        for (var i = 0; i < fileKeys.length; i++) {
            var file = fileList[fileKeys[i]];
            var nextFileList;

            if (file) {
                if (!file.removed) {
                    // This file gets included. Include everything it derives from
                    if (file.derived_from && file.derived_from.length && !allContributing[file['@id']]) {
                        nextFileList = getSubFileList(file.derived_from);
                        processFiltering(nextFileList, filterAssembly, filterAnnotation, allFiles, allContributing, true);
                    }
                } else if (include) {
                    // Unremove the file if this branch is to be included based on files that derive from it
                    file.removed = false;
                    if (file.derived_from && file.derived_from.length && !allContributing[file['@id']]) {
                        nextFileList = getSubFileList(file.derived_from);
                        processFiltering(nextFileList, filterAssembly, filterAnnotation, allFiles, allContributing, true);
                    }
                }
            }
        }
    }

    var jsonGraph; // JSON graph object of entire graph; see graph.js
    var derivedFromFiles = {}; // List of all files that other files derived from
    var allFiles = {}; // All files' accessions as keys
    var allReplicates = {}; // All file's replicates as keys; each key references an array of files
    var allPipelines = {}; // List of all pipelines indexed by step @id
    var allMetricsInfo = []; // List of all QC metrics found attached to files
    var fileQcMetrics = {}; // List of all file QC metrics indexed by file ID
    var filterOptions = {}; // List of graph filters; annotations and assemblies
    var stepExists = false; // True if at least one file has an analysis_step
    var fileOutsideReplicate = false; // True if at least one file exists outside a replicate
    var abortGraph = false; // True if graph shouldn't be drawn
    var abortMsg; // Console message to display if aborting graph
    var abortFileId; // @id of file that caused abort
    var derivedFileIds = _.memoize(_derivedFileIds, function(file) {
        return file['@id'];
    });
    var genQcId = _.memoize(_genQcId, function(metric, file) {
        return metric['@id'] + file['@id'];
    });
    var genStepId = _.memoize(_genStepId, function(file) {
        return file['@id'];
    });
    var genFileId = _.memoize(_genFileId, function(file) {
        return file['@id'];
    });

    // Collect all files keyed by their ID as a single source of truth for files.
    // Every reference to a file object should get it from this object. Also serves
    // to de-dup the file array since there can be repeated files in it.
    files.forEach(function(file) {
        if (!allFiles[file['@id']]) {
            allFiles[file['@id']] = file;
        }
    });

    // Collect derived_from files, used replicates, and used pipelines. allFiles has all files directly involved
    // with this experiment if we're logged in, or just released files directly involved with experiment if we're not.
    Object.keys(allFiles).forEach(function(fileId) {
        var file = allFiles[fileId];

        // Build an object keyed with all files that other files derive from. If the file is contributed,
        // we don't care about its derived_from because we don't render that.
        if (file.derived_from && file.derived_from.length) {
            file.derived_from.forEach(function(derived_from) {
                var derivedFromId = derived_from['@id'];
                var derivedFile = allFiles[derivedFromId];
                if (!derivedFile) {
                    // The derived-from file wasn't in the given file list. Copy the file object from the file's
                    // derived_from so we can examine it later -- and mark it as missing. It could be because a
                    // derived-from file isn't released and we're not logged in, or because it's a contributing file.
                    derivedFromFiles[derivedFromId] = derived_from;
                    derived_from.missing = true;
                } else if (!derivedFromFiles[derivedFromId]) {
                    // The derived-from file was in the given file list, so record the derived-from file in derivedFromFiles.
                    // ...that is, unless the derived-from file has already been seen. Just move on if it has.
                    derivedFromFiles[derivedFromId] = derivedFile;
                }
            });
        }

        // Keep track of all used replicates by keeping track of all file objects for each replicate.
        // Each key is a replicate number, and each references an array of file objects using that replicate.
        if (file.biological_replicates && file.biological_replicates.length === 1) {
            var biological_replicate_number = file.biological_replicates[0];
            if (!allReplicates[biological_replicate_number]) {
                // Place a new array in allReplicates if needed
                allReplicates[biological_replicate_number] = [];
            }
            allReplicates[biological_replicate_number].push(file);
        }

        // Note whether any files have an analysis step
        var fileAnalysisStep = file.analysis_step_version && file.analysis_step_version.analysis_step;
        stepExists = stepExists || fileAnalysisStep;

        // Save the pipeline array used for each step used by the file.
        if (fileAnalysisStep) {
            allPipelines[fileAnalysisStep['@id']] = fileAnalysisStep.pipelines;
        }

        // File is derived; collect any QC info that applies to this file
        if (file.quality_metrics && file.quality_metrics.length) {
            var matchingQc = [];

            // Search file's quality_metrics array to find one with a quality_metric_of field referring to this file.
            file.quality_metrics.forEach(function(metric) {
                var matchingFile = _(metric.quality_metric_of).find(function(appliesFile) {
                    return file['@id'] === appliesFile;
                });
                if (matchingFile) {
                    matchingQc.push(metric);
                }
            });
            if (matchingQc.length) {
                fileQcMetrics[fileId] = matchingQc;
            }
        }

        // Keep track of whether files exist outside replicates. That could mean it has no replicate information,
        // or it has more than one replicate.
        fileOutsideReplicate = fileOutsideReplicate || (file.biological_replicates && file.biological_replicates.length !== 1);
    });
    // At this stage, allFiles, allReplicates, and derivedFromFiles point to the same file objects;
    // allPipelines points to pipelines.

    // Now find contributing files by subtracting original_files from the list of derived_from files. Note: derivedFromFiles is
    // an object keyed by each file's @id. allContributingArray is an array of file objects.
    var allContributingArray = _(derivedFromFiles).filter((derivedFromFile, derivedFromId) => {
        return !_(context.original_files).any(originalFileId => originalFileId === derivedFromId);
    });

    // Process the contributing files array
    var allContributing = {};
    allContributingArray.forEach(contributingFile => {
        // Convert array of contributing files to a keyed object to help with searching later
        contributingFile.missing = false;
        var contributingFileId = contributingFile['@id'];
        allContributing[contributingFileId] = contributingFile;

        // Also add contributing files to the allFiles object
        if (allFiles[contributingFileId]) {
            // Contributing file already existed in file array for some reason; use its existing file object
            allContributing[contributingFileId] = allFiles[contributingFileId];
        } else {
            // Seeing contributed file for the first time; save it in allFiles
            allFiles[contributingFileId] = allContributing[contributingFileId];
        }
    });

    // Don't draw anything if no files have an analysis_step
    if (!stepExists) {
        throw new graphException('No graph: no files have step runs');
    }

    // Now that we know at least some files derive from each other through analysis steps, mark file objects that
    // don't derive from other files — and that no files derive from them — as removed from the graph.
    // Also build the filtering menu here; it genomic annotations and assemblies that ARE involved in the graph.
    Object.keys(allFiles).forEach(function(fileId) {
        var file = allFiles[fileId];

        // File gets removed if doesn’t derive from other files AND no files derive from it.
        var islandFile = file.removed = !(file.derived_from && file.derived_from.length) && !derivedFromFiles[fileId];

        // Add to the filtering options to generate a <select>; don't include island files
        if (!islandFile && file.output_category !== 'raw data' && file.assembly) {
            if (file.genome_annotation) {
                filterOptions[file.assembly + '-' + file.genome_annotation] = file.assembly + ' ' + file.genome_annotation;
            } else {
                filterOptions[file.assembly] = file.assembly;
            }
        }
    });

    // Remove any replicates containing only removed files from the last step.
    Object.keys(allReplicates).forEach(function(repNum) {
        var onlyRemovedFiles = _(allReplicates[repNum]).all(function(file) {
            return file.removed && file.missing === true;
        });
        if (onlyRemovedFiles) {
            allReplicates[repNum] = [];
        }
    });

    // Check whether any files that others derive from are missing (usually because they're unreleased and we're logged out).
    Object.keys(derivedFromFiles).forEach(function(derivedFromFileId) {
        var derivedFromFile = derivedFromFiles[derivedFromFileId];
        if (derivedFromFile.removed || derivedFromFile.missing) {
            // A file others derive from doesn't exist or was removed; check if it's in a replicate or not
            // Note the derived_from file object exists even if it doesn't exist in given files array.
            if (derivedFromFile.biological_replicates && derivedFromFile.biological_replicates.length === 1) {
                // Missing derived-from file in a replicate; remove the replicate's files and remove itself.
                var derivedFromRep = derivedFromFile.biological_replicates[0];
                if (allReplicates[derivedFromRep]) {
                    allReplicates[derivedFromRep].forEach(function(file) {
                        file.removed = true;
                    });
                }
            } else {
                // Missing derived-from file not in a replicate or in multiple replicates; don't draw any graph
                throw new graphException('No graph: derived_from file outside replicate (or in multiple replicates) missing', derivedFromFileId);
            }
        } // else the derived_from file is in files array (allFiles object); normal case
    });

    // Remove files based on the filtering options
    if (filterAssembly) {
        // First remove all raw files, and all other files with mismatched filtering options
        Object.keys(allFiles).forEach(function(fileId) {
            var file = allFiles[fileId];

            if (file.output_category === 'raw data') {
                // File is raw data; just remove it
                file.removed = true;
            } else {
                // At this stage, we know it's a process or reference file. Remove from files if
                // it has mismatched assembly or annotation
                if ((file.assembly !== filterAssembly) || ((file.genome_annotation || filterAnnotation) && (file.genome_annotation !== filterAnnotation))) {
                    file.removed = true;
                }
            }
        });

        // For all files matching the filtering options that derive from others, go up the derivation chain and re-include everything there.
        processFiltering(allFiles, filterAssembly, filterAnnotation, allFiles, allContributing);
    }

    // See if removing files by filtering have emptied a replicate.
    if (Object.keys(allReplicates).length) {
        Object.keys(allReplicates).forEach(function(replicateId) {
            var emptied = _(allReplicates[replicateId]).all(function(file) {
                return file.removed;
            });

            // If all files removed from a replicate, remove the replicate
            if (emptied) {
                allReplicates[replicateId] = [];
            }

        });
    }

    // Check whether all files have been removed
    abortGraph = _(Object.keys(allFiles)).all(function(fileId) {
        return allFiles[fileId].removed;
    });
    if (abortGraph) {
        throw new graphException('No graph: all files removed');
    }

    // No files exist outside replicates, and all replicates are removed
    var replicateIds = Object.keys(allReplicates);
    if (fileOutsideReplicate && replicateIds.length && _(replicateIds).all(function(replicateNum) {
        return !allReplicates[replicateNum].length;
    })) {
        throw new graphException('No graph: All replicates removed and no files outside replicates exist');
    }

    // Last check; see if any files derive from files now missing. This test is child-file based, where the last test
    // was based on the derived-from files.
    Object.keys(allFiles).forEach(function(fileId) {
        var file = allFiles[fileId];

        if (!file.removed && !allContributing[fileId] && file.derived_from && file.derived_from.length) {
            var derivedGoneMissing; // Just to help debugging
            var derivedGoneId; // @id of derived-from file that's either missing or removed

            // A file still in the graph derives from others. See if any of the files it derives from have been removed
            // or are missing.
            file.derived_from.forEach(function(derivedFromFile) {
                var orgDerivedFromFile = derivedFromFiles[derivedFromFile['@id']];
                var derivedGone = orgDerivedFromFile.missing || orgDerivedFromFile.removed;

                // These two just for debugging a unrendered graph
                if (derivedGone) {
                    throw new graphException('file0 derives from file1 which is ' + (orgDerivedFromFile.missing ? 'missing' : 'removed'), fileId, derivedFromFile['@id']);
                }
            });
        }
    });

    // Create an empty graph architecture that we fill in next.
    jsonGraph = new JsonGraph(context.accession);

    // Create nodes for the replicates
    Object.keys(allReplicates).forEach(function(replicateNum) {
        if (allReplicates[replicateNum] && allReplicates[replicateNum].length) {
            jsonGraph.addNode('rep:' + replicateNum, 'Replicate ' + replicateNum, {
                cssClass: 'pipeline-replicate',
                type: 'Rep',
                shape: 'rect',
                cornerRadius: 0
            });
        }
    });

    // Go through each file (released or unreleased) to add it and associated steps to the graph
    Object.keys(allFiles).forEach(function(fileId) {
        var file = allFiles[fileId];

        // Only add files derived from others, or that others derive from,
        // and that aren't part of a removed replicate
        if (!file.removed) {
            var stepId;
            var label;
            var pipelineInfo;
            var error;
            var fileNodeId = 'file:' + file['@id'];
            var replicateNode = (file.biological_replicates && file.biological_replicates.length === 1 ) ? jsonGraph.getNode('rep:' + file.biological_replicates[0]) : null;
            var metricsInfo;
            var fileContributed = allContributing[fileId];

            // Add QC metrics info from the file to the list to generate the nodes later
            if (fileQcMetrics[fileId] && fileQcMetrics[fileId].length && file.step_run) {
                metricsInfo = fileQcMetrics[fileId].map(function(metric) {
                    var qcId = genQcId(metric, file);
                    return {id: qcId, label: 'QC', class: 'pipeline-node-qc-metric' + (infoNodeId === qcId ? ' active' : ''), ref: metric, parent: file};
                });
            }

            // Add file to the graph as a node
            var fileNodeLabel, fileCssClass, fileRef;
            var loggedIn = session && session['auth.userid'];
            if (fileContributed && fileContributed.status !== 'released' && !loggedIn) {
                // A contributed file isn't released and we're not logged in
                fileNodeLabel = 'Unreleased';
                fileCssClass = 'pipeline-node-file contributing error' + (infoNodeId === fileNodeId ? ' active' : '');
                fileRef = null;
            } else {
                fileNodeLabel = file.title + ' (' + file.output_type + ')';
                fileCssClass = 'pipeline-node-file' + (fileContributed ? ' contributing' : '') + (infoNodeId === fileNodeId ? ' active' : '');
                fileRef = file;
            }
            jsonGraph.addNode(fileNodeId, fileNodeLabel, {
                cssClass: fileCssClass,
                type: 'File',
                shape: 'rect',
                cornerRadius: 16,
                parentNode: replicateNode,
                ref: fileRef
            }, metricsInfo);

            // If the file has an analysis step, prepare it for graph insertion
            if (!fileContributed) {
                var fileAnalysisStep = file.analysis_step_version && file.analysis_step_version.analysis_step;
                if (fileAnalysisStep) {
                    // Make an ID and label for the step
                    stepId = 'step:' + derivedFileIds(file) + fileAnalysisStep['@id'];
                    label = fileAnalysisStep.analysis_step_types;
                    pipelineInfo = allPipelines[fileAnalysisStep['@id']];
                    error = false;
                } else if (derivedFileIds(file)) {
                    // File derives from others, but no analysis step; make dummy step
                    stepId = 'error:' + derivedFileIds(file);
                    label = 'Software unknown';
                    pipelineInfo = null;
                    error = true;
                } else {
                    // No analysis step and no derived_from; don't add a step
                    stepId = '';
                }

                if (stepId) {
                    // Add the step to the graph only if we haven't for this derived-from set already
                    if (!jsonGraph.getNode(stepId)) {
                        jsonGraph.addNode(stepId, label, {
                            cssClass: 'pipeline-node-analysis-step' + (infoNodeId === stepId ? ' active' : '') + (error ? ' error' : ''),
                            type: 'Step',
                            shape: 'rect',
                            cornerRadius: 4,
                            parentNode: replicateNode,
                            ref: fileAnalysisStep,
                            pipelines: pipelineInfo,
                            fileId: file['@id'],
                            fileAccession: file.accession,
                            stepVersion: file.analysis_step_version
                        });
                    }

                    // Connect the file to the step, and the step to the derived_from files
                    jsonGraph.addEdge(stepId, fileNodeId);
                    file.derived_from.forEach(function(derived) {
                        if (!jsonGraph.getEdge('file:' + derived['@id'], stepId)) {
                            jsonGraph.addEdge('file:' + derived['@id'], stepId);
                        }
                    });
                }
            }
        }
    }, this);

    jsonGraph.filterOptions = filterOptions;
    return jsonGraph;
};

// analysis steps.
var ExperimentGraph = module.exports.ExperimentGraph = React.createClass({

    getInitialState: function() {
        return {
            infoNodeId: '', // @id of node whose info panel is open
            selectedAssembly: '', // Value of selected mapping assembly filter
            selectedAnnotation: '' // Value of selected genome annotation filter
        };
    },

    // Render metadata if a graph node is selected.
    // jsonGraph: JSON graph data.
    // infoNodeId: ID of the selected node
    detailNodes: function(jsonGraph, infoNodeId) {
        var meta;

        // Find data matching selected node, if any
        if (infoNodeId) {
            if (infoNodeId.indexOf('qc:') === -1) {
                // Not a QC subnode; render normally
                var node = jsonGraph.getNode(infoNodeId);
                if (node) {
                    meta = globals.graph_detail.lookup(node)(node);
                }
            } else {
                // QC subnode
                var subnode = jsonGraph.getSubnode(infoNodeId);
                if (subnode) {
                    meta = QcDetailsView(subnode);
                }
            }
        }

        return meta;
    },

    // Handle a click in a graph node
    handleNodeClick: function(nodeId) {
        this.setState({infoNodeId: this.state.infoNodeId !== nodeId ? nodeId : ''});
    },

    handleFilterChange: function(e) {
        var value = e.target.value;
        if (value !== 'default') {
            var filters = value.split('-');
            this.setState({selectedAssembly: filters[0], selectedAnnotation: filters[1]});
        } else {
            this.setState({selectedAssembly: '', selectedAnnotation: ''});
        }
    },

    render: function() {
        var {context, session, data} = this.props;
        var items = data ? data['@graph'] : [];
        var files = context.files.concat(items);

        // Build node graph of the files and analysis steps with this experiment
        if (files && files.length) {
            // Build the graph; place resulting graph in this.jsonGraph
            var filterOptions = {};
            try {
                this.jsonGraph = assembleGraph(context, session, this.state.infoNodeId, files, this.state.selectedAssembly, this.state.selectedAnnotation);
            } catch(e) {
                this.jsonGraph = null;
                console.warn(e.message + (e.file0 ? ' -- file0:' + e.file0 : '') + (e.file1 ? ' -- file1:' + e.file1: ''));
            }
            var goodGraph = this.jsonGraph && Object.keys(this.jsonGraph).length;
            filterOptions = goodGraph && this.jsonGraph.filterOptions;

            // If we have a graph, or if we have a selected assembly/annotation, draw the graph panel
            if (goodGraph || this.state.selectedAssembly || this.state.selectedAnnotation) {
                var meta = this.detailNodes(this.jsonGraph, this.state.infoNodeId);
                return (
                    <div>
                        <h3>Files generated by pipeline</h3>
                        {filterOptions && Object.keys(filterOptions).length ?
                            <div className="form-inline">
                                <select className="form-control" defaultValue="default" onChange={this.handleFilterChange}>
                                    <option value="default" key="title">All Assemblies and Annotations</option>
                                    <option disabled="disabled"></option>
                                    {Object.keys(filterOptions).map(function(option) {
                                        return (
                                            <option key={option} value={option}>{filterOptions[option]}</option>
                                        );
                                    })}
                                </select>
                            </div>
                        : null}
                        {goodGraph ?
                            <Graph graph={this.jsonGraph} nodeClickHandler={this.handleNodeClick}>
                                <div id="graph-node-info">
                                    {meta ? <PanelBody>{meta}</PanelBody> : null}
                                </div>
                            </Graph>
                        :
<<<<<<< HEAD
                            <Panel>
                                <PanelBody>
                                    <p className="browser-error">Currently selected assembly and genomic annocation hides the graph</p>
                                </PanelBody>
                            </Panel>
=======
                            <div className="panel-full">
                                <p className="browser-error">Currently selected assembly and genomic annotation hides the graph</p>
                            </div>
>>>>>>> f43001c9
                        }
                    </div>
                );
            }
        }
        return null;
    }
});


// Display the metadata of the selected file in the graph
var FileDetailView = function(node) {
    // The node is for a file
    var selectedFile = node.metadata.ref;
    var meta;

    if (selectedFile) {
        var contributingAccession;

        if (node.metadata.contributing) {
            var accessionStart = selectedFile.dataset.indexOf('/', 1) + 1;
            var accessionEnd = selectedFile.dataset.indexOf('/', accessionStart) - accessionStart;
            contributingAccession = selectedFile.dataset.substr(accessionStart, accessionEnd);
        }
        var dateString = !!selectedFile.date_created && moment.utc(selectedFile.date_created).format('YYYY-MM-DD');
        return (
            <dl className="key-value">
                {selectedFile.file_format ?
                    <div data-test="format">
                        <dt>Format</dt>
                        <dd>{selectedFile.file_type}</dd>
                    </div>
                : null}

                {selectedFile.output_type ?
                    <div data-test="output">
                        <dt>Output</dt>
                        <dd>{selectedFile.output_type}</dd>
                    </div>
                : null}

                {selectedFile.paired_end ?
                    <div data-test="pairedend">
                        <dt>Paired end</dt>
                        <dd>{selectedFile.paired_end}</dd>
                    </div>
                : null}

                {selectedFile.replicate ?
                    <div data-test="bioreplicate">
                        <dt>Biological replicate(s)</dt>
                        <dd>{'[' + selectedFile.replicate.biological_replicate_number + ']'}</dd>
                    </div>
                : selectedFile.biological_replicates && selectedFile.biological_replicates.length ?
                    <div data-test="bioreplicate">
                        <dt>Biological replicate(s)</dt>
                        <dd>{'[' + selectedFile.biological_replicates.join(', ') + ']'}</dd>
                    </div>
                : null}

                {selectedFile.replicate ?
                    <div data-test="techreplicate">
                        <dt>Technical replicate</dt>
                        <dd>{selectedFile.replicate.technical_replicate_number}</dd>
                    </div>
                : selectedFile.biological_replicates && selectedFile.biological_replicates.length ?
                    <div data-test="techreplicate">
                        <dt>Technical replicate</dt>
                        <dd>{'-'}</dd>
                    </div>
                : null}

                {selectedFile.assembly ?
                    <div data-test="assembly">
                        <dt>Mapping assembly</dt>
                        <dd>{selectedFile.assembly}</dd>
                    </div>
                : null}

                {selectedFile.genome_annotation ?
                    <div data-test="annotation">
                        <dt>Genome annotation</dt>
                        <dd>{selectedFile.genome_annotation}</dd>
                    </div>
                : null}

                {selectedFile.lab && selectedFile.lab.title ?
                    <div data-test="submitted">
                        <dt>Lab</dt>
                        <dd>{selectedFile.lab.title}</dd>
                    </div>
                : null}

                {dateString ?
                    <div data-test="datecreated">
                        <dt>Date added</dt>
                        <dd>{dateString}</dd>
                    </div>
                : null}

                {selectedFile.analysis_step_version ?
                    <div data-test="software">
                        <dt>Software</dt>
                        <dd>{SoftwareVersionList(selectedFile.analysis_step_version.software_versions)}</dd>
                    </div>
                : null}

                {node.metadata.contributing && selectedFile.dataset ?
                    <div data-test="contributedfrom">
                        <dt>Contributed from</dt>
                        <dd><a href={selectedFile.dataset}>{contributingAccession}</a></dd>
                    </div>
                : null}

                {selectedFile.href ?
                    <div data-test="download">
                        <dt>File download</dt>
                        <dd>
                            <a href={selectedFile.href} download={selectedFile.href.substr(selectedFile.href.lastIndexOf("/") + 1)} data-bypass="true"><i className="icon icon-download"></i>
                                &nbsp;Download
                            </a>
                        </dd>
                    </div>
                : null}
            </dl>
        );
    } else {
        return <p className="browser-error">No information available</p>;
    }
};

globals.graph_detail.register(FileDetailView, 'File');


// Display QC metrics of the selected QC sub-node in a file node.
var QcDetailsView = function(metrics) {
    // QC metrics properties to NOT display.
    var reserved = ['uuid', 'assay_term_name', 'assay_term_id', 'attachment', 'submitted_by', 'level', 'status', 'date_created', 'step_run', 'schema_version'];
    var sortedKeys = Object.keys(metrics.ref).sort();

    if (metrics) {
        return (
            <div>
                <h4 className="quality-metrics-title">Quality metrics of {metrics.parent.accession}</h4>
                <dl className="key-value-flex">
                    {sortedKeys.map(function(key) {
                        if ((typeof metrics.ref[key] === 'string' || typeof metrics.ref[key] === 'number') && key[0] !== '@' && reserved.indexOf(key) === -1) {
                            return(
                                <div key={key}>
                                    <dt>{key}</dt>
                                    <dd>{metrics.ref[key]}</dd>
                                </div>
                            );
                        }
                        return null;
                    })}
                </dl>
            </div>
        );
    } else {
        return null;
    }
};<|MERGE_RESOLUTION|>--- conflicted
+++ resolved
@@ -1455,17 +1455,11 @@
                                 </div>
                             </Graph>
                         :
-<<<<<<< HEAD
                             <Panel>
                                 <PanelBody>
-                                    <p className="browser-error">Currently selected assembly and genomic annocation hides the graph</p>
+                                    <p className="browser-error">Currently selected assembly and genomic annotation hides the graph</p>
                                 </PanelBody>
                             </Panel>
-=======
-                            <div className="panel-full">
-                                <p className="browser-error">Currently selected assembly and genomic annotation hides the graph</p>
-                            </div>
->>>>>>> f43001c9
                         }
                     </div>
                 );
@@ -1518,6 +1512,8 @@
                     <div data-test="bioreplicate">
                         <dt>Biological replicate(s)</dt>
                         <dd>{'[' + selectedFile.replicate.biological_replicate_number + ']'}</dd>
+                        <dt>Technical Replicate</dt>
+                        <dd>{selectedFile.replicate.technical_replicate_number}</dd>
                     </div>
                 : selectedFile.biological_replicates && selectedFile.biological_replicates.length ?
                     <div data-test="bioreplicate">

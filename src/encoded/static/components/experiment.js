'use strict';
var React = require('react');
var panel = require('../libs/bootstrap/panel');
var button = require('../libs/bootstrap/button');
var {SvgIcon, CollapseIcon} = require('../libs/svg-icons');
var dropdownMenu = require('../libs/bootstrap/dropdown-menu');
var _ = require('underscore');
var moment = require('moment');
var navigation = require('./navigation');
var globals = require('./globals');
var dbxref = require('./dbxref');
var dataset = require('./dataset');
var image = require('./image');
var statuslabel = require('./statuslabel');
var audit = require('./audit');
var fetched = require('./fetched');
var pipeline = require('./pipeline');
var reference = require('./reference');
var software = require('./software');
var sortTable = require('./sorttable');
var objectutils = require('./objectutils');
var doc = require('./doc');
var {FileGallery} = require('./filegallery');

var Breadcrumbs = navigation.Breadcrumbs;
var DbxrefList = dbxref.DbxrefList;
var FetchedItems = fetched.FetchedItems;
var FetchedData = fetched.FetchedData;
var Param = fetched.Param;
var StatusLabel = statuslabel.StatusLabel;
var {AuditMixin, AuditIndicators, AuditDetail} = audit;
var PubReferenceList = reference.PubReferenceList;
var SingleTreatment = objectutils.SingleTreatment;
var SoftwareVersionList = software.SoftwareVersionList;
var {SortTablePanel, SortTable} = sortTable;
var ProjectBadge = image.ProjectBadge;
var {DocumentsPanel} = doc;
var DropdownButton = button.DropdownButton;
var DropdownMenu = dropdownMenu.DropdownMenu;
var {Panel, PanelBody, PanelHeading} = panel;


var anisogenicValues = [
    'anisogenic, sex-matched and age-matched',
    'anisogenic, age-matched',
    'anisogenic, sex-matched',
    'anisogenic'
];


var PanelLookup = function (props) {
    // XXX not all panels have the same markup
    var context;
    if (props['@id']) {
        context = props;
        props = {context: context};
    }
    var PanelView = globals.panel_views.lookup(props.context);
    return <PanelView {...props} />;
};


var Experiment = module.exports.Experiment = React.createClass({
    mixins: [AuditMixin],

    contextTypes: {
        session: React.PropTypes.object
    },

    render: function() {
        var condensedReplicates = [];
        var context = this.props.context;
        var itemClass = globals.itemClass(context, 'view-item');
        var replicates = context.replicates;
        if (replicates) {
            var condensedReplicatesKeyed = _(replicates).groupBy(replicate => replicate.library && replicate.library['@id']);
            if (Object.keys(condensedReplicatesKeyed).length) {
                condensedReplicates = _.toArray(condensedReplicatesKeyed);
            }
        }

        // Collect all documents from the experiment itself.
        var documents = (context.documents && context.documents.length) ? context.documents : [];

        // Make array of all replicate biosamples, not including biosample-less replicates. Also collect up library documents.
        var libraryDocs = [];
        if (replicates) {
            var biosamples = _.compact(replicates.map(replicate => {
                if (replicate.library) {
                    if (replicate.library.documents && replicate.library.documents.length){
                        Array.prototype.push.apply(libraryDocs, replicate.library.documents);
                    }
                    return replicate.library.biosample;
                }
                return null;
            }));
        }

        // Create platforms array from file platforms; ignore duplicate platforms
        var platforms = {};
        if (context.files && context.files.length) {
            context.files.forEach(file => {
                if (file.platform && file.dataset === context['@id']) {
                    platforms[file.platform['@id']] = file.platform;
                }
            });
        }

        // If we have replicates, handle what we used to call Assay Details -- display data about each of the replicates, breaking out details
        // if they differ between replicates.
        if (replicates && replicates.length) {
            // Prepare to collect values from each replicate's library. Each key in this object refers to a property in the libraries.
            var libraryValues = {
                treatments:                     {values: {}, value: undefined, component: {}, title: 'Treatments',                test: 'treatments'},
                nucleic_acid_term_name:         {values: {}, value: undefined, component: {}, title: 'Nucleic acid type',         test: 'nucleicacid'},
                depleted_in_term_name:          {values: {}, value: undefined, component: {}, title: 'Depleted in',               test: 'depletedin'},
                nucleic_acid_starting_quantity: {values: {}, value: undefined, component: {}, title: 'Library starting quantity', test: 'startingquantity'},
                size_range:                     {values: {}, value: undefined, component: {}, title: 'Size range',                test: 'sizerange'},
                lysis_method:                   {values: {}, value: undefined, component: {}, title: 'Lysis method',              test: 'lysismethod'},
                extraction_method:              {values: {}, value: undefined, component: {}, title: 'Extraction method',         test: 'extractionmethod'},
                fragmentation_method:           {values: {}, value: undefined, component: {}, title: 'Fragmentation method',      test: 'fragmentationmethod'},
                library_size_selection_method:  {values: {}, value: undefined, component: {}, title: 'Size selection method',     test: 'sizeselectionmethod'},
                spikeins_used:                  {values: {}, value: undefined, component: {}, title: 'Spike-ins datasets',        test: 'spikeins'}
            };

            // For any library properties that aren't simple values, put functions to process them into simple values in this object,
            // keyed by their library property name. Returned JS undefined if no complex value exists so that we can reliably test it
            // momentarily. We have a couple properties too complex even for this, so they'll get added separately at the end.
            var librarySpecials = {
                treatments: function(library) {
                    var treatments = []; // Array of treatment_term_name

                    // First get the treatments in the library
                    if (library.treatments && library.treatments.length) {
                        treatments = library.treatments.map(treatment => SingleTreatment(treatment));
                    }

                    // Now get the treatments in the biosamples
                    if (library.biosample && library.biosample.treatments && library.biosample.treatments.length) {
                        treatments = treatments.concat(library.biosample.treatments.map(treatment => SingleTreatment(treatment)));
                    }

                    if (treatments.length) {
                        return treatments.sort().join(', ');
                    }
                    return undefined;
                },
                nucleic_acid_starting_quantity: function(library) {
                    var quantity = library.nucleic_acid_starting_quantity;
                    if (quantity) {
                        return quantity + library.nucleic_acid_starting_quantity_units;
                    }
                    return undefined;
                },
                depleted_in_term_name: function(library) {
                    var terms = library.depleted_in_term_name;
                    if (terms && terms.length) {
                        return terms.sort().join(', ');
                    }
                    return undefined;
                },
                spikeins_used: function(library) {
                    var spikeins = library.spikeins_used;

                    // Just track @id for deciding if all values are the same or not. Rendering handled in libraryComponents
                    if (spikeins && spikeins.length) {
                        return spikeins.map(spikein => spikein.accession).sort().join();
                    }
                    return undefined;
                }
            };
            var libraryComponents = {
                nucleic_acid_starting_quantity: function(library) {
                    if (library.nucleic_acid_starting_quantity && library.nucleic_acid_starting_quantity_units) {
                        return <span>{library.nucleic_acid_starting_quantity}<span className="unit">{library.nucleic_acid_starting_quantity_units}</span></span>;
                    }
                    return null;
                },
                spikeins_used: function(library) {
                    var spikeins = library.spikeins_used;
                    if (spikeins && spikeins.length) {
                        return (
                            <span>
                                {spikeins.map(function(dataset, i) {
                                    return (
                                        <span key={dataset.uuid}>
                                            {i > 0 ? ', ' : ''}
                                            <a href={dataset['@id']}>{dataset.accession}</a>
                                        </span>
                                    );
                                })}
                            </span>
                        );
                    }
                    return null;
                }
            };
        }

        // Build the text of the Treatment, synchronization, and mutatedGene string arrays; collect biosample docs
        var treatments;
        var synchText = [];
        var biosampleCharacterizationDocs = [];
        var biosampleDocs = [];
        var biosampleTalenDocs = [];
        var biosampleRnaiDocs = [];
        var biosampleConstructDocs = [];
        var biosampleDonorDocs = [];
        var biosampleDonorCharacterizations = [];
        biosamples.forEach(biosample => {
            // Collect treatments
            treatments = treatments || !!(biosample.treatments && biosample.treatments.length);

            // Collect synchronizations
            if (biosample.synchronization) {
                synchText.push(biosample.synchronization +
                    (biosample.post_synchronization_time ?
                        ' + ' + biosample.post_synchronization_time + (biosample.post_synchronization_time_units ? ' ' + biosample.post_synchronization_time_units : '')
                    : ''));
            }

            // Collect biosample characterizations
            if (biosample.characterizations && biosample.characterizations.length) {
                biosampleCharacterizationDocs = biosampleCharacterizationDocs.concat(biosample.characterizations);
            }

            // Collect biosample protocol documents
            if (biosample.protocol_documents && biosample.protocol_documents.length) {
                biosampleDocs = biosampleDocs.concat(biosample.protocol_documents);
            }

            // Collect TALEN documents
            if (biosample.talens && biosample.talens.length) {
                biosample.talens.forEach(talen => {
                    if (talen.documents && talen.documents.length) {
                        Array.prototype.push.apply(biosampleTalenDocs, talen.documents);
                    }
                });
            }

            // Collect RNAi documents
            if (biosample.rnais && biosample.rnais.length) {
                biosample.rnais.forEach(rnai => {
                    if (rnai.documents && rnai.documents.length) {
                        Array.prototype.push.apply(biosampleRnaiDocs, rnai.documents);
                    }
                });
            }

            // Collect RNAi documents
            if (biosample.constructs && biosample.constructs.length) {
                biosample.constructs.forEach(construct => {
                    if (construct.documents && construct.documents.length) {
                        Array.prototype.push.apply(biosampleConstructDocs, construct.documents);
                    }
                });
            }

            // Collect donor documents
            if (biosample.donor && biosample.donor.documents && biosample.donor.documents.length) {
                Array.prototype.push.apply(biosampleDonorDocs, biosample.donor.documents);
            }

            // Collect donor characterizations
            if (biosample.donor && biosample.donor.characterizations && biosample.donor.characterizations.length) {
                Array.prototype.push.apply(biosampleDonorCharacterizations, biosample.donor.characterizations);
            }
        });
        synchText = synchText && _.uniq(synchText);
        biosampleCharacterizationDocs = biosampleCharacterizationDocs.length ? globals.uniqueObjectsArray(biosampleCharacterizationDocs) : [];
        biosampleDocs = biosampleDocs.length ? globals.uniqueObjectsArray(biosampleDocs) : [];
        biosampleTalenDocs = biosampleTalenDocs.length ? globals.uniqueObjectsArray(biosampleTalenDocs) : [];
        biosampleRnaiDocs = biosampleRnaiDocs.length ? globals.uniqueObjectsArray(biosampleRnaiDocs) : [];
        biosampleConstructDocs = biosampleConstructDocs.length ? globals.uniqueObjectsArray(biosampleConstructDocs) : [];
        biosampleDonorDocs = biosampleDonorDocs.length ? globals.uniqueObjectsArray(biosampleDonorDocs) : [];
        biosampleDonorCharacterizations = biosampleDonorCharacterizations.length ? globals.uniqueObjectsArray(biosampleDonorCharacterizations) : [];

        // Collect pipeline-related documents
        var analysisStepDocs = [];
        var pipelineDocs = [];
        if (context.files && context.files.length) {
            context.files.forEach(file => {
                var fileAnalysisStepVersion = file.analysis_step_version;
                if (fileAnalysisStepVersion) {
                    var fileAnalysisStep = fileAnalysisStepVersion.analysis_step;
                    if (fileAnalysisStep) {
                        // Collect analysis step docs
                        if (fileAnalysisStep.documents && fileAnalysisStep.documents.length) {
                            analysisStepDocs = analysisStepDocs.concat(fileAnalysisStep.documents);
                        }

                        // Collect pipeline docs
                        if (fileAnalysisStep.pipelines && fileAnalysisStep.pipelines.length) {
                            fileAnalysisStep.pipelines.forEach(pipeline => {
                                if (pipeline.documents && pipeline.documents.length) {
                                    pipelineDocs = pipelineDocs.concat(pipeline.documents);
                                }
                            });
                        }
                    }
                }
            });
        }
        analysisStepDocs = analysisStepDocs.length ? globals.uniqueObjectsArray(analysisStepDocs) : [];
        pipelineDocs = pipelineDocs.length ? globals.uniqueObjectsArray(pipelineDocs) : [];

        // Generate biosample summaries
        var fullSummaries = biosampleSummaries(biosamples);

        var antibodies = {};
        replicates.forEach(replicate => {
            if (replicate.antibody) {
                antibodies[replicate.antibody['@id']] = replicate.antibody;
            }
        });

        // Determine this experiment's ENCODE version
        var encodevers = globals.encodeVersion(context);

        // Make list of statuses
        var statuses = [{status: context.status, title: "Status"}];

        // Make string of alternate accessions
        var altacc = context.alternate_accessions ? context.alternate_accessions.join(', ') : undefined;

        // Determine whether the experiment is isogenic or anisogenic. No replication_type indicates isogenic.
        var anisogenic = context.replication_type ? (anisogenicValues.indexOf(context.replication_type) !== -1) : false;

        // Get a list of related datasets, possibly filtering on their status
        var seriesList = [];
        var loggedIn = this.context.session && this.context.session['auth.userid'];
        if (context.related_series && context.related_series.length) {
            seriesList = _(context.related_series).filter(dataset => loggedIn || dataset.status === 'released');
        }

        // Set up the breadcrumbs
        var assayTerm = context.assay_term_name ? 'assay_term_name' : 'assay_term_id';
        var assayName = context[assayTerm];
        var assayQuery = assayTerm + '=' + assayName;
        var organismNames = _.chain(biosamples.map(function(biosample) {
            return biosample.donor ? biosample.donor.organism.scientific_name : '';
        })).compact().uniq().value();
        var nameQuery = '';
        var nameTip = '';
        var names = organismNames.map(function(organismName, i) {
            nameTip += (nameTip.length ? ' + ' : '') + organismName;
            nameQuery += (nameQuery.length ? '&' : '') + 'replicates.library.biosample.donor.organism.scientific_name=' + organismName;
            return <span key={i}>{i > 0 ? <span> + </span> : null}<i>{organismName}</i></span>;
        });
        var biosampleTermName = context.biosample_term_name;
        var biosampleTermQuery = biosampleTermName ? 'biosample_term_name=' + biosampleTermName : '';
        var crumbs = [
            {id: 'Experiments'},
            {id: assayName, query: assayQuery, tip: assayName},
            {id: names.length ? names : null, query: nameQuery, tip: nameTip},
            {id: biosampleTermName, query: biosampleTermQuery, tip: biosampleTermName}
        ];

        // Compile the document list
        var combinedDocuments = _(documents.concat(
            biosampleCharacterizationDocs,
            libraryDocs,
            biosampleDocs,
            biosampleTalenDocs,
            biosampleRnaiDocs,
            biosampleConstructDocs,
            biosampleDonorDocs,
            biosampleDonorCharacterizations,
            pipelineDocs,
            analysisStepDocs
        )).uniq(doc => doc.uuid);

        var experiments_url = '/search/?type=experiment&possible_controls.accession=' + context.accession;

        // Make a list of reference links, if any
        var references = PubReferenceList(context.references);

        // XXX This makes no sense.
        //var control = context.possible_controls[0];
        return (
            <div className={itemClass}>
                <header className="row">
                    <div className="col-sm-12">
                        <Breadcrumbs root='/search/?type=experiment' crumbs={crumbs} />
                        <h2>Experiment summary for {context.accession}</h2>
                        {altacc ? <h4 className="repl-acc">Replaces {altacc}</h4> : null}
                        <div className="status-line">
                            <div className="characterization-status-labels">
                                <StatusLabel status={statuses} />
                            </div>
                            <AuditIndicators audits={context.audit} id="experiment-audit" />
                        </div>
                   </div>
                </header>
                <AuditDetail context={context} id="experiment-audit" />
                <Panel addClasses="data-display">
                    <PanelBody addClasses="panel-body-with-header">
                        <div className="flexrow">
                            <div className="flexcol-sm-6">
                                <div className="flexcol-heading experiment-heading"><h4>Summary</h4></div>
                                <dl className="key-value">
                                    <div data-test="assay">
                                        <dt>Assay</dt>
                                        <dd>
                                            {context.assay_term_name}
                                            {context.assay_term_name !== context.assay_title ?
                                                <span>{' (' + context.assay_title + ')'}</span>
                                            : null}
                                        </dd>
                                    </div>

                                    {context.target ?
                                        <div data-test="target">
                                            <dt>Target</dt>
                                            <dd><a href={context.target['@id']}>{context.target.label}</a></dd>
                                        </div>
                                    : null}

                                    {biosamples.length || context.biosample_term_name ?
                                        <div data-test="biosample-summary">
                                            <dt>Biosample summary</dt>
                                            <dd>{context.biosample_term_name ? <span>{context.biosample_term_name}{' '}{fullSummaries}</span> : <span>{fullSummaries}</span>}</dd>
                                        </div>
                                    : null}

                                    {context.biosample_type ?
                                        <div data-test="biosample-type">
                                            <dt>Biosample Type</dt>
                                            <dd>{context.biosample_type}</dd>
                                        </div>
                                    : null}

                                    {context.replication_type ?
                                        <div data-test="replicationtype">
                                            <dt>Replication type</dt>
                                            <dd>{context.replication_type}</dd>
                                        </div>
                                    : null}

                                    {context.description ?
                                        <div data-test="description">
                                            <dt>Description</dt>
                                            <dd>{context.description}</dd>
                                        </div>
                                    : null}

                                    {AssayDetails(replicates, libraryValues, librarySpecials, libraryComponents)}

                                    {Object.keys(platforms).length ?
                                        <div data-test="platform">
                                            <dt>Platform</dt>
                                            <dd>
                                                {Object.keys(platforms).map((platformId, i) =>
                                                    <span key={platformId}>
                                                        {i > 0 ? <span>, </span> : null}
                                                        <a className="stacked-link" href={platformId}>{platforms[platformId].title}</a>
                                                    </span>
                                                )}
                                            </dd>
                                        </div>
                                    : null}

                                    {context.possible_controls && context.possible_controls.length ?
                                        <div data-test="possible-controls">
                                            <dt>Controls</dt>
                                            <dd>
                                                <ul>
                                                    {context.possible_controls.map(function (control) {
                                                        return (
                                                            <li key={control['@id']} className="multi-comma">
                                                                <a href={control['@id']}>
                                                                    {control.accession}
                                                                </a>
                                                            </li>
                                                        );
                                                    })}
                                                </ul>
                                            </dd>
                                        </div>
                                    : null}
                                </dl>
                            </div>

                            <div className="flexcol-sm-6">
                                <div className="flexcol-heading experiment-heading">
                                    <h4>Attribution</h4>
                                    <ProjectBadge award={context.award} addClasses="badge-heading" />
                                </div>
                                <dl className="key-value">
                                    <div data-test="lab">
                                        <dt>Lab</dt>
                                        <dd>{context.lab.title}</dd>
                                    </div>

                                    {context.award.pi && context.award.pi.lab ?
                                        <div data-test="awardpi">
                                            <dt>Award PI</dt>
                                            <dd>{context.award.pi.lab.title}</dd>
                                        </div>
                                    : null}

                                    <div data-test="project">
                                        <dt>Project</dt>
                                        <dd>{context.award.project}</dd>
                                    </div>

                                    {context.dbxrefs.length ?
                                        <div data-test="external-resources">
                                            <dt>External resources</dt>
                                            <dd><DbxrefList values={context.dbxrefs} /></dd>
                                        </div>
                                    : null}

                                    {references ?
                                        <div data-test="references">
                                            <dt>References</dt>
                                            <dd>{references}</dd>
                                        </div>
                                    : null}

                                    {context.aliases.length ?
                                        <div data-test="aliases">
                                            <dt>Aliases</dt>
                                            <dd>{context.aliases.join(", ")}</dd>
                                        </div>
                                    : null}

                                    {context.date_released ?
                                        <div data-test="date-released">
                                            <dt>Date released</dt>
                                            <dd>{context.date_released}</dd>
                                        </div>
                                    : null}

                                    {seriesList.length ?
                                        <div data-test="relatedseries">
                                            <dt>Related datasets</dt>
                                            <dd><RelatedSeriesList seriesList={seriesList} /></dd>
                                        </div>
                                    : null}

                                    {context.submitter_comment ?
                                        <div data-test="submittercomment">
                                            <dt>Submitter comment</dt>
                                            <dd>{context.submitter_comment}</dd>
                                        </div>
                                    : null}
                                </dl>
                            </div>
                        </div>
                    </PanelBody>
                </Panel>

                {Object.keys(condensedReplicates).length ?
                    <ReplicateTable condensedReplicates={condensedReplicates} replicationType={context.replication_type} />
                : null}

                {/* Display the file widget with the facet, graph, and tables */}
                <FileGallery context={context} encodevers={encodevers} anisogenic={anisogenic} />

                <FetchedItems {...this.props} url={experiments_url} Component={ControllingExperiments} ignoreErrors />

                <DocumentsPanel documentSpecs={[{documents: combinedDocuments}]} />
            </div>
        );
    }
});

globals.content_views.register(Experiment, 'Experiment');


// Display the table of replicates
var ReplicateTable = React.createClass({
    propTypes: {
        condensedReplicates: React.PropTypes.array.isRequired, // Condensed 'array' of replicate objects
        replicationType: React.PropTypes.string // Type of replicate so we can tell what's isongenic/anisogenic/whatnot
    },

    replicateColumns: {
        'biological_replicate_number': {
            title: 'Biological replicate',
            getValue: condensedReplicate => condensedReplicate[0].biological_replicate_number
        },
        'technical_replicate_number': {
            title: 'Technical replicate',
            getValue: condensedReplicate => condensedReplicate.map(replicate => replicate.technical_replicate_number).sort().join()
        },
        'summary': {
            title: 'Summary',
            display: condensedReplicate => {
                var replicate = condensedReplicate[0];

                // Display protein concentration if it exists
                if (typeof replicate.rbns_protein_concentration === 'number') {
                    return (
                        <span>
                            Protein concentration {replicate.rbns_protein_concentration}
                            <span className="unit">{replicate.rbns_protein_concentration_units}</span>
                        </span>
                    );
                }

                // Else, display biosample summary if the biosample exists
                if (replicate.library && replicate.library.biosample) {
                    return <span>{replicate.library.biosample.summary}</span>;
                }

                // Else, display nothing
                return null;
            },
            sorter: false
        },
        'biosample_accession': {
            title: 'Biosample',
            display: condensedReplicate => {
                var replicate = condensedReplicate[0];
                if (replicate.library && replicate.library.biosample) {
                    var biosample = replicate.library.biosample;
                    return <a href={biosample['@id']} title={'View biosample ' + biosample.accession}>{biosample.accession}</a>;
                }
                return null;
            },
            objSorter: (a, b) => {
                var aReplicate = a[0];
                var bReplicate = b[0];
                if ((aReplicate.library && aReplicate.library.biosample) && (bReplicate.library && bReplicate.library.biosample)) {
                    var aAccession = aReplicate.library.biosample.accession;
                    var bAccession = bReplicate.library.biosample.accession;
                    return (aAccession < bAccession) ? -1 : ((aAccession > bAccession) ? 1 : 0);
                }
                return (aReplicate.library && aReplicate.library.biosample) ? -1 : ((bReplicate.library && bReplicate.library.biosample) ? 1 : 0);
            }
        },
        'antibody_accession': {
            title: 'Antibody',
            display: condensedReplicate => {
                var replicate = condensedReplicate[0];
                if (replicate.antibody) {
                    return <a href={replicate.antibody['@id']} title={'View antibody ' + replicate.antibody.accession}>{replicate.antibody.accession}</a>;
                }
                return null;
            },
            objSorter: (a, b) => {
                var aReplicate = a[0];
                var bReplicate = b[0];
                if (aReplicate.antibody && bReplicate.antibody) {
                    return (aReplicate.antibody.accession < bReplicate.antibody.accession) ? -1 : ((aReplicate.antibody.accession > bReplicate.antibody.accession) ? 1 : 0);
                }
                return (aReplicate.antibody) ? -1 : ((bReplicate.antibody) ? 1 : 0);
            },
            hide: (list, columns, meta) => {
                return _(list).all(condensedReplicate => !condensedReplicate[0].antibody);
            }
        },
        'library': {
            title: 'Library',
            getValue: condensedReplicate => condensedReplicate[0].library ? condensedReplicate[0].library.accession : ''
        }
    },

    render: function() {
        var tableTitle;
        var {condensedReplicates, replicationType} = this.props;

        // Determine replicate table title based on the replicate type. Also override the biosample replicate column title
        if (replicationType === 'anisogenic') {
            tableTitle = 'Anisogenic replicates';
            this.replicateColumns.biological_replicate_number.title = 'Anisogenic replicate';
        } else if (replicationType === 'isogenic') {
            tableTitle = 'Isogenic replicates';
            this.replicateColumns.biological_replicate_number.title = 'Isogenic replicate';
        } else {
            tableTitle = 'Replicates';
            this.replicateColumns.biological_replicate_number.title = 'Biological replicate';
        }

        return (
            <SortTablePanel title={tableTitle}>
                <SortTable list={condensedReplicates} columns={this.replicateColumns} />
            </SortTablePanel>
        );
    }
});


var ControllingExperiments = React.createClass({
    render: function () {
        var context = this.props.context;

        if (this.props.items && this.props.items.length) {
            return (
                <div>
                    <ExperimentTable {...this.props}
                        items={this.props.items} limit={5} url={this.props.url}
                        title={'Experiments with ' + context.accession + ' as a control:'} />
                </div>
            );
        }
        return null;
    }
});


// Return an array of React components to render into the enclosing panel, given the experiment object in the context parameter
var AssayDetails = function (replicates, libraryValues, librarySpecials, libraryComponents) {

    // Little utility to convert a replicate to a unique index we can use for arrays (like libraryValues below)
    function replicateToIndex(replicate) {
        return replicate.biological_replicate_number + '-' + replicate.technical_replicate_number;
    }

    // No replicates, so no assay entries
    if (!replicates.length) {
        return [];
    }

    // Collect library values to display from each replicate. Each key holds an array of values from each replicate's library,
    // indexed by the replicate's biological replicate number. After this loop runs, libraryValues.values should all be filled
    // with objects keyed by <bio rep num>-<tech rep num> and have the corresponding value or undefined if no value exists
    // for that key. The 'value' properties of each object in libraryValues will all be undefined after this loop runs.
    replicates.forEach(replicate => {
        var library = replicate.library;
        var replicateIndex = replicateToIndex(replicate);

        if (library) {
            // Handle "normal" library properties
            Object.keys(libraryValues).forEach(key => {
                var libraryValue;

                // For specific library properties, preprocess non-simple values into simple ones using librarySpecials
                if (librarySpecials && librarySpecials[key]) {
                    // Preprocess complex values into simple ones
                    libraryValue = librarySpecials[key](library);
                } else {
                    // Simple value -- just copy it if it exists (copy undefined if it doesn't)
                    libraryValue = library[key];
                }

                // If library property exists, add it to the values we're collecting, keyed by the biological replicate number.
                // We'll prune it after this replicate loop.
                libraryValues[key].values[replicateIndex] = libraryValue;
            });
        }
    });

    // Each property of libraryValues now has every value found in every existing library property in every replicate.
    // Now for each library value in libraryValues, set the 'value' property if all values in the 'values' object are
    // identical and existing. Otherwise, keep 'value' set to undefined.
    var firstBiologicalReplicate = replicateToIndex(replicates[0]);
    Object.keys(libraryValues).forEach(key => {
        // Get the first key's value to compare against the others.
        var firstValue = libraryValues[key].values[firstBiologicalReplicate];

        // See if all values in the values array are identical. Treat 'undefined' as a value
        if (_(Object.keys(libraryValues[key].values)).all(replicateId => libraryValues[key].values[replicateId] === firstValue)) {
            // All values for the library value are the same. Set the 'value' field with that value.
            libraryValues[key].value = firstValue;

            // If the resulting value is undefined, then all values are undefined for this key. Null out the values array.
            if (firstValue === undefined) {
                libraryValues[key].values = [];
            } else if (libraryComponents && libraryComponents[key]) {
                // The current key shows a rendering component, call it and save the resulting React object for later rendering.
                libraryValues[key].component[firstBiologicalReplicate] = libraryComponents[key](replicates[0].library);
            }
        } else {
            if (libraryComponents && libraryComponents[key]) {
                replicates.forEach(replicate => {
                    // If the current key shows a rendering component, call it and save the resulting React object for later rendering.
                    libraryValues[key].component[replicateToIndex(replicate)] = libraryComponents[key](replicate.library);
                });
            }
        }
    });

    // Now begin the output process -- one React component per array element
    var components = Object.keys(libraryValues).map(key => {
        var libraryEntry = libraryValues[key];
        if (libraryEntry.value !== undefined || (libraryEntry.values && Object.keys(libraryEntry.values).length)) {
            return (
                <div key={key} data-test={libraryEntry.test}>
                    <dt>{libraryEntry.title}</dt>
                    <dd>
                        {libraryEntry.value !== undefined ?
                            /* Single value for this property; render it or its React component */
                            <span>{(libraryEntry.component && Object.keys(libraryEntry.component).length) ? <span>{libraryEntry.component}</span> : <span>{libraryEntry.value}</span>}</span>
                        :
                            /* Multiple values for this property */
                            <span>
                                {Object.keys(libraryEntry.values).map((replicateId) => {
                                    var value = libraryEntry.values[replicateId];
                                    if (libraryEntry.component && libraryEntry.component[replicateId]) {
                                        /* Display the pre-rendered component */
                                        return <span key={replicateId} className="line-item">{libraryEntry.component[replicateId]} [{replicateId}]</span>;
                                    } else if (value) {
                                        /* Display the simple value */
                                        return <span key={replicateId} className="line-item">{value} [{replicateId}]</span>;
                                    } else {
                                        /* No value to display; happens when at least one replicate had a value for this property, but this one doesn't */
                                        return null;
                                    }
                                })}
                            </span>
                        }
                    </dd>
                </div>
            );
        }

        // No value exists for this property in any replicate; display nothing for this property.
        return null;
    });

    // Finally, return the array of JSX renderings of all assay details.
    return components;
};


// Return a summary of the given biosamples, ready to be displayed in a React component.
var biosampleSummaries = function(biosamples) {
    var organismNames = []; // Array of all organism scientific names in all given biosamples
    var lifeAges = []; // Array of all life stages, ages, and sexes in all given biosamples
    var depletedIns = {}; // Collection of depleted_in_term_name in all biosamples; each one is a key with the value True
    var mutatedGenes = {}; // Collection of donor.mutated_gene in all biosamples; each one is a key with the value True
    var subcellularTerms = {}; // Collection of subcellular_fraction_term_name in all biosamples; each one is a key with the value True
    var cellCycles = {}; // Collection of phase in all biosamples; each one is a key with the value True
    var fullSummary = null; // Complete summary of biosample in a <span>, ready to include in a React component

    // Collect biosample data from all biosamples
    biosamples.forEach(function(biosample) {
        // Collect names of biosample characteristics
        if (biosample.depleted_in_term_name && biosample.depleted_in_term_name.length) {
            biosample.depleted_in_term_name.forEach(function(depletedIn) {
                depletedIns[depletedIn] = true;
            });
        }
        if (biosample.donor && biosample.donor.mutated_gene) {
            mutatedGenes[biosample.donor.mutated_gene.label] = true;
        }
        if (biosample.subcellular_fraction_term_name) {
            subcellularTerms[biosample.subcellular_fraction_term_name] = true;
        }
        if (biosample.phase) {
            cellCycles[biosample.phase] = true;
        }

        // Collect organism scientific names
        if (biosample.organism.scientific_name) {
            organismNames.push(biosample.organism.scientific_name);
        }

        // Collect strings with non-'unknown', non-empty life_stage, age, age_units, and sex, concatenated
        var lifeAgeString = (biosample.life_stage && biosample.life_stage != 'unknown') ? biosample.life_stage : '';
        // Add to the filtering options to generate a <select>
        if (biosample.age && biosample.age != 'unknown') {
            lifeAgeString += (lifeAgeString ? ' ' : '') + biosample.age;
            lifeAgeString += (biosample.age_units && biosample.age_units != 'unknown') ? ' ' + biosample.age_units : '';
        }
        if (biosample.sex && biosample.sex != 'unknown') {
            lifeAgeString += (lifeAgeString ? ' ' : '') + biosample.sex;
        }
        if (lifeAgeString) {
            lifeAges.push(lifeAgeString);
        }
    });

    // Remove duplicates from stage/age/sex strings and organism names
    if (lifeAges.length) {
        lifeAges = _.uniq(lifeAges);
    }
    if (organismNames.length) {
        organismNames = _.uniq(organismNames);
    }

    // Make summary strings of each kind of biosample data
    var nameKeys = Object.keys(depletedIns);
    var depletedInSummary = nameKeys.length ? 'missing: ' + nameKeys.join('/') : '';
    nameKeys = Object.keys(mutatedGenes);
    var mutatedGeneSummary = nameKeys.length ? 'mutated gene: ' + nameKeys.join('/') : '';
    nameKeys = Object.keys(subcellularTerms);
    var subcellularTermSummary = nameKeys.length ? 'subcellular fraction: ' + nameKeys.join('/') : '';
    nameKeys = Object.keys(cellCycles);
    var cellCycleSummary = nameKeys.length ? 'cell-cycle phase: ' + nameKeys.join('/') : '';

    // Combine all summary strings, comma separated and including only non-empty ones
    var summary = _.compact([depletedInSummary, mutatedGeneSummary, subcellularTermSummary, cellCycleSummary]).join(', ');

    // Combine all name and life/age/sex strings
    fullSummary = (
        <span>
            {summary ? summary : null}
            {organismNames.length || lifeAges.length ?
                <span>
                    {summary ? ' (' : '('}
                    {organismNames.map(function(name, i) {
                        if (i === 0) {
                            return (<em key={name}>{name}</em>);
                        } else {
                            return (<span key={name}>{' and '}<em>{name}</em></span>);
                        }
                    })}
                    {lifeAges.length ? ', ' + lifeAges.join(' and ') : ''}
                    {')'}
                </span>
            : null}
        </span>
    );

    return fullSummary;
};


// Display a list of datasets related to the experiment
var RelatedSeriesList = React.createClass({
    propTypes: {
        seriesList: React.PropTypes.array.isRequired // Array of Series dataset objects to display
    },

    getInitialState: function() {
        return {
            currInfoItem: '', // Accession of item whose detail info appears; empty string to display no detail info
            touchScreen: false, // True if we know we got a touch event; ignore clicks without touch indiciation
            clicked: false // True if info button was clicked (vs hovered)
        };
    },

    // Handle the mouse entering/existing an info icon. Ignore if the info tooltip is open because the icon had
    // been clicked. 'entering' is true if the mouse entered the icon, and false if exiting.
    handleInfoHover: function(series, entering) {
        if (!this.state.clicked) {
            this.setState({currInfoItem: entering ? series.accession : ''});
        }
    },

    // Handle click in info icon by setting the currInfoItem state to the accession of the item to display.
    // If opening the tooltip, note that hover events should be ignored until the icon is clicked to close the tooltip.
    handleInfoClick: function(series, touch, e) {
        var currTouchScreen = this.state.touchScreen;

        // Remember if we know we've had a touch event
        if (touch && !currTouchScreen) {
            currTouchScreen = true;
            this.setState({touchScreen: true});
        }

        // Now handle the click. Ignore if we know we have a touch screen, but this wasn't a touch event
        if (!currTouchScreen || touch) {
            if (this.state.currInfoItem === series.accession && this.state.clicked) {
                this.setState({currInfoItem: '', clicked: false});
            } else {
                this.setState({currInfoItem: series.accession, clicked: true});
            }
        }
    },

    render: function() {
        var seriesList = this.props.seriesList;

        return (
            <span>
                {seriesList.map((series, i) => {
                    return (
                        <span key={series.uuid}>
                            {i > 0 ? <span>, </span> : null}
                            <RelatedSeriesItem series={series} detailOpen={this.state.currInfoItem === series.accession}
                                handleInfoHover={this.handleInfoHover} handleInfoClick={this.handleInfoClick} />
                        </span>
                    );
                })}
            </span>
        );
    }
});


// Display a one dataset related to the experiment
var RelatedSeriesItem = React.createClass({
    propTypes: {
        series: React.PropTypes.object.isRequired, // Series object to display
        detailOpen: React.PropTypes.bool, // TRUE to open the series' detail tooltip
        handleInfoClick: React.PropTypes.func, // Function to call to handle click in info icon
        handleInfoHover: React.PropTypes.func // Function to call when mouse enters or leaves info icon
    },

    getInitialState: function() {
        return {
            touchOn: false // True if icon has been touched
        };
    },

    // Touch screen
    touchStart: function(series, e) {
        this.setState({touchOn: !this.state.touchOn});
        this.props.handleInfoClick(series, true);
    },

    render: function() {
        var {series, detailOpen} = this.props;

        return (
            <span>
                <a href={series['@id']} title={'View page for series dataset ' + series.accession}>{series.accession}</a>&nbsp;
                <div className="tooltip-trigger">
                    <i className="icon icon-info-circle"
                        onMouseEnter={this.props.handleInfoHover.bind(null, series, true)}
                        onMouseLeave={this.props.handleInfoHover.bind(null, series, false)}
                        onClick={this.props.handleInfoClick.bind(null, series, false)}
                        onTouchStart={this.touchStart.bind(null, series)}></i>
                    <div className={'tooltip bottom' + (detailOpen ? ' tooltip-open' : '')}>
                        <div className="tooltip-arrow"></div>
                        <div className="tooltip-inner">
                            {series.description ? <span>{series.description}</span> : <em>No description available</em>}
                        </div>
                    </div>
                </div>
            </span>
        );
    }
<<<<<<< HEAD
});


// Given an array of files, make an array of file assemblies and genome annotations to prepare for
// rendering the filtering menu of assemblies and genome annotations. This collects them from all
// files that don't have a "raw data" output_category and that have an assembly. The format of the
// returned array is:
//
// [{assembly: 'assembly1', annotation: 'annotation1'}]
//
// The resulting array has no duplicate entries, nor empty ones. Entries with an assembly but no
// annotation simply have an empty string for the annnotation. The array of assemblies and
// annotations is then sorted with assembly as the primary key and annotation as the secondary.

function collectAssembliesAnnotations(files) {
    var filterOptions = [];

    // Get the assembly and annotation of each file. Assembly is required to be included in the list
    files.forEach(file => {
        if (file.output_category !== 'raw data' && file.assembly) {
            filterOptions.push({assembly: file.assembly, annotation: file.genome_annotation});
        }
    });

    // Eliminate duplicate entries in filterOptions. Duplicates are detected by combining the
    // assembly and annotation into a long string. Use the '!' separator so that highly unlikely
    // anomalies don't pass undetected (e.g. hg19!V19 and hg1!9V19 -- again, highly unlikely).
    filterOptions = filterOptions.length ? _(filterOptions).uniq(option => option.assembly + '!' + (option.annotation ? option.annotation : '')) : [];

    // Now begin a two-stage sort, with the primary key being the assembly in a specific priority
    // order specified by the assemblyPriority array, and the secondary key being the annotation
    // in which we attempt to suss out the ordering from the way it looks, highest-numbered first.
    // First, sort by annotation and reverse the sort at the end.
    filterOptions = _(filterOptions).sortBy(option => {
        if (option.annotation) {
            // Extract any number from the annotation.
            var annotationMatch = option.annotation.match(/^[A-Z]+(\d+).*$/);
            if (annotationMatch) {
                // Return the number to the sorting algoritm.
                return Number(annotationMatch[1]);
            }
        }

        // No annotation gets sorted to the top.
        return null;
    }).reverse();

    // Now sort by assembly priority order as the primary sorting key. assemblyPriority is a global
    // array at the top of the file.
    return _(filterOptions).sortBy(option => _(assemblyPriority).indexOf(option.assembly));
}


// File display widget, showing a facet list, a table, and a graph (and maybe a BioDalliance).
// This component only triggers the data retrieval, which is done with a search for files associated
// with the given experiment (in this.props.context). An odd thing is we specify query-string parameters
// to the experiment URL, but they apply to the file search -- not the experiment itself.

var FileGallery = React.createClass({
    propTypes: {
        encodevers: React.PropTypes.string, // ENCODE version number
        anisogenic: React.PropTypes.bool // True if anisogenic experiment
    },

    contextTypes: {
        session: React.PropTypes.object, // Login information
        location_href: React.PropTypes.string // URL of this experiment page, including query string stuff
    },

    nonSearchQueries: ['format'],

    render: function() {
        var {context, encodevers, anisogenic} = this.props;

        return (
            <FetchedData ignoreErrors>
                <Param name="data" url={dataset.unreleased_files_url(context)} />
                <FileGalleryRenderer context={context} session={this.context.session} encodevers={encodevers} anisogenic={anisogenic} />
            </FetchedData>
        );
    }
});


// Function to render the file gallery, and it gets called after the file search results (for files associated with
// the displayed experiment) return.
var FileGalleryRenderer = React.createClass({
    propTypes: {
        encodevers: React.PropTypes.string, // ENCODE version number
        anisogenic: React.PropTypes.bool // True if anisogenic experiment
    },

    contextTypes: {
        session: React.PropTypes.object,
        location_href: React.PropTypes.string
    },

    getInitialState: function() {
        return {
            selectedFilterValue: '' // <select> value of selected filter
        };
    },

    // Set the graph filter based on the given <option> value
    setFilter: function(value) {
        if (value === 'default') {
            value = '';
        }
        this.setState({selectedFilterValue: value});
    },

    // React to a filter menu selection. The synthetic event given in `e`
    handleFilterChange: function(e) {
        this.setFilter(e.target.value);
    },

    // Set the default filter after the graph has been analayzed once.
    componentDidMount: function() {
        this.setFilter('0');
    },

    render: function() {
        var {context, data} = this.props;
        var selectedAssembly = '';
        var selectedAnnotation = '';
        var items = data ? data['@graph'] : []; // Array of searched files arrives in data.@graph result
        var files = items.length ? items : [];
        if (files.length === 0) {
            return null;
        }
        var filterOptions = files.length ? collectAssembliesAnnotations(files) : [];
        var loggedIn = this.context.session && this.context.session['auth.userid'];

        // Build the graph; place resulting graph in this.jsonGraph
        if (this.state.selectedFilterValue && filterOptions[this.state.selectedFilterValue]) {
            selectedAssembly = filterOptions[this.state.selectedFilterValue].assembly;
            selectedAnnotation = filterOptions[this.state.selectedFilterValue].annotation;
        }

        // Rendering the filtering menu
        var filterMenu = filterOptions.length ?
            <select className="form-control" defaultValue="0" onChange={this.handleFilterChange}>
                <option value="default" key="title">All Assemblies and Annotations</option>
                <option disabled="disabled"></option>
                {filterOptions.map((option, i) =>
                    <option key={i} value={i}>{option.assembly + (option.annotation ? ' ' + option.annotation : '')}</option>
                )}
            </select>
        : null;

        return (
            <Panel>
                <PanelHeading addClasses="file-gallery-heading">
                    <h4>Files</h4>
                    <div className="file-gallery-controls">
                        {context.visualize_ucsc  && context.status == "released" ?
                            <div className="file-gallery-control">
                                <DropdownButton title='Visualize Data' label="visualize-data">
                                    <DropdownMenu>
                                        {Object.keys(context.visualize_ucsc).map(assembly =>
                                            <a key={assembly} data-bypass="true" target="_blank" private-browsing="true" href={context.visualize_ucsc[assembly]}>
                                                {assembly}
                                            </a>
                                        )}
                                    </DropdownMenu>
                                </DropdownButton>
                            </div>
                        : null}
                        <div className="file-gallery-control">{filterMenu}</div>
                    </div>
                </PanelHeading>

                <ExperimentGraph context={context} items={items} selectedAssembly={selectedAssembly} selectedAnnotation={selectedAnnotation} session={this.context.session} forceRedraw />

                {/* If logged in and dataset is released, need to combine search of files that reference
                    this dataset to get released and unreleased ones. If not logged in, then just get
                    files from dataset.files */}
                {loggedIn && (context.status === 'released' || context.status === 'release ready') ?
                    <FetchedItems {...this.props} url={dataset.unreleased_files_url(context)} Component={DatasetFiles} selectedAssembly={selectedAssembly} selectedAnnotation={selectedAnnotation} encodevers={globals.encodeVersion(context)} session={this.context.session} showFileCount ignoreErrors noDefaultClasses />
                :
                    <FileTable {...this.props} items={context.files} selectedAssembly={selectedAssembly} selectedAnnotation={selectedAnnotation} encodevers={globals.encodeVersion(context)} session={this.context.session} showFileCount noDefaultClasses />
                }
            </Panel>
        );
    }
});


// Handle graphing throws
function graphException(message, file0, file1) {
/*jshint validthis: true */
    this.message = message;
    if (file0) {
        this.file0 = file0;
    }
    if (file1) {
        this.file1 = file1;
    }
}

module.exports.graphException = graphException;


var assembleGraph = module.exports.assembleGraph = function(context, session, infoNodeId, files, filterAssembly, filterAnnotation) {

    // Calculate a step ID from a file's derived_from array
    function _derivedFileIds(file) {
        if (file.derived_from) {
            return file.derived_from.map(function(derived) {
                return derived['@id'];
            }).sort().join();
        } else {
            return '';
        }
    }

    function _genQcId(metric, file) {
        return 'qc:' + metric['@id'] + file['@id'];
    }

    function _genFileId(file) {
        return 'file:' + file['@id'];
    }

    function _genStepId(file) {
        return 'step:' + derivedFileIds(file) + file.analysis_step['@id'];
    }

    function processFiltering(fileList, filterAssembly, filterAnnotation, allFiles, allContributing, include) {

        function getSubFileList(filesArray) {
            var fileList = {};
            filesArray.forEach(function(file) {
                fileList[file['@id']] = allFiles[file['@id']];
            });
            return fileList;
        }

        var fileKeys = Object.keys(fileList);
        for (var i = 0; i < fileKeys.length; i++) {
            var file = fileList[fileKeys[i]];
            var nextFileList;

            if (file) {
                if (!file.removed) {
                    // This file gets included. Include everything it derives from
                    if (file.derived_from && file.derived_from.length && !allContributing[file['@id']]) {
                        nextFileList = getSubFileList(file.derived_from);
                        processFiltering(nextFileList, filterAssembly, filterAnnotation, allFiles, allContributing, true);
                    }
                } else if (include) {
                    // Unremove the file if this branch is to be included based on files that derive from it
                    file.removed = false;
                    if (file.derived_from && file.derived_from.length && !allContributing[file['@id']]) {
                        nextFileList = getSubFileList(file.derived_from);
                        processFiltering(nextFileList, filterAssembly, filterAnnotation, allFiles, allContributing, true);
                    }
                }
            }
        }
    }

    var jsonGraph; // JSON graph object of entire graph; see graph.js
    var derivedFromFiles = {}; // List of all files that other files derived from
    var allFiles = {}; // All files' accessions as keys
    var allReplicates = {}; // All file's replicates as keys; each key references an array of files
    var allPipelines = {}; // List of all pipelines indexed by step @id
    var allMetricsInfo = []; // List of all QC metrics found attached to files
    var fileQcMetrics = {}; // List of all file QC metrics indexed by file ID
    var filterOptions = []; // List of graph filters; annotations and assemblies
    var stepExists = false; // True if at least one file has an analysis_step
    var fileOutsideReplicate = false; // True if at least one file exists outside a replicate
    var abortGraph = false; // True if graph shouldn't be drawn
    var abortMsg; // Console message to display if aborting graph
    var abortFileId; // @id of file that caused abort
    var derivedFileIds = _.memoize(_derivedFileIds, function(file) {
        return file['@id'];
    });
    var genQcId = _.memoize(_genQcId, function(metric, file) {
        return metric['@id'] + file['@id'];
    });
    var genStepId = _.memoize(_genStepId, function(file) {
        return file['@id'];
    });
    var genFileId = _.memoize(_genFileId, function(file) {
        return file['@id'];
    });

    // Collect all files keyed by their ID as a single source of truth for files.
    // Every reference to a file object should get it from this object. Also serves
    // to de-dup the file array since there can be repeated files in it.
    files.forEach(function(file) {
        if (!allFiles[file['@id']]) {
            allFiles[file['@id']] = file;
        }
    });

    // Collect derived_from files, used replicates, and used pipelines. allFiles has all files directly involved
    // with this experiment if we're logged in, or just released files directly involved with experiment if we're not.
    Object.keys(allFiles).forEach(function(fileId) {
        var file = allFiles[fileId];

        // Build an object keyed with all files that other files derive from. If the file is contributed,
        // we don't care about its derived_from because we don't render that.
        if (file.derived_from && file.derived_from.length) {
            file.derived_from.forEach(function(derived_from) {
                var derivedFromId = derived_from['@id'];
                var derivedFile = allFiles[derivedFromId];
                if (!derivedFile) {
                    // The derived-from file wasn't in the given file list. Copy the file object from the file's
                    // derived_from so we can examine it later -- and mark it as missing. It could be because a
                    // derived-from file isn't released and we're not logged in, or because it's a contributing file.
                    derivedFromFiles[derivedFromId] = derived_from;
                    derived_from.missing = true;
                } else if (!derivedFromFiles[derivedFromId]) {
                    // The derived-from file was in the given file list, so record the derived-from file in derivedFromFiles.
                    // ...that is, unless the derived-from file has already been seen. Just move on if it has.
                    derivedFromFiles[derivedFromId] = derivedFile;
                }
            });
        }

        // Keep track of all used replicates by keeping track of all file objects for each replicate.
        // Each key is a replicate number, and each references an array of file objects using that replicate.
        if (file.biological_replicates && file.biological_replicates.length === 1) {
            var biological_replicate_number = file.biological_replicates[0];
            if (!allReplicates[biological_replicate_number]) {
                // Place a new array in allReplicates if needed
                allReplicates[biological_replicate_number] = [];
            }
            allReplicates[biological_replicate_number].push(file);
        }

        // Note whether any files have an analysis step
        var fileAnalysisStep = file.analysis_step_version && file.analysis_step_version.analysis_step;
        stepExists = stepExists || fileAnalysisStep;

        // Save the pipeline array used for each step used by the file.
        if (fileAnalysisStep) {
            allPipelines[fileAnalysisStep['@id']] = fileAnalysisStep.pipelines;
        }

        // File is derived; collect any QC info that applies to this file
        if (file.quality_metrics && file.quality_metrics.length) {
            var matchingQc = [];

            // Search file's quality_metrics array to find one with a quality_metric_of field referring to this file.
            file.quality_metrics.forEach(function(metric) {
                var matchingFile = _(metric.quality_metric_of).find(function(appliesFile) {
                    return file['@id'] === appliesFile;
                });
                if (matchingFile) {
                    matchingQc.push(metric);
                }
            });
            if (matchingQc.length) {
                fileQcMetrics[fileId] = matchingQc;
            }
        }

        // Keep track of whether files exist outside replicates. That could mean it has no replicate information,
        // or it has more than one replicate.
        fileOutsideReplicate = fileOutsideReplicate || (file.biological_replicates && file.biological_replicates.length !== 1);
    });
    // At this stage, allFiles, allReplicates, and derivedFromFiles point to the same file objects;
    // allPipelines points to pipelines.

    // Now find contributing files by subtracting original_files from the list of derived_from files. Note: derivedFromFiles is
    // an object keyed by each file's @id. allContributingArray is an array of file objects.
    var allContributingArray = _(derivedFromFiles).filter((derivedFromFile, derivedFromId) => {
        return !_(context.original_files).any(originalFileId => originalFileId === derivedFromId);
    });

    // Process the contributing files array
    var allContributing = {};
    allContributingArray.forEach(contributingFile => {
        // Convert array of contributing files to a keyed object to help with searching later
        contributingFile.missing = false;
        var contributingFileId = contributingFile['@id'];
        allContributing[contributingFileId] = contributingFile;

        // Also add contributing files to the allFiles object
        if (allFiles[contributingFileId]) {
            // Contributing file already existed in file array for some reason; use its existing file object
            allContributing[contributingFileId] = allFiles[contributingFileId];
        } else {
            // Seeing contributed file for the first time; save it in allFiles
            allFiles[contributingFileId] = allContributing[contributingFileId];
        }
    });

    // Don't draw anything if no files have an analysis_step
    if (!stepExists) {
        throw new graphException('No graph: no files have step runs');
    }

    // Now that we know at least some files derive from each other through analysis steps, mark file objects that
    // don't derive from other files — and that no files derive from them — as removed from the graph.
    // Also build the filtering menu here; it genomic annotations and assemblies that ARE involved in the graph.
    Object.keys(allFiles).forEach(function(fileId) {
        var file = allFiles[fileId];

        // File gets removed if doesn’t derive from other files AND no files derive from it.
        var islandFile = file.removed = !(file.derived_from && file.derived_from.length) && !derivedFromFiles[fileId];

        // Add to the filtering options to generate a <select>; don't include island files
        if (!islandFile && file.output_category !== 'raw data' && file.assembly) {
            filterOptions.push({assembly: file.assembly, annotation: file.genome_annotation});
        }
    });

    // Remove any replicates containing only removed files from the last step.
    Object.keys(allReplicates).forEach(function(repNum) {
        var onlyRemovedFiles = _(allReplicates[repNum]).all(function(file) {
            return file.removed && file.missing === true;
        });
        if (onlyRemovedFiles) {
            allReplicates[repNum] = [];
        }
    });

    // Check whether any files that others derive from are missing (usually because they're unreleased and we're logged out).
    Object.keys(derivedFromFiles).forEach(function(derivedFromFileId) {
        var derivedFromFile = derivedFromFiles[derivedFromFileId];
        if (derivedFromFile.removed || derivedFromFile.missing) {
            // A file others derive from doesn't exist or was removed; check if it's in a replicate or not
            // Note the derived_from file object exists even if it doesn't exist in given files array.
            if (derivedFromFile.biological_replicates && derivedFromFile.biological_replicates.length === 1) {
                // Missing derived-from file in a replicate; remove the replicate's files and remove itself.
                var derivedFromRep = derivedFromFile.biological_replicates[0];
                if (allReplicates[derivedFromRep]) {
                    allReplicates[derivedFromRep].forEach(function(file) {
                        file.removed = true;
                    });
                }
            } else {
                // Missing derived-from file not in a replicate or in multiple replicates; don't draw any graph
                throw new graphException('No graph: derived_from file outside replicate (or in multiple replicates) missing', derivedFromFileId);
            }
        } // else the derived_from file is in files array (allFiles object); normal case
    });

    // Remove files based on the filtering options
    if (filterAssembly) {
        // First remove all raw files, and all other files with mismatched filtering options
        Object.keys(allFiles).forEach(function(fileId) {
            var file = allFiles[fileId];

            if (file.output_category === 'raw data') {
                // File is raw data; just remove it
                file.removed = true;
            } else {
                // At this stage, we know it's a process or reference file. Remove from files if
                // it has mismatched assembly or annotation
                if ((file.assembly !== filterAssembly) || ((file.genome_annotation || filterAnnotation) && (file.genome_annotation !== filterAnnotation))) {
                    file.removed = true;
                }
            }
        });

        // For all files matching the filtering options that derive from others, go up the derivation chain and re-include everything there.
        processFiltering(allFiles, filterAssembly, filterAnnotation, allFiles, allContributing);
    }

    // See if removing files by filtering have emptied a replicate.
    if (Object.keys(allReplicates).length) {
        Object.keys(allReplicates).forEach(function(replicateId) {
            var emptied = _(allReplicates[replicateId]).all(function(file) {
                return file.removed;
            });

            // If all files removed from a replicate, remove the replicate
            if (emptied) {
                allReplicates[replicateId] = [];
            }

        });
    }

    // Check whether all files have been removed
    abortGraph = _(Object.keys(allFiles)).all(function(fileId) {
        return allFiles[fileId].removed;
    });
    if (abortGraph) {
        throw new graphException('No graph: all files removed');
    }

    // No files exist outside replicates, and all replicates are removed
    var replicateIds = Object.keys(allReplicates);
    if (fileOutsideReplicate && replicateIds.length && _(replicateIds).all(function(replicateNum) {
        return !allReplicates[replicateNum].length;
    })) {
        throw new graphException('No graph: All replicates removed and no files outside replicates exist');
    }

    // Last check; see if any files derive from files now missing. This test is child-file based, where the last test
    // was based on the derived-from files.
    Object.keys(allFiles).forEach(function(fileId) {
        var file = allFiles[fileId];

        if (!file.removed && !allContributing[fileId] && file.derived_from && file.derived_from.length) {
            var derivedGoneMissing; // Just to help debugging
            var derivedGoneId; // @id of derived-from file that's either missing or removed

            // A file still in the graph derives from others. See if any of the files it derives from have been removed
            // or are missing.
            file.derived_from.forEach(function(derivedFromFile) {
                var orgDerivedFromFile = derivedFromFiles[derivedFromFile['@id']];
                var derivedGone = orgDerivedFromFile.missing || orgDerivedFromFile.removed;

                // These two just for debugging a unrendered graph
                if (derivedGone) {
                    throw new graphException('file0 derives from file1 which is ' + (orgDerivedFromFile.missing ? 'missing' : 'removed'), fileId, derivedFromFile['@id']);
                }
            });
        }
    });

    // Create an empty graph architecture that we fill in next.
    jsonGraph = new JsonGraph(context.accession);

    // Create nodes for the replicates
    Object.keys(allReplicates).forEach(function(replicateNum) {
        if (allReplicates[replicateNum] && allReplicates[replicateNum].length) {
            jsonGraph.addNode('rep:' + replicateNum, 'Replicate ' + replicateNum, {
                cssClass: 'pipeline-replicate',
                type: 'Rep',
                shape: 'rect',
                cornerRadius: 0
            });
        }
    });

    // Go through each file (released or unreleased) to add it and associated steps to the graph
    Object.keys(allFiles).forEach(function(fileId) {
        var file = allFiles[fileId];

        // Only add files derived from others, or that others derive from,
        // and that aren't part of a removed replicate
        if (!file.removed) {
            var stepId;
            var label;
            var pipelineInfo;
            var error;
            var fileNodeId = 'file:' + file['@id'];
            var replicateNode = (file.biological_replicates && file.biological_replicates.length === 1 ) ? jsonGraph.getNode('rep:' + file.biological_replicates[0]) : null;
            var metricsInfo;
            var fileContributed = allContributing[fileId];

            // Add QC metrics info from the file to the list to generate the nodes later
            if (fileQcMetrics[fileId] && fileQcMetrics[fileId].length && file.step_run) {
                metricsInfo = fileQcMetrics[fileId].map(function(metric) {
                    var qcId = genQcId(metric, file);
                    return {id: qcId, label: 'QC', class: 'pipeline-node-qc-metric' + (infoNodeId === qcId ? ' active' : ''), ref: metric, parent: file};
                });
            }

            // Add file to the graph as a node
            var fileNodeLabel, fileCssClass, fileRef;
            var loggedIn = session && session['auth.userid'];
            if (fileContributed && fileContributed.status !== 'released' && !loggedIn) {
                // A contributed file isn't released and we're not logged in
                fileNodeLabel = 'Unreleased';
                fileCssClass = 'pipeline-node-file contributing error' + (infoNodeId === fileNodeId ? ' active' : '');
                fileRef = null;
            } else {
                fileNodeLabel = file.title + ' (' + file.output_type + ')';
                fileCssClass = 'pipeline-node-file' + (fileContributed ? ' contributing' : '') + (infoNodeId === fileNodeId ? ' active' : '');
                fileRef = file;
            }
            jsonGraph.addNode(fileNodeId, fileNodeLabel, {
                cssClass: fileCssClass,
                type: 'File',
                shape: 'rect',
                cornerRadius: 16,
                parentNode: replicateNode,
                contributing: fileContributed,
                ref: fileRef
            }, metricsInfo);

            // If the file has an analysis step, prepare it for graph insertion
            if (!fileContributed) {
                var fileAnalysisStep = file.analysis_step_version && file.analysis_step_version.analysis_step;
                if (fileAnalysisStep) {
                    // Make an ID and label for the step
                    stepId = 'step:' + derivedFileIds(file) + fileAnalysisStep['@id'];
                    label = fileAnalysisStep.analysis_step_types;
                    pipelineInfo = allPipelines[fileAnalysisStep['@id']];
                    error = false;
                } else if (derivedFileIds(file)) {
                    // File derives from others, but no analysis step; make dummy step
                    stepId = 'error:' + derivedFileIds(file);
                    label = 'Software unknown';
                    pipelineInfo = null;
                    error = true;
                } else {
                    // No analysis step and no derived_from; don't add a step
                    stepId = '';
                }

                if (stepId) {
                    // Add the step to the graph only if we haven't for this derived-from set already
                    if (!jsonGraph.getNode(stepId)) {
                        jsonGraph.addNode(stepId, label, {
                            cssClass: 'pipeline-node-analysis-step' + (infoNodeId === stepId ? ' active' : '') + (error ? ' error' : ''),
                            type: 'Step',
                            shape: 'rect',
                            cornerRadius: 4,
                            parentNode: replicateNode,
                            ref: fileAnalysisStep,
                            pipelines: pipelineInfo,
                            fileId: file['@id'],
                            fileAccession: file.accession,
                            stepVersion: file.analysis_step_version
                        });
                    }

                    // Connect the file to the step, and the step to the derived_from files
                    jsonGraph.addEdge(stepId, fileNodeId);
                    file.derived_from.forEach(function(derived) {
                        if (!jsonGraph.getEdge('file:' + derived['@id'], stepId)) {
                            jsonGraph.addEdge('file:' + derived['@id'], stepId);
                        }
                    });
                }
            }
        }
    }, this);

    jsonGraph.filterOptions = filterOptions.length ? _(filterOptions).uniq(option => option.assembly + '!' + (option.annotation ? option.annotation : '')) : [];
    return jsonGraph;
};


var ExperimentGraph = module.exports.ExperimentGraph = React.createClass({

    getInitialState: function() {
        return {
            infoNodeId: '', // @id of node whose info panel is open
            collapsed: false // T if graphing panel is collapsed
        };
    },

    // Order that assemblies should appear in filtering menu
    assemblyPriority: [
        'GRCh38',
        'hg19',
        'mm10',
        'mm9',
        'ce11',
        'ce10',
        'dm6',
        'dm3',
        'J02459.1'
    ],

    // Render metadata if a graph node is selected.
    // jsonGraph: JSON graph data.
    // infoNodeId: ID of the selected node
    detailNodes: function(jsonGraph, infoNodeId) {
        var meta;

        // Find data matching selected node, if any
        if (infoNodeId) {
            if (infoNodeId.indexOf('qc:') === -1) {
                // Not a QC subnode; render normally
                var node = jsonGraph.getNode(infoNodeId);
                if (node) {
                    meta = globals.graph_detail.lookup(node)(node);
                }
            } else {
                // QC subnode
                var subnode = jsonGraph.getSubnode(infoNodeId);
                if (subnode) {
                    meta = QcDetailsView(subnode);
                }
            }
        }

        return meta;
    },

    // Handle a click in a graph node
    handleNodeClick: function(nodeId) {
        this.setState({infoNodeId: this.state.infoNodeId !== nodeId ? nodeId : ''});
    },

    handleCollapse: function() {
        // Handle click on panel collapse icon
        this.setState({collapsed: !this.state.collapsed});
    },

    render: function() {
        var {context, session, items, selectedAssembly, selectedAnnotation} = this.props;
        var files = items;

        // Build node graph of the files and analysis steps with this experiment
        if (files && files.length) {
            try {
                this.jsonGraph = assembleGraph(context, session, this.state.infoNodeId, files, selectedAssembly, selectedAnnotation);
            } catch(e) {
                this.jsonGraph = null;
                console.warn(e.message + (e.file0 ? ' -- file0:' + e.file0 : '') + (e.file1 ? ' -- file1:' + e.file1: ''));
            }
            var goodGraph = this.jsonGraph && Object.keys(this.jsonGraph).length;

            // If we have a graph, or if we have a selected assembly/annotation, draw the graph panel
            if (goodGraph || selectedAssembly || selectedAnnotation) {
                var meta = this.detailNodes(this.jsonGraph, this.state.infoNodeId);
                return (
                    <div>
                        <div className="file-gallery-graph-header">
                            <a href="#" data-trigger onClick={this.handleCollapse} className="collapsing-title">
                                <h4>
                                    {CollapseIcon(this.state.collapsed, 'collapsing-title-icon')}
                                    Association graph
                                </h4>
                            </a>
                        </div>
                        {!this.state.collapsed ?
                            <div>
                                {goodGraph ?
                                    <Graph graph={this.jsonGraph} nodeClickHandler={this.handleNodeClick} noDefaultClasses forceRedraw>
                                        <div id="graph-node-info">
                                            {meta ? <PanelBody>{meta}</PanelBody> : null}
                                        </div>
                                    </Graph>
                                :
                                    <p className="browser-error">Currently selected assembly and genomic annotation hides the graph</p>
                                }
                            </div>
                        : null}
                        <div className={'file-gallery-graph-footer' + (this.state.collapsed ? ' hiding' : '')}></div>
                    </div>
                );
            } else {
                return <p className="browser-error">Graph not applicable to this experiment’s files.</p>;
            }
        }
        return null;
    }
});


// Display the metadata of the selected file in the graph
var FileDetailView = function(node) {
    // The node is for a file
    var selectedFile = node.metadata.ref;
    var meta;

    if (selectedFile) {
        var contributingAccession;

        if (node.metadata.contributing) {
            var accessionStart = selectedFile.dataset.indexOf('/', 1) + 1;
            var accessionEnd = selectedFile.dataset.indexOf('/', accessionStart) - accessionStart;
            contributingAccession = selectedFile.dataset.substr(accessionStart, accessionEnd);
        }
        var dateString = !!selectedFile.date_created && moment.utc(selectedFile.date_created).format('YYYY-MM-DD');
        return (
            <dl className="key-value">
                {selectedFile.file_format ?
                    <div data-test="format">
                        <dt>Format</dt>
                        <dd>{selectedFile.file_type}</dd>
                    </div>
                : null}

                {selectedFile.output_type ?
                    <div data-test="output">
                        <dt>Output</dt>
                        <dd>{selectedFile.output_type}</dd>
                    </div>
                : null}

                {selectedFile.paired_end ?
                    <div data-test="pairedend">
                        <dt>Paired end</dt>
                        <dd>{selectedFile.paired_end}</dd>
                    </div>
                : null}

                {selectedFile.replicate ?
                    <div data-test="bioreplicate">
                        <dt>Biological replicate(s)</dt>
                        <dd>{'[' + selectedFile.replicate.biological_replicate_number + ']'}</dd>
                    </div>
                : selectedFile.biological_replicates && selectedFile.biological_replicates.length ?
                    <div data-test="bioreplicate">
                        <dt>Biological replicate(s)</dt>
                        <dd>{'[' + selectedFile.biological_replicates.join(', ') + ']'}</dd>
                    </div>
                : null}

                {selectedFile.replicate ?
                    <div data-test="techreplicate">
                        <dt>Technical replicate</dt>
                        <dd>{selectedFile.replicate.technical_replicate_number}</dd>
                    </div>
                : selectedFile.biological_replicates && selectedFile.biological_replicates.length ?
                    <div data-test="techreplicate">
                        <dt>Technical replicate</dt>
                        <dd>{'-'}</dd>
                    </div>
                : null}

                {selectedFile.assembly ?
                    <div data-test="assembly">
                        <dt>Mapping assembly</dt>
                        <dd>{selectedFile.assembly}</dd>
                    </div>
                : null}

                {selectedFile.genome_annotation ?
                    <div data-test="annotation">
                        <dt>Genome annotation</dt>
                        <dd>{selectedFile.genome_annotation}</dd>
                    </div>
                : null}

                {selectedFile.lab && selectedFile.lab.title ?
                    <div data-test="submitted">
                        <dt>Lab</dt>
                        <dd>{selectedFile.lab.title}</dd>
                    </div>
                : null}

                {dateString ?
                    <div data-test="datecreated">
                        <dt>Date added</dt>
                        <dd>{dateString}</dd>
                    </div>
                : null}

                {selectedFile.analysis_step_version ?
                    <div data-test="software">
                        <dt>Software</dt>
                        <dd>{SoftwareVersionList(selectedFile.analysis_step_version.software_versions)}</dd>
                    </div>
                : null}

                {node.metadata.contributing && selectedFile.dataset ?
                    <div data-test="contributedfrom">
                        <dt>Contributed from</dt>
                        <dd><a href={selectedFile.dataset}>{contributingAccession}</a></dd>
                    </div>
                : null}

                {selectedFile.href ?
                    <div data-test="download">
                        <dt>File download</dt>
                        <dd>
                            <a href={selectedFile.href} download={selectedFile.href.substr(selectedFile.href.lastIndexOf("/") + 1)} data-bypass="true"><i className="icon icon-download"></i>
                                &nbsp;Download
                            </a>
                        </dd>
                    </div>
                : null}
            </dl>
        );
    } else {
        return <p className="browser-error">No information available</p>;
    }
};

globals.graph_detail.register(FileDetailView, 'File');


// For each type of quality metric, make a list of attachment properties. If the quality_metric object has an attachment
// property called `attachment`, it doesn't need to be added here -- this is only for attachment properties with arbitrary names.
// Each property in the list has an associated human-readable description for display on the page.
var qcAttachmentProperties = {
    'IDRQualityMetric': [
        {'IDR_plot_true': 'IDR dispersion plot for true replicates'},
        {'IDR_plot_rep1_pr': 'IDR dispersion plot for replicate 1 pseudo-replicates'},
        {'IDR_plot_rep2_pr': 'IDR dispersion plot for replicate 2 pseudo-replicates'},
        {'IDR_plot_pool_pr': 'IDR dispersion plot for pool pseudo-replicates'},
        {'IDR_parameters_true': 'IDR run parameters for true replicates'},
        {'IDR_parameters_rep1_pr': 'IDR run parameters for replicate 1 pseudo-replicates'},
        {'IDR_parameters_rep2_pr': 'IDR run parameters for replicate 2 pseudo-replicates'},
        {'IDR_parameters_pool_pr': 'IDR run parameters for pool pseudo-replicates'}
    ],
    'ChipSeqFilterQualityMetric': [
        {'cross_correlation_plot': 'Cross-correlation plot'}
    ]
};

// List of quality metric properties to not display
var qcReservedProperties = ['uuid', 'assay_term_name', 'assay_term_id', 'attachment', 'award', 'lab', 'submitted_by', 'level', 'status', 'date_created', 'step_run', 'schema_version'];

// Display QC metrics of the selected QC sub-node in a file node.
var QcDetailsView = function(metrics) {
    if (metrics) {
        var qcPanels = []; // Each QC metric panel to display
        var id2accessionRE = /\/\w+\/(\w+)\//;
        var filesOfMetric = []; // Array of accessions of files that share this metric

        // Make an array of the accessions of files that share this quality metrics object.
        // quality_metric_of is an array of @ids because they're not embedded, and we're trying
        // to avoid embedding where not absolutely needed. So use a regex to extract the files'
        // accessions from the @ids. After generating the array, filter out empty entries.
        if (metrics.ref.quality_metric_of && metrics.ref.quality_metric_of.length) {
            filesOfMetric = metrics.ref.quality_metric_of.map(metricId => {
                // Extract the file's accession from the @id
                var match = id2accessionRE.exec(metricId);

                // Return matches that *don't* match the file whose QC node we've clicked
                if (match && (match[1] !== metrics.parent.accession)) {
                    return match[1];
                }
                return '';
            }).filter(acc => !!acc);
        }

        // Filter out QC metrics properties not to display based on the qcReservedProperties list, as well as those properties with keys
        // beginning with '@'. Sort the list of property keys as well.
        var sortedKeys = Object.keys(metrics.ref).filter(key => key[0] !== '@' && qcReservedProperties.indexOf(key) === -1).sort();

        // Get the list of attachment properties for the given qc object @type. and generate the JSX for their display panels.
        // The list of keys for attachment properties to display comes from qcAttachmentProperties. Use the @type for the attachment
        // property as a key to retrieve the list of properties appropriate for that QC type.
        var qcAttachmentPropertyList = qcAttachmentProperties[metrics.ref['@type'][0]];
        if (qcAttachmentPropertyList) {
            qcPanels = _(qcAttachmentPropertyList.map(attachmentPropertyInfo => {
                // Each object in the list has only one key (the metric attachment property name), so get it here.
                var attachmentPropertyName = Object.keys(attachmentPropertyInfo)[0];
                var attachment = metrics.ref[attachmentPropertyName];

                // Generate the JSX for the panel. Use the property name as the key to get the corresponding human-readable description for the title
                if (attachment) {
                    return <AttachmentPanel context={metrics.ref} attachment={metrics.ref[attachmentPropertyName]} title={attachmentPropertyInfo[attachmentPropertyName]} />;
                }
                return null;
            })).compact();
        }

        // Convert the QC metric object @id to a displayable string
        var qcName = metrics.ref['@id'].match(/^\/([a-z0-9-]*)\/.*$/i);
        if (qcName && qcName[1]) {
            qcName = qcName[1].replace(/-/g, ' ');
            qcName = qcName[0].toUpperCase() + qcName.substring(1);
        }

        return (
            <div>
                <div className="quality-metrics-header">
                    <div className="quality-metrics-info">
                        <h4>{qcName} of {metrics.parent.accession}</h4>
                        {filesOfMetric.length ? <h5>Shared with {filesOfMetric.join(', ')}</h5> : null}
                    </div>
                </div>
                <div className="row">
                    <div className="col-md-4 col-sm-6 col-xs-12">
                        <dl className="key-value-flex">
                            {sortedKeys.map(key => 
                                (typeof metrics.ref[key] === 'string' || typeof metrics.ref[key] === 'number') ?
                                    <div key={key}>
                                        <dt>{key}</dt>
                                        <dd>{metrics.ref[key]}</dd>
                                    </div>
                                : null
                            )}
                        </dl>
                    </div>

                    {(qcPanels && qcPanels.length) || metrics.ref.attachment ?
                        <div className="col-md-8 col-sm-12 quality-metrics-attachments">
                            <h5>Quality metric attachments</h5>
                            <div className="row">
                                {/* If the metrics object has an `attachment` property, display that first, then display the properties
                                    not named `attachment` but which have their own schema attribute, `attachment`, set to true */}
                                {metrics.ref.attachment ?
                                    <AttachmentPanel context={metrics.ref} attachment={metrics.ref.attachment} />
                                : null}
                                {qcPanels}
                            </div>
                        </div>
                    : null}
                </div>
            </div>
        );
    } else {
        return null;
    }
};
=======
});
>>>>>>> 1573bb7e
<|MERGE_RESOLUTION|>--- conflicted
+++ resolved
@@ -1016,992 +1016,4 @@
             </span>
         );
     }
-<<<<<<< HEAD
-});
-
-
-// Given an array of files, make an array of file assemblies and genome annotations to prepare for
-// rendering the filtering menu of assemblies and genome annotations. This collects them from all
-// files that don't have a "raw data" output_category and that have an assembly. The format of the
-// returned array is:
-//
-// [{assembly: 'assembly1', annotation: 'annotation1'}]
-//
-// The resulting array has no duplicate entries, nor empty ones. Entries with an assembly but no
-// annotation simply have an empty string for the annnotation. The array of assemblies and
-// annotations is then sorted with assembly as the primary key and annotation as the secondary.
-
-function collectAssembliesAnnotations(files) {
-    var filterOptions = [];
-
-    // Get the assembly and annotation of each file. Assembly is required to be included in the list
-    files.forEach(file => {
-        if (file.output_category !== 'raw data' && file.assembly) {
-            filterOptions.push({assembly: file.assembly, annotation: file.genome_annotation});
-        }
-    });
-
-    // Eliminate duplicate entries in filterOptions. Duplicates are detected by combining the
-    // assembly and annotation into a long string. Use the '!' separator so that highly unlikely
-    // anomalies don't pass undetected (e.g. hg19!V19 and hg1!9V19 -- again, highly unlikely).
-    filterOptions = filterOptions.length ? _(filterOptions).uniq(option => option.assembly + '!' + (option.annotation ? option.annotation : '')) : [];
-
-    // Now begin a two-stage sort, with the primary key being the assembly in a specific priority
-    // order specified by the assemblyPriority array, and the secondary key being the annotation
-    // in which we attempt to suss out the ordering from the way it looks, highest-numbered first.
-    // First, sort by annotation and reverse the sort at the end.
-    filterOptions = _(filterOptions).sortBy(option => {
-        if (option.annotation) {
-            // Extract any number from the annotation.
-            var annotationMatch = option.annotation.match(/^[A-Z]+(\d+).*$/);
-            if (annotationMatch) {
-                // Return the number to the sorting algoritm.
-                return Number(annotationMatch[1]);
-            }
-        }
-
-        // No annotation gets sorted to the top.
-        return null;
-    }).reverse();
-
-    // Now sort by assembly priority order as the primary sorting key. assemblyPriority is a global
-    // array at the top of the file.
-    return _(filterOptions).sortBy(option => _(assemblyPriority).indexOf(option.assembly));
-}
-
-
-// File display widget, showing a facet list, a table, and a graph (and maybe a BioDalliance).
-// This component only triggers the data retrieval, which is done with a search for files associated
-// with the given experiment (in this.props.context). An odd thing is we specify query-string parameters
-// to the experiment URL, but they apply to the file search -- not the experiment itself.
-
-var FileGallery = React.createClass({
-    propTypes: {
-        encodevers: React.PropTypes.string, // ENCODE version number
-        anisogenic: React.PropTypes.bool // True if anisogenic experiment
-    },
-
-    contextTypes: {
-        session: React.PropTypes.object, // Login information
-        location_href: React.PropTypes.string // URL of this experiment page, including query string stuff
-    },
-
-    nonSearchQueries: ['format'],
-
-    render: function() {
-        var {context, encodevers, anisogenic} = this.props;
-
-        return (
-            <FetchedData ignoreErrors>
-                <Param name="data" url={dataset.unreleased_files_url(context)} />
-                <FileGalleryRenderer context={context} session={this.context.session} encodevers={encodevers} anisogenic={anisogenic} />
-            </FetchedData>
-        );
-    }
-});
-
-
-// Function to render the file gallery, and it gets called after the file search results (for files associated with
-// the displayed experiment) return.
-var FileGalleryRenderer = React.createClass({
-    propTypes: {
-        encodevers: React.PropTypes.string, // ENCODE version number
-        anisogenic: React.PropTypes.bool // True if anisogenic experiment
-    },
-
-    contextTypes: {
-        session: React.PropTypes.object,
-        location_href: React.PropTypes.string
-    },
-
-    getInitialState: function() {
-        return {
-            selectedFilterValue: '' // <select> value of selected filter
-        };
-    },
-
-    // Set the graph filter based on the given <option> value
-    setFilter: function(value) {
-        if (value === 'default') {
-            value = '';
-        }
-        this.setState({selectedFilterValue: value});
-    },
-
-    // React to a filter menu selection. The synthetic event given in `e`
-    handleFilterChange: function(e) {
-        this.setFilter(e.target.value);
-    },
-
-    // Set the default filter after the graph has been analayzed once.
-    componentDidMount: function() {
-        this.setFilter('0');
-    },
-
-    render: function() {
-        var {context, data} = this.props;
-        var selectedAssembly = '';
-        var selectedAnnotation = '';
-        var items = data ? data['@graph'] : []; // Array of searched files arrives in data.@graph result
-        var files = items.length ? items : [];
-        if (files.length === 0) {
-            return null;
-        }
-        var filterOptions = files.length ? collectAssembliesAnnotations(files) : [];
-        var loggedIn = this.context.session && this.context.session['auth.userid'];
-
-        // Build the graph; place resulting graph in this.jsonGraph
-        if (this.state.selectedFilterValue && filterOptions[this.state.selectedFilterValue]) {
-            selectedAssembly = filterOptions[this.state.selectedFilterValue].assembly;
-            selectedAnnotation = filterOptions[this.state.selectedFilterValue].annotation;
-        }
-
-        // Rendering the filtering menu
-        var filterMenu = filterOptions.length ?
-            <select className="form-control" defaultValue="0" onChange={this.handleFilterChange}>
-                <option value="default" key="title">All Assemblies and Annotations</option>
-                <option disabled="disabled"></option>
-                {filterOptions.map((option, i) =>
-                    <option key={i} value={i}>{option.assembly + (option.annotation ? ' ' + option.annotation : '')}</option>
-                )}
-            </select>
-        : null;
-
-        return (
-            <Panel>
-                <PanelHeading addClasses="file-gallery-heading">
-                    <h4>Files</h4>
-                    <div className="file-gallery-controls">
-                        {context.visualize_ucsc  && context.status == "released" ?
-                            <div className="file-gallery-control">
-                                <DropdownButton title='Visualize Data' label="visualize-data">
-                                    <DropdownMenu>
-                                        {Object.keys(context.visualize_ucsc).map(assembly =>
-                                            <a key={assembly} data-bypass="true" target="_blank" private-browsing="true" href={context.visualize_ucsc[assembly]}>
-                                                {assembly}
-                                            </a>
-                                        )}
-                                    </DropdownMenu>
-                                </DropdownButton>
-                            </div>
-                        : null}
-                        <div className="file-gallery-control">{filterMenu}</div>
-                    </div>
-                </PanelHeading>
-
-                <ExperimentGraph context={context} items={items} selectedAssembly={selectedAssembly} selectedAnnotation={selectedAnnotation} session={this.context.session} forceRedraw />
-
-                {/* If logged in and dataset is released, need to combine search of files that reference
-                    this dataset to get released and unreleased ones. If not logged in, then just get
-                    files from dataset.files */}
-                {loggedIn && (context.status === 'released' || context.status === 'release ready') ?
-                    <FetchedItems {...this.props} url={dataset.unreleased_files_url(context)} Component={DatasetFiles} selectedAssembly={selectedAssembly} selectedAnnotation={selectedAnnotation} encodevers={globals.encodeVersion(context)} session={this.context.session} showFileCount ignoreErrors noDefaultClasses />
-                :
-                    <FileTable {...this.props} items={context.files} selectedAssembly={selectedAssembly} selectedAnnotation={selectedAnnotation} encodevers={globals.encodeVersion(context)} session={this.context.session} showFileCount noDefaultClasses />
-                }
-            </Panel>
-        );
-    }
-});
-
-
-// Handle graphing throws
-function graphException(message, file0, file1) {
-/*jshint validthis: true */
-    this.message = message;
-    if (file0) {
-        this.file0 = file0;
-    }
-    if (file1) {
-        this.file1 = file1;
-    }
-}
-
-module.exports.graphException = graphException;
-
-
-var assembleGraph = module.exports.assembleGraph = function(context, session, infoNodeId, files, filterAssembly, filterAnnotation) {
-
-    // Calculate a step ID from a file's derived_from array
-    function _derivedFileIds(file) {
-        if (file.derived_from) {
-            return file.derived_from.map(function(derived) {
-                return derived['@id'];
-            }).sort().join();
-        } else {
-            return '';
-        }
-    }
-
-    function _genQcId(metric, file) {
-        return 'qc:' + metric['@id'] + file['@id'];
-    }
-
-    function _genFileId(file) {
-        return 'file:' + file['@id'];
-    }
-
-    function _genStepId(file) {
-        return 'step:' + derivedFileIds(file) + file.analysis_step['@id'];
-    }
-
-    function processFiltering(fileList, filterAssembly, filterAnnotation, allFiles, allContributing, include) {
-
-        function getSubFileList(filesArray) {
-            var fileList = {};
-            filesArray.forEach(function(file) {
-                fileList[file['@id']] = allFiles[file['@id']];
-            });
-            return fileList;
-        }
-
-        var fileKeys = Object.keys(fileList);
-        for (var i = 0; i < fileKeys.length; i++) {
-            var file = fileList[fileKeys[i]];
-            var nextFileList;
-
-            if (file) {
-                if (!file.removed) {
-                    // This file gets included. Include everything it derives from
-                    if (file.derived_from && file.derived_from.length && !allContributing[file['@id']]) {
-                        nextFileList = getSubFileList(file.derived_from);
-                        processFiltering(nextFileList, filterAssembly, filterAnnotation, allFiles, allContributing, true);
-                    }
-                } else if (include) {
-                    // Unremove the file if this branch is to be included based on files that derive from it
-                    file.removed = false;
-                    if (file.derived_from && file.derived_from.length && !allContributing[file['@id']]) {
-                        nextFileList = getSubFileList(file.derived_from);
-                        processFiltering(nextFileList, filterAssembly, filterAnnotation, allFiles, allContributing, true);
-                    }
-                }
-            }
-        }
-    }
-
-    var jsonGraph; // JSON graph object of entire graph; see graph.js
-    var derivedFromFiles = {}; // List of all files that other files derived from
-    var allFiles = {}; // All files' accessions as keys
-    var allReplicates = {}; // All file's replicates as keys; each key references an array of files
-    var allPipelines = {}; // List of all pipelines indexed by step @id
-    var allMetricsInfo = []; // List of all QC metrics found attached to files
-    var fileQcMetrics = {}; // List of all file QC metrics indexed by file ID
-    var filterOptions = []; // List of graph filters; annotations and assemblies
-    var stepExists = false; // True if at least one file has an analysis_step
-    var fileOutsideReplicate = false; // True if at least one file exists outside a replicate
-    var abortGraph = false; // True if graph shouldn't be drawn
-    var abortMsg; // Console message to display if aborting graph
-    var abortFileId; // @id of file that caused abort
-    var derivedFileIds = _.memoize(_derivedFileIds, function(file) {
-        return file['@id'];
-    });
-    var genQcId = _.memoize(_genQcId, function(metric, file) {
-        return metric['@id'] + file['@id'];
-    });
-    var genStepId = _.memoize(_genStepId, function(file) {
-        return file['@id'];
-    });
-    var genFileId = _.memoize(_genFileId, function(file) {
-        return file['@id'];
-    });
-
-    // Collect all files keyed by their ID as a single source of truth for files.
-    // Every reference to a file object should get it from this object. Also serves
-    // to de-dup the file array since there can be repeated files in it.
-    files.forEach(function(file) {
-        if (!allFiles[file['@id']]) {
-            allFiles[file['@id']] = file;
-        }
-    });
-
-    // Collect derived_from files, used replicates, and used pipelines. allFiles has all files directly involved
-    // with this experiment if we're logged in, or just released files directly involved with experiment if we're not.
-    Object.keys(allFiles).forEach(function(fileId) {
-        var file = allFiles[fileId];
-
-        // Build an object keyed with all files that other files derive from. If the file is contributed,
-        // we don't care about its derived_from because we don't render that.
-        if (file.derived_from && file.derived_from.length) {
-            file.derived_from.forEach(function(derived_from) {
-                var derivedFromId = derived_from['@id'];
-                var derivedFile = allFiles[derivedFromId];
-                if (!derivedFile) {
-                    // The derived-from file wasn't in the given file list. Copy the file object from the file's
-                    // derived_from so we can examine it later -- and mark it as missing. It could be because a
-                    // derived-from file isn't released and we're not logged in, or because it's a contributing file.
-                    derivedFromFiles[derivedFromId] = derived_from;
-                    derived_from.missing = true;
-                } else if (!derivedFromFiles[derivedFromId]) {
-                    // The derived-from file was in the given file list, so record the derived-from file in derivedFromFiles.
-                    // ...that is, unless the derived-from file has already been seen. Just move on if it has.
-                    derivedFromFiles[derivedFromId] = derivedFile;
-                }
-            });
-        }
-
-        // Keep track of all used replicates by keeping track of all file objects for each replicate.
-        // Each key is a replicate number, and each references an array of file objects using that replicate.
-        if (file.biological_replicates && file.biological_replicates.length === 1) {
-            var biological_replicate_number = file.biological_replicates[0];
-            if (!allReplicates[biological_replicate_number]) {
-                // Place a new array in allReplicates if needed
-                allReplicates[biological_replicate_number] = [];
-            }
-            allReplicates[biological_replicate_number].push(file);
-        }
-
-        // Note whether any files have an analysis step
-        var fileAnalysisStep = file.analysis_step_version && file.analysis_step_version.analysis_step;
-        stepExists = stepExists || fileAnalysisStep;
-
-        // Save the pipeline array used for each step used by the file.
-        if (fileAnalysisStep) {
-            allPipelines[fileAnalysisStep['@id']] = fileAnalysisStep.pipelines;
-        }
-
-        // File is derived; collect any QC info that applies to this file
-        if (file.quality_metrics && file.quality_metrics.length) {
-            var matchingQc = [];
-
-            // Search file's quality_metrics array to find one with a quality_metric_of field referring to this file.
-            file.quality_metrics.forEach(function(metric) {
-                var matchingFile = _(metric.quality_metric_of).find(function(appliesFile) {
-                    return file['@id'] === appliesFile;
-                });
-                if (matchingFile) {
-                    matchingQc.push(metric);
-                }
-            });
-            if (matchingQc.length) {
-                fileQcMetrics[fileId] = matchingQc;
-            }
-        }
-
-        // Keep track of whether files exist outside replicates. That could mean it has no replicate information,
-        // or it has more than one replicate.
-        fileOutsideReplicate = fileOutsideReplicate || (file.biological_replicates && file.biological_replicates.length !== 1);
-    });
-    // At this stage, allFiles, allReplicates, and derivedFromFiles point to the same file objects;
-    // allPipelines points to pipelines.
-
-    // Now find contributing files by subtracting original_files from the list of derived_from files. Note: derivedFromFiles is
-    // an object keyed by each file's @id. allContributingArray is an array of file objects.
-    var allContributingArray = _(derivedFromFiles).filter((derivedFromFile, derivedFromId) => {
-        return !_(context.original_files).any(originalFileId => originalFileId === derivedFromId);
-    });
-
-    // Process the contributing files array
-    var allContributing = {};
-    allContributingArray.forEach(contributingFile => {
-        // Convert array of contributing files to a keyed object to help with searching later
-        contributingFile.missing = false;
-        var contributingFileId = contributingFile['@id'];
-        allContributing[contributingFileId] = contributingFile;
-
-        // Also add contributing files to the allFiles object
-        if (allFiles[contributingFileId]) {
-            // Contributing file already existed in file array for some reason; use its existing file object
-            allContributing[contributingFileId] = allFiles[contributingFileId];
-        } else {
-            // Seeing contributed file for the first time; save it in allFiles
-            allFiles[contributingFileId] = allContributing[contributingFileId];
-        }
-    });
-
-    // Don't draw anything if no files have an analysis_step
-    if (!stepExists) {
-        throw new graphException('No graph: no files have step runs');
-    }
-
-    // Now that we know at least some files derive from each other through analysis steps, mark file objects that
-    // don't derive from other files — and that no files derive from them — as removed from the graph.
-    // Also build the filtering menu here; it genomic annotations and assemblies that ARE involved in the graph.
-    Object.keys(allFiles).forEach(function(fileId) {
-        var file = allFiles[fileId];
-
-        // File gets removed if doesn’t derive from other files AND no files derive from it.
-        var islandFile = file.removed = !(file.derived_from && file.derived_from.length) && !derivedFromFiles[fileId];
-
-        // Add to the filtering options to generate a <select>; don't include island files
-        if (!islandFile && file.output_category !== 'raw data' && file.assembly) {
-            filterOptions.push({assembly: file.assembly, annotation: file.genome_annotation});
-        }
-    });
-
-    // Remove any replicates containing only removed files from the last step.
-    Object.keys(allReplicates).forEach(function(repNum) {
-        var onlyRemovedFiles = _(allReplicates[repNum]).all(function(file) {
-            return file.removed && file.missing === true;
-        });
-        if (onlyRemovedFiles) {
-            allReplicates[repNum] = [];
-        }
-    });
-
-    // Check whether any files that others derive from are missing (usually because they're unreleased and we're logged out).
-    Object.keys(derivedFromFiles).forEach(function(derivedFromFileId) {
-        var derivedFromFile = derivedFromFiles[derivedFromFileId];
-        if (derivedFromFile.removed || derivedFromFile.missing) {
-            // A file others derive from doesn't exist or was removed; check if it's in a replicate or not
-            // Note the derived_from file object exists even if it doesn't exist in given files array.
-            if (derivedFromFile.biological_replicates && derivedFromFile.biological_replicates.length === 1) {
-                // Missing derived-from file in a replicate; remove the replicate's files and remove itself.
-                var derivedFromRep = derivedFromFile.biological_replicates[0];
-                if (allReplicates[derivedFromRep]) {
-                    allReplicates[derivedFromRep].forEach(function(file) {
-                        file.removed = true;
-                    });
-                }
-            } else {
-                // Missing derived-from file not in a replicate or in multiple replicates; don't draw any graph
-                throw new graphException('No graph: derived_from file outside replicate (or in multiple replicates) missing', derivedFromFileId);
-            }
-        } // else the derived_from file is in files array (allFiles object); normal case
-    });
-
-    // Remove files based on the filtering options
-    if (filterAssembly) {
-        // First remove all raw files, and all other files with mismatched filtering options
-        Object.keys(allFiles).forEach(function(fileId) {
-            var file = allFiles[fileId];
-
-            if (file.output_category === 'raw data') {
-                // File is raw data; just remove it
-                file.removed = true;
-            } else {
-                // At this stage, we know it's a process or reference file. Remove from files if
-                // it has mismatched assembly or annotation
-                if ((file.assembly !== filterAssembly) || ((file.genome_annotation || filterAnnotation) && (file.genome_annotation !== filterAnnotation))) {
-                    file.removed = true;
-                }
-            }
-        });
-
-        // For all files matching the filtering options that derive from others, go up the derivation chain and re-include everything there.
-        processFiltering(allFiles, filterAssembly, filterAnnotation, allFiles, allContributing);
-    }
-
-    // See if removing files by filtering have emptied a replicate.
-    if (Object.keys(allReplicates).length) {
-        Object.keys(allReplicates).forEach(function(replicateId) {
-            var emptied = _(allReplicates[replicateId]).all(function(file) {
-                return file.removed;
-            });
-
-            // If all files removed from a replicate, remove the replicate
-            if (emptied) {
-                allReplicates[replicateId] = [];
-            }
-
-        });
-    }
-
-    // Check whether all files have been removed
-    abortGraph = _(Object.keys(allFiles)).all(function(fileId) {
-        return allFiles[fileId].removed;
-    });
-    if (abortGraph) {
-        throw new graphException('No graph: all files removed');
-    }
-
-    // No files exist outside replicates, and all replicates are removed
-    var replicateIds = Object.keys(allReplicates);
-    if (fileOutsideReplicate && replicateIds.length && _(replicateIds).all(function(replicateNum) {
-        return !allReplicates[replicateNum].length;
-    })) {
-        throw new graphException('No graph: All replicates removed and no files outside replicates exist');
-    }
-
-    // Last check; see if any files derive from files now missing. This test is child-file based, where the last test
-    // was based on the derived-from files.
-    Object.keys(allFiles).forEach(function(fileId) {
-        var file = allFiles[fileId];
-
-        if (!file.removed && !allContributing[fileId] && file.derived_from && file.derived_from.length) {
-            var derivedGoneMissing; // Just to help debugging
-            var derivedGoneId; // @id of derived-from file that's either missing or removed
-
-            // A file still in the graph derives from others. See if any of the files it derives from have been removed
-            // or are missing.
-            file.derived_from.forEach(function(derivedFromFile) {
-                var orgDerivedFromFile = derivedFromFiles[derivedFromFile['@id']];
-                var derivedGone = orgDerivedFromFile.missing || orgDerivedFromFile.removed;
-
-                // These two just for debugging a unrendered graph
-                if (derivedGone) {
-                    throw new graphException('file0 derives from file1 which is ' + (orgDerivedFromFile.missing ? 'missing' : 'removed'), fileId, derivedFromFile['@id']);
-                }
-            });
-        }
-    });
-
-    // Create an empty graph architecture that we fill in next.
-    jsonGraph = new JsonGraph(context.accession);
-
-    // Create nodes for the replicates
-    Object.keys(allReplicates).forEach(function(replicateNum) {
-        if (allReplicates[replicateNum] && allReplicates[replicateNum].length) {
-            jsonGraph.addNode('rep:' + replicateNum, 'Replicate ' + replicateNum, {
-                cssClass: 'pipeline-replicate',
-                type: 'Rep',
-                shape: 'rect',
-                cornerRadius: 0
-            });
-        }
-    });
-
-    // Go through each file (released or unreleased) to add it and associated steps to the graph
-    Object.keys(allFiles).forEach(function(fileId) {
-        var file = allFiles[fileId];
-
-        // Only add files derived from others, or that others derive from,
-        // and that aren't part of a removed replicate
-        if (!file.removed) {
-            var stepId;
-            var label;
-            var pipelineInfo;
-            var error;
-            var fileNodeId = 'file:' + file['@id'];
-            var replicateNode = (file.biological_replicates && file.biological_replicates.length === 1 ) ? jsonGraph.getNode('rep:' + file.biological_replicates[0]) : null;
-            var metricsInfo;
-            var fileContributed = allContributing[fileId];
-
-            // Add QC metrics info from the file to the list to generate the nodes later
-            if (fileQcMetrics[fileId] && fileQcMetrics[fileId].length && file.step_run) {
-                metricsInfo = fileQcMetrics[fileId].map(function(metric) {
-                    var qcId = genQcId(metric, file);
-                    return {id: qcId, label: 'QC', class: 'pipeline-node-qc-metric' + (infoNodeId === qcId ? ' active' : ''), ref: metric, parent: file};
-                });
-            }
-
-            // Add file to the graph as a node
-            var fileNodeLabel, fileCssClass, fileRef;
-            var loggedIn = session && session['auth.userid'];
-            if (fileContributed && fileContributed.status !== 'released' && !loggedIn) {
-                // A contributed file isn't released and we're not logged in
-                fileNodeLabel = 'Unreleased';
-                fileCssClass = 'pipeline-node-file contributing error' + (infoNodeId === fileNodeId ? ' active' : '');
-                fileRef = null;
-            } else {
-                fileNodeLabel = file.title + ' (' + file.output_type + ')';
-                fileCssClass = 'pipeline-node-file' + (fileContributed ? ' contributing' : '') + (infoNodeId === fileNodeId ? ' active' : '');
-                fileRef = file;
-            }
-            jsonGraph.addNode(fileNodeId, fileNodeLabel, {
-                cssClass: fileCssClass,
-                type: 'File',
-                shape: 'rect',
-                cornerRadius: 16,
-                parentNode: replicateNode,
-                contributing: fileContributed,
-                ref: fileRef
-            }, metricsInfo);
-
-            // If the file has an analysis step, prepare it for graph insertion
-            if (!fileContributed) {
-                var fileAnalysisStep = file.analysis_step_version && file.analysis_step_version.analysis_step;
-                if (fileAnalysisStep) {
-                    // Make an ID and label for the step
-                    stepId = 'step:' + derivedFileIds(file) + fileAnalysisStep['@id'];
-                    label = fileAnalysisStep.analysis_step_types;
-                    pipelineInfo = allPipelines[fileAnalysisStep['@id']];
-                    error = false;
-                } else if (derivedFileIds(file)) {
-                    // File derives from others, but no analysis step; make dummy step
-                    stepId = 'error:' + derivedFileIds(file);
-                    label = 'Software unknown';
-                    pipelineInfo = null;
-                    error = true;
-                } else {
-                    // No analysis step and no derived_from; don't add a step
-                    stepId = '';
-                }
-
-                if (stepId) {
-                    // Add the step to the graph only if we haven't for this derived-from set already
-                    if (!jsonGraph.getNode(stepId)) {
-                        jsonGraph.addNode(stepId, label, {
-                            cssClass: 'pipeline-node-analysis-step' + (infoNodeId === stepId ? ' active' : '') + (error ? ' error' : ''),
-                            type: 'Step',
-                            shape: 'rect',
-                            cornerRadius: 4,
-                            parentNode: replicateNode,
-                            ref: fileAnalysisStep,
-                            pipelines: pipelineInfo,
-                            fileId: file['@id'],
-                            fileAccession: file.accession,
-                            stepVersion: file.analysis_step_version
-                        });
-                    }
-
-                    // Connect the file to the step, and the step to the derived_from files
-                    jsonGraph.addEdge(stepId, fileNodeId);
-                    file.derived_from.forEach(function(derived) {
-                        if (!jsonGraph.getEdge('file:' + derived['@id'], stepId)) {
-                            jsonGraph.addEdge('file:' + derived['@id'], stepId);
-                        }
-                    });
-                }
-            }
-        }
-    }, this);
-
-    jsonGraph.filterOptions = filterOptions.length ? _(filterOptions).uniq(option => option.assembly + '!' + (option.annotation ? option.annotation : '')) : [];
-    return jsonGraph;
-};
-
-
-var ExperimentGraph = module.exports.ExperimentGraph = React.createClass({
-
-    getInitialState: function() {
-        return {
-            infoNodeId: '', // @id of node whose info panel is open
-            collapsed: false // T if graphing panel is collapsed
-        };
-    },
-
-    // Order that assemblies should appear in filtering menu
-    assemblyPriority: [
-        'GRCh38',
-        'hg19',
-        'mm10',
-        'mm9',
-        'ce11',
-        'ce10',
-        'dm6',
-        'dm3',
-        'J02459.1'
-    ],
-
-    // Render metadata if a graph node is selected.
-    // jsonGraph: JSON graph data.
-    // infoNodeId: ID of the selected node
-    detailNodes: function(jsonGraph, infoNodeId) {
-        var meta;
-
-        // Find data matching selected node, if any
-        if (infoNodeId) {
-            if (infoNodeId.indexOf('qc:') === -1) {
-                // Not a QC subnode; render normally
-                var node = jsonGraph.getNode(infoNodeId);
-                if (node) {
-                    meta = globals.graph_detail.lookup(node)(node);
-                }
-            } else {
-                // QC subnode
-                var subnode = jsonGraph.getSubnode(infoNodeId);
-                if (subnode) {
-                    meta = QcDetailsView(subnode);
-                }
-            }
-        }
-
-        return meta;
-    },
-
-    // Handle a click in a graph node
-    handleNodeClick: function(nodeId) {
-        this.setState({infoNodeId: this.state.infoNodeId !== nodeId ? nodeId : ''});
-    },
-
-    handleCollapse: function() {
-        // Handle click on panel collapse icon
-        this.setState({collapsed: !this.state.collapsed});
-    },
-
-    render: function() {
-        var {context, session, items, selectedAssembly, selectedAnnotation} = this.props;
-        var files = items;
-
-        // Build node graph of the files and analysis steps with this experiment
-        if (files && files.length) {
-            try {
-                this.jsonGraph = assembleGraph(context, session, this.state.infoNodeId, files, selectedAssembly, selectedAnnotation);
-            } catch(e) {
-                this.jsonGraph = null;
-                console.warn(e.message + (e.file0 ? ' -- file0:' + e.file0 : '') + (e.file1 ? ' -- file1:' + e.file1: ''));
-            }
-            var goodGraph = this.jsonGraph && Object.keys(this.jsonGraph).length;
-
-            // If we have a graph, or if we have a selected assembly/annotation, draw the graph panel
-            if (goodGraph || selectedAssembly || selectedAnnotation) {
-                var meta = this.detailNodes(this.jsonGraph, this.state.infoNodeId);
-                return (
-                    <div>
-                        <div className="file-gallery-graph-header">
-                            <a href="#" data-trigger onClick={this.handleCollapse} className="collapsing-title">
-                                <h4>
-                                    {CollapseIcon(this.state.collapsed, 'collapsing-title-icon')}
-                                    Association graph
-                                </h4>
-                            </a>
-                        </div>
-                        {!this.state.collapsed ?
-                            <div>
-                                {goodGraph ?
-                                    <Graph graph={this.jsonGraph} nodeClickHandler={this.handleNodeClick} noDefaultClasses forceRedraw>
-                                        <div id="graph-node-info">
-                                            {meta ? <PanelBody>{meta}</PanelBody> : null}
-                                        </div>
-                                    </Graph>
-                                :
-                                    <p className="browser-error">Currently selected assembly and genomic annotation hides the graph</p>
-                                }
-                            </div>
-                        : null}
-                        <div className={'file-gallery-graph-footer' + (this.state.collapsed ? ' hiding' : '')}></div>
-                    </div>
-                );
-            } else {
-                return <p className="browser-error">Graph not applicable to this experiment’s files.</p>;
-            }
-        }
-        return null;
-    }
-});
-
-
-// Display the metadata of the selected file in the graph
-var FileDetailView = function(node) {
-    // The node is for a file
-    var selectedFile = node.metadata.ref;
-    var meta;
-
-    if (selectedFile) {
-        var contributingAccession;
-
-        if (node.metadata.contributing) {
-            var accessionStart = selectedFile.dataset.indexOf('/', 1) + 1;
-            var accessionEnd = selectedFile.dataset.indexOf('/', accessionStart) - accessionStart;
-            contributingAccession = selectedFile.dataset.substr(accessionStart, accessionEnd);
-        }
-        var dateString = !!selectedFile.date_created && moment.utc(selectedFile.date_created).format('YYYY-MM-DD');
-        return (
-            <dl className="key-value">
-                {selectedFile.file_format ?
-                    <div data-test="format">
-                        <dt>Format</dt>
-                        <dd>{selectedFile.file_type}</dd>
-                    </div>
-                : null}
-
-                {selectedFile.output_type ?
-                    <div data-test="output">
-                        <dt>Output</dt>
-                        <dd>{selectedFile.output_type}</dd>
-                    </div>
-                : null}
-
-                {selectedFile.paired_end ?
-                    <div data-test="pairedend">
-                        <dt>Paired end</dt>
-                        <dd>{selectedFile.paired_end}</dd>
-                    </div>
-                : null}
-
-                {selectedFile.replicate ?
-                    <div data-test="bioreplicate">
-                        <dt>Biological replicate(s)</dt>
-                        <dd>{'[' + selectedFile.replicate.biological_replicate_number + ']'}</dd>
-                    </div>
-                : selectedFile.biological_replicates && selectedFile.biological_replicates.length ?
-                    <div data-test="bioreplicate">
-                        <dt>Biological replicate(s)</dt>
-                        <dd>{'[' + selectedFile.biological_replicates.join(', ') + ']'}</dd>
-                    </div>
-                : null}
-
-                {selectedFile.replicate ?
-                    <div data-test="techreplicate">
-                        <dt>Technical replicate</dt>
-                        <dd>{selectedFile.replicate.technical_replicate_number}</dd>
-                    </div>
-                : selectedFile.biological_replicates && selectedFile.biological_replicates.length ?
-                    <div data-test="techreplicate">
-                        <dt>Technical replicate</dt>
-                        <dd>{'-'}</dd>
-                    </div>
-                : null}
-
-                {selectedFile.assembly ?
-                    <div data-test="assembly">
-                        <dt>Mapping assembly</dt>
-                        <dd>{selectedFile.assembly}</dd>
-                    </div>
-                : null}
-
-                {selectedFile.genome_annotation ?
-                    <div data-test="annotation">
-                        <dt>Genome annotation</dt>
-                        <dd>{selectedFile.genome_annotation}</dd>
-                    </div>
-                : null}
-
-                {selectedFile.lab && selectedFile.lab.title ?
-                    <div data-test="submitted">
-                        <dt>Lab</dt>
-                        <dd>{selectedFile.lab.title}</dd>
-                    </div>
-                : null}
-
-                {dateString ?
-                    <div data-test="datecreated">
-                        <dt>Date added</dt>
-                        <dd>{dateString}</dd>
-                    </div>
-                : null}
-
-                {selectedFile.analysis_step_version ?
-                    <div data-test="software">
-                        <dt>Software</dt>
-                        <dd>{SoftwareVersionList(selectedFile.analysis_step_version.software_versions)}</dd>
-                    </div>
-                : null}
-
-                {node.metadata.contributing && selectedFile.dataset ?
-                    <div data-test="contributedfrom">
-                        <dt>Contributed from</dt>
-                        <dd><a href={selectedFile.dataset}>{contributingAccession}</a></dd>
-                    </div>
-                : null}
-
-                {selectedFile.href ?
-                    <div data-test="download">
-                        <dt>File download</dt>
-                        <dd>
-                            <a href={selectedFile.href} download={selectedFile.href.substr(selectedFile.href.lastIndexOf("/") + 1)} data-bypass="true"><i className="icon icon-download"></i>
-                                &nbsp;Download
-                            </a>
-                        </dd>
-                    </div>
-                : null}
-            </dl>
-        );
-    } else {
-        return <p className="browser-error">No information available</p>;
-    }
-};
-
-globals.graph_detail.register(FileDetailView, 'File');
-
-
-// For each type of quality metric, make a list of attachment properties. If the quality_metric object has an attachment
-// property called `attachment`, it doesn't need to be added here -- this is only for attachment properties with arbitrary names.
-// Each property in the list has an associated human-readable description for display on the page.
-var qcAttachmentProperties = {
-    'IDRQualityMetric': [
-        {'IDR_plot_true': 'IDR dispersion plot for true replicates'},
-        {'IDR_plot_rep1_pr': 'IDR dispersion plot for replicate 1 pseudo-replicates'},
-        {'IDR_plot_rep2_pr': 'IDR dispersion plot for replicate 2 pseudo-replicates'},
-        {'IDR_plot_pool_pr': 'IDR dispersion plot for pool pseudo-replicates'},
-        {'IDR_parameters_true': 'IDR run parameters for true replicates'},
-        {'IDR_parameters_rep1_pr': 'IDR run parameters for replicate 1 pseudo-replicates'},
-        {'IDR_parameters_rep2_pr': 'IDR run parameters for replicate 2 pseudo-replicates'},
-        {'IDR_parameters_pool_pr': 'IDR run parameters for pool pseudo-replicates'}
-    ],
-    'ChipSeqFilterQualityMetric': [
-        {'cross_correlation_plot': 'Cross-correlation plot'}
-    ]
-};
-
-// List of quality metric properties to not display
-var qcReservedProperties = ['uuid', 'assay_term_name', 'assay_term_id', 'attachment', 'award', 'lab', 'submitted_by', 'level', 'status', 'date_created', 'step_run', 'schema_version'];
-
-// Display QC metrics of the selected QC sub-node in a file node.
-var QcDetailsView = function(metrics) {
-    if (metrics) {
-        var qcPanels = []; // Each QC metric panel to display
-        var id2accessionRE = /\/\w+\/(\w+)\//;
-        var filesOfMetric = []; // Array of accessions of files that share this metric
-
-        // Make an array of the accessions of files that share this quality metrics object.
-        // quality_metric_of is an array of @ids because they're not embedded, and we're trying
-        // to avoid embedding where not absolutely needed. So use a regex to extract the files'
-        // accessions from the @ids. After generating the array, filter out empty entries.
-        if (metrics.ref.quality_metric_of && metrics.ref.quality_metric_of.length) {
-            filesOfMetric = metrics.ref.quality_metric_of.map(metricId => {
-                // Extract the file's accession from the @id
-                var match = id2accessionRE.exec(metricId);
-
-                // Return matches that *don't* match the file whose QC node we've clicked
-                if (match && (match[1] !== metrics.parent.accession)) {
-                    return match[1];
-                }
-                return '';
-            }).filter(acc => !!acc);
-        }
-
-        // Filter out QC metrics properties not to display based on the qcReservedProperties list, as well as those properties with keys
-        // beginning with '@'. Sort the list of property keys as well.
-        var sortedKeys = Object.keys(metrics.ref).filter(key => key[0] !== '@' && qcReservedProperties.indexOf(key) === -1).sort();
-
-        // Get the list of attachment properties for the given qc object @type. and generate the JSX for their display panels.
-        // The list of keys for attachment properties to display comes from qcAttachmentProperties. Use the @type for the attachment
-        // property as a key to retrieve the list of properties appropriate for that QC type.
-        var qcAttachmentPropertyList = qcAttachmentProperties[metrics.ref['@type'][0]];
-        if (qcAttachmentPropertyList) {
-            qcPanels = _(qcAttachmentPropertyList.map(attachmentPropertyInfo => {
-                // Each object in the list has only one key (the metric attachment property name), so get it here.
-                var attachmentPropertyName = Object.keys(attachmentPropertyInfo)[0];
-                var attachment = metrics.ref[attachmentPropertyName];
-
-                // Generate the JSX for the panel. Use the property name as the key to get the corresponding human-readable description for the title
-                if (attachment) {
-                    return <AttachmentPanel context={metrics.ref} attachment={metrics.ref[attachmentPropertyName]} title={attachmentPropertyInfo[attachmentPropertyName]} />;
-                }
-                return null;
-            })).compact();
-        }
-
-        // Convert the QC metric object @id to a displayable string
-        var qcName = metrics.ref['@id'].match(/^\/([a-z0-9-]*)\/.*$/i);
-        if (qcName && qcName[1]) {
-            qcName = qcName[1].replace(/-/g, ' ');
-            qcName = qcName[0].toUpperCase() + qcName.substring(1);
-        }
-
-        return (
-            <div>
-                <div className="quality-metrics-header">
-                    <div className="quality-metrics-info">
-                        <h4>{qcName} of {metrics.parent.accession}</h4>
-                        {filesOfMetric.length ? <h5>Shared with {filesOfMetric.join(', ')}</h5> : null}
-                    </div>
-                </div>
-                <div className="row">
-                    <div className="col-md-4 col-sm-6 col-xs-12">
-                        <dl className="key-value-flex">
-                            {sortedKeys.map(key => 
-                                (typeof metrics.ref[key] === 'string' || typeof metrics.ref[key] === 'number') ?
-                                    <div key={key}>
-                                        <dt>{key}</dt>
-                                        <dd>{metrics.ref[key]}</dd>
-                                    </div>
-                                : null
-                            )}
-                        </dl>
-                    </div>
-
-                    {(qcPanels && qcPanels.length) || metrics.ref.attachment ?
-                        <div className="col-md-8 col-sm-12 quality-metrics-attachments">
-                            <h5>Quality metric attachments</h5>
-                            <div className="row">
-                                {/* If the metrics object has an `attachment` property, display that first, then display the properties
-                                    not named `attachment` but which have their own schema attribute, `attachment`, set to true */}
-                                {metrics.ref.attachment ?
-                                    <AttachmentPanel context={metrics.ref} attachment={metrics.ref.attachment} />
-                                : null}
-                                {qcPanels}
-                            </div>
-                        </div>
-                    : null}
-                </div>
-            </div>
-        );
-    } else {
-        return null;
-    }
-};
-=======
-});
->>>>>>> 1573bb7e
+});
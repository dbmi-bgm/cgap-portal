'use strict';
var React = require('react');
var _ = require('underscore');
var cx = require('react/lib/cx');
var moment = require('moment');
var globals = require('./globals');
var dbxref = require('./dbxref');
var fetched = require('./fetched');
var audit = require('./audit');
var statuslabel = require('./statuslabel');
var graph = require('./graph');
var reference = require('./reference');

var DbxrefList = dbxref.DbxrefList;
var Dbxref = dbxref.Dbxref;
var FetchedItems = fetched.FetchedItems;
var StatusLabel = statuslabel.StatusLabel;
var PubReferenceList = reference.PubReferenceList;
var AuditIndicators = audit.AuditIndicators;
var AuditDetail = audit.AuditDetail;
var AuditMixin = audit.AuditMixin;

var Panel = function (props) {
    // XXX not all panels have the same markup
    var context;
    if (props['@id']) {
        context = props;
        props = {context: context};
    }
    var PanelView = globals.panel_views.lookup(props.context);
    return <PanelView {...props} />;
};

var Dataset = module.exports.Dataset = React.createClass({
    mixins: [AuditMixin],
    render: function() {
        var context = this.props.context;
        var itemClass = globals.itemClass(context, 'view-item');
        var experiments = {};
        context.files.forEach(function (file) {
            var experiment = file.replicate && file.replicate.experiment;
            if (experiment) {
                experiments[experiment['@id']] = experiment;
            }
        });
        experiments = _.values(experiments);

        // Build up array of documents attached to this dataset
        var datasetDocuments = {};
        context.documents.forEach(function (document, i) {
            datasetDocuments[document['@id']] = Panel({context: document, key: i});
        }, this);

        // Make string of alternate accessions
        var altacc = context.alternate_accessions.join(', ');

        return (
            <div className={itemClass}>
                <header className="row">
                    <div className="col-sm-12">
                        <h2>Dataset {context.accession}</h2>
                        {altacc ? <h4 className="repl-acc">Replaces {altacc}</h4> : null}
                        <div className="status-line">
                            <AuditIndicators context={context} key="experiment-audit" />
                        </div>
                    </div>
                </header>
                <AuditDetail context={context} key="experiment-audit" />
                <div className="panel data-display">
                    <dl className="key-value">
                        <dt>Accession</dt>
                        <dd>{context.accession}</dd>

                        {context.description ? <dt>Description</dt> : null}
                        {context.description ? <dd>{context.description}</dd> : null}

                        {context.dataset_type ? <dt>Dataset type</dt> : null}
                        {context.dataset_type ? <dd className="sentence-case">{context.dataset_type}</dd> : null}
                        
                        {context.lab ? <dt>Lab</dt> : null}
                        {context.lab ? <dd>{context.lab.title}</dd> : null}
                        
                        {context.aliases.length ? <dt>Aliases</dt> : null}
                        {context.aliases.length ? <dd>
                            <DbxrefList values={context.aliases} />
                         </dd> : null}
                        
                        <dt>External resources</dt>
                        <dd>
                            {context.dbxrefs.length ?
                                <DbxrefList values={context.dbxrefs} />
                            : <em>None submitted</em> }
                        </dd>

                        {context.references && context.references.length ?
                            <div data-test="references">
                                <dt>Publications</dt>
                                <dd>
                                    <PubReferenceList values={context.references} />
                                </dd>
                            </div>
                        : null}
                    </dl>
                </div>

                {Object.keys(datasetDocuments).length ?
                    <div>
                        <h3>Dataset documents</h3>
                        <div className="row">
                            {datasetDocuments}
                        </div>
                    </div>
                : null}

                {experiments.length ?
                    <div>
                        <h3>Related experiments for dataset {context.accession}</h3>
                        <ExperimentTable items={experiments} />
                    </div>
                : null }

                {context.files.length ?
                    <div>
                        <h3>Files for dataset {context.accession}</h3>
                        <FileTable items={context.files} />
                    </div>
                : null }

                {{'released': 1, 'release ready': 1}[context.status] ?
                    <FetchedItems {...this.props} url={unreleased_files_url(context)} Component={UnreleasedFiles} />
                : null}

            </div>
        );
    }
});

globals.content_views.register(Dataset, 'dataset');


var unreleased_files_url = module.exports.unreleased_files_url = function (context) {
    var file_states = [
        '',
        "uploading",
        "uploaded",
        "upload failed",
        "format check failed",
        "in progress"
    ].map(encodeURIComponent).join('&status=');
    return '/search/?limit=all&frame=embedded&type=file&dataset=' + context['@id'] + file_states;
};

var UnreleasedFiles = module.exports.UnreleasedFiles = React.createClass({
    render: function () {
        var context = this.props.context;
        return (
            <div>
                <h3>Unreleased files linked to {context.accession}</h3>
                <FileTable {...this.props} />
            </div>
        );
    }
});

var ExperimentTable = module.exports.ExperimentTable = React.createClass({
    render: function() {
        var experiments;

        // If there's a limit on entries to display and the array is greater than that
        // limit, then clone the array with just that specified number of elements
        if (this.props.limit && (this.props.limit < this.props.items.length)) {
            // Limit the experiment list by cloning first {limit} elements
            experiments = this.props.items.slice(0, this.props.limit);
        } else {
            // No limiting; just reference the original array
            experiments = this.props.items;
        }

        return (
            <div className="table-responsive">
                <table className="table table-panel table-striped table-hover">
                    <thead>
                        <tr>
                            <th>Accession</th>
                            <th>Assay</th>
                            <th>Biosample term name</th>
                            <th>Target</th>
                            <th>Description</th>
                            <th>Lab</th>
                        </tr>
                    </thead>
                    <tbody>
                    {experiments.map(function (experiment) {
                        // Ensure this can work with search result columns too
                        return (
                            <tr key={experiment['@id']}>
                                <td><a href={experiment['@id']}>{experiment.accession}</a></td>
                                <td>{experiment.assay_term_name}</td>
                                <td>{experiment.biosample_term_name}</td>
                                <td>{experiment['target.label'] || experiment.target && experiment.target.label}</td>
                                <td>{experiment.description}</td>
                                <td>{experiment['lab.title'] || experiment.lab && experiment.lab.title}</td>
                            </tr>
                        );
                    })}
                    </tbody>
                    <tfoot>
                        <tr>
                            <td colSpan="6">
                                {this.props.limit && (this.props.limit < this.props.total) ?
                                    <div>
                                        {'Displaying '}{this.props.limit}{' experiments out of '}{this.props.total}{' total related experiments'}
                                    </div>
                                : ''}
                            </td>
                        </tr>
                    </tfoot>
                </table>
            </div>
        );
    }
});

function humanFileSize(size) {
    if (size === undefined) return undefined;
    var i = Math.floor( Math.log(size) / Math.log(1024) );
    return ( size / Math.pow(1024, i) ).toPrecision(3) * 1 + ' ' + ['B', 'kB', 'MB', 'GB', 'TB'][i];
}

var FileTable = module.exports.FileTable = React.createClass({
    getInitialState: function() {
        return {
            col: {raw: 'accession', proc: 'accession'},
            reversed: {raw: false, proc: false}
        };
    },

    sortDir: function(section, colName) {
        this.state.reversed[section] = colName === this.state.col[section] ? !this.state.reversed[section] : false;
        this.state.col[section] = colName;
        this.setState({col: this.state.col, reversed: this.state.reversed});
    },

    sortColRaw: function(a, b) {
        var diff;

        switch (this.state.col.raw) {
            case 'accession':
                diff = a.accession > b.accession ? 1 : -1;
                break;
            case 'file_type':
                diff = a.file_type > b.file_type ? 1 : (a.file_type === b.file_type ? 0 : -1);
                break;
            case 'paired_end':
                if (a.paired_end && b.paired_end) {
                    diff = a.paired_end - b.paired_end;
                } else {
                    diff = a.paired_end ? -1 : (b.paired_end ? 1 : 0);
                }
                break;
            case 'bio_replicate':
                if (a.replicate && b.replicate) {
                    diff = a.replicate.biological_replicate_number - b.replicate.biological_replicate_number;
                } else {
                    diff = a.replicate ? -1 : (b.replicate ? 1 : 0);
                }
                break;
            case 'tech_replicate':
                if (a.replicate && b.replicate) {
                    diff = a.replicate.technical_replicate_number - b.replicate.technical_replicate_number;
                } else {
                    diff = a.replicate ? -1 : (b.replicate ? 1 : 0);
                }
                break;
            case 'read_length':
                if (a.read_length && b.read_length) {
                    diff = a.read_length - b.read_length;
                } else {
                    diff = a.read_length ? -1 : (b.read_length ? 1 : 0);
                }
                break;
            case 'run_type':
                if (a.run_type && b.run_type) {
                    diff = a.run_type - b.run_type;
                } else {
                    diff = a.run_type ? -1 : (b.run_type ? 1 : 0);
                }
                break;
            case 'assembly':
                if (a.assembly && b.assembly) {
                    diff = a.assembly > b.assembly ? 1 : (a.assembly === b.assembly ? 0 : -1);
                } else {
                    diff = a.assembly ? -1 : (b.assembly ? 1 : 0);
                }
                break;
            case 'date_created':
                if (a.date_created && b.date_created) {
                    diff = Date.parse(a.date_created) - Date.parse(b.date_created);
                } else {
                    diff = a.date_created ? -1 : (b.date_created ? 1 : 0);
                }
                break;
            default:
                diff = 0;
                break;
        }
        return this.state.reversed.raw ? -diff : diff;
    },

    sortColProc: function(a, b) {
        var diff;

        switch (this.state.col.proc) {
            case 'title':
                diff = a.title > b.title ? 1 : -1;
                break;
            case 'file_type':
                diff = a.file_type > b.file_type ? 1 : (a.file_type === b.file_type ? 0 : -1);
                break;
            case 'output_type':
                var aLower = a.output_type.toLowerCase();
                var bLower = b.output_type.toLowerCase();
                diff = aLower > bLower ? 1 : (aLower === bLower ? 0 : -1);
                break;
            case 'bio_replicate':
                if (a.replicate && b.replicate) {
                    diff = a.replicate.biological_replicate_number - b.replicate.biological_replicate_number;
                } else {
                    diff = a.replicate ? -1 : (b.replicate ? 1 : 0);
                }
                break;
            case 'tech_replicate':
                if (a.replicate && b.replicate) {
                    diff = a.replicate.technical_replicate_number - b.replicate.technical_replicate_number;
                } else {
                    diff = a.replicate ? -1 : (b.replicate ? 1 : 0);
                }
                break;
            case 'assembly':
                if (a.assembly && b.assembly) {
                    diff = a.assembly > b.assembly ? 1 : (a.assembly === b.assembly ? 0 : -1);
                } else {
                    diff = a.assembly ? -1 : (b.assembly ? 1 : 0);
                }
                break;
            case 'annotation':
                if (a.genome_annotation && b.genome_annotation) {
                    diff = a.genome_annotation > b.genome_annotation ? 1 : (a.genome_annotation === b.genome_annotation ? 0 : -1);
                } else {
                    diff = a.genome_annotation ? -1 : (b.genome_annotation ? 1 : 0);
                }
                break;
            case 'lab':
                diff = a.lab.title > b.lab.title ? 1 : (a.lab.title === b.lab.title ? 0 : -1);
                break;
            case 'date_created':
                if (a.date_created && b.date_created) {
                    diff = Date.parse(a.date_created) - Date.parse(b.date_created);
                } else {
                    diff = a.date_created ? -1 : (b.date_created ? 1 : 0);
                }
                break;
            default:
                diff = 0;
                break;
        }
        return this.state.reversed.proc ? -diff : diff;
    },

    render: function() {
        // Creating an object here dedupes when a file is listed under both related_files and original_files
        var rowsRaw = {};
        var rowsProc = {};
        var encodevers = this.props.encodevers;
        var cellClassRaw = {
            title: 'tcell-sort',
            file_type: 'tcell-sort',
            bio_replicate: 'tcell-sort',
            tech_replicate: 'tcell-sort',
            read_length: 'tcell-sort',
            run_type: 'tcell-sort',
            paired_end: 'tcell-sort',
            assembly: 'tcell-sort',
            lab: 'tcell-sort',
            date_created: 'tcell-sort'
        };
        var cellClassProc = {
            title: 'tcell-sort',
            file_type: 'tcell-sort',
            output_type: 'tcell-sort',
            bio_replicate: 'tcell-sort',
            tech_replicate: 'tcell-sort',
            assembly: 'tcell-sort',
            annotation: 'tcell-sort',
            lab: 'tcell-sort',
            date_created: 'tcell-sort'
        };
<<<<<<< HEAD
        cellClass[this.state.col] = this.state.reversed ? 'tcell-desc' : 'tcell-asc';
        var files = this.props.items.slice(0);
        files.sort(this.sortCol).forEach(function (file) {
            rows[file['@id']] = (
                <tr>
                    <td>{file.accession}</td>
                    <td>{file.file_format}</td>
                    <td>{file.output_type}</td>
                    <td>{file.paired_end}</td>
                    <td>{file.replicate ? file.replicate.biological_replicate_number : null}</td>
                    <td>{file.replicate ? file.replicate.technical_replicate_number : null}</td>
                    <td>{file.assembly}</td>
                    <td>{file.genome_annotation}</td>
                    <td>{file.lab && file.lab.title ? file.lab.title : null}</td>
                    <td>{moment.utc(file.date_created).format('YYYY-MM-DD')}</td>
                    <td>{humanFileSize(file.file_size)}</td>
                    <td><a href={file.href} download={file.href.substr(file.href.lastIndexOf("/") + 1)} data-bypass="true"><i className="icon icon-download"></i> Download</a></td>
                    {encodevers == "3" ? <td className="characterization-meta-data"><StatusLabel status="pending" /></td> : null}
                </tr>
            );
=======

        var colCountRaw = Object.keys(cellClassRaw).length + (encodevers == "3" ? 1 : 0);
        var colCountProc = Object.keys(cellClassProc).length + (encodevers == "3" ? 1 : 0);
        cellClassRaw[this.state.col.raw] = this.state.reversed.raw ? 'tcell-desc' : 'tcell-asc';
        cellClassProc[this.state.col.proc] = this.state.reversed.proc ? 'tcell-desc' : 'tcell-asc';
        var files = _(this.props.items).groupBy(function(file) {
            return file.output_category === 'raw data' ? 'raw' : 'proc';
>>>>>>> 9e1cde88
        });
        if (files.raw) {
            files.raw.sort(this.sortColRaw).forEach(function (file) {
                rowsRaw[file['@id']] = (
                    <tr>
                        <td>
                            {file.title}<br />
                            <a href={file.href} download={file.href.substr(file.href.lastIndexOf("/") + 1)} data-bypass="true"><i className="icon icon-download"></i> Download</a><br />
                            {humanFileSize(file.file_size)}
                        </td>
                        <td>{file.file_type}</td>
                        <td>{file.replicate ? file.replicate.biological_replicate_number : null}</td>
                        <td>{file.replicate ? file.replicate.technical_replicate_number : null}</td>
                        <td>{file.read_length ? <span>{file.read_length + ' ' + file.read_length_units}</span> : null}</td>
                        <td>{file.run_type ? file.run_type : null}</td>
                        <td>{file.paired_end}</td>
                        <td>{file.assembly}</td>
                        <td>{file.lab && file.lab.title ? file.lab.title : null}</td>
                        <td>{moment.utc(file.date_created).format('YYYY-MM-DD')}</td>
                        {encodevers == "3" ? <td className="characterization-meta-data"><StatusLabel status="pending" /></td> : null}
                    </tr>
                );
            });
        }
        if (files.proc) {
            files.proc.sort(this.sortColProc).forEach(function (file) {
                rowsProc[file['@id']] = (
                    <tr>
                        <td>
                            {file.title}<br />
                            <a href={file.href} download={file.href.substr(file.href.lastIndexOf("/") + 1)} data-bypass="true"><i className="icon icon-download"></i> Download</a><br />
                            {humanFileSize(file.file_size)}
                        </td>
                        <td>{file.file_type}</td>
                        <td>{file.output_type}</td>
                        <td>{file.replicate ? file.replicate.biological_replicate_number : null}</td>
                        <td>{file.replicate ? file.replicate.technical_replicate_number : null}</td>
                        <td>{file.assembly}</td>
                        <td>{file.genome_annotation}</td>
                        <td>{file.lab && file.lab.title ? file.lab.title : null}</td>
                        <td>{moment.utc(file.date_created).format('YYYY-MM-DD')}</td>
                        {encodevers == "3" ? <td className="characterization-meta-data"><StatusLabel status="pending" /></td> : null}
                    </tr>
                );
            });
        }
        return (
            <div className="table-panel table-file">
                {files.raw ?
                    <div className="table-responsive">
                        <table className="table table-responsive table-striped">
                            <thead>
                                <tr className="table-section"><th colSpan={colCountRaw}>Raw data</th></tr>
                                <tr>
                                    <th className="tcell-sortable" onClick={this.sortDir.bind(null, 'raw', 'title')}>Accession<i className={cellClassRaw.title}></i></th>
                                    <th className="tcell-sortable" onClick={this.sortDir.bind(null, 'raw', 'file_type')}>File type<i className={cellClassRaw.file_type}></i></th>
                                    <th className="tcell-sortable" onClick={this.sortDir.bind(null, 'raw', 'bio_replicate')}>Biological replicate<i className={cellClassRaw.bio_replicate}></i></th>
                                    <th className="tcell-sortable" onClick={this.sortDir.bind(null, 'raw', 'tech_replicate')}>Technical replicate<i className={cellClassRaw.tech_replicate}></i></th>
                                    <th className="tcell-sortable" onClick={this.sortDir.bind(null, 'raw', 'read_length')}>Read length<i className={cellClassRaw.read_length}></i></th>
                                    <th className="tcell-sortable" onClick={this.sortDir.bind(null, 'raw', 'run_type')}>Run type<i className={cellClassRaw.run_type}></i></th>
                                    <th className="tcell-sortable" onClick={this.sortDir.bind(null, 'raw', 'paired_end')}>Paired end<i className={cellClassRaw.paired_end}></i></th>
                                    <th className="tcell-sortable" onClick={this.sortDir.bind(null, 'raw', 'assembly')}>Mapping assembly<i className={cellClassRaw.assembly}></i></th>
                                    <th className="tcell-sortable" onClick={this.sortDir.bind(null, 'raw', 'lab')}>Lab<i className={cellClassRaw.lab}></i></th>
                                    <th className="tcell-sortable" onClick={this.sortDir.bind(null, 'raw', 'date_created')}>Date added<i className={cellClassRaw.date_created}></i></th>
                                    {encodevers == "3" ? <th>Validation status</th> : null}
                                </tr>
                            </thead>
                            <tbody>
                                {rowsRaw}
                            </tbody>
                            <tfoot>
                                <tr>
                                    <td colSpan={colCountRaw}></td>
                                </tr>
                            </tfoot>
                        </table>
                    </div>
                : null}

                {files.proc ?
                    <div className="table-responsive">
                        <table className="table table-striped">
                            <thead>
                                <tr className="table-section"><th colSpan={colCountProc}>Processed data</th></tr>
                                <tr>
                                    <th className="tcell-sortable" onClick={this.sortDir.bind(null, 'proc', 'title')}>Accession<i className={cellClassProc.title}></i></th>
                                    <th className="tcell-sortable" onClick={this.sortDir.bind(null, 'proc', 'file_type')}>File type<i className={cellClassProc.file_type}></i></th>
                                    <th className="tcell-sortable" onClick={this.sortDir.bind(null, 'proc', 'output_type')}>Output type<i className={cellClassProc.output_type}></i></th>
                                    <th className="tcell-sortable" onClick={this.sortDir.bind(null, 'proc', 'bio_replicate')}>Biological replicate<i className={cellClassProc.bio_replicate}></i></th>
                                    <th className="tcell-sortable" onClick={this.sortDir.bind(null, 'proc', 'tech_replicate')}>Technical replicate<i className={cellClassProc.tech_replicate}></i></th>
                                    <th className="tcell-sortable" onClick={this.sortDir.bind(null, 'proc', 'assembly')}>Mapping assembly<i className={cellClassProc.assembly}></i></th>
                                    <th className="tcell-sortable" onClick={this.sortDir.bind(null, 'proc', 'annotation')}>Genome annotation<i className={cellClassProc.annotation}></i></th>
                                    <th className="tcell-sortable" onClick={this.sortDir.bind(null, 'proc', 'lab')}>Lab<i className={cellClassProc.lab}></i></th>
                                    <th className="tcell-sortable" onClick={this.sortDir.bind(null, 'proc', 'date_created')}>Date added<i className={cellClassProc.date_created}></i></th>
                                    {encodevers == "3" ? <th>Validation status</th> : null}
                                </tr>
                            </thead>
                            <tbody>
                                {rowsProc}
                            </tbody>
                            <tfoot>
                                <tr>
                                    <td colSpan={colCountProc}></td>
                                </tr>
                            </tfoot>
                        </table>
                    </div>
                : null}
            </div>
        );
    }
});<|MERGE_RESOLUTION|>--- conflicted
+++ resolved
@@ -395,28 +395,6 @@
             lab: 'tcell-sort',
             date_created: 'tcell-sort'
         };
-<<<<<<< HEAD
-        cellClass[this.state.col] = this.state.reversed ? 'tcell-desc' : 'tcell-asc';
-        var files = this.props.items.slice(0);
-        files.sort(this.sortCol).forEach(function (file) {
-            rows[file['@id']] = (
-                <tr>
-                    <td>{file.accession}</td>
-                    <td>{file.file_format}</td>
-                    <td>{file.output_type}</td>
-                    <td>{file.paired_end}</td>
-                    <td>{file.replicate ? file.replicate.biological_replicate_number : null}</td>
-                    <td>{file.replicate ? file.replicate.technical_replicate_number : null}</td>
-                    <td>{file.assembly}</td>
-                    <td>{file.genome_annotation}</td>
-                    <td>{file.lab && file.lab.title ? file.lab.title : null}</td>
-                    <td>{moment.utc(file.date_created).format('YYYY-MM-DD')}</td>
-                    <td>{humanFileSize(file.file_size)}</td>
-                    <td><a href={file.href} download={file.href.substr(file.href.lastIndexOf("/") + 1)} data-bypass="true"><i className="icon icon-download"></i> Download</a></td>
-                    {encodevers == "3" ? <td className="characterization-meta-data"><StatusLabel status="pending" /></td> : null}
-                </tr>
-            );
-=======
 
         var colCountRaw = Object.keys(cellClassRaw).length + (encodevers == "3" ? 1 : 0);
         var colCountProc = Object.keys(cellClassProc).length + (encodevers == "3" ? 1 : 0);
@@ -424,7 +402,6 @@
         cellClassProc[this.state.col.proc] = this.state.reversed.proc ? 'tcell-desc' : 'tcell-asc';
         var files = _(this.props.items).groupBy(function(file) {
             return file.output_category === 'raw data' ? 'raw' : 'proc';
->>>>>>> 9e1cde88
         });
         if (files.raw) {
             files.raw.sort(this.sortColRaw).forEach(function (file) {

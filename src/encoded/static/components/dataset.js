--- conflicted
+++ resolved
@@ -14,11 +14,7 @@
 var reference = require('./reference');
 var software = require('./software');
 var sortTable = require('./sorttable');
-<<<<<<< HEAD
-var doc = require('./doc');
-=======
 var image = require('./image');
->>>>>>> e77151fc
 
 var Breadcrumbs = navbar.Breadcrumbs;
 var DbxrefList = dbxref.DbxrefList;
@@ -32,12 +28,8 @@
 var AuditMixin = audit.AuditMixin;
 var SortTablePanel = sortTable.SortTablePanel;
 var SortTable = sortTable.SortTable;
-<<<<<<< HEAD
-var DocumentsPanel = doc.DocumentsPanel;
-=======
 var ProjectBadge = image.ProjectBadge;
 var {Panel, PanelBody, PanelHeading} = panel;
->>>>>>> e77151fc
 
 var PanelLookup = function (props) {
     // XXX not all panels have the same markup
@@ -50,8 +42,6 @@
     return <PanelView {...props} />;
 };
 
-<<<<<<< HEAD
-=======
 var Dataset = module.exports.Dataset = React.createClass({
     mixins: [AuditMixin],
     render: function() {
@@ -170,7 +160,6 @@
 globals.content_views.register(Dataset, 'Dataset');
 
 
->>>>>>> e77151fc
 // Return a summary of the given biosamples, ready to be displayed in a React component.
 var annotationBiosampleSummary = module.exports.annotationBiosampleSummary = function(annotation) {
     var organismName = (annotation.organism && annotation.organism.scientific_name) ? <i>{annotation.organism.scientific_name}</i> : null;
@@ -201,15 +190,12 @@
         var itemClass = globals.itemClass(context, 'view-item');
         var statuses = [{status: context.status, title: "Status"}];
 
-<<<<<<< HEAD
-=======
         // Build up array of documents attached to this dataset
         var datasetDocuments = {};
         context.documents.forEach(function (document, i) {
             datasetDocuments[document['@id']] = PanelLookup({context: document, key: i});
         }, this);
 
->>>>>>> e77151fc
         // Make a biosample summary string
         var biosampleSummary = annotationBiosampleSummary(context);
 
@@ -244,72 +230,6 @@
                     </div>
                 </header>
                 <AuditDetail context={context} id="dataset-audit" />
-<<<<<<< HEAD
-                <div className="panel">
-                    <dl className="key-value">
-                        {context.assay_term_name && context.assay_term_name.length ?
-                            <div data-test="assaytermname">
-                                <dt>Assay(s)</dt>
-                                <dd>{context.assay_term_name.join(', ')}</dd>
-                            </div>
-                        : null}
-
-                        <div data-test="accession">
-                            <dt>Accession</dt>
-                            <dd>{context.accession}</dd>
-                        </div>
-
-                        {context.description ?
-                            <div data-test="description">
-                                <dt>Description</dt>
-                                <dd>{context.description}</dd>
-                            </div>
-                        : null}
-
-                        {context.biosample_term_name || biosampleSummary ?
-                            <div data-test="biosample">
-                                <dt>Biosample summary</dt>
-                                <dd>
-                                    {context.biosample_term_name}
-                                    {context.biosample_term_name ? <span>{' '}</span> : null}
-                                    {biosampleSummary ? <span>({biosampleSummary})</span> : null}
-                                </dd>
-                            </div>
-                        : null}
-
-                        {context.biosample_type ?
-                            <div data-test="biosampletype">
-                                <dt>Biosample type</dt>
-                                <dd>{context.biosample_type}</dd>
-                            </div>
-                        : null}
-
-                        {context.organism ?
-                            <div data-test="organism">
-                                <dt>Organism</dt>
-                                <dd>{context.organism.name}</dd>
-                            </div>
-                        : null}
-
-                        {context.annotation_type ?
-                            <div data-test="type">
-                                <dt>Annotation type</dt>
-                                <dd className="sentence-case">{context.annotation_type}</dd>
-                            </div>
-                        : null}
-
-                        {context.target ?
-                            <div data-test="target">
-                                <dt>Target</dt>
-                                <dd><a href={context.target['@id']}>{context.target.label}</a></dd>
-                            </div>
-                        : null}
-
-                        {context.software_used && context.software_used.length ?
-                            <div data-test="software">
-                                <dt>Software used</dt>
-                                <dd>{SoftwareVersionList(context.software_used)}</dd>
-=======
                 <Panel addClasses="data-display">
                     <PanelBody addClasses="panel-body-with-header">
                         <div className="flexrow">
@@ -381,32 +301,8 @@
                                         </div>
                                     : null}
                                 </dl>
->>>>>>> e77151fc
                             </div>
 
-<<<<<<< HEAD
-                        {context.lab ?
-                            <div data-test="lab">
-                                <dt>Lab</dt>
-                                <dd>{context.lab.title}</dd>
-                            </div>
-                        : null}
-                        
-                        {context.aliases.length ?
-                            <div data-test="aliases">
-                                <dt>Aliases</dt>
-                                <dd><DbxrefList values={context.aliases} /></dd>
-                            </div>
-                        : null}
-
-                        <div data-test="externalresources">
-                            <dt>External resources</dt>
-                            <dd>
-                                {context.dbxrefs && context.dbxrefs.length ?
-                                    <DbxrefList values={context.dbxrefs} />
-                                : <em>None submitted</em> }
-                            </dd>
-=======
                             <div className="flexcol-sm-6">
                                 <div className="flexcol-heading experiment-heading">
                                     <h4>Attribution</h4>
@@ -444,10 +340,18 @@
                                     : null}
                                 </dl>
                             </div>
->>>>>>> e77151fc
                         </div>
                     </PanelBody>
                 </Panel>
+
+                {Object.keys(datasetDocuments).length ?
+                    <div>
+                        <h3>Dataset documents</h3>
+                        <div className="row">
+                            {datasetDocuments}
+                        </div>
+                    </div>
+                : null}
 
                 {context.visualize_ucsc  && context.status == "released" ?
                     <span className="pull-right">
@@ -466,9 +370,6 @@
                     <FetchedItems {...this.props} url={unreleased_files_url(context)} Component={UnreleasedFiles} />
                 : null}
 
-                {context.documents && context.documents.length ?
-                    <DocumentsPanel documentSpecs={[{documents: context.documents}]} />
-                : null}
             </div>
         );
     }
@@ -486,15 +387,12 @@
         var itemClass = globals.itemClass(context, 'view-item');
         var statuses = [{status: context.status, title: "Status"}];
 
-<<<<<<< HEAD
-=======
         // Build up array of documents attached to this dataset
         var datasetDocuments = {};
         context.documents.forEach(function (document, i) {
             datasetDocuments[document['@id']] = PanelLookup({context: document, key: i});
         }, this);
 
->>>>>>> e77151fc
         // Set up the breadcrumbs
         var datasetType = context['@type'][1];
         var filesetType = context['@type'][0];
@@ -526,14 +424,6 @@
                     </div>
                 </header>
                 <AuditDetail context={context} id="dataset-audit" />
-<<<<<<< HEAD
-                <div className="panel">
-                    <dl className="key-value">
-                        {context.assay_term_name && context.assay_term_name.length ?
-                            <div data-test="assaytermname">
-                                <dt>Assay(s)</dt>
-                                <dd>{context.assay_term_name.join(', ')}</dd>
-=======
                 <Panel addClasses="data-display">
                     <PanelBody addClasses="panel-body-with-header">
                         <div className="flexrow">
@@ -580,7 +470,6 @@
                                         </div>
                                     : null}
                                 </dl>
->>>>>>> e77151fc
                             </div>
 
                             <div className="flexcol-sm-6">
@@ -613,49 +502,18 @@
                                     : null}
                                 </dl>
                             </div>
-<<<<<<< HEAD
-                        : null}
-
-                        {context.biosample_term_name && context.biosample_term_name.length ?
-                            <div data-test="biosampletermname">
-                                <dt>Biosample term name</dt>
-                                <dd>{context.biosample_term_name.join(', ')}</dd>
-                            </div>
-                        : null}
-
-                        {context.biosample_type && context.biosample_type.length ?
-                            <div data-test="biosampletype">
-                                <dt>Biosample type</dt>
-                                <dd>{context.biosample_type.join(', ')}</dd>
-                            </div>
-                        : null}
-
-                        {context.dataset_type ?
-                            <div data-test="type">
-                                <dt>Dataset type</dt>
-                                <dd className="sentence-case">{context.dataset_type}</dd>
-                            </div>
-                        : null}
-
-                        {context.lab ?
-                            <div data-test="lab">
-                                <dt>Lab</dt>
-                                <dd>{context.lab.title}</dd>
-                            </div>
-                        : null}
-                        
-                        <div data-test="externalresources">
-                            <dt>External resources</dt>
-                            <dd>
-                                {context.dbxrefs && context.dbxrefs.length ?
-                                    <DbxrefList values={context.dbxrefs} />
-                                : <em>None submitted</em> }
-                            </dd>
-=======
->>>>>>> e77151fc
                         </div>
                     </PanelBody>
                 </Panel>
+
+                {Object.keys(datasetDocuments).length ?
+                    <div>
+                        <h3>Dataset documents</h3>
+                        <div className="row">
+                            {datasetDocuments}
+                        </div>
+                    </div>
+                : null}
 
                 {context.visualize_ucsc  && context.status == "released" ?
                     <span className="pull-right">
@@ -674,9 +532,6 @@
                     <FetchedItems {...this.props} url={unreleased_files_url(context)} Component={UnreleasedFiles} />
                 : null}
 
-                {context.documents && context.documents.length ?
-                    <DocumentsPanel documentSpecs={[{documents: context.documents}]} />
-                : null}
             </div>
         );
     }
@@ -693,15 +548,12 @@
         var itemClass = globals.itemClass(context, 'view-item');
         var statuses = [{status: context.status, title: "Status"}];
 
-<<<<<<< HEAD
-=======
         // Build up array of documents attached to this dataset
         var datasetDocuments = {};
         context.documents.forEach(function (document, i) {
             datasetDocuments[document['@id']] = PanelLookup({context: document, key: i});
         }, this);
 
->>>>>>> e77151fc
         // Set up the breadcrumbs
         var datasetType = context['@type'][1];
         var filesetType = context['@type'][0];
@@ -733,19 +585,6 @@
                     </div>
                 </header>
                 <AuditDetail context={context} id="dataset-audit" />
-<<<<<<< HEAD
-                <div className="panel">
-                    <dl className="key-value">
-                        <div data-test="accession">
-                            <dt>Accession</dt>
-                            <dd>{context.accession}</dd>
-                        </div>
-
-                        {context.description ?
-                            <div data-test="description">
-                                <dt>Description</dt>
-                                <dd>{context.description}</dd>
-=======
                 <Panel addClasses="data-display">
                     <PanelBody addClasses="panel-body-with-header">
                         <div className="flexrow">
@@ -785,7 +624,6 @@
                                         </div>
                                     : null}
                                 </dl>
->>>>>>> e77151fc
                             </div>
 
                             <div className="flexcol-sm-6">
@@ -825,49 +663,18 @@
                                     : null}
                                 </dl>
                             </div>
-<<<<<<< HEAD
-                        : null}
-
-                        {context.organism ?
-                            <div data-test="organism">
-                                <dt>Organism</dt>
-                                <dd>{context.organism.name}</dd>
-                            </div>
-                        : null}
-
-                        {context.software_used && context.software_used.length ?
-                            <div data-test="software">
-                                <dt>Software used</dt>
-                                <dd>{SoftwareVersionList(context.software_used)}</dd>
-                            </div>
-                        : null}
-
-                        {context.lab ?
-                            <div data-test="lab">
-                                <dt>Lab</dt>
-                                <dd>{context.lab.title}</dd>
-                            </div>
-                        : null}
-                        
-                        {context.aliases.length ?
-                            <div data-test="aliases">
-                                <dt>Aliases</dt>
-                                <dd><DbxrefList values={context.aliases} /></dd>
-                            </div>
-                        : null}
-
-                        <div data-test="externalresources">
-                            <dt>External resources</dt>
-                            <dd>
-                                {context.dbxrefs && context.dbxrefs.length ?
-                                    <DbxrefList values={context.dbxrefs} />
-                                : <em>None submitted</em> }
-                            </dd>
-=======
->>>>>>> e77151fc
                         </div>
                     </PanelBody>
                 </Panel>
+
+                {Object.keys(datasetDocuments).length ?
+                    <div>
+                        <h3>Dataset documents</h3>
+                        <div className="row">
+                            {datasetDocuments}
+                        </div>
+                    </div>
+                : null}
 
                 {context.files.length ?
                     <div>
@@ -880,9 +687,6 @@
                     <FetchedItems {...this.props} url={unreleased_files_url(context)} Component={UnreleasedFiles} />
                 : null}
 
-                {context.documents && context.documents.length ?
-                    <DocumentsPanel documentSpecs={[{documents: context.documents}]} />
-                : null}
             </div>
         );
     }
@@ -899,15 +703,12 @@
         var itemClass = globals.itemClass(context, 'view-item');
         var statuses = [{status: context.status, title: "Status"}];
 
-<<<<<<< HEAD
-=======
         // Build up array of documents attached to this dataset
         var datasetDocuments = {};
         context.documents.forEach(function (document, i) {
             datasetDocuments[document['@id']] = PanelLookup({context: document, key: i});
         }, this);
 
->>>>>>> e77151fc
         // Collect organisms
         var organisms = context.organism && context.organism.map(function(organism) {
             return organism.name;
@@ -945,33 +746,6 @@
                     </div>
                 </header>
                 <AuditDetail context={context} id="dataset-audit" />
-<<<<<<< HEAD
-                <div className="panel">
-                    <dl className="key-value">
-                        {context.assay_term_name && context.assay_term_name.length ?
-                            <div data-test="assaytermname">
-                                <dt>Assay(s)</dt>
-                                <dd>{context.assay_term_name.join(', ')}</dd>
-                            </div>
-                        : null}
-
-                        <div data-test="accession">
-                            <dt>Accession</dt>
-                            <dd>{context.accession}</dd>
-                        </div>
-
-                        {context.description ?
-                            <div data-test="description">
-                                <dt>Description</dt>
-                                <dd>{context.description}</dd>
-                            </div>
-                        : null}
-
-                        {context.project_type ?
-                            <div data-test="type">
-                                <dt>Project type</dt>
-                                <dd className="sentence-case">{context.project_type}</dd>
-=======
                 <Panel addClasses="data-display">
                     <PanelBody addClasses="panel-body-with-header">
                         <div className="flexrow">
@@ -1032,32 +806,8 @@
                                         </div>
                                     : null}
                                 </dl>
->>>>>>> e77151fc
                             </div>
 
-<<<<<<< HEAD
-                        {context.lab ?
-                            <div data-test="lab">
-                                <dt>Lab</dt>
-                                <dd>{context.lab.title}</dd>
-                            </div>
-                        : null}
-                        
-                        {context.aliases.length ?
-                            <div data-test="aliases">
-                                <dt>Aliases</dt>
-                                <dd><DbxrefList values={context.aliases} /></dd>
-                            </div>
-                        : null}
-
-                        <div data-test="externalresources">
-                            <dt>External resources</dt>
-                            <dd>
-                                {context.dbxrefs && context.dbxrefs.length ?
-                                    <DbxrefList values={context.dbxrefs} />
-                                : <em>None submitted</em> }
-                            </dd>
-=======
                             <div className="flexcol-sm-6">
                                 <div className="flexcol-heading experiment-heading">
                                     <h4>Attribution</h4>
@@ -1095,10 +845,18 @@
                                     : null}
                                 </dl>
                             </div>
->>>>>>> e77151fc
                         </div>
                     </PanelBody>
                 </Panel>
+
+                {Object.keys(datasetDocuments).length ?
+                    <div>
+                        <h3>Dataset documents</h3>
+                        <div className="row">
+                            {datasetDocuments}
+                        </div>
+                    </div>
+                : null}
 
                 {context.visualize_ucsc  && context.status == "released" ?
                     <span className="pull-right">
@@ -1117,9 +875,6 @@
                     <FetchedItems {...this.props} url={unreleased_files_url(context)} Component={UnreleasedFiles} />
                 : null}
 
-                {context.documents && context.documents.length ?
-                    <DocumentsPanel documentSpecs={[{documents: context.documents}]} />
-                : null}
             </div>
         );
     }
@@ -1137,15 +892,12 @@
         var itemClass = globals.itemClass(context, 'view-item');
         var statuses = [{status: context.status, title: "Status"}];
 
-<<<<<<< HEAD
-=======
         // Build up array of documents attached to this dataset
         var datasetDocuments = {};
         context.documents.forEach(function (document, i) {
             datasetDocuments[document['@id']] = PanelLookup({context: document, key: i});
         }, this);
 
->>>>>>> e77151fc
         // Collect organisms
         var organisms = context.organism && context.organism.map(function(organism) {
             return organism.name;
@@ -1183,47 +935,6 @@
                     </div>
                 </header>
                 <AuditDetail context={context} id="dataset-audit" />
-<<<<<<< HEAD
-                <div className="panel">
-                    <dl className="key-value">
-                        {context.assay_term_name && context.assay_term_name.length ?
-                            <div data-test="assays">
-                                <dt>Assay(s)</dt>
-                                <dd>{context.assay_term_name.join(', ')}</dd>
-                            </div>
-                        : null}
-
-                        <div data-test="accession">
-                            <dt>Accession</dt>
-                            <dd>{context.accession}</dd>
-                        </div>
-
-                        {context.description ?
-                            <div data-test="description">
-                                <dt>Description</dt>
-                                <dd>{context.description}</dd>
-                            </div>
-                        : null}
-
-                        {context.dataset_type ?
-                            <div data-test="type">
-                                <dt>Dataset type</dt>
-                                <dd className="sentence-case">{context.dataset_type}</dd>
-                            </div>
-                        : null}
-
-                        {organisms.length ?
-                            <div data-test="organism">
-                                <dt>Organism</dt>
-                                <dd>{organisms.join(', ')}</dd>
-                            </div>
-                        : null}
-
-                        {context.software_used && context.software_used.length ?
-                            <div>
-                                <dt>Software used</dt>
-                                <dd>{SoftwareVersionList(context.software_used)}</dd>
-=======
                 <Panel addClasses="data-display">
                     <PanelBody addClasses="panel-body-with-header">
                         <div className="flexrow">
@@ -1270,32 +981,8 @@
                                         </div>
                                     : null}
                                 </dl>
->>>>>>> e77151fc
                             </div>
 
-<<<<<<< HEAD
-                        {context.lab ?
-                            <div data-test="lab">
-                                <dt>Lab</dt>
-                                <dd>{context.lab.title}</dd>
-                            </div>
-                        : null}
-                        
-                        {context.aliases.length ?
-                            <div data-test="aliases">
-                                <dt>Aliases</dt>
-                                <dd><DbxrefList values={context.aliases} /></dd>
-                            </div>
-                        : null}
-
-                        <div data-test="externalresources">
-                            <dt>External resources</dt>
-                            <dd>
-                                {context.dbxrefs && context.dbxrefs.length ?
-                                    <DbxrefList values={context.dbxrefs} />
-                                : <em>None submitted</em> }
-                            </dd>
-=======
                             <div className="flexcol-sm-6">
                                 <div className="flexcol-heading experiment-heading">
                                     <h4>Attribution</h4>
@@ -1333,10 +1020,18 @@
                                     : null}
                                 </dl>
                             </div>
->>>>>>> e77151fc
                         </div>
                     </PanelBody>
                 </Panel>
+
+                {Object.keys(datasetDocuments).length ?
+                    <div>
+                        <h3>Dataset documents</h3>
+                        <div className="row">
+                            {datasetDocuments}
+                        </div>
+                    </div>
+                : null}
 
                 {context.visualize_ucsc  && context.status == "released" ?
                     <span className="pull-right">
@@ -1355,9 +1050,6 @@
                     <FetchedItems {...this.props} url={unreleased_files_url(context)} Component={UnreleasedFiles} />
                 : null}
 
-                {context.documents && context.documents.length ?
-                    <DocumentsPanel documentSpecs={[{documents: context.documents}]} />
-                : null}
             </div>
         );
     }
@@ -1826,15 +1518,12 @@
         });
         experiments = _.values(experiments);
 
-<<<<<<< HEAD
-=======
         // Build up array of documents attached to this dataset
         var datasetDocuments = {};
         context.documents.forEach(function (document, i) {
             datasetDocuments[document['@id']] = PanelLookup({context: document, key: i});
         }, this);
 
->>>>>>> e77151fc
         // Set up the breadcrumbs
         var datasetType = context['@type'][1];
         var seriesType = context['@type'][0];
@@ -1891,14 +1580,6 @@
                     </div>
                 </header>
                 <AuditDetail context={context} id="dataset-audit" />
-<<<<<<< HEAD
-                <div className="panel">
-                    <dl className="key-value">
-                        {context.description ?
-                            <div data-test="description">
-                                <dt>Description</dt>
-                                <dd>{context.description}</dd>
-=======
                 <Panel addClasses="data-display">
                     <PanelBody addClasses="panel-body-with-header">
                         <div className="flexrow">
@@ -1929,7 +1610,6 @@
                                         </div>
                                     : null}
                                 </dl>
->>>>>>> e77151fc
                             </div>
 
                             <div className="flexcol-sm-6">
@@ -1972,21 +1652,18 @@
                                     : null}
                                 </dl>
                             </div>
-<<<<<<< HEAD
-                        : null}
-
-                        <div data-test="externalresources">
-                            <dt>External resources</dt>
-                            <dd>
-                                {context.dbxrefs && context.dbxrefs.length ?
-                                    <DbxrefList values={context.dbxrefs} />
-                                : <em>None submitted</em> }
-                            </dd>
-=======
->>>>>>> e77151fc
                         </div>
                     </PanelBody>
                 </Panel>
+
+                {Object.keys(datasetDocuments).length ?
+                    <div>
+                        <h3>Dataset documents</h3>
+                        <div className="row">
+                            {datasetDocuments}
+                        </div>
+                    </div>
+                : null}
 
                 {context.related_datasets.length ?
                     <div>
@@ -2010,9 +1687,6 @@
                     </div>
                 : null }
 
-                {context.documents && context.documents.length ?
-                    <DocumentsPanel documentSpecs={[{documents: context.documents}]} />
-                : null}
             </div>
         );
     }

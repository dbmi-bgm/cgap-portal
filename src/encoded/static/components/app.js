'use strict';
import React from 'react';
import PropTypes from 'prop-types';
import ReactDOM from 'react-dom';
import url from 'url';
import _ from 'underscore';
import ReactTooltip from 'react-tooltip';
var serialize = require('form-serialize');
var jwt = require('jsonwebtoken');
import jsonScriptEscape from '../libs/jsonScriptEscape';
import * as globals from './globals';
import ErrorPage from './static-pages/ErrorPage';
import Navigation from './navigation';
import SubmissionView from './submission/submission-view';
import Footer from './footer';
import * as store from '../store';
import * as origin from '../libs/origin';
import { Filters, ajax, JWT, console, isServerSide, navigate, analytics, object, Schemas } from './util';
import Alerts from './alerts';
import { FacetCharts } from './facetcharts';
import { ChartDataController } from './viz/chart-data-controller';
import ChartDetailCursor from './viz/ChartDetailCursor';
import { getTitleStringFromContext } from './item-pages/item';

/**
 * The top-level component for this application.
 *
 * @module {Component} app
 */

/**
 * Used to temporarily store Redux store values for simultaneous dispatch.
 *
 * @memberof module:app
 */
let dispatch_dict = {};

/**
 * Top bar navigation & link schema definition.
 *
 * @memberof module:app
 */
const portal = {
    portal_title: '4DN Data Portal',
    global_sections: [
        {
            id: 'browse-menu-item',
            sid:'sBrowse',
            title: 'Browse',
            //url: '/browse/?type=ExperimentSetReplicate&experimentset_type=replicate&limit=all',
            url : function(currentUrlParts){
                if (!currentUrlParts) return '/browse/?type=ExperimentSetReplicate&experimentset_type=replicate'; // Default/fallback
                return Filters.filtersToHref(
                    store.getState().expSetFilters,
                    currentUrlParts.protocol + '//' + currentUrlParts.host + '/browse/'
                );
            },
            active : function(currentWindowPath){
                if (currentWindowPath && currentWindowPath.indexOf('/browse/') > -1) return true;
                return false;
            }
        },
<<<<<<< HEAD
        {id: 'help-menu-item', sid:'sHelp', title: 'Help', children: [
            {id: 'introduction-menu-item', title: 'Introduction to Data Submission', url: '/help', children : [
                {id: 'metadatastructure-menu-item', title: 'Metadata structure', url: '/help#metadata-structure'},
                {id: 'datasubmission-menu-item', title: 'Data submission', url: '/help#data-submission'},
                {id: 'restapi-menu-item', title: 'REST API', url: '/help#rest-api'},
            ]},
=======

        {id: 'help-menu-item', sid:'sHelp', title: 'Help', children: [
            {id: 'introduction-menu-item', title: 'Introduction to 4DN Metadata', url: '/help'},
>>>>>>> 0f4d0d78
            {id: 'getting-started-menu-item', title: 'Getting Started', url: '/help/getting-started'},
            {id: 'web-submission-menu-item', title: 'Online Submission', url: '/help/web-submission'},
            {id: 'spreadsheet-menu-item', title: 'Spreadsheet Submission', url: '/help/spreadsheet'},
            {id: 'rest-api-menu-item', title: 'REST API', url: '/help/rest-api'},
            {id: 'about-menu-item', title: 'About', url: '/about'}
        ]}
    ],
    user_section: [
            {id: 'login-menu-item', title: 'Log in', url: '/'},
            {id: 'accountactions-menu-item', title: 'Register', url: '/help'}
            // Remove context actions for now{id: 'contextactions-menu-item', title: 'Actions', url: '/'}
    ]
};


// See https://github.com/facebook/react/issues/2323
class Title extends React.Component {

    constructor(props){
        super(props);
        this.componentDidMount = this.componentDidMount.bind(this);
        this.render = this.render.bind(this);
    }

    componentDidMount() {
        var node = document.querySelector('title');
        if (node && !node.getAttribute('data-reactid')) {
            node.setAttribute('data-reactid', this._rootNodeID);
        }
    }

    render() {
        return <title {...this.props}>{this.props.children}</title>;
    }

}


/**
 * Creates a promise which completes after a delay, performing no network request.
 * Used to perform a promise.race to see if this timeout or a network requests completes first, which
 * then allows us to set app.state.slow and render a loading icon until long-running network request completes.
 */
class Timeout {
    constructor(timeout) {
        this.promise = new Promise(resolve => setTimeout(resolve.bind(undefined, this), timeout));
    }
}

/**
 * @alias module:app
 */


export default class App extends React.Component {

    static SLOW_REQUEST_TIME = 750

    static scrollTo() {
        var hash = window.location.hash;
        if (hash && document.getElementById(hash.slice(1))) {
            window.location.replace(hash);
        } else {
            window.scrollTo(0, 0);
        }
    }

    static getRenderedPropValues(document, filter = null){
        var returnObj = {};
        var script_props;
        if (typeof filter === 'string') script_props = document.querySelectorAll('script[data-prop-name="' + filter + '"]');
        else script_props = document.querySelectorAll('script[data-prop-name]');
        for (var i = 0; i < script_props.length; i++) {
            var elem = script_props[i];
            var prop_name = elem.getAttribute('data-prop-name');
            if (filter && Array.isArray(filter)){
                if (filter.indexOf(prop_name) === -1) continue;
            }
            var elem_value = elem.text;
            var elem_type = elem.getAttribute('type') || '';
            if (elem_type == 'application/json' || elem_type.slice(-5) == '+json') {
                elem_value = JSON.parse(elem_value);
            }
            //if (elem.getAttribute('data-prop-name') === 'user_details' && !filter){
                // pass; don't include as is not a redux prop
            //} else {
            returnObj[prop_name] = elem_value;
            //}
        }
        return returnObj;
    }

    static getRenderedProps(document, filters = null) {
        return _.extend(App.getRenderedPropValues(document, filters), {
            'href' : document.querySelector('link[rel="canonical"]').getAttribute('href') // Ensure the initial render is exactly the same
        });
    }

    static propTypes = {
        "sessionMayBeSet" : PropTypes.any,    // Whether Auth0 session exists or not.
    }

    static defaultProps = {
        'sessionMayBeSet' : null
    }

    static childContextTypes = {
        dropdownComponent: PropTypes.string,
        currentResource: PropTypes.func,
        location_href: PropTypes.string,
        onDropdownChange: PropTypes.func,
        hidePublicAudits: PropTypes.bool,
        session: PropTypes.bool,
        navigate: PropTypes.func,
        schemas: PropTypes.object
    }

    constructor(props){
        super(props);
        this.componentDidMount = this.componentDidMount.bind(this);
        this.componentWillUpdate = this.componentWillUpdate.bind(this);
        this.componentDidUpdate = this.componentDidUpdate.bind(this);
        this.getChildContext = this.getChildContext.bind(this);
        this.listActionsFor = this.listActionsFor.bind(this);
        this.currentResource = this.currentResource.bind(this);
        this.currentAction = this.currentAction.bind(this);
        this.loadSchemas = this.loadSchemas.bind(this);
        this.getStatsComponent = this.getStatsComponent.bind(this);
        this.updateStats = this.updateStats.bind(this);

        // Global event handlers. These will catch events unless they are caught and prevented from bubbling up earlier.
        this.handleDropdownChange = this.handleDropdownChange.bind(this);
        this.handleAutocompleteChosenChange = this.handleAutocompleteChosenChange.bind(this);
        this.handleAutocompleteFocusChange = this.handleAutocompleteFocusChange.bind(this);
        this.handleAutocompleteHiddenChange = this.handleAutocompleteHiddenChange.bind(this);
        this.handleLayoutClick = this.handleLayoutClick.bind(this);
        this.handleKey = this.handleKey.bind(this);
        this.handleClick = this.handleClick.bind(this);
        this.handleSubmit = this.handleSubmit.bind(this);
        this.handlePopState = this.handlePopState.bind(this);
        this.setIsSubmitting = this.setIsSubmitting.bind(this);
        this.stayOnSubmissionsPage = this.stayOnSubmissionsPage.bind(this);
        this.authenticateUser = this.authenticateUser.bind(this);
        this.updateUserInfo = this.updateUserInfo.bind(this);
        this.confirmNavigation = this.confirmNavigation.bind(this);
        this.navigate = this.navigate.bind(this);
        this.handleBeforeUnload = this.handleBeforeUnload.bind(this);
        this.render = this.render.bind(this);

        console.log('APP FILTERS', Filters.hrefToFilters(props.href));

        this.historyEnabled = !!(typeof window != 'undefined' && window.history && window.history.pushState);

        // Todo: Migrate session & user_actions to redux store?
        var session = false;
        var user_actions = [];

        if (props.sessionMayBeSet !== null){ // Only provided from server
            if (props.sessionMayBeSet === false) session = false;
            if (props.sessionMayBeSet === true) session = true;
            else session = false; // Else is null
        } else {
            session = !!(JWT.get('cookie')); // Same cookie sent to server-side to authenticate, so it must match.
        }

        // user_info.details is kept in sync to client-side via browser.js, user_info.user_actions is not.
        // Don't use user_actions unless session is also true.
        // user_actions is only set client-side upon login (it cannot expire unless logout).
        var user_info = JWT.getUserInfo();
        if (user_info && typeof user_info.user_actions !== 'undefined' && Array.isArray(user_info.user_actions)){
            user_actions = user_info.user_actions;
        }

        // Save navigate fxn and other req'd stuffs to GLOBAL navigate obj.
        // So that we may call it from anywhere if necessary without passing through props.
        navigate.setNavigateFunction(this.navigate);
        navigate.registerCallbackFunction(Alerts.updateCurrentAlertsTitleMap.bind(this, null));

        console.log("App Initial State: ", session, user_actions);

        if (this.props.context.schemas) Schemas.set(this.props.context.schemas);

        this.state = {
            'errors': [],
            'dropdownComponent': undefined,
            'content': undefined,
            'session': session,
            'user_actions': user_actions,
            'schemas': this.props.context.schemas || null,
            'isSubmitting': false,
            'mounted' : false
        };
    }

    // Once the app component is mounted, bind keydowns to handleKey function
    componentDidMount() {
        globals.bindEvent(window, 'keydown', this.handleKey);

        this.authenticateUser();
        // Load schemas into app.state, access them where needed via props (preferred, safer) or this.context.
        this.loadSchemas();

        // The href prop we have was from serverside. It would not have a hash in it, and might be shortened.
        // Here we grab full-length href from window and update props.href (via Redux), if it is different.
        var query_href;
        // Technically these two statements should be exact same. Props.href is put into <link...> (see render() ). w.e.
        if (document.querySelector('link[rel="canonical"]')){
            query_href = document.querySelector('link[rel="canonical"]').getAttribute('href');
        } else {
            query_href = this.props.href;
        }
        // Grab window.location.href w/ query_href as fallback. Remove hash if need to.
        query_href = globals.maybeRemoveHash(globals.windowHref(query_href));
        if (this.props.href !== query_href){
            store.dispatch({
                type: {'href':query_href}
            });
        }

        // If the window href has a hash, which SHOULD NOT remain (!== globals.maybeRemoveHash()), strip it on mount to match app's props.href.
        var parts = url.parse(query_href);
        if (
            typeof window.location.hash === 'string' &&
            window.location.hash.length > 0 &&
            (!parts.hash || parts.hash === '')
        ){
            window.location.hash = '';
        }


        if (this.historyEnabled) {
            var data = this.props.context;
            try {
                window.history.replaceState(data, '', window.location.href);
            } catch (exc) {
                // Might fail due to too large data
                window.history.replaceState(null, '', window.location.href);
            }
            // Avoid popState on load, see: http://stackoverflow.com/q/6421769/199100
            var register = window.addEventListener.bind(window, 'popstate', this.handlePopState, true);
            if (window._onload_event_fired) {
                register();
            } else {
                window.addEventListener('load', setTimeout.bind(window, register));
            }
        } else {
            window.onhashchange = this.onHashChange;
        }
        window.onbeforeunload = this.handleBeforeUnload;

        // Load up analytics
        analytics.initializeGoogleAnalytics(
            analytics.getTrackingId(this.props.href),
            this.props.context,
            this.props.expSetFilters
        );

        this.setState({ 'mounted' : true });
    }

    componentWillUpdate(nextProps, nextState){
        if (nextState.schemas !== this.state.schemas){
            Schemas.set(nextState.schemas);
        }
    }

    componentDidUpdate(prevProps, prevState) {
        var key;
        if (this.props) {

            if (this.props.href !== prevProps.href){ // We navigated somewhere else.

                // Register google analytics pageview event.
                analytics.registerPageView(this.props.href, this.props.context, this.props.expSetFilters);

                // We need to rebuild tooltips after navigation to a different page.
                ReactTooltip.rebuild();

            }


            for (key in this.props) {
                if (this.props[key] !== prevProps[key]) {
                    console.log('changed props: %s', key);
                }
            }
        }

        if (this.state) {
            if (prevState.session !== this.state.session && ChartDataController.isInitialized()){
                setTimeout(function(){
                    // Delay 100ms.
                    console.log("SYNCING CHART DATA");
                    ChartDataController.sync();
                }, 100);
            }

            for (key in this.state) {
                if (this.state[key] !== prevState[key]) {
                    console.log('changed state: %s', key);
                }
            }
        }
    }

    // Retrieve current React context
    getChildContext() {
        return {
            dropdownComponent: this.state.dropdownComponent, // ID of component with visible dropdown
            currentResource: this.currentResource,
            location_href: this.props.href,
            onDropdownChange: this.handleDropdownChange, // Function to process dropdown state change
            hidePublicAudits: true, // True if audits should be hidden on the UI while logged out
            session: this.state.session,
            navigate: navigate,
            schemas : this.state.schemas
        };
    }

    listActionsFor(category) {
        if (category === 'context') {
            var context = this.currentResource();
            var name = this.currentAction();
            var context_actions = [];
            Array.prototype.push.apply(context_actions, context.actions || []);

            if (!name && context.default_page) {
                context = context.default_page;
                var actions = context.actions || [];
                for (var i = 0; i < actions.length; i++) {
                    var action = actions[i];
                    if (action.href[0] == '#') {
                        action.href = context['@id'] + action.href;
                    }
                    context_actions.push(action);
                }
            }
            return context_actions;
        }
        if (category === 'user_section') {
            return portal.user_section;
        }
        if (category === 'user') {
            if (!this.state.mounted) return [];
            return this.state.user_actions;
        }
        if (category === 'global_sections') {
            return portal.global_sections;
        }
    }

    currentResource() { return this.props.context; }

    currentAction() {
        var href_url = url.parse(this.props.href);
        var hash = href_url.hash || '';
        var name;
        if (hash.slice(0, 2) === '#!') {
            name = hash.slice(2);
        }
        return name;
    }

    loadSchemas(callback, forceFetch = false){
        if (this.state.schemas !== null && !forceFetch){
            // We've already loaded these successfully (hopefully)
            if (typeof callback === 'function') callback(this.state.schemas);
            console.info('Schemas available already.');
            return this.state.schemas;
        }
        ajax.promise('/profiles/').then(data => {
            if (object.isValidJSON(data)){
                this.setState({
                    schemas: data
                }, () => {
                    // Rebuild tooltips because they likely use descriptions from schemas
                    ReactTooltip.rebuild();
                    if (typeof callback === 'function') callback(data);
                    console.info('Loaded schemas');
                });
            }
        });
    }

    getStatsComponent(){
        if (!this.refs || !this.refs.navigation) return null;
        if (!this.refs.navigation.refs) return null;
        if (!this.refs.navigation.refs.stats) return null;
        return this.refs.navigation.refs.stats;
    }

    updateStats(currentCounts, totalCounts = null, callback = null){
        var statsComponent = this.getStatsComponent();
        if (statsComponent){
            if (totalCounts === null){
                return statsComponent.updateCurrentCounts(currentCounts, callback);
            } else {
                return statsComponent.updateCurrentAndTotalCounts(currentCounts, totalCounts, callback);
            }
        }
        return null;
    }

    // When current dropdown changes; componentID is _rootNodeID of newly dropped-down component
    handleDropdownChange(componentID) {
        // Use React _rootNodeID to uniquely identify a dropdown menu;
        // It's passed in as componentID
        this.setState({dropdownComponent: componentID});
    }

    handleAutocompleteChosenChange(chosen) { this.setState({autocompleteTermChosen: chosen}); }

    handleAutocompleteFocusChange(focused) { this.setState({autocompleteFocused: focused}); }

    handleAutocompleteHiddenChange(hidden) { this.setState({autocompleteHidden: hidden}); }

    // Handle a click outside a dropdown menu by clearing currently dropped down menu
    handleLayoutClick(e) {
        if (this.state.dropdownComponent !== undefined) {
            this.setState({dropdownComponent: undefined});
        }
    }

    handleClick(event) {
        // https://github.com/facebook/react/issues/1691
        if (event.isDefaultPrevented()) return;

        var target = event.target;
        var nativeEvent = event.nativeEvent;

        // SVG anchor elements have tagName == 'a' while HTML anchor elements have tagName == 'A'
        while (target && (target.tagName.toLowerCase() != 'a' || target.getAttribute('data-href'))) {
            target = target.parentElement;
        }
        if (!target) return;

        if (target.getAttribute('disabled')) {
            event.preventDefault();
            return;
        }

        // Ensure this is a plain click
        if (nativeEvent.which > 1 || nativeEvent.shiftKey || nativeEvent.altKey || nativeEvent.metaKey) return;

        // Skip links with a data-bypass attribute.
        if (target.getAttribute('data-bypass')) return;

        var href = target.getAttribute('href');
        if (href === null) href = target.getAttribute('data-href');
        if (href === null) return;

        // Skip javascript links
        if (href.indexOf('javascript:') === 0) return;

        // Skip external links
        if (!origin.same(href)) return;

        // Skip links with a different target
        if (target.getAttribute('target')) return;

        // Skip @@download links
        if (href.indexOf('/@@download') != -1) return;

        // Don't cache requests to user profile.
        var navOpts = {};
        if (target.getAttribute('data-no-cache')) navOpts.cache = false;

        // With HTML5 history supported, local navigation is passed
        // through the navigate method.
        if (this.historyEnabled) {
            event.preventDefault();
            navigate(href, navOpts);
            if (this.refs && this.refs.navigation){
                this.refs.navigation.closeMobileMenu();
            }
            if (target && target.blur) target.blur();
        }
    }

    // Submitted forms are treated the same as links
    handleSubmit(event) {
        var target = event.target;

        // Skip POST forms
        if (target.method != 'get') return;

        // Skip forms with a data-bypass attribute.
        if (target.getAttribute('data-bypass')) return;

        // Skip external forms
        if (!origin.same(target.action)) return;

        var options = {};
        var action_url = url.parse(url.resolve(this.props.href, target.action));
        options.replace = action_url.pathname == url.parse(this.props.href).pathname;
        var search = serialize(target);
        if (target.getAttribute('data-removeempty')) {
            search = search.split('&').filter(function (item) {
                return item.slice(-1) != '=';
            }).join('&');
        }
        var href = action_url.pathname;
        if (search) {
            href += '?' + search;
        }
        options.skipRequest = target.getAttribute('data-skiprequest');

        if (this.historyEnabled) {
            event.preventDefault();
            navigate(href, options);
        }
    }

    handlePopState(event) {
        if (this.DISABLE_POPSTATE) return;
        var href = window.location.href; // Href which browser just navigated to, but maybe not yet set to this.props.href

        if (!this.confirmPopState(href)){
            window.history.pushState(window.state, '', this.props.href);
            return;
        }

        if (!this.confirmNavigation(href)) {
            //window.history.pushState(window.state, '', this.props.href);
            var d = {
                'href': href
            };
            if (event.state){
                d.context = event.state;
            }
            store.dispatch({
                type: d
            });
            return;
        }
        if (!this.historyEnabled) {
            window.location.reload();
            return;
        }
        var request = this.props.contextRequest;
        if (event.state) {
            // Abort inflight xhr before dispatching
            if (request && this.requestCurrent) {
                // Abort the current request, then remember we've aborted it so that we don't render
                // the Network Request Error page.
                if (request && typeof request.abort === 'function'){
                    request.abort();
                    console.warn("Aborted previous request", request);
                }
                this.requestAborted = true;
                this.requestCurrent = false;
            }
            store.dispatch({
                type: {
                    'href': href,
                    'context': event.state
                }
            });

        }
        // Always async update in case of server side changes.
        navigate(href, {'replace': true});
    }

    // If ESC pressed while drop-down menu open, close the menu
    handleKey(e) {
        if (e.which === 27) {
            if (this.state.dropdownComponent !== undefined) {
                e.preventDefault();
                this.handleDropdownChange(undefined);
            } else if (!this.state.autocompleteHidden) {
                e.preventDefault();
                this.handleAutocompleteHiddenChange(true);
            }
        } else if (e.which === 13 && this.state.autocompleteFocused && !this.state.autocompleteTermChosen) {
            e.preventDefault();
        }
    }

    authenticateUser(callback = null){
        // check existing user_info in local storage and authenticate
        var idToken = JWT.get();
        if(idToken && (!this.state.session || !this.state.user_actions)){ // if JWT present, and session not yet set (from back-end), try to authenticate

            ajax.promise('/login', 'POST', {
                'Accept': 'application/json',
                'Content-Type': 'application/json',
                'Authorization': 'Bearer '+idToken
            }, JSON.stringify({id_token: idToken}))
            .then(response => {
                if (response.code || response.status || response.id_token !== idToken) throw response;
                return response;
            })
            .then(response => {
                JWT.saveUserInfo(response);
                this.updateUserInfo(callback);
            }, error => {
                // error, clear JWT token from cookie & user_info from localStorage (via JWT.remove())
                // and unset state.session & state.user_actions (via this.updateUserInfo())
                JWT.remove();
                this.updateUserInfo(callback);
            });
            return idToken;
        }
        return null;
    }

    updateUserInfo(callback = null){
        // get user actions (a function of log in) from local storage
        var userActions = [];
        var session = false;
        var userInfo = JWT.getUserInfo();
        if (userInfo){
            userActions = userInfo.user_actions;
            var currentToken = JWT.get(); // We definitively use Cookies for JWT. It can be unset by response headers from back-end.
            if (currentToken) session = true;
            else if (this.state.session === true) {
                Alerts.queue(Alerts.LoggedOut);
            }
        }

        var stateChange = {};
        if (!_.isEqual(userActions, this.state.user_actions)) stateChange.user_actions = userActions;
        if (session != this.state.session) stateChange.session = session;

        if (Object.keys(stateChange).length > 0){
            this.setState(stateChange, typeof callback === 'function' ? callback.bind(this, session, userInfo) : null);
        } else {
            if (typeof callback === 'function') callback(session, userInfo);
        }
    }

    // functions previously in navigate, mixins.js
    onHashChange (event) {
        // IE8/9
        store.dispatch({
            type: {'href':document.querySelector('link[rel="canonical"]').getAttribute('href')}
        });
    }

    /** Rules to prevent browser from changing to 'href' via back/forward buttons. */
    confirmPopState(href){
        if (this.stayOnSubmissionsPage(href)) return false;
        return true;
    }

    /** Only navigate if href changes */
    confirmNavigation(href, options) {

        // check if user is currently on submission page
        // if so, warn them about leaving
        if (this.stayOnSubmissionsPage(href)){
            return false;
        }

        if(options && options.inPlace && options.inPlace==true){
            return true;
        }

        if(href===this.props.href){
            return false;
        }

        var partsNew = url.parse(href),
            partsOld = url.parse(this.props.href);

        if (partsNew.path === partsOld.path && !globals.isHashPartOfHref(null, partsNew)){
            return false;
        }

        return true;
    }

    /**
     * Check this.state.isSubmitting to prompt user if navigating away
     * from the submissions page.
     *
     * @param {string} [href] - Href we are navigating to (in case of navigate, confirmNavigation) or have just navigated to (in case of popState event).
     */
    stayOnSubmissionsPage(href = null) {
        // can override state in options
        // override with replace, which occurs on back button navigation
        if(this.state.isSubmitting){
            if (typeof href === 'string'){
                if (href.indexOf('#!edit') > -1 || href.indexOf('#!create') > -1 || href.indexOf('#!clone') > -1){
                    // Cancel out if we are "returning" to edit or create (submissions page) href.
                    return false;
                }
            }
            var msg = 'Leaving will cause all unsubmitted work to be lost. Are you sure you want to proceed?';
            if(confirm(msg)){
                // we are no longer submitting
                this.setIsSubmitting(false);
                return false;
            }else{
                // stay
                return true;
            }
        } else {
            return false;
        }
    }

    navigate(href, options = {}, callback = null, fallbackCallback = null, includeReduxDispatch = {}) {
        // options.skipRequest only used by collection search form
        // options.replace only used handleSubmit, handlePopState, handlePersonaLogin

        var fragment;

        function setupRequest(targetHref){
            targetHref = url.resolve(this.props.href, targetHref);
            if (!options.skipConfirmCheck && !this.confirmNavigation(targetHref, options)) {
                return false;
            }
            // Strip url fragment.
            fragment = '';
            var href_hash_pos = targetHref.indexOf('#');
            if (href_hash_pos > -1) {
                fragment = targetHref.slice(href_hash_pos);
                targetHref = targetHref.slice(0, href_hash_pos);
            }
            href = targetHref;
            return true;
        }

        function doRequest(repeatIfError = false){

            if (!this.historyEnabled) {
                if (options.replace) {
                    window.location.replace(href + fragment);
                } else {
                    var old_path = ('' + window.location).split('#')[0];
                    window.location.assign(href + fragment);
                    if (old_path == href) {
                        window.location.reload();
                    }
                }
                return false;
            }

            if (this.props.contextRequest && this.requestCurrent && repeatIfError === true) {
                // Abort the current request, then remember we've aborted the request so that we
                // don't render the Network Request Error page.
                if (this.props.contextRequest && typeof this.props.contextRequest.abort === 'function') this.props.contextRequest.abort();
                this.requestAborted = true;
                this.requestCurrent = false;
            }

            if (options.skipRequest) {
                if (options.replace) {
                    window.history.replaceState(window.state, '', href + fragment);
                } else {
                    window.history.pushState(window.state, '', href + fragment);
                }
                if (!options.skipUpdateHref) {
                    store.dispatch({
                        type: {'href':href + fragment}
                    });
                }
                return null;
            }

            var request = ajax.fetch(
                href,
                {
                    'headers': {}, // Filled in by ajax.promise
                    'cache' : options.cache === false ? false : true
                }
            );

            this.requestCurrent = true; // Remember we have an outstanding GET request
            var timeout = new Timeout(App.SLOW_REQUEST_TIME);

            Promise.race([request, timeout.promise]).then(v => {
                if (v instanceof Timeout) {
                    console.log('TIMEOUT!!!');
                    // TODO: implement some other type of slow? A: YES
                    // store.dispatch({
                    //     type: {'slow':true}
                    // });
                    this.setState({ 'slowLoad' : true });
                } else {
                    // Request has returned data
                    this.requestCurrent = false;
                }
            });

            var promise = request.then((response)=>{
                // Check/handle server-provided error code/message(s).

                console.info("Fetched new context", response);

                if (response.code === 403){

                    var jwtHeader = null;
                    try {
                        jwtHeader = request.xhr.getResponseHeader('X-Request-JWT');
                    } catch(e) {
                        // Some browsers may not support getResponseHeader. Fallback to 403 response detail which only
                        // replaces unauth'd response if request Content-Type = application/json
                        console.error(e);
                    }

                    if ( // Bad or expired JWT
                        (response.detail === "Bad or expired token.") ||
                        (jwtHeader === 'expired')
                    ){
                        JWT.remove();

                        // Wait until request(s) complete before setting notification (callback is called later in promise chain)
                        var oldCallback = callback;
                        callback = function(response){
                            Alerts.queue(Alerts.LoggedOut);
                            if (typeof oldCallback === 'function') oldCallback(response);
                        }.bind(this);
                    }

                    // Update state.session after (possibly) removing expired JWT.
                    // Also, may have been logged out in different browser window so keep state.session up-to-date BEFORE a re-request
                    this.updateUserInfo();

                    if (repeatIfError) {
                        setTimeout(function(){
                            if (href.indexOf('/users/') !== -1){ // ToDo: Create&store list of private pages other than /users/<...>
                                // Redirect to home if on a 'private' page (e.g. user profile).
                                if (setupRequest.call(this, '/')) doRequest.call(this, false);
                            } else {
                                // Otherwise redo request after any other error handling (unset JWT, etc.).
                                doRequest.call(this, false);
                            }
                        }.bind(this), 0);
                        throw new Error('HTTPForbidden');   // Cancel out of this request's promise chain
                    } else {
                        console.error("Authentication-related error -", response); // Log error & continue down promise chain.
                    }

                } else { // Not a 403 error
                    // May have been logged out in different browser window so keep state.session up-to-date
                    this.updateUserInfo();
                }
                return response;
            })
            .then(response => {
                this.requestCurrent = false;
                // navigate normally to URL of unexpected non-JSON response so back button works.
                if (!object.isValidJSON(response)) {
                    if (options.replace) {
                        window.location.replace(href + fragment);
                    } else {
                        var old_path = ('' + window.location).split('#')[0];
                        window.location.assign(href + fragment);
                        return;
                    }
                }
                if (options.replace) {
                    window.history.replaceState(null, '', href + fragment);
                } else {
                    window.history.pushState(null, '', href + fragment);
                }
                dispatch_dict.href = href + fragment;

                return response;
            })
            .then(response => this.receiveContextResponse(response,includeReduxDispatch))
            .then(response => {
                this.state.slowLoad && this.setState({'slowLoad' : false});
                if (typeof callback == 'function'){
                    callback(response);
                }
            });

            if (!options.replace && !options.dontScrollToTop) {
                promise = promise.then(App.scrollTo);
            }

            promise.catch((err)=>{
                // Unset these for future requests.
                this.requestAborted = false;
                this.requestCurrent = false;
                this.state.slowLoad && this.setState({'slowLoad' : false});
                if (typeof fallbackCallback == 'function'){
                    fallbackCallback(err);
                }
                // Err could be an XHR object if could not parse JSON.
                if (
                    typeof err.status === 'number' &&
                    [502, 503, 504, 505, 598, 599, 444, 499, 522, 524].indexOf(err.status) > -1
                ) {
                    // Bad connection
                    Alerts.queue(Alerts.ConnectionError);
                } else if (err.message !== 'HTTPForbidden'){
                    console.error('Error in App.navigate():', err);
                    throw err; // Bubble it up.
                } else {
                    console.info("Logged Out");
                }
            });
            console.info('Navigating > ', request);
            dispatch_dict.contextRequest = request;
            return request;
        }

        if (setupRequest.call(this, href)){
            var request = doRequest.call(this, true);
            if (request === null){
                if (typeof callback === 'function') callback();
            }
            return request;
        } else {
            return null; // Was handled by setupRequest (returns false)
        }

    }

    receiveContextResponse (data, extendDispatchDict = {}) {
        // title currently ignored by browsers
        try {
            window.history.replaceState(data, '', window.location.href);
        } catch (exc) {
            // Might fail due to too large data
            window.history.replaceState(null, '', window.location.href);
        }
        // Set up new properties for the page after a navigation click. First disable slow now that we've
        // gotten a response. If the requestAborted flag is set, then a request was aborted and so we have
        // the data for a Network Request Error. Don't render that, but clear the requestAboerted flag.
        // Otherwise we have good page data to render.
        // dispatch_dict.slow = false;
        if (!this.requestAborted) {
            // Real page to render
            dispatch_dict.context = data;
        } else {
            // data holds network error. Don't render that, but clear the requestAborted flag so we're ready
            // for the next navigation click.
            this.requestAborted = false;
        }
        store.dispatch({
            type: _.extend({},dispatch_dict,extendDispatchDict)
        });
        dispatch_dict={};
        return data;
    }

    // set isSubmitting in state. works with handleBeforeUnload
    setIsSubmitting(bool){
        this.setState({'isSubmitting': bool});
    }

    // catch user navigating away from page if in submission process.
    handleBeforeUnload(e){
        if(this.state.isSubmitting){
            var dialogText = 'Leaving will cause all unsubmitted work to be lost. Are you sure you want to proceed?';
            e.returnValue = dialogText;
            return dialogText;
        }
    }

    render() {
        console.log('render app');
        var context = this.props.context;
        var content;
        var href_url = url.parse(this.props.href);
        // Switching between collections may leave component in place
        var key = context && context['@id'] && context['@id'].split('?')[0];
        var current_action = this.currentAction();

        if (!current_action && context.default_page) {
            context = context.default_page;
        }

        var errors = this.state.errors.map(function (error) {
            return <div className="alert alert-error"></div>;
        });

        var appClass = 'done';
        if (this.props.slow) {
            appClass = 'communicating';
        }

        var canonical = this.props.href;

        if (context.canonical_uri) {
            if (href_url.host) {
                canonical = (href_url.protocol || '') + '//' + href_url.host + context.canonical_uri;
            } else {
                canonical = context.canonical_uri;
            }
        }
        // add static page routing
        var title;
        var routeList = canonical.split("/");
        var lowerList = [];
        var scrollList = [];
        var actionList = [];
        routeList.map(function(value) {
            if (value.includes('#') && value.charAt(0) !== "#"){
                var navSplit = value.split("#");
                lowerList.push(navSplit[0].toLowerCase());
                if (navSplit[1].charAt(0) === '!'){
                    actionList.push(navSplit[1].toLowerCase());
                }else{
                    scrollList.push(navSplit[1].toLowerCase());
                }
            }else if(value.charAt(0) !== "!" && value.length > 0){
                // test for edit handle
                if (value === '#!edit'){
                    actionList.push('edit');
                }else if (value === '#!create'){
                    actionList.push('create');
                }else if (value === '#!clone'){
                    actionList.push('clone');
                }else{
                    lowerList.push(value.toLowerCase());
                }
            }
        });
        var currRoute = lowerList.slice(1); // eliminate http
        // check error status
        var status;
        var route = currRoute[currRoute.length-1];

        if(context.code && context.code == 404){
            // check to ensure we're not looking at a static page
            if(route != 'help' && route != 'about' && route != 'home' && route != 'submissions'){
                status = 'not_found';
            }
        }else if(context.code && context.code == 403){
            if(context.title && (context.title == 'Login failure' || context.title == 'No Access')){
                status = 'invalid_login';
            }else if(context.title && context.title == 'Forbidden'){
                status = 'forbidden';
            }
        }else if(route == 'submissions' && !_.contains(this.state.user_actions.map(action => action.id), 'submissions')){
            status = 'forbidden'; // attempting to view submissions but it's not in users actions
        }

        // Object of common props passed to all content_views.

        let commonContentViewProps = {
            context : context,
            schemas : this.state.schemas,
            session : this.state.session,
            href : this.props.href,
            navigate : this.navigate,
            expSetFilters : this.props.expSetFilters,
            key : key,
            uploads : this.state.uploads,
            updateUploads : this.updateUploads,
            listActionsFor : this.listActionsFor,
            updateUserInfo : this.updateUserInfo
        };

        // first case is fallback
        if (canonical === "about:blank"){
            title = portal.portal_title;
            content = null;
        // error catching
        }else if(status){
            content = <ErrorPage currRoute={currRoute[currRoute.length-1]} status={status}/>;
            title = 'Error';
        }else if(actionList.length === 1){
            // check if the desired action is allowed per user (in the context)

            var contextActionNames = this.listActionsFor('context').map(function(act){
                return act.name || '';
            });
            // see if desired actions is not allowed for current user
            if (!_.contains(contextActionNames, actionList[0])){
                content = <ErrorPage status={'forbidden'}/>;
                title = 'Action not permitted';
            }else{
                ContentView = globals.content_views.lookup(context, current_action);
                if (ContentView){
                    content = (
                        <SubmissionView
                            {...commonContentViewProps}
                            setIsSubmitting={this.setIsSubmitting}
                            create={actionList[0] === 'create'}
                            edit={actionList[0] === 'edit'}
                        />
                    );
                    title = getTitleStringFromContext(context);
                    if (title && title != 'Home') {
                        title = title + ' – ' + portal.portal_title;
                    } else {
                        title = portal.portal_title;
                    }
                }else{
                    // Handle the case where context is not loaded correctly
                    content = <ErrorPage status={null}/>;
                    title = 'Error';
                }
            }
        }else if (context) {
            var ContentView = globals.content_views.lookup(context, current_action);
            if (ContentView){
                content = (
                    <ContentView {...commonContentViewProps} />
                );
                title = context.display_title || context.title || context.name || context.accession || context['@id'];
                if (title && title != 'Home') {
                    title = title + ' – ' + portal.portal_title;
                } else {
                    title = portal.portal_title;
                }
            } else {
                // Handle the case where context is not loaded correctly
                content = <ErrorPage status={null} />;
                title = 'Error';
            }
        }
        // Google does not update the content of 301 redirected pages
        var base;
        if (({'http://data.4dnucleome.org/': 1})[canonical]) {
            base = canonical = 'http://data.4dnucleome.org/';
            this.historyEnabled = false;

        }
        return (
            <html lang="en">
                <head>
                    <meta charSet="utf-8"/>
                    <meta httpEquiv="Content-Type" content="text/html, charset=UTF-8"/>
                    <meta httpEquiv="X-UA-Compatible" content="IE=edge"/>
                    <meta name="viewport" content="width=device-width, initial-scale=1, maximum-scale=1"/>
                    <meta name="google-site-verification" content="t0PnhAqm80xyWalBxJHZdld9adAk40SHjUyPspYNm7I" />
                    <Title>{title}</Title>
                    {base ? <base href={base}/> : null}
                    <link rel="canonical" href={canonical} />
                    <script async src='//www.google-analytics.com/analytics.js'></script>
                    <link href="https://fonts.googleapis.com/css?family=Work+Sans:200,300,400,500,600,700" rel="stylesheet" />
                    <link href="https://fonts.googleapis.com/css?family=Yrsa" rel="stylesheet" />
                    <script data-prop-name="user_details" type="application/ld+json" dangerouslySetInnerHTML={{
                        __html: jsonScriptEscape(JSON.stringify(JWT.getUserDetails())) /* Kept up-to-date in browser.js */
                    }}></script>
                    <script data-prop-name="inline" type="application/javascript" charSet="utf-8" dangerouslySetInnerHTML={{__html: this.props.inline}}></script>
                    <link rel="stylesheet" href="/static/css/style.css" />
                    <link href="/static/font/ss-gizmo.css" rel="stylesheet" />
                    <link href="/static/font/ss-black-tie-regular.css" rel="stylesheet" />
                </head>
                <body onClick={this.handleClick} onSubmit={this.handleSubmit}>
                    <script data-prop-name="context" type="application/ld+json" dangerouslySetInnerHTML={{
                        __html: '\n\n' + jsonScriptEscape(JSON.stringify(this.props.context)) + '\n\n'
                    }}></script>
                    <script data-prop-name="alerts" type="application/ld+json" dangerouslySetInnerHTML={{
                        __html: jsonScriptEscape(JSON.stringify(this.props.alerts))
                    }}></script>
                    <script data-prop-name="expSetFilters" type="application/ld+json" dangerouslySetInnerHTML={{
                        __html: jsonScriptEscape(JSON.stringify(Filters.convertExpSetFiltersTerms(this.props.expSetFilters, 'array')))
                    }}></script>
                    <div id="slow-load-container" className={this.state.slowLoad ? 'visible' : null}>
                        <div className="inner">
                            <i className="icon icon-circle-o-notch"/>
                            { /*<img src="/static/img/ajax-loader.gif"/>*/ }
                        </div>
                    </div>
                    <div id="slot-application">
                        <div id="application" className={appClass}>
                            <div className="loading-spinner"></div>
                            <div id="layout" onClick={this.handleLayoutClick} onKeyPress={this.handleKey}>
                                <Navigation
                                    href={this.props.href}
                                    session={this.state.session}
                                    updateUserInfo={this.updateUserInfo}
                                    expSetFilters={this.props.expSetFilters}
                                    portal={portal}
                                    listActionsFor={this.listActionsFor}
                                    ref="navigation"
                                    schemas={this.state.schemas}
                                />
                                <div id="content" className="container">
                                    <FacetCharts
                                        href={this.props.href}
                                        context={this.props.context}
                                        expSetFilters={this.props.expSetFilters}
                                        navigate={navigate}
                                        updateStats={this.updateStats}
                                        schemas={this.state.schemas}
                                        session={this.state.session}
                                    />
                                    <Alerts alerts={this.props.alerts} />
                                    { content }
                                </div>
                                {errors}
                                <div id="layout-footer"></div>
                            </div>
                            <Footer version={this.props.context.app_version} />
                        </div>
                    </div>
                    <ReactTooltip effect="solid" ref="tooltipComponent" afterHide={()=>{
                        var _tooltip = this.refs && this.refs.tooltipComponent;
                        // Grab tip & unset style.left and style.top using same method tooltip does internally.
                        var node = ReactDOM.findDOMNode(_tooltip);
                        node.style.left = null;
                        node.style.top = null;
                    }} />
                    <ChartDetailCursor
                        href={this.props.href}
                        schemas={this.state.schemas}
                        verticalAlign="center" /* cursor position relative to popover */
                        //debugStyle /* -- uncomment to keep this Component always visible so we can style it */
                    />
                </body>
            </html>
        );
    }

}<|MERGE_RESOLUTION|>--- conflicted
+++ resolved
@@ -60,18 +60,9 @@
                 return false;
             }
         },
-<<<<<<< HEAD
-        {id: 'help-menu-item', sid:'sHelp', title: 'Help', children: [
-            {id: 'introduction-menu-item', title: 'Introduction to Data Submission', url: '/help', children : [
-                {id: 'metadatastructure-menu-item', title: 'Metadata structure', url: '/help#metadata-structure'},
-                {id: 'datasubmission-menu-item', title: 'Data submission', url: '/help#data-submission'},
-                {id: 'restapi-menu-item', title: 'REST API', url: '/help#rest-api'},
-            ]},
-=======
 
         {id: 'help-menu-item', sid:'sHelp', title: 'Help', children: [
             {id: 'introduction-menu-item', title: 'Introduction to 4DN Metadata', url: '/help'},
->>>>>>> 0f4d0d78
             {id: 'getting-started-menu-item', title: 'Getting Started', url: '/help/getting-started'},
             {id: 'web-submission-menu-item', title: 'Online Submission', url: '/help/web-submission'},
             {id: 'spreadsheet-menu-item', title: 'Spreadsheet Submission', url: '/help/spreadsheet'},

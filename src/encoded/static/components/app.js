--- conflicted
+++ resolved
@@ -1,8 +1,4 @@
 'use strict';
-<<<<<<< HEAD
-
-=======
->>>>>>> 30231e09
 import React from 'react';
 import PropTypes from 'prop-types';
 import ReactDOM from 'react-dom';
@@ -15,19 +11,11 @@
 import * as globals from './globals';
 import ErrorPage from './static-pages/ErrorPage';
 import Navigation from './navigation';
-<<<<<<< HEAD
-import Action from './action';
-import Footer from './footer';
-import * as store from '../store';
-import * as origin from '../libs/origin';
-import { Filters, ajax, JWT, console, isServerSide, navigate, analytics } from './util';
-=======
 import SubmissionView from './submission/submission-view';
 import Footer from './footer';
 import * as store from '../store';
 import * as origin from '../libs/origin';
 import { Filters, ajax, JWT, console, isServerSide, navigate, analytics, object, Schemas } from './util';
->>>>>>> 30231e09
 import Alerts from './alerts';
 import { FacetCharts } from './facetcharts';
 import { ChartDataController } from './viz/chart-data-controller';
@@ -127,30 +115,12 @@
 /**
  * @alias module:app
  */
-<<<<<<< HEAD
-
-
-=======
-
-
->>>>>>> 30231e09
+
+
 export default class App extends React.Component {
 
     static SLOW_REQUEST_TIME = 750
 
-<<<<<<< HEAD
-    static contentTypeIsJSON(content) {
-        var isJson = true;
-        try{
-            var json = JSON.parse(JSON.stringify(content));
-        }catch(err){
-            isJson = false;
-        }
-        return isJson;
-    }
-
-=======
->>>>>>> 30231e09
     static scrollTo() {
         var hash = window.location.hash;
         if (hash && document.getElementById(hash.slice(1))) {
@@ -179,11 +149,7 @@
             //if (elem.getAttribute('data-prop-name') === 'user_details' && !filter){
                 // pass; don't include as is not a redux prop
             //} else {
-<<<<<<< HEAD
-                returnObj[prop_name] = elem_value;
-=======
             returnObj[prop_name] = elem_value;
->>>>>>> 30231e09
             //}
         }
         return returnObj;
@@ -204,21 +170,6 @@
     }
 
     static childContextTypes = {
-<<<<<<< HEAD
-        dropdownComponent: React.PropTypes.string,
-        listActionsFor: React.PropTypes.func,
-        currentResource: React.PropTypes.func,
-        location_href: React.PropTypes.string,
-        onDropdownChange: React.PropTypes.func,
-        portal: React.PropTypes.object,
-        hidePublicAudits: React.PropTypes.bool,
-        fetch: React.PropTypes.func,
-        session: React.PropTypes.bool,
-        navigate: React.PropTypes.func,
-        contentTypeIsJSON: React.PropTypes.func,
-        updateUserInfo: React.PropTypes.func,
-        schemas: React.PropTypes.object
-=======
         dropdownComponent: PropTypes.string,
         currentResource: PropTypes.func,
         location_href: PropTypes.string,
@@ -227,19 +178,13 @@
         session: PropTypes.bool,
         navigate: PropTypes.func,
         schemas: PropTypes.object
->>>>>>> 30231e09
     }
 
     constructor(props){
         super(props);
         this.componentDidMount = this.componentDidMount.bind(this);
-<<<<<<< HEAD
-        this.componentDidUpdate = this.componentDidUpdate.bind(this);
-        this.fetch = this.fetch.bind(this);
-=======
         this.componentWillUpdate = this.componentWillUpdate.bind(this);
         this.componentDidUpdate = this.componentDidUpdate.bind(this);
->>>>>>> 30231e09
         this.getChildContext = this.getChildContext.bind(this);
         this.listActionsFor = this.listActionsFor.bind(this);
         this.currentResource = this.currentResource.bind(this);
@@ -258,13 +203,8 @@
         this.handleClick = this.handleClick.bind(this);
         this.handleSubmit = this.handleSubmit.bind(this);
         this.handlePopState = this.handlePopState.bind(this);
-<<<<<<< HEAD
-
-        this.updateUploads = this.updateUploads.bind(this);
-=======
         this.setIsSubmitting = this.setIsSubmitting.bind(this);
         this.stayOnSubmissionsPage = this.stayOnSubmissionsPage.bind(this);
->>>>>>> 30231e09
         this.authenticateUser = this.authenticateUser.bind(this);
         this.updateUserInfo = this.updateUserInfo.bind(this);
         this.confirmNavigation = this.confirmNavigation.bind(this);
@@ -302,11 +242,8 @@
 
         console.log("App Initial State: ", session, user_actions);
 
-<<<<<<< HEAD
-=======
         if (this.props.context.schemas) Schemas.set(this.props.context.schemas);
 
->>>>>>> 30231e09
         this.state = {
             'errors': [],
             'dropdownComponent': undefined,
@@ -327,14 +264,6 @@
         // Load schemas into app.state, access them where needed via props (preferred, safer) or this.context.
         this.loadSchemas();
 
-<<<<<<< HEAD
-        var query_href;
-        if(document.querySelector('link[rel="canonical"]')){
-            query_href = document.querySelector('link[rel="canonical"]').getAttribute('href');
-        }else{
-            query_href = this.props.href;
-        }
-=======
         // The href prop we have was from serverside. It would not have a hash in it, and might be shortened.
         // Here we grab full-length href from window and update props.href (via Redux), if it is different.
         var query_href;
@@ -346,14 +275,11 @@
         }
         // Grab window.location.href w/ query_href as fallback. Remove hash if need to.
         query_href = globals.maybeRemoveHash(globals.windowHref(query_href));
->>>>>>> 30231e09
         if (this.props.href !== query_href){
             store.dispatch({
                 type: {'href':query_href}
             });
         }
-<<<<<<< HEAD
-=======
 
         // If the window href has a hash, which SHOULD NOT remain (!== globals.maybeRemoveHash()), strip it on mount to match app's props.href.
         var parts = url.parse(query_href);
@@ -366,7 +292,6 @@
         }
 
 
->>>>>>> 30231e09
         if (this.historyEnabled) {
             var data = this.props.context;
             try {
@@ -393,8 +318,6 @@
             this.props.context,
             this.props.expSetFilters
         );
-<<<<<<< HEAD
-=======
 
         this.setState({ 'mounted' : true });
     }
@@ -403,7 +326,6 @@
         if (nextState.schemas !== this.state.schemas){
             Schemas.set(nextState.schemas);
         }
->>>>>>> 30231e09
     }
 
     componentDidUpdate(prevProps, prevState) {
@@ -427,10 +349,7 @@
                 }
             }
         }
-<<<<<<< HEAD
-=======
-
->>>>>>> 30231e09
+
         if (this.state) {
             if (prevState.session !== this.state.session && ChartDataController.isInitialized()){
                 setTimeout(function(){
@@ -439,10 +358,7 @@
                     ChartDataController.sync();
                 }, 100);
             }
-<<<<<<< HEAD
-=======
-
->>>>>>> 30231e09
+
             for (key in this.state) {
                 if (this.state[key] !== prevState[key]) {
                     console.log('changed state: %s', key);
@@ -450,28 +366,6 @@
             }
         }
     }
-<<<<<<< HEAD
-
-    // functions previously in persona, mixins.js
-    fetch(url, options) {
-        options = _.extend({credentials: 'same-origin'}, options);
-        var http_method = options.method || 'GET';
-        var headers = options.headers = _.extend({}, options.headers);
-        // Strip url fragment.
-        var url_hash = url.indexOf('#');
-        if (url_hash > -1) {
-            url = url.slice(0, url_hash);
-        }
-        var data = options.body ? options.body : null;
-        var request = ajax.promise(url, http_method, headers, data, options.cache === false ? false : true);
-        request.xhr_begin = 1 * new Date();
-        request.then(response => {
-            request.xhr_end = 1 * new Date();
-        });
-        return request;
-    }
-=======
->>>>>>> 30231e09
 
     // Retrieve current React context
     getChildContext() {
@@ -483,11 +377,6 @@
             hidePublicAudits: true, // True if audits should be hidden on the UI while logged out
             session: this.state.session,
             navigate: this.navigate,
-<<<<<<< HEAD
-            contentTypeIsJSON: App.contentTypeIsJSON,
-            updateUserInfo: this.updateUserInfo,
-=======
->>>>>>> 30231e09
             schemas : this.state.schemas
         };
     }
@@ -543,13 +432,8 @@
             console.info('Schemas available already.');
             return this.state.schemas;
         }
-<<<<<<< HEAD
-        ajax.promise('/profiles/?format=json').then(data => {
-            if (App.contentTypeIsJSON(data)){
-=======
         ajax.promise('/profiles/').then(data => {
             if (object.isValidJSON(data)){
->>>>>>> 30231e09
                 this.setState({
                     schemas: data
                 }, () => {
@@ -757,23 +641,6 @@
         }
     }
 
-<<<<<<< HEAD
-    /**
-     * Handle updating of info used on the /uploads page.
-     * Contains relevant item context and AWS UploadManager.
-     */
-    updateUploads(key, upload_info, del_key=false){
-        var new_uploads = _.extend({}, this.state.uploads);
-        if (del_key){
-            delete new_uploads[key];
-        } else {
-            new_uploads[key] = upload_info;
-        }
-        this.setState({'uploads': new_uploads});
-    }
-
-=======
->>>>>>> 30231e09
     authenticateUser(callback = null){
         // check existing user_info in local storage and authenticate
         var idToken = JWT.get();
@@ -834,11 +701,6 @@
             type: {'href':document.querySelector('link[rel="canonical"]').getAttribute('href')}
         });
     }
-<<<<<<< HEAD
-
-    // only navigate if href changes
-    confirmNavigation(href, options) {
-=======
 
     /** Rules to prevent browser from changing to 'href' via back/forward buttons. */
     confirmPopState(href){
@@ -855,7 +717,6 @@
             return false;
         }
 
->>>>>>> 30231e09
         if(options && options.inPlace && options.inPlace==true){
             return true;
         }
@@ -873,8 +734,6 @@
 
         return true;
     }
-<<<<<<< HEAD
-=======
 
     /** 
      * Check this.state.isSubmitting to prompt user if navigating away
@@ -905,7 +764,6 @@
             return false;
         }
     }
->>>>>>> 30231e09
 
     navigate(href, options = {}, callback = null, fallbackCallback = null, includeReduxDispatch = {}) {
         // options.skipRequest only used by collection search form
@@ -1049,11 +907,7 @@
             .then(response => {
                 this.requestCurrent = false;
                 // navigate normally to URL of unexpected non-JSON response so back button works.
-<<<<<<< HEAD
-                if (!App.contentTypeIsJSON(response)) {
-=======
                 if (!object.isValidJSON(response)) {
->>>>>>> 30231e09
                     if (options.replace) {
                         window.location.replace(href + fragment);
                     } else {
@@ -1149,14 +1003,6 @@
         dispatch_dict={};
         return data;
     }
-<<<<<<< HEAD
-
-    // catch user navigating away from page if there are current uploads running
-    // there doesn't seem to be any way to remove the default alert...
-    handleBeforeUnload(e){
-        if(Object.keys(this.state.uploads).length > 0){
-            return 'You have current uploads running. Please wait until they are finished to leave.';
-=======
 
     // set isSubmitting in state. works with handleBeforeUnload
     setIsSubmitting(bool){
@@ -1169,7 +1015,6 @@
             var dialogText = 'Leaving will cause all unsubmitted work to be lost. Are you sure you want to proceed?';
             e.returnValue = dialogText;
             return dialogText;
->>>>>>> 30231e09
         }
     }
 

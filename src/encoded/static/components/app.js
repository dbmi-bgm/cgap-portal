'use strict';
var React = require('react');
var ReactDOM = require('react-dom');
var jsonScriptEscape = require('../libs/jsonScriptEscape');
var globals = require('./globals');
var ErrorPage = require('./error');
var Navigation = require('./navigation');
var Action = require('./action');
var Footer = require('./footer');
var url = require('url');
var _ = require('underscore');
var store = require('../store');
var browse = require('./browse');
var origin = require('../libs/origin');
var serialize = require('form-serialize');
var { Filters, ajax, JWT, console, isServerSide, navigate, analytics } = require('./util');
var Alerts = require('./alerts');
var jwt = require('jsonwebtoken');
var { FacetCharts } = require('./facetcharts');
var ChartDataController = require('./viz/chart-data-controller');
var ChartDetailCursor = require('./viz/ChartDetailCursor');
var makeTitle = require('./item-pages/item').title;
var ReactTooltip = require('react-tooltip');

/**
 * The top-level component for this application.
 *
 * @module {Component} app
 */

/**
 * Used to temporarily store Redux store values for simultaneous dispatch.
 *
 * @memberof module:app
 */
var dispatch_dict = {};

/**
 * Top bar navigation & link schema definition.
 *
 * @memberof module:app
 */
var portal = {
    portal_title: '4DN Data Portal',
    global_sections: [
        {
            id: 'browse',
            sid:'sBrowse',
            title: 'Browse',
            //url: '/browse/?type=ExperimentSetReplicate&experimentset_type=replicate&limit=all',
            url : function(currentUrlParts){
                if (!currentUrlParts) return '/browse/?type=ExperimentSetReplicate&experimentset_type=replicate&limit=all'; // Default/fallback
                return Filters.filtersToHref(
                    store.getState().expSetFilters,
                    currentUrlParts.protocol + '//' + currentUrlParts.host + '/browse/'
                );
            },
            active : function(currentWindowPath){
                if (currentWindowPath && currentWindowPath.indexOf('/browse/') > -1) return true;
                return false;
            }
        },
        {id: 'help', sid:'sHelp', title: 'Help', children: [
            {id: 'gettingstarted', title: 'Getting started', url: '/help', children : [
                {id: 'metadatastructure', title: 'Metadata structure', url: '/help#metadata-structure'},
                {id: 'datasubmission', title: 'Data submission', url: '/help#data-submission'},
                {id: 'restapi', title: 'REST API', url: '/help#rest-api'},
            ]},
            {id: 'submitting-metadata', title: 'Submitting Metadata', url: '/help/submitting'},
            {id: 'about', title: 'About', url: '/about'}
        ]}
    ],
    user_section: [
            {id: 'login', title: 'Log in', url: '/'},
            {id: 'accountactions', title: 'Register', url: '/help'}
            // Remove context actions for now{id: 'contextactions', title: 'Actions', url: '/'}
    ]
};


// See https://github.com/facebook/react/issues/2323
var Title = React.createClass({
    render: function() {
        return <title {...this.props}>{this.props.children}</title>;
    },
    componentDidMount: function() {
        var node = document.querySelector('title');
        if (node && !node.getAttribute('data-reactid')) {
            node.setAttribute('data-reactid', this._rootNodeID);
        }
    }
});

/**
 * Creates a promise which completes after a delay, performing no network request.
 * Used to perform a promise.race to see if this timeout or a network requests completes first, which
 * then allows us to set app.state.slow and render a loading icon until long-running network request completes.
 */
class Timeout {
    constructor(timeout) {
        this.promise = new Promise(resolve => setTimeout(resolve.bind(undefined, this), timeout));
    }
}

/**
 * @alias module:app
 */
var App = React.createClass({
    SLOW_REQUEST_TIME: 750,
    historyEnabled: !!(typeof window != 'undefined' && window.history && window.history.pushState),

    /**
     *  Session-related props 'sessionMayBeSet' is meant to provided by server-side only, then scraped and re-provided
     *  by client-side render in browser.js via @see App.getRendersPropValues(documentElement, [propNamesToGet]) to match server-side render.
     *  Similarly as to how is done for the redux store.
     */
    propTypes: {
        "sessionMayBeSet" : React.PropTypes.any,    // Whether Auth0 session exists or not.
    },

    getDefaultProps : function(){
        return {
            'sessionMayBeSet' : null
        }
    },

    getInitialState: function() {
        console.log('APP FILTERS', Filters.hrefToFilters(this.props.href));
        // Todo: Migrate session & user_actions to redux store?
        var session = false;
        var user_actions = [];

        if (this.props.sessionMayBeSet !== null){ // Only provided from server
            if (this.props.sessionMayBeSet === false) session = false;
            if (this.props.sessionMayBeSet === true) session = true;
            else session = false; // Else is null
        } else {
            session = !!(JWT.get('cookie')); // Same cookie sent to server-side to authenticate, so it must match.
        }

        // user_info.details is kept in sync to client-side via browser.js, user_info.user_actions is not.
        // Don't use user_actions unless session is also true.
        // user_actions is only set client-side upon login (it cannot expire unless logout).
        var user_info = JWT.getUserInfo();
        if (user_info && typeof user_info.user_actions !== 'undefined' && Array.isArray(user_info.user_actions)){
            user_actions = user_info.user_actions;
        }

        // Save navigate fxn and other req'd stuffs to GLOBAL navigate obj.
        // So that we may call it from anywhere if necessary without passing through props.
        navigate.setNavigateFunction(this.navigate);

        console.log("App Initial State: ", session, user_actions);

        return {
            'errors': [],
            'dropdownComponent': undefined,
            'content': undefined,
            'session': session,
            'user_actions': user_actions,
            'schemas': null,
            'uploads': {}
        };
    },

    // Dropdown context using React context mechanism.
    childContextTypes: {
        dropdownComponent: React.PropTypes.string,
        listActionsFor: React.PropTypes.func,
        currentResource: React.PropTypes.func,
        location_href: React.PropTypes.string,
        onDropdownChange: React.PropTypes.func,
        portal: React.PropTypes.object,
        hidePublicAudits: React.PropTypes.bool,
        fetch: React.PropTypes.func,
        session: React.PropTypes.bool,
        navigate: React.PropTypes.func,
        contentTypeIsJSON: React.PropTypes.func,
        updateUserInfo: React.PropTypes.func,
        schemas: React.PropTypes.object
    },

    // Retrieve current React context
    getChildContext: function() {
        return {
            dropdownComponent: this.state.dropdownComponent, // ID of component with visible dropdown
            listActionsFor: this.listActionsFor,
            currentResource: this.currentResource,
            location_href: this.props.href,
            onDropdownChange: this.handleDropdownChange, // Function to process dropdown state change
            portal: portal,
            hidePublicAudits: true, // True if audits should be hidden on the UI while logged out
            fetch: this.fetch,
            session: this.state.session,
            navigate: this.navigate,
            contentTypeIsJSON: this.contentTypeIsJSON,
            updateUserInfo: this.updateUserInfo,
            schemas : this.state.schemas
        };
    },

    listActionsFor: function(category) {
        if (category === 'context') {
            var context = this.currentResource();
            var name = this.currentAction();
            var context_actions = [];
            Array.prototype.push.apply(context_actions, context.actions || []);

            if (!name && context.default_page) {
                context = context.default_page;
                var actions = context.actions || [];
                for (var i = 0; i < actions.length; i++) {
                    var action = actions[i];
                    if (action.href[0] == '#') {
                        action.href = context['@id'] + action.href;
                    }
                    context_actions.push(action);
                }
            }
            return context_actions;
        }
        if (category === 'user_section') {
            return portal.user_section;
        }
        if (category === 'user') {
            var temp_actions;
            // remove uploads from dropdown if there aren't any current uploads
            if(this.state.user_actions){
                temp_actions = this.state.user_actions.slice();
                if(Object.keys(this.state.uploads).length === 0){
                    temp_actions = temp_actions.filter(action => action.id !== 'uploads');
                }
            }
            return temp_actions || [];
        }
        if (category === 'global_sections') {
            return portal.global_sections;
        }
    },

    currentResource: function() {
        return this.props.context;
    },

    currentAction: function() {
        var href_url = url.parse(this.props.href);
        var hash = href_url.hash || '';
        var name;
        if (hash.slice(0, 2) === '#!') {
            name = hash.slice(2);
        }
        return name;
    },

    loadSchemas : function(callback, forceFetch = false){
        if (this.state.schemas !== null && !forceFetch){
            // We've already loaded these successfully (hopefully)
            if (typeof callback === 'function') callback(this.state.schemas);
            return this.state.schemas;
        }
        ajax.promise('/profiles/?format=json').then(data => {
            if (this.contentTypeIsJSON(data)){
                this.setState({
                    schemas: data
                }, () => {
                    // Let Filters have access to schemas for own functions.
                    Filters.getSchemas = () => this.state.schemas;
                    // Rebuild tooltips because they likely use descriptions from schemas
                    ReactTooltip.rebuild();
                    if (typeof callback === 'function') callback(data);
                });
            }
        });
    },

    getStatsComponent : function(){
        if (!this.refs || !this.refs.navigation) return null;
        if (!this.refs.navigation.refs) return null;
        if (!this.refs.navigation.refs.stats) return null;
        return this.refs.navigation.refs.stats;
    },

    updateStats : function(currentCounts, totalCounts = null, callback = null){
        var statsComponent = this.getStatsComponent();
        if (statsComponent){
            if (totalCounts === null){
                return statsComponent.updateCurrentCounts(currentCounts, callback);
            } else {
                return statsComponent.updateCurrentAndTotalCounts(currentCounts, totalCounts, callback);
            }
        }
        return null;
    },

    // When current dropdown changes; componentID is _rootNodeID of newly dropped-down component
    handleDropdownChange: function(componentID) {
        // Use React _rootNodeID to uniquely identify a dropdown menu;
        // It's passed in as componentID
        this.setState({dropdownComponent: componentID});
    },

    handleAutocompleteChosenChange: function(chosen) {
        this.setState({autocompleteTermChosen: chosen});
    },

    handleAutocompleteFocusChange: function(focused) {
        this.setState({autocompleteFocused: focused});
    },

    handleAutocompleteHiddenChange: function(hidden) {
        this.setState({autocompleteHidden: hidden});
    },

    // Handle a click outside a dropdown menu by clearing currently dropped down menu
    handleLayoutClick: function(e) {
        if (this.state.dropdownComponent !== undefined) {
            this.setState({dropdownComponent: undefined});
        }
    },

    // If ESC pressed while drop-down menu open, close the menu
    handleKey: function(e) {
        if (e.which === 27) {
            if (this.state.dropdownComponent !== undefined) {
                e.preventDefault();
                this.handleDropdownChange(undefined);
            } else if (!this.state.autocompleteHidden) {
                e.preventDefault();
                this.handleAutocompleteHiddenChange(true);
            }
        } else if (e.which === 13 && this.state.autocompleteFocused && !this.state.autocompleteTermChosen) {
            e.preventDefault();
        }
    },

    /* Handle updating of info used on the /uploads page. Contains relevant
    item context and AWS UploadManager*/
    updateUploads: function(key, upload_info, del_key=false){
        var new_uploads = _.extend({}, this.state.uploads);
        if (del_key){
            delete new_uploads[key];
        }else{
            new_uploads[key] = upload_info;
        }
        this.setState({'uploads': new_uploads});
    },

    authenticateUser : function(callback = null){
        // check existing user_info in local storage and authenticate
        var idToken = JWT.get();
        if(idToken && (!this.state.session || !this.state.user_actions)){ // if JWT present, and session not yet set (from back-end), try to authenticate
            this.fetch('/login', {
                method: 'POST',
                headers: {
                    'Accept': 'application/json',
                    'Content-Type': 'application/json',
                    'Authorization': 'Bearer '+idToken
                },
                body: JSON.stringify({id_token: idToken})
            })
            .then(response => {
                if (response.code || response.status || response.id_token !== idToken) throw response;
                return response;
            })
            .then(response => {
                JWT.saveUserInfo(response);
                this.updateUserInfo(callback);
            }, error => {
                // error, clear JWT token from cookie & user_info from localStorage (via JWT.remove())
                // and unset state.session & state.user_actions (via this.updateUserInfo())
                JWT.remove();
                this.updateUserInfo(callback);
            });
            return idToken;
        }
        return null;
    },

    // Once the app component is mounted, bind keydowns to handleKey function
    componentDidMount: function() {
        globals.bindEvent(window, 'keydown', this.handleKey);

        this.authenticateUser();
        // Load schemas into app.state, access them where needed via props (preferred, safer) or this.context.
        this.loadSchemas();

        var query_href;
        if(document.querySelector('link[rel="canonical"]')){
            query_href = document.querySelector('link[rel="canonical"]').getAttribute('href');
        }else{
            query_href = this.props.href;
        }
        if (this.props.href !== query_href){
            store.dispatch({
                type: {'href':query_href}
            });
        }
        if (this.historyEnabled) {
            var data = this.props.context;
            try {
                window.history.replaceState(data, '', window.location.href);
            } catch (exc) {
                // Might fail due to too large data
                window.history.replaceState(null, '', window.location.href);
            }
            // Avoid popState on load, see: http://stackoverflow.com/q/6421769/199100
            var register = window.addEventListener.bind(window, 'popstate', this.handlePopState, true);
            if (window._onload_event_fired) {
                register();
            } else {
                window.addEventListener('load', setTimeout.bind(window, register));
            }
        } else {
            window.onhashchange = this.onHashChange;
        }
        window.onbeforeunload = this.handleBeforeUnload;

        // Load up analytics
        analytics.initializeGoogleAnalytics(
            analytics.getTrackingId(this.props.href),
            this.props.context,
            this.props.expSetFilters
        );
    },

    componentDidUpdate: function (prevProps, prevState) {
        var key;
        if (this.props) {

            if (this.props.href !== prevProps.href){ // We navigated somewhere else.

                // Register google analytics pageview event.
                analytics.registerPageView(this.props.href, this.props.context, this.props.expSetFilters);

                // We need to rebuild tooltips after navigation to a different page.
                ReactTooltip.rebuild();

            }


            for (key in this.props) {
                if (this.props[key] !== prevProps[key]) {
                    console.log('changed props: %s', key);
                }
            }
        }
        if (this.state) {
            if (prevState.session !== this.state.session && ChartDataController.isInitialized()){
                setTimeout(function(){
                    // Delay 100ms.
                    console.log("SYNCING CHART DATA");
                    ChartDataController.sync();
                }, 100);
            }
            for (key in this.state) {
                if (this.state[key] !== prevState[key]) {
                    console.log('changed state: %s', key, this.state[key]);
                }
            }
        }
    },

    // functions previously in persona, mixins.js
    fetch: function (url, options) {
        options = _.extend({credentials: 'same-origin'}, options);
        var http_method = options.method || 'GET';
        var headers = options.headers = _.extend({}, options.headers);
        // Strip url fragment.
        var url_hash = url.indexOf('#');
        if (url_hash > -1) {
            url = url.slice(0, url_hash);
        }
        var data = options.body ? options.body : null;
        var request = ajax.promise(url, http_method, headers, data, options.cache === false ? false : true);
        request.xhr_begin = 1 * new Date();
        request.then(response => {
            request.xhr_end = 1 * new Date();
        });
        return request;
    },

    updateUserInfo: function(callback = null){
        // get user actions (a function of log in) from local storage
        var userActions = [];
        var session = false;
        var userInfo = JWT.getUserInfo();
        if (userInfo){
            userActions = userInfo.user_actions;
            var currentToken = JWT.get(); // We definitively use Cookies for JWT. It can be unset by response headers from back-end.
            if (currentToken) session = true;
            else if (this.state.session === true) {
                Alerts.queue(Alerts.LoggedOut);
            }
        }

        var stateChange = {};
        if (!_.isEqual(userActions, this.state.user_actions)) stateChange.user_actions = userActions;
        if (session != this.state.session) stateChange.session = session;

        if (Object.keys(stateChange).length > 0){
            this.setState(stateChange, typeof callback === 'function' ? callback.bind(this, session, userInfo) : null);
        } else {
            if (typeof callback === 'function') callback(session, userInfo);
        }
    },

    // functions previously in navigate, mixins.js
    onHashChange: function (event) {
        // IE8/9
        store.dispatch({
            type: {'href':document.querySelector('link[rel="canonical"]').getAttribute('href')}
        });
    },

    handleClick: function(event) {
        // https://github.com/facebook/react/issues/1691
        if (event.isDefaultPrevented()) return;

        var target = event.target;
        var nativeEvent = event.nativeEvent;

        // SVG anchor elements have tagName == 'a' while HTML anchor elements have tagName == 'A'
        while (target && (target.tagName.toLowerCase() != 'a' || target.getAttribute('data-href'))) {
            target = target.parentElement;
        }
        if (!target) return;

        if (target.getAttribute('disabled')) {
            event.preventDefault();
            return;
        }

        // Ensure this is a plain click
        if (nativeEvent.which > 1 || nativeEvent.shiftKey || nativeEvent.altKey || nativeEvent.metaKey) return;

        // Skip links with a data-bypass attribute.
        if (target.getAttribute('data-bypass')) return;

        var href = target.getAttribute('href');
        if (href === null) href = target.getAttribute('data-href');
        if (href === null) return;

        // Skip javascript links
        if (href.indexOf('javascript:') === 0) return;

        // Skip external links
        if (!origin.same(href)) return;

        // Skip links with a different target
        if (target.getAttribute('target')) return;

        // Skip @@download links
        if (href.indexOf('/@@download') != -1) return;

        // Don't cache requests to user profile.
        var navOpts = {};
        if (target.getAttribute('data-no-cache')) navOpts.cache = false;

        // With HTML5 history supported, local navigation is passed
        // through the navigate method.
        if (this.historyEnabled) {
            event.preventDefault();
            this.navigate(href, navOpts);
            if (this.refs && this.refs.navigation){
                this.refs.navigation.closeMobileMenu();
            }
            if (target && target.blur) target.blur();
        }
    },

    // Submitted forms are treated the same as links
    handleSubmit: function(event) {
        var target = event.target;

        // Skip POST forms
        if (target.method != 'get') return;

        // Skip forms with a data-bypass attribute.
        if (target.getAttribute('data-bypass')) return;

        // Skip external forms
        if (!origin.same(target.action)) return;

        var options = {};
        var action_url = url.parse(url.resolve(this.props.href, target.action));
        options.replace = action_url.pathname == url.parse(this.props.href).pathname;
        var search = serialize(target);
        if (target.getAttribute('data-removeempty')) {
            search = search.split('&').filter(function (item) {
                return item.slice(-1) != '=';
            }).join('&');
        }
        var href = action_url.pathname;
        if (search) {
            href += '?' + search;
        }
        options.skipRequest = target.getAttribute('data-skiprequest');

        if (this.historyEnabled) {
            event.preventDefault();
            this.navigate(href, options);
        }
    },

    handlePopState: function (event) {
        if (this.DISABLE_POPSTATE) return;
        if (!this.confirmNavigation()) {
            window.history.pushState(window.state, '', this.props.href);
            return;
        }
        if (!this.historyEnabled) {
            window.location.reload();
            return;
        }
        var request = this.props.contextRequest;
        var href = window.location.href;
        if (event.state) {
            // Abort inflight xhr before dispatching
            if (request && this.requestCurrent) {
                // Abort the current request, then remember we've aborted it so that we don't render
                // the Network Request Error page.
                if (request && typeof request.abort === 'function'){
                    request.abort();
                    console.warn("Aborted previous request", request);
                }
                this.requestAborted = true;
                this.requestCurrent = false;
            }
            store.dispatch({
                type: {
                    'href': href,
                    'context': event.state
                }
            });

        }
        // Always async update in case of server side changes.
        this.navigate(href, {'replace': true});
    },

    // only navigate if href changes
    confirmNavigation: function(href, options) {
        if(options && options.inPlace && options.inPlace==true){
            return true;
        }
        if(href===this.props.href){
            return false;
        }
        return true;
    },

    navigate: function (href, options = {}, callback = null, fallbackCallback = null, includeReduxDispatch = {}) {
        // options.skipRequest only used by collection search form
        // options.replace only used handleSubmit, handlePopState, handlePersonaLogin

        var fragment;

        function setupRequest(targetHref){
            targetHref = url.resolve(this.props.href, targetHref);
            if (!options.skipConfirmCheck && !this.confirmNavigation(targetHref, options)) {
                return false;
            }
            // Strip url fragment.
            fragment = '';
            var href_hash_pos = targetHref.indexOf('#');
            if (href_hash_pos > -1) {
                fragment = targetHref.slice(href_hash_pos);
                targetHref = targetHref.slice(0, href_hash_pos);
            }
            href = targetHref;
            return true;
        }

        function doRequest(repeatIfError = false){

            if (!this.historyEnabled) {
                if (options.replace) {
                    window.location.replace(href + fragment);
                } else {
                    var old_path = ('' + window.location).split('#')[0];
                    window.location.assign(href + fragment);
                    if (old_path == href) {
                        window.location.reload();
                    }
                }
                return false;
            }

            if (this.props.contextRequest && this.requestCurrent && repeatIfError === true) {
                // Abort the current request, then remember we've aborted the request so that we
                // don't render the Network Request Error page.
                if (this.props.contextRequest && typeof this.props.contextRequest.abort === 'function') this.props.contextRequest.abort();
                this.requestAborted = true;
                this.requestCurrent = false;
            }

            if (options.skipRequest) {
                if (options.replace) {
                    window.history.replaceState(window.state, '', href + fragment);
                } else {
                    window.history.pushState(window.state, '', href + fragment);
                }
                if (!options.skipUpdateHref) {
                    store.dispatch({
                        type: {'href':href + fragment}
                    });
                }
                return null;
            }

            var request = this.fetch(
                href,
                {
                    'headers': {}, // Filled in by ajax.promise
                    'cache' : options.cache === false ? false : true
                }
            );

            this.requestCurrent = true; // Remember we have an outstanding GET request
            var timeout = new Timeout(this.SLOW_REQUEST_TIME);

            Promise.race([request, timeout.promise]).then(v => {
                if (v instanceof Timeout) {
                    console.log('TIMEOUT!!!');
                    // TODO: implement some other type of slow? A: YES
                    // store.dispatch({
                    //     type: {'slow':true}
                    // });
                    this.setState({ 'slowLoad' : true });
                } else {
                    // Request has returned data
                    this.requestCurrent = false;
                }
            });

            var promise = request.then((response)=>{
                // Check/handle server-provided error code/message(s).

                if (response.code === 403){

                    var jwtHeader = null;
                    try {
                        jwtHeader = request.xhr.getResponseHeader('X-Request-JWT');
                    } catch(e) {
                        // Some browsers may not support getResponseHeader. Fallback to 403 response detail which only
                        // replaces unauth'd response if request Content-Type = application/json
                        console.error(e);
                    }

                    if ( // Bad or expired JWT
                        (response.detail === "Bad or expired token.") ||
                        (jwtHeader === 'expired')
                    ){
                        JWT.remove();

                        // Wait until request(s) complete before setting notification (callback is called later in promise chain)
                        var oldCallback = callback;
                        callback = function(response){
                            Alerts.queue(Alerts.LoggedOut);
                            if (typeof oldCallback === 'function') oldCallback(response);
                        }.bind(this);
                    }

                    // Update state.session after (possibly) removing expired JWT.
                    // Also, may have been logged out in different browser window so keep state.session up-to-date BEFORE a re-request
                    this.updateUserInfo();

                    if (repeatIfError) {
                        setTimeout(function(){
                            if (href.indexOf('/users/') !== -1){ // ToDo: Create&store list of private pages other than /users/<...>
                                // Redirect to home if on a 'private' page (e.g. user profile).
                                if (setupRequest.call(this, '/')) doRequest.call(this, false);
                            } else {
                                // Otherwise redo request after any other error handling (unset JWT, etc.).
                                doRequest.call(this, false);
                            }
                        }.bind(this), 0);
                        throw new Error('HTTPForbidden');   // Cancel out of this request's promise chain
                    } else {
                        console.error("Authentication-related error -", response); // Log error & continue down promise chain.
                    }

                } else { // Not a 403 error
                    // May have been logged out in different browser window so keep state.session up-to-date
                    this.updateUserInfo();
                }
                return response;
            })
            .then(response => {
                this.requestCurrent = false;
                // navigate normally to URL of unexpected non-JSON response so back button works.
                if (!this.contentTypeIsJSON(response)) {
                    if (options.replace) {
                        window.location.replace(href + fragment);
                    } else {
                        var old_path = ('' + window.location).split('#')[0];
                        window.location.assign(href + fragment);
                        return;
                    }
                }
                if (options.replace) {
                    window.history.replaceState(null, '', href + fragment);
                } else {
                    window.history.pushState(null, '', href + fragment);
                }
                dispatch_dict.href = href + fragment;

                return response;
            })
            .then(response => this.receiveContextResponse(response,includeReduxDispatch))
            .then(response => {
                this.state.slowLoad && this.setState({'slowLoad' : false});
                if (typeof callback == 'function'){
                    callback(response);
                }
            });

            if (!options.replace && !options.dontScrollToTop) {
                promise = promise.then(this.scrollTo);
            }

            promise.catch((err)=>{
                // Unset these for future requests.
                this.requestAborted = false;
                this.requestCurrent = false;
                this.state.slowLoad && this.setState({'slowLoad' : false});
                if (typeof fallbackCallback == 'function'){
                    fallbackCallback(err);
                }
                // Err could be an XHR object if could not parse JSON.
                if (
                    typeof err.status === 'number' &&
                    [502, 503, 504, 505, 598, 599, 444, 499, 522, 524].indexOf(err.status) > -1
                ) {
                    // Bad connection
                    Alerts.queue(Alerts.ConnectionError);
                } else if (err.message !== 'HTTPForbidden'){
                    console.error('Error in App.navigate():', err);
                    throw err; // Bubble it up.
                } else {
                    console.info("Logged Out");
                }
            });
            console.info('Navigating > ', request);
            dispatch_dict.contextRequest = request;
            return request;
        }

        if (setupRequest.call(this, href)){
            var request = doRequest.call(this, true);
            if (request === null){
                if (typeof callback === 'function') callback();
            }
            return request;
        } else {
            return null; // Was handled by setupRequest (returns false)
        }

    },

    receiveContextResponse: function (data, extendDispatchDict = {}) {
        // title currently ignored by browsers
        try {
            window.history.replaceState(data, '', window.location.href);
        } catch (exc) {
            // Might fail due to too large data
            window.history.replaceState(null, '', window.location.href);
        }
        // Set up new properties for the page after a navigation click. First disable slow now that we've
        // gotten a response. If the requestAborted flag is set, then a request was aborted and so we have
        // the data for a Network Request Error. Don't render that, but clear the requestAboerted flag.
        // Otherwise we have good page data to render.
        // dispatch_dict.slow = false;
        if (!this.requestAborted) {
            // Real page to render
            dispatch_dict.context = data;
        } else {
            // data holds network error. Don't render that, but clear the requestAborted flag so we're ready
            // for the next navigation click.
            this.requestAborted = false;
        }
        store.dispatch({
            type: _.extend({},dispatch_dict,extendDispatchDict)
        });
        dispatch_dict={};
        return data;
    },

    contentTypeIsJSON: function(content) {
        var isJson = true;
        try{
            var json = JSON.parse(JSON.stringify(content));
        }catch(err){
            isJson = false;
        }
        return isJson;
    },

    scrollTo: function() {
        var hash = window.location.hash;
        if (hash && document.getElementById(hash.slice(1))) {
            window.location.replace(hash);
        } else {
            window.scrollTo(0, 0);
        }
    },

    // catch user navigating away from page if there are current uploads running
    // there doesn't seem to be any way to remove the default alert...
    handleBeforeUnload: function(e){
        if(Object.keys(this.state.uploads).length > 0){
            return 'You have current uploads running. Please wait until they are finished to leave.';
        }
    },

    render: function() {
        console.log('render app');
        var context = this.props.context;
        var content;
        var href_url = url.parse(this.props.href);
        // Switching between collections may leave component in place
        var key = context && context['@id'] && context['@id'].split('?')[0];
        var current_action = this.currentAction();

        if (!current_action && context.default_page) {
            context = context.default_page;
        }

        var errors = this.state.errors.map(function (error) {
            return <div className="alert alert-error"></div>;
        });

        var appClass = 'done';
        if (this.props.slow) {
            appClass = 'communicating';
        }

        var canonical = this.props.href;

        if (context.canonical_uri) {
            if (href_url.host) {
                canonical = (href_url.protocol || '') + '//' + href_url.host + context.canonical_uri;
            } else {
                canonical = context.canonical_uri;
            }
        }
        // add static page routing
        var title;
        var routeList = canonical.split("/");
        var lowerList = [];
        var scrollList = [];
        var actionList = [];
        routeList.map(function(value) {
            if (value.includes('#') && value.charAt(0) !== "#"){
                var navSplit = value.split("#");
                lowerList.push(navSplit[0].toLowerCase());
                if (navSplit[1].charAt(0) === '!'){
                    actionList.push(navSplit[1].toLowerCase());
                }else{
                    scrollList.push(navSplit[1].toLowerCase());
                }
            }else if(value.charAt(0) !== "!" && value.length > 0){
                // test for edit handle
                if (value == '#!edit'){
                    actionList.push('edit');
                }else if (value == '#!create'){
                    actionList.push('create');
                }else if (value == '#!clone'){
                    actionList.push('clone');
                }else{
                    lowerList.push(value.toLowerCase());
                }
            }
        });
        var currRoute = lowerList.slice(1); // eliminate http
        // check error status
        var status;
        var route = currRoute[currRoute.length-1];
        if(context.code && context.code == 404){
            // check to ensure we're not looking at a static page
<<<<<<< HEAD
            var route = currRoute[currRoute.length-1];
=======
>>>>>>> 3a5c4a7b
            if(route != 'help' && route != 'about' && route != 'home' && route != 'uploads' && route != 'submissions'){
                status = 'not_found';
            }
        }else if(context.code && context.code == 403){
            if(context.title && (context.title == 'Login failure' || context.title == 'No Access')){
                status = 'invalid_login';
            }else if(context.title && context.title == 'Forbidden'){
                status = 'forbidden';
            }
        }else if(route == 'uploads' && !_.contains(this.state.user_actions.map(action => action.id), 'uploads')){
            console.log(this.state.user_actions);
            status = 'forbidden'; // attempting to view uploads but it's not in users actions
        }else if(route == 'submissions' && !_.contains(this.state.user_actions.map(action => action.id), 'submissions')){
            console.log(this.state.user_actions);
            status = 'forbidden'; // attempting to view submissions but it's not in users actions
        }
        // first case is fallback
        if (canonical === "about:blank"){
            title = portal.portal_title;
            content = null;
        // error catching
        }else if(status){
            content = <ErrorPage currRoute={currRoute[currRoute.length-1]} status={status}/>;
            title = 'Error';
        }else if(actionList.length == 1){
            // check if the desired action is allowed per user (in the context)

            var contextActionNames = this.listActionsFor('context').map(function(act){
                return act.name || '';
            });
            // see if desired actions is not allowed for current user
            if (!_.contains(contextActionNames, actionList[0])){
                content = <ErrorPage status={'forbidden'}/>;
                title = 'Action not permitted';
            }else{
                ContentView = globals.content_views.lookup(context, current_action);
                if (ContentView){
                    content = (
                        <Action
                            context={context}
                            schemas={this.state.schemas}
                            expSetFilters={this.props.expSetFilters}
                            uploads={this.state.uploads}
                            updateUploads={this.updateUploads}
                            expIncompleteFacets={this.props.expIncompleteFacets}
                            session={this.state.session}
                            key={key}
                            navigate={this.navigate}
                            href={this.props.href}
                            edit={actionList[0] == 'edit'}
                            create={actionList[0] == 'create'}
                        />
                    );
                    title = makeTitle({'context': context});
                    if (title && title != 'Home') {
                        title = title + ' – ' + portal.portal_title;
                    } else {
                        title = portal.portal_title;
                    }
                }else{
                    // Handle the case where context is not loaded correctly
                    content = <ErrorPage status={null}/>;
                    title = 'Error';
                }
            }
        }else if (context) {
            var ContentView = globals.content_views.lookup(context, current_action);
            if (ContentView){
                content = (
                    <ContentView
                        context={context}
                        schemas={this.state.schemas}
                        expSetFilters={this.props.expSetFilters}
                        expIncompleteFacets={this.props.expIncompleteFacets}
                        uploads={this.state.uploads}
                        updateUploads={this.updateUploads}
                        session={this.state.session}
                        key={key}
                        navigate={this.navigate}
                        href={this.props.href}
                    />
                );
                title = context.display_title || context.title || context.name || context.accession || context['@id'];
                if (title && title != 'Home') {
                    title = title + ' – ' + portal.portal_title;
                } else {
                    title = portal.portal_title;
                }
            } else {
                // Handle the case where context is not loaded correctly
                content = <ErrorPage status={null}/>;
                title = 'Error';
            }
        }
        // Google does not update the content of 301 redirected pages
        var base;
        if (({'http://data.4dnucleome.org/': 1})[canonical]) {
            base = canonical = 'http://data.4dnucleome.org/';
            this.historyEnabled = false;

        }
        return (
            <html lang="en">
                <head>
                    <meta charSet="utf-8"/>
                    <meta httpEquiv="Content-Type" content="text/html, charset=UTF-8"/>
                    <meta httpEquiv="X-UA-Compatible" content="IE=edge"/>
                    <meta name="viewport" content="width=device-width, initial-scale=1, maximum-scale=1"/>
                    <meta name="google-site-verification" content="t0PnhAqm80xyWalBxJHZdld9adAk40SHjUyPspYNm7I" />
                    <Title>{title}</Title>
                    {base ? <base href={base}/> : null}
                    <link rel="canonical" href={canonical} />
                    <script async src='//www.google-analytics.com/analytics.js'></script>
                    <link href="https://fonts.googleapis.com/css?family=Work+Sans:200,300,400,500,600,700" rel="stylesheet" />
                    <link href="https://fonts.googleapis.com/css?family=Yrsa" rel="stylesheet" />
                    <script data-prop-name="user_details" type="application/ld+json" dangerouslySetInnerHTML={{
                        __html: jsonScriptEscape(JSON.stringify(JWT.getUserDetails())) /* Kept up-to-date in browser.js */
                    }}></script>
                    <script data-prop-name="inline" type="application/javascript" charSet="utf-8" dangerouslySetInnerHTML={{__html: this.props.inline}}></script>
                    <link rel="stylesheet" href="/static/css/style.css" />
                    <link href="/static/font/ss-gizmo.css" rel="stylesheet" />
                    <link href="/static/font/ss-black-tie-regular.css" rel="stylesheet" />
                </head>
                <body onClick={this.handleClick} onSubmit={this.handleSubmit}>
                    <script data-prop-name="context" type="application/ld+json" dangerouslySetInnerHTML={{
                        __html: '\n\n' + jsonScriptEscape(JSON.stringify(this.props.context)) + '\n\n'
                    }}></script>
                    <script data-prop-name="alerts" type="application/ld+json" dangerouslySetInnerHTML={{
                        __html: jsonScriptEscape(JSON.stringify(this.props.alerts))
                    }}></script>
                    <script data-prop-name="expSetFilters" type="application/ld+json" dangerouslySetInnerHTML={{
                        __html: jsonScriptEscape(JSON.stringify(Filters.convertExpSetFiltersTerms(this.props.expSetFilters, 'array')))
                    }}></script>
                    <div id="slow-load-container" className={this.state.slowLoad ? 'visible' : null}>
                        <div className="inner">
                            <i className="icon icon-circle-o-notch"/>
                            { /*<img src="/static/img/ajax-loader.gif"/>*/ }
                        </div>
                    </div>
                    <div id="slot-application">
                        <div id="application" className={appClass}>
                            <div className="loading-spinner"></div>
                            <div id="layout" onClick={this.handleLayoutClick} onKeyPress={this.handleKey}>
                                <Navigation
                                    href={this.props.href}
                                    session={this.state.session}
                                    expSetFilters={this.props.expSetFilters}
                                    ref="navigation"
                                />
                                <div id="content" className="container">
                                    <FacetCharts
                                        href={this.props.href}
                                        context={this.props.context}
                                        expSetFilters={this.props.expSetFilters}
                                        navigate={this.navigate}
                                        updateStats={this.updateStats}
                                        schemas={this.state.schemas}
                                        session={this.state.session}
                                    />
                                    <Alerts alerts={this.props.alerts} />
                                    { content }
                                </div>
                                {errors}
                                <div id="layout-footer"></div>
                            </div>
                            <Footer version={this.props.context.app_version} />
                        </div>
                    </div>
                    <ReactTooltip effect="solid" ref="tooltipComponent" afterHide={()=>{
                        var _tooltip = this.refs && this.refs.tooltipComponent;
                        // Grab tip & unset style.left and style.top using same method tooltip does internally.
                        var node = ReactDOM.findDOMNode(_tooltip);
                        node.style.left = null;
                        node.style.top = null;
                    }} />
                    <ChartDetailCursor
                        href={this.props.href}
                        verticalAlign="center" /* cursor position relative to popover */
                        //debugStyle /* -- uncomment to keep this Component always visible so we can style it */
                    />
                </body>
            </html>
        );
    },

    statics: {
        getRenderedPropValues : function(document, filter = null){
            var returnObj = {};
            var script_props;
            if (typeof filter === 'string') script_props = document.querySelectorAll('script[data-prop-name="' + filter + '"]');
            else script_props = document.querySelectorAll('script[data-prop-name]');
            for (var i = 0; i < script_props.length; i++) {
                var elem = script_props[i];
                var prop_name = elem.getAttribute('data-prop-name');
                if (filter && Array.isArray(filter)){
                    if (filter.indexOf(prop_name) === -1) continue;
                }
                var elem_value = elem.text;
                var elem_type = elem.getAttribute('type') || '';
                if (elem_type == 'application/json' || elem_type.slice(-5) == '+json') {
                    elem_value = JSON.parse(elem_value);
                }
                //if (elem.getAttribute('data-prop-name') === 'user_details' && !filter){
                    // pass; don't include as is not a redux prop
                //} else {
                    returnObj[prop_name] = elem_value;
                //}
            }
            return returnObj;
        },
        getRenderedProps: function (document, filters = null) {
            return _.extend(App.getRenderedPropValues(document, filters), {
                'href' : document.querySelector('link[rel="canonical"]').getAttribute('href') // Ensure the initial render is exactly the same
            });
        }
    }
});

module.exports = App;<|MERGE_RESOLUTION|>--- conflicted
+++ resolved
@@ -978,10 +978,6 @@
         var route = currRoute[currRoute.length-1];
         if(context.code && context.code == 404){
             // check to ensure we're not looking at a static page
-<<<<<<< HEAD
-            var route = currRoute[currRoute.length-1];
-=======
->>>>>>> 3a5c4a7b
             if(route != 'help' && route != 'about' && route != 'home' && route != 'uploads' && route != 'submissions'){
                 status = 'not_found';
             }

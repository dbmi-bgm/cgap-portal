'use strict';
var React = require('react');
var jsonScriptEscape = require('../libs/jsonScriptEscape');
var globals = require('./globals');
var mixins = require('./mixins');
var NavBar = require('./navbar');
var Footer = require('./footer');
var fs = require('fs');
var url = require('url');

var portal = {
    portal_title: 'ENCODE',
    global_sections: [
        {id: 'data', title: 'Data', children: [
            {id: 'assays', title: 'Assays', url: '/search/?type=experiment'},
            {id: 'biosamples', title: 'Biosamples', url: '/search/?type=biosample'},
            {id: 'antibodies', title: 'Antibodies', url: '/search/?type=antibody_lot'},
            {id: 'annotations', title: 'Annotations', url: '/data/annotations'},
            {id: 'datarelease', title: 'Release policy', url: '/about/data-use-policy'},
            {id: 'region-search', title: 'Search by region', url: '/region-search'}
        ]},
        {id: 'methods', title: 'Methods', children: [
            {id: 'datastandards', title: 'Data standards', url: '/data-standards'},
            {id: 'softwaretools', title: 'Software tools', url: '/software'},
            {id: 'pipelines', title: 'Pipelines', url: '/pipelines'},
            {id: 'experimentguides', title: 'Experiment guidelines', url: '/about/experiment-guidelines'}
        ]},
        {id: 'about', title: 'About ENCODE', children: [
            {id: 'projectoverview', title: 'Project overview', url: '/about/contributors'},
            {id: 'news', title: 'News', url: '/news'},
            {id: 'publications', title: 'Publications', url: '/publications'},
            {id: 'datause', title: 'Release policy', url: '/about/data-use-policy'},
            {id: 'dataaccess', title: 'Data access', url: '/about/data-access'}
        ]},
        {id: 'help', title: 'Help', children: [
            {id: 'gettingstarted', title: 'Getting started', url: '/help/getting-started'},
            {id: 'restapi', title: 'REST API', url: '/help/rest-api'},
            {id: 'fileformats', title: 'File formats', url: '/help/file-formats'},
            {id: 'tutorials', title: 'Tutorials', url: '/tutorials'},
            {id: 'contact', title: 'Contact', url: '/help/contacts'}
        ]}
    ]
};


// See https://github.com/facebook/react/issues/2323
var Title = React.createClass({
    render: function() {
        return <title {...this.props}>{this.props.children}</title>;
    },
    componentDidMount: function() {
        var node = document.querySelector('title');
        if (node && !node.getAttribute('data-reactid')) {
            node.setAttribute('data-reactid', this._rootNodeID);
        }
    }
});


// App is the root component, mounted on document.body.
// It lives for the entire duration the page is loaded.
// App maintains state for the
var App = React.createClass({
    mixins: [mixins.Persona, mixins.HistoryAndTriggers],
    triggers: {
        login: 'triggerLogin',
        profile: 'triggerProfile',
        logout: 'triggerLogout',
    },

    getInitialState: function() {
        return {
            errors: [],
<<<<<<< HEAD
            portal: portal,
            user_actions: user_actions,
            dropdownComponent: undefined,
            autocompleteTermChosen: false,
            autocompleteFocused: false,
            autocompleteHidden: false
=======
            dropdownComponent: undefined
>>>>>>> a1dde74e
        };
    },

    // Dropdown context using React context mechanism.
    childContextTypes: {
        dropdownComponent: React.PropTypes.string,
<<<<<<< HEAD
        onDropdownChange: React.PropTypes.func,
        autocompleteTermChosen: React.PropTypes.bool,
        onAutocompleteChosenChange: React.PropTypes.func,
        autocompleteFocused: React.PropTypes.bool,
        onAutocompleteFocusChange: React.PropTypes.func,
        autocompleteHidden: React.PropTypes.bool,
        onAutocompleteHiddenChange: React.PropTypes.func
=======
        listActionsFor: React.PropTypes.func,
        currentResource: React.PropTypes.func,
        location_href: React.PropTypes.string,
        onDropdownChange: React.PropTypes.func,
        portal: React.PropTypes.object
>>>>>>> a1dde74e
    },

    // Retrieve current React context
    getChildContext: function() {
        return {
            dropdownComponent: this.state.dropdownComponent, // ID of component with visible dropdown
<<<<<<< HEAD
            onDropdownChange: this.handleDropdownChange, // Function to process dropdown state change
            autocompleteTermChosen: this.state.autocompleteTermChosen, // True if visitor chose autocomplete term
            onAutocompleteChosenChange: this.handleAutocompleteChosenChange, // Function to process autocomplete chosen change
            autocompleteFocused: this.state.autocompleteFocused, // True if autocomplete input field focused
            onAutocompleteFocusChange: this.handleAutocompleteFocusChange, // Function to process autocomplete focus change
            autocompleteHidden: this.state.autocompleteHidden, // True if autocomplete menu hidden
            onAutocompleteHiddenChange: this.handleAutocompleteHiddenChange, // Function to handle autocomplete menu hiding
=======
            listActionsFor: this.listActionsFor,
            currentResource: this.currentResource,
            location_href: this.props.href,
            onDropdownChange: this.handleDropdownChange, // Function to process dropdown state change
            portal: portal
>>>>>>> a1dde74e
        };
    },

    listActionsFor: function(category) {
        if (category === 'context') {
            var context = this.currentResource();
            var name = this.currentAction();
            var context_actions = [];
            Array.prototype.push.apply(context_actions, context.actions || []);
            if (!name && context.default_page) {
                context = context.default_page;
                var actions = context.actions || [];
                for (var i = 0; i < actions.length; i++) {
                    var action = actions[i];
                    if (action.href[0] == '#') {
                        action.href = context['@id'] + action.href;
                    }
                    context_actions.push(action);
                }
            }
            return context_actions;
        }
        if (category === 'user') {
            return this.state.session_properties.user_actions || [];
        }
        if (category === 'global_sections') {
            return portal.global_sections;
        }
    },

    currentResource: function() {
        return this.props.context;
    },

    currentAction: function() {
        var href_url = url.parse(this.props.href);
        var hash = href_url.hash || '';
        var name;
        if (hash.slice(0, 2) === '#!') {
            name = hash.slice(2);
        }
        return name;
    },

    // When current dropdown changes; componentID is _rootNodeID of newly dropped-down component
    handleDropdownChange: function(componentID) {
        // Use React _rootNodeID to uniquely identify a dropdown menu;
        // It's passed in as componentID
        this.setState({dropdownComponent: componentID});
    },

    handleAutocompleteChosenChange: function(chosen) {
        this.setState({autocompleteTermChosen: chosen});
    },

    handleAutocompleteFocusChange: function(focused) {
        this.setState({autocompleteFocused: focused});
    },

    handleAutocompleteHiddenChange: function(hidden) {
        this.setState({autocompleteHidden: hidden});
    },

    // Handle a click outside a dropdown menu by clearing currently dropped down menu
    handleLayoutClick: function(e) {
        if (this.state.dropdownComponent !== undefined) {
            this.setState({dropdownComponent: undefined});
        }
    },

    // If ESC pressed while drop-down menu open, close the menu
    handleKey: function(e) {
        if (e.which === 27) {
            if (this.state.dropdownComponent !== undefined) {
                e.preventDefault();
                this.handleDropdownChange(undefined);
            } else if (!this.state.autocompleteHidden) {
                e.preventDefault();
                this.handleAutocompleteHiddenChange(true);
            }
        } else if (e.which === 13 && this.state.autocompleteFocused && !this.state.autocompleteTermChosen) {
            e.preventDefault();
        }
    },

    // Once the app component is mounted, bind keydowns to handleKey function
    componentDidMount: function() {
        globals.bindEvent(window, 'keydown', this.handleKey);
    },

    render: function() {
        console.log('render app');
        var content;
        var context = this.props.context;
        var href_url = url.parse(this.props.href);
        // Switching between collections may leave component in place
        var key = context && context['@id'];
        var current_action = this.currentAction()
        if (!current_action && context.default_page) {
            context = context.default_page;
        }
        if (context) {
            var ContentView = globals.content_views.lookup(context, current_action);
            content = <ContentView context={context} />;
        }
        var errors = this.state.errors.map(function (error) {
            return <div className="alert alert-error"></div>;
        });

        var appClass = 'done';
        if (this.props.slow) {
            appClass = 'communicating'; 
        }

        var title = context.title || context.name || context.accession || context['@id'];
        if (title && title != 'Home') {
            title = title + ' – ' + portal.portal_title;
        } else {
            title = portal.portal_title;
        }

        var canonical = this.props.href;
        if (context.canonical_uri) {
            if (href_url.host) {
                canonical = (href_url.protocol || '') + '//' + href_url.host + context.canonical_uri;
            } else {
                canonical = context.canonical_uri;
            }
        }

        // Google does not update the content of 301 redirected pages
        var base;
        if (({'http://www.encodeproject.org/': 1, 'http://encodeproject.org/': 1})[canonical]) {
            base = canonical = 'https://www.encodeproject.org/';
            this.historyEnabled = false;
        }

        return (
            <html lang="en">
                <head>
                    <meta charSet="utf-8" />
                    <meta httpEquiv="X-UA-Compatible" content="IE=edge" />
                    <meta name="viewport" content="width=device-width, initial-scale=1.0" />
                    <Title>{title}</Title>
                    {base ? <base href={base}/> : null}
                    <link rel="canonical" href={canonical} />
                    <script async src='//www.google-analytics.com/analytics.js'></script>
                    <script data-prop-name="inline" dangerouslySetInnerHTML={{__html: this.props.inline}}></script>
                    <link rel="stylesheet" href="/static/css/style.css" />
                    <script src="/static/build/bundle.js" async defer></script>
                </head>
                <body onClick={this.handleClick} onSubmit={this.handleSubmit}>
                    <script data-prop-name="context" type="application/ld+json" dangerouslySetInnerHTML={{
                        __html: '\n\n' + jsonScriptEscape(JSON.stringify(this.props.context)) + '\n\n'
                    }}></script>
                    <div id="slot-application">
                        <div id="application" className={appClass}>

                        <div className="loading-spinner"></div>

                            <div id="layout" onClick={this.handleLayoutClick} onKeyPress={this.handleKey}>
                                <NavBar />
                                <div id="content" className="container" key={key}>
                                    {content}
                                </div>
                                {errors}
                                <div id="layout-footer"></div>
                            </div>
                            <Footer />
                        </div>
                    </div>
                </body>
            </html>
        );
    },

    statics: {
        getRenderedProps: function (document) {
            var props = {};
            // Ensure the initial render is exactly the same
            props.href = document.querySelector('link[rel="canonical"]').href;
            var script_props = document.querySelectorAll('script[data-prop-name]');
            for (var i = 0; i < script_props.length; i++) {
                var elem = script_props[i];
                var value = elem.text;
                var elem_type = elem.getAttribute('type') || '';
                if (elem_type == 'application/json' || elem_type.slice(-5) == '+json') {
                    value = JSON.parse(value);
                }
                props[elem.getAttribute('data-prop-name')] = value;
            }
            return props;
        }
    }
});

module.exports = App;<|MERGE_RESOLUTION|>--- conflicted
+++ resolved
@@ -71,58 +71,29 @@
     getInitialState: function() {
         return {
             errors: [],
-<<<<<<< HEAD
-            portal: portal,
-            user_actions: user_actions,
-            dropdownComponent: undefined,
-            autocompleteTermChosen: false,
-            autocompleteFocused: false,
-            autocompleteHidden: false
-=======
             dropdownComponent: undefined
->>>>>>> a1dde74e
         };
     },
 
     // Dropdown context using React context mechanism.
     childContextTypes: {
         dropdownComponent: React.PropTypes.string,
-<<<<<<< HEAD
-        onDropdownChange: React.PropTypes.func,
-        autocompleteTermChosen: React.PropTypes.bool,
-        onAutocompleteChosenChange: React.PropTypes.func,
-        autocompleteFocused: React.PropTypes.bool,
-        onAutocompleteFocusChange: React.PropTypes.func,
-        autocompleteHidden: React.PropTypes.bool,
-        onAutocompleteHiddenChange: React.PropTypes.func
-=======
         listActionsFor: React.PropTypes.func,
         currentResource: React.PropTypes.func,
         location_href: React.PropTypes.string,
         onDropdownChange: React.PropTypes.func,
         portal: React.PropTypes.object
->>>>>>> a1dde74e
     },
 
     // Retrieve current React context
     getChildContext: function() {
         return {
             dropdownComponent: this.state.dropdownComponent, // ID of component with visible dropdown
-<<<<<<< HEAD
-            onDropdownChange: this.handleDropdownChange, // Function to process dropdown state change
-            autocompleteTermChosen: this.state.autocompleteTermChosen, // True if visitor chose autocomplete term
-            onAutocompleteChosenChange: this.handleAutocompleteChosenChange, // Function to process autocomplete chosen change
-            autocompleteFocused: this.state.autocompleteFocused, // True if autocomplete input field focused
-            onAutocompleteFocusChange: this.handleAutocompleteFocusChange, // Function to process autocomplete focus change
-            autocompleteHidden: this.state.autocompleteHidden, // True if autocomplete menu hidden
-            onAutocompleteHiddenChange: this.handleAutocompleteHiddenChange, // Function to handle autocomplete menu hiding
-=======
             listActionsFor: this.listActionsFor,
             currentResource: this.currentResource,
             location_href: this.props.href,
             onDropdownChange: this.handleDropdownChange, // Function to process dropdown state change
             portal: portal
->>>>>>> a1dde74e
         };
     },
 
@@ -234,7 +205,7 @@
 
         var appClass = 'done';
         if (this.props.slow) {
-            appClass = 'communicating'; 
+            appClass = 'communicating';
         }
 
         var title = context.title || context.name || context.accession || context['@id'];

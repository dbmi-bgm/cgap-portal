--- conflicted
+++ resolved
@@ -60,30 +60,14 @@
                 return false;
             }
         },
-<<<<<<< HEAD
+
         {id: 'help-menu-item', sid:'sHelp', title: 'Help', children: [
-<<<<<<< ea1a3f6d17ee0519acdbec9d3b2ea45bb0607678
-                    {id: 'introduction-menu-item', title: 'Introduction to 4DN Metadata', url: '/help'},
-                    {id: 'getting-started-menu-item', title: 'Getting Started', url: '/help/getting-started'},
-                    {id: 'web-submission-menu-item', title: 'Online Submission', url: '/help/web-submission'},
-                    {id: 'spreadsheet-menu-item', title: 'Spreadsheet Submission', url: '/help/spreadsheet'},
-                    {id: 'rest-api-menu-item', title: 'REST API', url: '/help/rest-api'},
-                    {id: 'about-menu-item', title: 'About', url: '/about'}
-=======
-=======
-
-        {id: 'help-menu-item', sid:'sHelp', title: 'Help', children: [
->>>>>>> ab5b2cb3
             {id: 'introduction-menu-item', title: 'Introduction to 4DN Metadata', url: '/help'},
             {id: 'getting-started-menu-item', title: 'Getting Started', url: '/help/getting-started'},
             {id: 'web-submission-menu-item', title: 'Online Submission', url: '/help/web-submission'},
             {id: 'spreadsheet-menu-item', title: 'Spreadsheet Submission', url: '/help/spreadsheet'},
             {id: 'rest-api-menu-item', title: 'REST API', url: '/help/rest-api'},
             {id: 'about-menu-item', title: 'About', url: '/about'}
-<<<<<<< HEAD
->>>>>>> Modify menu item label
-=======
->>>>>>> ab5b2cb3
         ]}
     ],
     user_section: [

--- conflicted
+++ resolved
@@ -612,12 +612,6 @@
         // through the navigate method.
         if (this.historyEnabled) {
             event.preventDefault();
-<<<<<<< HEAD
-            navigate(href, navOpts, ()=>{
-                var hrefParts = url.parse(href);
-                var hrefHash = hrefParts.hash;
-                // Make sure the fragment of the URL does not begin with #!. This usually indicates an action and not a HTML bookmark.
-=======
 
             var navOpts      = {},
                 hrefParts    = url.parse(href),
@@ -638,7 +632,6 @@
                 if (targetOffset) targetOffset = parseInt(targetOffset);
                 if (!targetOffset || isNaN(targetOffset)) targetOffset = 112;
 
->>>>>>> b40eb51a
                 if (hrefHash && typeof hrefHash === 'string' && hrefHash.length > 1 && hrefHash[1] !== '!'){
                     hrefHash = hrefHash.slice(1); // Strip out '#'
                     setTimeout(layout.animateScrollTo.bind(null, hrefHash, 750, targetOffset), 100);

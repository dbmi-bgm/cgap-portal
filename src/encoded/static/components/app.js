'use strict';

import React from 'react';
import url from 'url';
import queryString from 'query-string';
import _ from 'underscore';
import memoize from 'memoize-one';
import ReactTooltip from 'react-tooltip';
var serialize = require('form-serialize');
import { detect as detectBrowser } from 'detect-browser';
import jsonScriptEscape from '../libs/jsonScriptEscape';
import { content_views as globalContentViews, portalConfig, getGoogleAnalyticsTrackingID, analyticsConfigurationOptions } from './globals';
import ErrorPage from './static-pages/ErrorPage';
import { NavigationBar } from './navigation/NavigationBar';
import { NotLoggedInAlert } from './navigation/components/LoginNavItem';
import { Footer } from './Footer';
import { store } from './../store';

import { Alerts } from '@hms-dbmi-bgm/shared-portal-components/es/components/ui/Alerts';
import { ajax, JWT, console, isServerSide, object, layout, analytics, memoizedUrlParse, WindowEventDelegator } from '@hms-dbmi-bgm/shared-portal-components/es/components/util';
import { Schemas, SEO, typedefs, navigate } from './util';
import { responsiveGridState, DeferMount } from './util/layout';
import { requestAnimationFrame as raf } from '@hms-dbmi-bgm/shared-portal-components/es/components/viz/utilities';

import { PageTitleSection } from './PageTitleSection';

// eslint-disable-next-line no-unused-vars
const { NavigateOpts } = typedefs;


/**
 * Creates a promise which completes after a delay, performing no network request.
 * Used to perform a promise.race to see if this timeout or a network requests completes first, which
 * then allows us to set app.state.slow and render a loading icon until long-running network request completes.
 *
 * @private
 */
class Timeout {
    /**
     * @param {number} timeout - The length of time before this promise resolves.
     */
    constructor(timeout) {
        /**
         * Internal promise object which resolves after length of time as specified by `timeout`.
         * @private
         */
        this.promise = new Promise((resolve) => setTimeout(resolve.bind(null, this), timeout));
    }
}

/**
 * The root and top-most React component for our application.
 * This is wrapped by a Redux store and then rendered by either the server-side
 * NodeJS sub-process or by the browser.
 *
 * @see https://github.com/4dn-dcic/fourfront/blob/master/src/encoded/static/server.js
 * @see https://github.com/4dn-dcic/fourfront/blob/master/src/encoded/static/browser.js
 */
export default class App extends React.PureComponent {

    /**
     * Defines time before a 'slow loading' indicator appears on page.
     *
     * @constant
     * @type {number}
     */
    static SLOW_REQUEST_TIME = 750;

    /**
     * Immediately scrolls browser viewport to current window hash or to top of page.
     *
     * @returns {void} Nothing
     */
    static scrollTo() {
        const { hash } = window.location;
        if (hash && document.getElementById(hash.slice(1))) {
            window.location.replace(hash);
        } else {
            window.scrollTo(0, 0);
        }
    }

    static debouncedOnNavigationTooltipRebuild = _.debounce(ReactTooltip.rebuild, 500);

    /**
     * Does some initialization, checks if browser HistoryAPI is supported,
     * sets state.session according to JWT in current cookie, etc.
     */
    constructor(props){
        super(props);
        _.bindAll(this, 'currentAction', 'loadSchemas',
            'setIsSubmitting', 'stayOnSubmissionsPage',
            'updateAppSessionState', 'confirmNavigation', 'navigate',
            'handleWindowMessage',
            // Global event handlers. These will catch events unless they are caught and prevented from bubbling up earlier.
            'handleClick', 'handleSubmit', 'handlePopState', 'handleBeforeUnload'
        );

        const { context } = props;

        Alerts.setStore(store);

        /**
         * Whether HistoryAPI is supported in current browser.
         * Assigned / determined in constructor.
         *
         * @type {boolean}
         */
        this.historyEnabled = !!(typeof window != 'undefined' && window.history && window.history.pushState);

        // Todo: Migrate session & user_actions to redux store?
        const session = !!(JWT.getUserInfo());

        // Save navigate fxn and other req'd stuffs to GLOBAL navigate obj.
        // So that we may call it from anywhere if necessary without passing through props.
        navigate.initializeFromApp(this);
        navigate.registerCallbackFunction(Alerts.updateCurrentAlertsTitleMap.bind(this, null));

        /**
         * Initial state of application.
         *
         * @type {Object}
         * @property {boolean}         state.session               Whether user is currently logged in or not. User details are retrieved using JWT utility.
         * @property {Object[]}        state.schemas               Current schemas; null until AJAX-ed in (may change).
         * @property {string|Object}   state.isSubmitting          Whether there's a submission in progress. If string, browser alert is shown to prevent user from accidentally navigating away. If object & modal key has a value, that JSX will be rendered when isSubmittingModalOpen = true
         * @property {boolean}         state.mounted               Whether app has been mounted into DOM in browser yet.
         * @property {boolean}         state.isSubmittingModalOpen Whether or not a submitting modal is currently open (rendered in BodyElement)
         */
        this.state = {
            session,
            'schemas'                     : context.schemas || null,
            'isSubmitting'                : false,
            'mounted'                     : false,
            'isSubmittingModalOpen'       : false,
        };

        // Holds a reference to current navigation request for `context`.
        // (App works as a single-page-application (SPA))
        this.currentNavigationRequest = null;

        if (!isServerSide()) console.info("App Initial State: ", this.state);
    }

    /**
     * Perform various actions once component is mounted which depend on browser environment:
     *
     * - Add URI hash from window.location.hash/href to Redux store (doesn't get sent server-side).
     * - Bind 'handlePopState' function to window popstate event (e.g. back/forward button navigation).
     * - Initializes Google Analytics
     * - Exposes 'API' from browser window object via property {Object} 'fourfront' which has reference to Alerts, JWT, navigate, and this app component.
     * - Emits an event from browser window named 'fourfrontinitialized', letting any listeners (parent windows, etc.) know that JS of this window has initialized. Posts message with same 'eventType' as well.
     * - Shows browser suggestion alert if not using Chrome, Safari, Firefox.
     * - Sets state.mounted to be true.
     * - Clears out any UTM URI parameters three seconds after mounting (giving Google Analytics time to pick them up).
     */
    componentDidMount() {
        const { href, context } = this.props;
        const { session } = this.state;

        // This won't refresh current page.
        // And preserves contents of browser view if are on edit page or similar.
        // Individual components may add/remove their own session expired callbacks and refresh page (or selves) if needed.
        ajax.AJAXSettings.addSessionExpiredCallback(this.updateAppSessionState);

        // The href prop we have was from serverside. It would not have a hash in it, and might be shortened.
        // Here we grab full-length href from window and then update props.href (via Redux), if it is different.
        const windowHref = (window && window.location && window.location.href) || href;
        if (href !== windowHref){
            store.dispatch({ 'type' : { 'href' : windowHref } });
        }

        // ANALYTICS INITIALIZATION; Sets userID (if any), performs initial pageview track
        const analyticsID = getGoogleAnalyticsTrackingID(href);
        if (analyticsID){
            analytics.initializeGoogleAnalytics(
                analyticsID,
                {
                    ...analyticsConfigurationOptions,
                    reduxStore: store,
                    initialContext: context,
                    initialHref: windowHref
                }
            );
        }

        // Load schemas into app.state, access them where needed via props (preferred, safer) or this.context.
        this.loadSchemas();

        if (this.historyEnabled) {
            try {
                window.history.replaceState(context, '', window.location.href);
            } catch (exc) {
                // Might fail due to too large data
                window.history.replaceState(null, '', window.location.href);
            }
            // Avoid popState on load, see: http://stackoverflow.com/q/6421769/199100
            // We don't use WindowEventDelegator here since we intend to `useCapture` to prevent default browser handling from being triggered for this.
            const registerWindowOnPopState = () => {
                window.addEventListener("popstate", this.handlePopState, true);
            };
            if (window._onload_event_fired) {
                registerWindowOnPopState();
            } else {
                window.addEventListener("load", function(){ setTimeout(registerWindowOnPopState, 10); });
            }
        } else {
            window.onhashchange = this.onHashChange;
        }

        window.onbeforeunload = this.handleBeforeUnload;

        // Save some stuff to global window variables so we can access it in tests:
        // Normally would call this 'window.app' but ENCODE already sets this in browser.js to be the top-level Redux provider (not really useful, remove?)
        window.fourfront = _.extend(window.fourfront || {}, {
            'app'       : this,
            'alerts'    : Alerts,
            'JWT'       : JWT,
            'navigate'  : navigate
        });

        // Listen to any 'navigate' messages.
        WindowEventDelegator.addHandler("message", this.handleWindowMessage);

        // Detect browser and save it to state. Show alert to inform people we're too ~lazy~ under-resourced to support MS Edge to the max.
        const browserInfo = detectBrowser();

        console.info('BROWSER', browserInfo);

        if (browserInfo && typeof browserInfo.name === 'string' && ['chrome', 'firefox', 'safari'].indexOf(browserInfo.name) === -1){
            Alerts.queue({
                'title' : 'Browser Suggestion',
                'message' : (
                    <div>
                        <p className="mb-0">
                            <a href="https://www.google.com/chrome/" rel="noopener noreferrer" target="_blank" className="text-500">Google Chrome</a>{' '}
                            or <a href="https://www.mozilla.org/en-US/firefox/" rel="noopener noreferrer" target="_blank" className="text-500">Mozilla Firefox</a> are
                            the recommended browser(s) for using the 4DN Data Portal.
                        </p>
                        <p className="mb-0">
                            Microsoft Edge, Safari, etc. should work for a majority of portal functions but are not explicitly supported and may present some glitches, e.g. during submission.
                        </p>
                    </div>
                ),
                'style' : 'warning'
            });
        }

        // Post-mount stuff
        this.setState({ 'mounted' : true, browserInfo }, () => {

            console.log('App is mounted, dispatching fourfrontinitialized event.');
            // DEPRECATED:
            // Emit event from our window object to notify that fourfront JS has initialized.
            // This is to be used by, e.g. submissions view which might control a child window.
            window.dispatchEvent(new Event('fourfrontinitialized'));

            // CURRENT: If we have parent window, post a message to it as well.
            if (window.opener) {
                window.opener.postMessage({ 'eventType' : 'fourfrontinitialized' }, '*');
            }

            // If we have UTM URL parameters in the URI, attempt to set history state (& browser) URL to exclude them after a few seconds
            // after Google Analytics may have stored proper 'source', 'medium', etc. (async)
            const { query = null, protocol, host, pathname } = url.parse(windowHref, true);
            const paramsToClear = ['utm_source', 'utm_medium', 'utm_campaign', 'utm_term', 'utm_content'];

            if (query && _.any(paramsToClear, function(prm){ return typeof query[prm] !== 'undefined'; })){
                setTimeout(()=>{
                    const queryToSet = _.clone(query);
                    paramsToClear.forEach(function(prm){ typeof queryToSet[prm] !== 'undefined' && delete queryToSet[prm]; });
                    const nextUrl = (
                        protocol + '//' + host +
                        pathname + (_.keys(queryToSet).length > 0 ? '?' + queryString.stringify(queryToSet) : '')
                    );
                    if (nextUrl !== windowHref && this.historyEnabled){
                        try {
                            window.history.replaceState(context, '', nextUrl);
                        } catch (exc) {
                            // Might fail due to too large data
                            window.history.replaceState(null, '', nextUrl);
                        }
                        console.info('Replaced UTM params in URI:', windowHref, nextUrl);
                    }
                }, 3000);
            }

            // Set Alert if not on homepage and not logged in. This 'if' logic will likely change later
            // especially if have multiple 'for-public' pages like blog posts, news, documentation, etc.
            if (!session && pathname != "/") {
                // MAYBE TODO next time are working on shared-portal-components (SPC) repository:
                // Put this Alert into SPC as a predefined/constant export, then cancel/remove it (if active) in the callback function
                // upon login success ( https://github.com/4dn-dcic/shared-portal-components/blob/master/src/components/navigation/components/LoginController.js#L111 )
                Alerts.queue(NotLoggedInAlert);
            }

            // Set Alert if user initializes app between 330-830a ET (possibly temporary)
            // 12-4 am in ET is either 4am-8am or 5am-9am UTC, depending on daylight savings.
            const currTime = new Date();
            const currUTCHours = currTime.getUTCHours();
            const currUTCMinutes = currTime.getUTCMinutes();
            const showAlert = (
                ((currUTCHours >= 4 || (currUTCHours === 3 && currUTCMinutes >= 30))
                && currUTCHours <= 7 || (currUTCHours === 8 && currUTCMinutes <= 30))
            );
            if (showAlert) {
                const startTime = new Date();
                startTime.setUTCHours(3);
                startTime.setUTCMinutes(30);
                startTime.setUTCSeconds(0);
                const endTime = new Date();
                endTime.setUTCHours(8);
                endTime.setUTCMinutes(30);
                endTime.setUTCSeconds(0);
                let timezoneOffset = endTime.getTimezoneOffset() / 60;
                timezoneOffset = 0 - timezoneOffset;
                if (timezoneOffset > 0) { timezoneOffset = "+" + timezoneOffset; }
                Alerts.queue({
                    "title" : "Scheduled Daily Maintenance",
                    "style": "warning",
                    "message": `CGAP is running its daily scheduled maintenance and data indexing. \
                                Some data might not show up between ${startTime.toLocaleTimeString()} and ${endTime.toLocaleTimeString()} (UTC${timezoneOffset}).`
                });
            }

        });
    }

    /** @ignore */
    componentDidUpdate(prevProps, prevState) {
        const { href, context } = this.props;
        const { session } = this.state;
        var key;

        if (href !== prevProps.href){ // We navigated somewhere else.

            // Register google analytics pageview event.
            analytics.registerPageView(href, context);

            // We need to rebuild tooltips after navigation to a different page.
            // Add a debounce so it runs again after a delay, so other components get a chance to mount.
            App.debouncedOnNavigationTooltipRebuild();
        }

        // We can skip doing this unless debugging on localhost-
        if (console.isDebugging()){

            for (key in this.props) {
                // eslint-disable-next-line react/destructuring-assignment
                if (this.props[key] !== prevProps[key]) {
                    console.log('changed props: %s', key);
                }
            }

            for (key in this.state) {
                // eslint-disable-next-line react/destructuring-assignment
                if (this.state[key] !== prevState[key]) {
                    console.log('changed state: %s', key);
                }
            }

        }

    }

    handleWindowMessage(event) {
        const { origin, data } = event;
        const { href } = this.props;
        const { protocol, host } = memoizedUrlParse(href) || {};
        const hrefOrigin = protocol + '//' + host;
        if (origin !== hrefOrigin) {
            return false;
        }
        const { action, value, options } = data || {};
        if (action === "navigate" && typeof value === "string") {
            this.navigate(value,  options);
        }
    }

    /**
     * Calculates current action, if any, from URL hash.
     *
     * @public
     * @param {string} [href] - Href to get current action from. Optional.
     * @returns {!string} Current action if any, or null.
     */
    currentAction(href) {
        const { href : propHref } = this.props;
        if (!href) {
            href = propHref;
        }
        const query = memoizedUrlParse(href).query || {};
        let action = query.currentAction || null;

        // Handle list of values, e.g. if `currentAction=selection&currentAction=selection&currentAction=edit` or something is in URL.
        // We should __not__ get an array here and is glitch, but if so, lets fallback and choose _1st_ non-null item.
        if (Array.isArray(action)){
            console.error("Received unexpected list for `currentAction` URI param", action);
            action = _.filter(action);
            action = (action.length > 0 ? action[0] : null);
        }

        return action;
    }

    /**
     * If no schemas yet stored in our state, we AJAX them in from `/profiles/?format=json`.
     * Performed after/outside initial page render, because it's a lot of data and sending down alongside
     * or within html response would significantly increase time to page render.
     *
     * @param {function} [callback=null] - If defined, will be executed upon completion of load, with schemas passed in as first argument.
     * @param {boolean} [forceFetch=false] - If true, will ignore any previously-fetched schemas and fetch new ones.
     * @returns {void}
     */
    loadSchemas(callback = null, forceFetch = false){
        const { schemas } = this.state;
        if (schemas !== null && !forceFetch){
            // We've already loaded these successfully (hopefully)
            if (typeof callback === 'function') callback(schemas);
            console.info('Schemas available already.');
            return schemas;
        }
        ajax.promise('/profiles/?format=json').then((data) => {
            if (object.isValidJSON(data)){
                // Performed prior to state update, to be available globally immediately after state update.
                Schemas.set(data);
                this.setState({ 'schemas' : data }, () => {
                    // Rebuild tooltips because they likely use descriptions from schemas
                    ReactTooltip.rebuild();
                    if (typeof callback === 'function') callback(data);
                    console.info('Loaded schemas');
                });
            }
        });
    }

    /**
     * Intercepts a click on a hyperlink HTML element
     * and navigates to its target href if is an internal link.
     * Skips for download links, external links, etc.
     *
     * @private
     * @param {React.SyntheticEvent} event React SyntheticEvent for click MouseEvent.
     */
    handleClick(event) {
        // https://github.com/facebook/react/issues/1691
        if (event.isDefaultPrevented()) return;
        const { href } = this.props;
        const { nativeEvent, target: evtTarget } = event;

        // Might click on e.g. the <h4> within a <a href=... className="d-block"><h4>...</h4><span>...</span></a>
        const target = layout.elementIsChildOfLink(evtTarget);

        if (!target) return;

        if (target.getAttribute('disabled')) {
            event.preventDefault();
            return;
        }

        // Ensure this is a plain click
        if (nativeEvent.which > 1 || nativeEvent.shiftKey || nativeEvent.altKey || nativeEvent.metaKey) return;

        // Skip links with a data-bypass attribute or with download attribute.
        if (target.getAttribute('data-bypass') !== null || target.getAttribute('download') !== null){
            return false;
        }

        const targetHref = target.getAttribute('href') || target.getAttribute('data-href');

        if (targetHref === null){
            return false;
        }

        // Skip javascript links
        if (targetHref.indexOf('javascript:') === 0) return false;

        // Skip external links
        if (!navigate.sameOrigin(targetHref)) return false;

        // Skip links with a different target
        if (target.getAttribute('target')) return false;

        // Skip @@download links
        if (targetHref.indexOf('/@@download') != -1) return false;

        // With HTML5 history supported, local navigation is passed
        // through the navigate method.
        if (this.historyEnabled) {
            event.preventDefault();

            const tHrefParts = url.parse(targetHref);
            const pHrefParts = memoizedUrlParse(href);
            let tHrefHash = tHrefParts.hash;
            const samePath = pHrefParts.path === tHrefParts.path; // Occurs when click link which has same path but different hash, most often.
            const navOpts = {
                // Same pathname & search but maybe different hash. Don't add history entry etc.
                'replace'           : samePath,
                'skipRequest'       : samePath || !!(target.getAttribute('data-skiprequest')),
                'dontScrollToTop'   : samePath
            };
            let targetOffset = target.getAttribute('data-target-offset');
            const noCache = target.getAttribute('data-no-cache');

            // Don't cache requests to user profile.
            if (noCache) navOpts.cache = false;

            navigate(targetHref, navOpts, function(){
                if (targetOffset) targetOffset = parseInt(targetOffset);
                if (!targetOffset || isNaN(targetOffset)) targetOffset = 112;
                if (tHrefHash && typeof tHrefHash === 'string' && tHrefHash.length > 1 && tHrefHash[1] !== '!'){
                    tHrefHash = tHrefHash.slice(1); // Strip out '#'
                    setTimeout(function(){
                        layout.animateScrollTo(tHrefHash, 750, targetOffset);
                    }, 100);
                }
            });

            if (target && target.blur) target.blur();
        }
    }

    /**
     * Intercepts a form submission on a form HTML element
     * and performs it via AJAX. Similar to handling of hyperlinks.
     *
     * @private
     * @param {React.SyntheticEvent} event Form submission event.
     */
    handleSubmit(event) {
        const { href } = this.props;
        const { target } = event;
        const hrefParts = memoizedUrlParse(href);

        // Skip POST forms
        if (target.method !== 'get') return;

        // Skip forms with a data-bypass attribute.
        if (target.getAttribute('data-bypass')) return;

        // Skip external forms
        if (!navigate.sameOrigin(target.action)) return;

        const actionUrlParts  = url.parse(url.resolve(href, target.action));
        const currentAction   = this.currentAction();
        const navOptions      = {
            'replace'       : actionUrlParts.pathname == hrefParts.pathname,
            'skipRequest'   : !!(target.getAttribute('data-skiprequest'))
        };
        let search = serialize(target);
        let targetHref = actionUrlParts.pathname;

        if (target.getAttribute('data-removeempty')) {
            search = _.map(
                _.filter(search.split('&'), function (item) {
                    return item.slice(-1) != '=';
                }),
                function(item){
                    var split = item.split('=');
                    return split[0] + '=' + encodeURIComponent(split[1]).replace(/(')/g, "%27");
                }
            ).join('&');
        }

        // If we're submitting search form in selection mode, preserve selection mode at next URL.
        if (currentAction === 'selection' || currentAction === 'multiselect'){
            if (search && search.indexOf('currentAction=selection') === -1){
                search += '&currentAction=selection';
            } else if (!search) {
                search = 'currentAction=selection';
            }
        }

        // Append form name:vals as stringified URI params (`search`).
        if (search) targetHref += '?' + search;

        if (this.historyEnabled) {
            event.preventDefault();
            navigate(targetHref, navOptions);
        } // Else is submitted as normal browser HTTP GET request if event.preventDefault() not called.
    }

    /**
     * Handles a history change event.
     *
     * @private
     * @param {React.SyntheticEvent} event - A popstate event.
     */
    handlePopState(event) {
        if (this.DISABLE_POPSTATE) return;
        const { href, context } = this.props;
        const windowHref = window.location.href; // Href which browser just navigated to, but maybe not yet set to this.props.href

        if (!this.confirmPopState(windowHref)){
            try {
                // Undo what we just did (hit the back button) by re-adding it to history and returning (not performing actual naivgate backward)
                window.history.pushState(event.state, '', href);
            } catch (e){ // Too large
                console.warn('error pushing state (current, popped:)', context, event.state);
                window.history.pushState(null, '', href);
            }
            return;
        }

        if (!this.historyEnabled) {
            window.location.reload();
            return;
        }

        if (event.state) {
            // Abort inflight xhr before dispatching
            if (this.currentNavigationRequest !== null) {
                this.currentNavigationRequest.abort();
                this.currentNavigationRequest = null;
            }
            store.dispatch({
                type: {
                    'href' : windowHref,
                    'context' : event.state
                }
            });
        }

        // Always async update in case of server side changes.
        navigate(windowHref, { 'replace': true });
    }

    /**
     * Tests that JWT is present along with user info and user actions, and if so, updates `state.session`.
     * Called by `authenticateUser` as well as Login.
     *
     * @public
     * @param {function} [callback=null] Optional callback to be ran upon completing authentication.
     * @returns {void}
     */
    updateAppSessionState(callback = null){
        // get user actions (a function of log in) from local storage
        const userInfo  = JWT.getUserInfo();
        // We definitively use Cookies for JWT.
        // It can be unset via response headers from back-end.
        // const currentToken = JWT.get('cookie');
        const { session: existingSession } = this.state;
        const nextSession = !!(userInfo); // cast to bool

        console.log("Update session state", existingSession, nextSession);

        if (nextSession === existingSession) {
            return null;
        }

        this.setState({ "session": nextSession }, () => {
            const { session } = this.state;
            if (session === false && existingSession === true){
                Alerts.queue(Alerts.LoggedOut);
                // Clear out remaining auth/JWT stuff from localStorage if any.
                JWT.remove();
            } else if (session === true && existingSession === false){
                // Remove lingering 'logged out' alerts if have logged in.
                Alerts.deQueue([ Alerts.LoggedOut, NotLoggedInAlert ]);
            }
            if (typeof callback === 'function'){
                callback(session, userInfo);
            }
        });

    }

    /**
     * Updates Redux store with non-hash version of URI. For IE8/9 only.
     *
     * @deprecated
     * @private
     * @param {React.SyntheticEvent} event An event.
     * @returns {void}
     */
    onHashChange(event) {
        store.dispatch({
            type: { 'href' : document.querySelector('link[rel="canonical"]').getAttribute('href') }
        });
    }

    /**
     * Rules to prevent browser from changing to 'href' via back/forward buttons.
     *
     * @private
     * @param {string} href - Next href.
     * @returns {boolean} Whether to proceed with browser navigation.
     */
    confirmPopState(href){
        if (this.stayOnSubmissionsPage(href)) return false;
        return true;
    }

    /**
     * Only navigate if href changes unless is inPlace navigation, if don't need to stay on submissions
     * view, etc.
     *
     * @private
     * @param {string} href - New URI we're navigating to.
     * @param {Object} [options] - Options for navigation request.
     * @returns {boolean}
     */
    confirmNavigation(toHref, options) {
        const { href } = this.props;
        // check if user is currently on submission page
        // if so, warn them about leaving
        if (this.stayOnSubmissionsPage(toHref)){
            return false;
        }

        if (options && options.inPlace && options.inPlace === true){
            return true;
        }

        if (toHref === href){
            return false;
        }
        /*
        var partsNew = url.parse(toHref),
            partsOld = url.parse(href);

        if (partsNew.path === partsOld.path && !globals.isHashPartOfHref(null, partsNew)){
            return false;
        }
        */
        return true;
    }

    /**
     * Check this.state.isSubmitting to prompt user if navigating away
     * from the submissions page.
     *
     * @param {string} [href=null] - Href we are navigating to (in case of navigate, confirmNavigation) or have just navigated to (in case of popState event).
     * @returns {boolean}
     */
    stayOnSubmissionsPage(nextHref = null) {
        const { href } = this.props;
        const { isSubmitting } = this.state;
        // can override state in options
        // override with replace, which occurs on back button navigation
        if (isSubmitting){

            // Allow if changing hash, since generally navigates around a view while preserving it.
            const tHrefParts = url.parse(nextHref, false);
            const pHrefParts = memoizedUrlParse(href);
            const { path: tPath, search: tSearch } = tHrefParts; // Returns search: null if no query
            const { path, search } = pHrefParts; // Returns search: "" if no query (b.c. memoizedUrlParse does query:true in its call to url.parse)

            // Allow if only changing hash, since generally navigates around a view while preserving it.
            if (path === tPath && (search || "") === (tSearch || "")) {
                return false;
            }

            const nextAction = this.currentAction(nextHref);
            if (nextAction && { 'edit':1, 'create':1, 'clone':1 }[nextAction]){
                // Cancel out if we are "returning" to edit or create (submissions page) href.
                return false;
            }

            // If a custom modal is passed through in an object, use that to prompt user before navigating away
            if (typeof isSubmitting === "object" && isSubmitting.modal && React.isValidElement(isSubmitting.modal)) {

                // Feed navigation href to modal via prop
                const modalClone = React.cloneElement(isSubmitting.modal, { href: nextHref });

                this.setState({ isSubmitting: { modal: modalClone }, isSubmittingModalOpen: true });

                return true; // Do not navigate yet

            } else { // Render the browser confirm alert
                const confirmMessage = typeof isSubmitting === "string" ? isSubmitting : "Leaving will cause all unsubmitted work to be lost. Are you sure you want to proceed?";

                if (window.confirm(confirmMessage)){
                    // we are no longer submitting
                    this.setIsSubmitting(false);
                    return false;
                } else {
                    // stay
                    return true;
                }
            }
        } else {
            return false;
        }
    }

    /**
     * Should not be called directly - aliased to global function `util.navigate` during App constructor.
     * Function which is used/called to navigate us around the portal in single-page-application (AJAX)
     * fashion.
     *
     * @alias navigate
     * @private
     * @param {string} href                 URI we're attempting to navigate to.
     * @param {NavigateOpts} [options={}]   Options for the navigation request.
     * @param {function} [callback=null]    Optional callback, accepting response JSON as first argument.
     * @param {function} [fallbackCallback=null] - Optional callback to be called in case request fails.
     * @param {Object} [includeReduxDispatch={}] - Optional extra data to save to Redux store along with the next response.
     * @returns {void}
     */
    navigate(targetHref, options = {}, callback = null, fallbackCallback = null, includeReduxDispatch = {}) {

        const { href, context } = this.props;

        // options.skipRequest only used by collection search form
        // options.replace only used handleSubmit, handlePopState, handlePersonaLogin

        // Holds #hash, if any.
        let hashAppendage;

        // What we end up putting into Redux upon request completion.
        // Will include at least `context`, `href`.
        const reduxDispatchDict = _.clone(includeReduxDispatch);


        // Prepare the target href. Cancel out if some rule prevents navigation(s) at moment.
        targetHref = url.resolve(href, targetHref);
        if (!options.skipConfirmCheck && !this.confirmNavigation(targetHref, options)) {
            return false;
        }
        // Strip url hash.
        hashAppendage = '';
        var href_hash_pos = targetHref.indexOf('#');
        if (href_hash_pos > -1) {
            hashAppendage = targetHref.slice(href_hash_pos);
            targetHref = targetHref.slice(0, href_hash_pos);
        }

        const doRequest = () => {

            if (!this.historyEnabled) {
                if (options.replace) {
                    window.location.replace(targetHref + hashAppendage);
                } else {
                    const [ old_path ] = ('' + window.location).split('#');
                    window.location.assign(targetHref + hashAppendage);
                    if (old_path === targetHref) {
                        window.location.reload();
                    }
                }
                return false; // Unlike 'null', skips callback b.c. leaving page anyway.
            }

            // Abort the current/previous request, if any.
            if (this.currentNavigationRequest !== null){
                console.warn('Canceling previous navigation request', this.currentNavigationRequest);
                this.currentNavigationRequest.abort();
                this.currentNavigationRequest = null;
                this.setState(function({ slowLoad }){
                    if (!slowLoad) return null;
                    return { 'slowLoad' : false };
                });
            }

            if (options.skipRequest) {
                if (options.replace) {
                    try {
                        window.history.replaceState(context, '', targetHref + hashAppendage);
                    } catch (exc) {
                        console.warn('Data too big, saving null to browser history in place of props.context.');
                        window.history.replaceState(null, '', targetHref + hashAppendage);
                    }
                } else {
                    try {
                        window.history.pushState(context, '', targetHref + hashAppendage);
                    } catch (exc) {
                        console.warn('Data too big, saving null to browser history in place of props.context.');
                        window.history.pushState(null, '', targetHref + hashAppendage);
                    }
                }
                if (!options.skipUpdateHref) {
                    reduxDispatchDict.href = targetHref + hashAppendage;
                }
                if (_.keys(reduxDispatchDict).length > 0){
                    store.dispatch({ 'type' : reduxDispatchDict });
                }
                return false;
            }

            this.currentNavigationRequest = ajax.fetch(targetHref);
            // Keep a reference in current scope to later assert if same request instance (vs new superceding one).
            const currentRequestInThisScope = this.currentNavigationRequest;
            const timeout = new Timeout(App.SLOW_REQUEST_TIME);

            Promise.race([currentRequestInThisScope, timeout.promise]).then((v) => {
                if (v instanceof Timeout && currentRequestInThisScope === this.currentNavigationRequest) {
                    console.log('TIMEOUT!!!');
                    this.setState(function({ slowLoad }){
                        if (slowLoad) return null;
                        return { 'slowLoad' : true };
                    });
                }
            });

            currentRequestInThisScope
                .then((response)=>{
                    console.info("Fetched new context", response);

                    if (!object.isValidJSON(response)) { // Probably only if 500 server error or similar. Or link to xml or image etc.
                        // navigate normally to URL of unexpected non-JSON response so back button works.
                        // this cancels out of promise chain & current app JS scope
                        if (options.replace) {
                            window.location.replace(targetHref + hashAppendage);
                        } else {
                            window.location.assign(targetHref + hashAppendage);
                        }
                    }

                    return response;
                })
                .then((response) => {
                    // Get correct URL from XHR, in case we hit a redirect during the request.
                    const responseHref = (
                        currentRequestInThisScope && currentRequestInThisScope.xhr && currentRequestInThisScope.xhr.responseURL
                    ) || targetHref;

                    reduxDispatchDict.href = responseHref + hashAppendage;

                    if (currentRequestInThisScope === this.currentNavigationRequest){ // Ensure we're not de-referencing some new superceding request.
                        this.currentNavigationRequest = null;
                    }
                    return response;
                })
                .then((response) => {
                    // Update redux store w. response/context. Add Browser History Entry.
                    if (options.replace){
                        try { // title (2nd param) for replaceState & pushState is currently ignored by browsers
                            window.history.replaceState(response, '', reduxDispatchDict.href);
                        } catch (exc) {
                            console.warn('Data too big, saving null to browser history in place of props.context.');
                            window.history.replaceState(null, '', reduxDispatchDict.href);
                        }
                    } else {
                        try {
                            window.history.pushState(response, '', reduxDispatchDict.href);
                        } catch (exc) {
                            console.warn('Data too big, saving null to browser history in place of props.context.');
                            window.history.pushState(null, '', reduxDispatchDict.href);
                        }
                    }

                    reduxDispatchDict.context = response;
                    store.dispatch({ 'type' : _.extend({}, reduxDispatchDict, includeReduxDispatch) });
                    return response;
                })
                .then((response) => { // Finalize - clean up `slowLoad : true` if in state, run callbacks and analytics.
                    this.setState(function({ slowLoad }){
                        if (!slowLoad) return null;
                        return { 'slowLoad' : false };
                    });
                    if (typeof callback === 'function'){
                        callback(response);
                    }
                    if (response.code === 404){
                        // This may not be caught as a server or network error.
                        // If is explicit 404 (vs just 0 search results), pyramid will send it as 'code' property.
                        analytics.exception('Page Not Found - ' + targetHref);
                    }
                }).then(function(){
                    if (!options.replace && !options.dontScrollToTop) {
                        App.scrollTo();
                    }
                });

            /**
             * Param `err` could be one of multiple things -
             * It will be an (XMLHttpRequest) XHR object if could not parse JSON.
             * XHR object exposes a numerical `status` property.
             * This would likely occur on 500 server error, 502 timeout error,
             * a 404 error that isn't in for a JSON resource, or similar.
             *
             * In the case of lack of internet connection or similar, `err` would
             * most likely be a `ProgressEvent` object which has a reference to XHR
             * via its `target` property.
             */
            currentRequestInThisScope.catch((err)=>{
                console.error('App Navigate Error -', err);
                this.setState(function({ slowLoad }){
                    if (!slowLoad) return null;
                    return { 'slowLoad' : false };
                });

                if (currentRequestInThisScope === this.currentNavigationRequest){
                    // Ensure we're not de-referencing some new superceding request.
                    this.currentNavigationRequest = null;
                }

                if (typeof fallbackCallback == 'function'){
                    fallbackCallback(err);
                }

                if (err.code === 500){
                    analytics.exception('Server Error: ' + err.status + ' - ' + targetHref);
                }

                if (err.code === 404){
                    analytics.exception('Page Not Found - ' + targetHref);
                }

                if (err.code === 403){
                    // An error may be thrown in Promise response chain with this message ("HTTPForbidden") if received a 403 status code in response
                    if (typeof callback === 'function'){
                        callback(err);
                    }
                } else if ({ 502:1, 503:1, 504:1, 505:1, 598:1, 599:1, 444:1, 499:1, 522:1, 524:1 }[err.code] > -1) {
                    // Bad connection
                    Alerts.queue(Alerts.ConnectionError);
                    const msg = 'Network Error: ' + err.status + ' - ' + targetHref;
                    analytics.exception(msg);
                    console.warn(msg);
                } else {
                    Alerts.queue(Alerts.ConnectionError);
                    const msg = 'Unknown Network Error: ' + err.status + ' - ' + targetHref;
                    analytics.exception(msg);
                    console.error(msg);
                    // Unknown/unanticipated error: Bubble it up (won't break app).
                    throw err;
                }

                // Possibly not needed: If no major JS error thrown, add entry in Browser History so that back/forward buttons still works after hitting a 404 or similar.
                // title currently ignored by browsers
                if (options.replace){
                    try {
                        window.history.replaceState(err, '', targetHref + hashAppendage);
                    } catch (exc) {
                        console.warn('Data too big, saving null to browser history in place of props.context.');
                        window.history.replaceState(null, '', targetHref + hashAppendage);
                    }
                } else {
                    try {
                        window.history.pushState(err, '', targetHref + hashAppendage);
                    } catch (exc) {
                        console.warn('Data too big, saving null to browser history in place of props.context.');
                        window.history.pushState(null, '', targetHref + hashAppendage);
                    }
                }
            });

            // currentRequestInThisScope === this.currentNavigationRequest here and in outer `this.navigation` scope.
            // BUT this may not be case later in async Promise chain if new request launched and
            // `abort` not called in time to cancel execution of Promise chain.
            console.info('Navigating > ', currentRequestInThisScope);
            return currentRequestInThisScope;
        };

        const requestIfLaunched = doRequest();
        if (!requestIfLaunched){ // We cancelled out somewhere due to `options.skipRequest` or similar.
            if (typeof callback === 'function'){
                setTimeout(callback, 100);
            }
        }
        return requestIfLaunched; // === this.currentNavigationRequest definitively here still, until async Promise chain.
    }

    /**
     * Set 'isSubmitting' in state. works with handleBeforeUnload
     *
     * @param {boolean|string|object} value - Value to set. If string is provided, will show as text in popup. If object is provided and modal key contains JSX, isSubmittingModalOpen opened/closed according to value for showModelOpen
     * @param {function} [callback=null] - Optional callback to execute after updating state.
     * @param {boolean} showModalOpen - Optional setting to also close/open modal
     */
    setIsSubmitting(value, callback=null, showModalOpen){
        if (showModalOpen === true || showModalOpen === false) {
            this.setState({ 'isSubmitting': value, 'isSubmittingModalOpen': showModalOpen }, callback);
        } else {
            this.setState({ 'isSubmitting': value }, callback);
        }
    }

    /**
     * Catch and alert user navigating away from page if in submission process.
     * (This doesn't always print the message, and instead returns browser's default one, e.g. in Chrome)
     * See: https://developer.mozilla.org/en-US/docs/Web/API/WindowEventHandlers/onbeforeunload (esp Browser Compatibility for custom text support)
     *
     * @param {React.SyntheticEvent} e Window beforeunload event.
     * @returns {string|void} Dialog text which is to be shown to user.
     */
    handleBeforeUnload(e){
        const { isSubmitting } = this.state;
        if (isSubmitting){
            e.preventDefault();
            const confirmMessage = typeof isSubmitting === "string" ? isSubmitting : "Leaving will cause all unsubmitted work to be lost. Are you sure you want to proceed?";
            e.returnValue = confirmMessage;
            return confirmMessage;
        }
    }

    /** Renders the entire HTML of the application. */
    render() {
        const { context, lastBuildTime, href, contextRequest } = this.props;
        const { mounted = false } = this.state;
        const hrefParts = memoizedUrlParse(href);
        const routeList = hrefParts.pathname.split("/");
        const routeLeaf = routeList[routeList.length - 1];
        const currentAction = this.currentAction();
        const userInfo = JWT.getUserInfo();
        const userActions = (userInfo && userInfo.user_actions) || null;
        let canonical = href;
        let status;

        // `canonical` is meant to refer to the definitive URI for current resource.
        // For example, https://data.4dnucleome.org/some-item, http://data.4dnucleome.org/some-item, http://www.data.4dnucleome.org/some-item
        // refer to same item, and `canonical` URL is the one that should be used when referring to or citing "/some-item".
        // In our case, it is "https://data.4dnucleome.org/"; this canonical code may be deprecated as we always redirect to https and
        // [wwww.]4dnuclome.org is a separate domain/site.

        if (context.canonical_uri) {
            if (hrefParts.host) {
                canonical = (hrefParts.protocol || '') + '//' + hrefParts.host + context.canonical_uri;
            } else {
                canonical = context.canonical_uri;
            }
        }

        // check error status
        if (context.code === 403){
            if (context.title && (context.title.toLowerCase() === 'login failure' || context.title === 'No Access')){
                status = 'invalid_login';
            } else if (context.title && context.title === 'Forbidden'){
                status = 'forbidden';
            }
        } else if (context.code === 404){
            status = 'not_found';
        } else if (routeLeaf == 'submissions' && !_.contains(_.pluck(userActions, 'id'), 'submissions')){
            status = 'forbidden'; // attempting to view submissions but it's not in users actions
        }

        const isLoading = contextRequest && contextRequest.xhr && contextRequest.xhr.readyState < 4;
        const baseDomain = (hrefParts.protocol || '') + '//' + hrefParts.host;
        const bodyElementProps = _.extend({}, this.state, this.props, { // Complete set of own props, own state, + extras.
            canonical,
            baseDomain,
            isLoading,
            currentAction,
            status,
            routeLeaf,
            hrefParts,
            'updateUploads'  : this.updateUploads,
            'updateAppSessionState' : this.updateAppSessionState,
            'setIsSubmitting': this.setIsSubmitting,
            'onBodyClick'    : this.handleClick,
            'onBodySubmit'   : this.handleSubmit,
        });

        const contentSecurityPolicyStr = [
            "default-src 'self'",
            "img-src 'self' https://* https://i.ytimg.com data:",
            "child-src blob:",
            // Allowing unsafe-eval temporarily re: 'box-intersect' dependency of some HiGlass tracks.
            "frame-src https://www.google.com/recaptcha/ https://www.youtube.com",
            // Allow anything on https://*.auth0.com domain to allow customization of Auth0 - Will Jan 31 2023
<<<<<<< HEAD
            "script-src blob: 'self' https://www.google-analytics.com https://*.auth0.com https://secure.gravatar.com https://www.google.com/recaptcha/ https://www.gstatic.com/recaptcha/ 'unsafe-eval'", // + (typeof BUILDTYPE === "string" && BUILDTYPE === "quick" ? " 'unsafe-eval'" : ""),
=======
            "script-src 'self' blob: https://www.google-analytics.com https://*.auth0.com https://secure.gravatar.com https://www.google.com/recaptcha/ https://www.gstatic.com/recaptcha/ 'unsafe-eval'", // + (typeof BUILDTYPE === "string" && BUILDTYPE === "quick" ? " 'unsafe-eval'" : ""),
>>>>>>> 008e1346
            "style-src 'self' 'unsafe-inline' https://fonts.googleapis.com  https://unpkg.com",
            "font-src 'self' https://fonts.gstatic.com",
            "worker-src 'self' blob:",
            "connect-src 'self' https://cgap-higlass.com https://*.s3.amazonaws.com https://rest.ensembl.org https://eutils.ncbi.nlm.nih.gov"
        ].join("; ");
        // In future consider adding: object-src 'none'; require-trusted-types-for 'script';
        // (from google csp eval -- Will says what we have is fine for now, though)

        // `lastBuildTime` is used for both CSS and JS because is most likely they change at the same time on production from recompiling

        return (
            <html lang="en">
                <head>
                    <meta charSet="utf-8"/>
                    <meta httpEquiv="Content-Type" content="text/html, charset=UTF-8"/>
                    <meta httpEquiv="Content-Security-Policy" content={contentSecurityPolicyStr}/>
                    <meta httpEquiv="X-UA-Compatible" content="IE=edge"/>
                    <meta name="viewport" content="width=device-width, initial-scale=1, maximum-scale=1"/>
                    <meta name="google-site-verification" content="sia9P1_R16tk3XW93WBFeJZvlTt3h0qL00aAJd3QknU" />
                    <meta name="robots" content="noindex"/>
                    <HTMLTitle {...{ context, currentAction, canonical, status }} />
                    <script data-prop-name="user_info" type="application/json" dangerouslySetInnerHTML={mounted ? null : {
                        __html: jsonScriptEscape(JSON.stringify(JWT.getUserInfo())) /* Kept up-to-date in browser.js */
                    }}/>
                    <script data-prop-name="lastBuildTime" type="application/json" dangerouslySetInnerHTML={{ __html: lastBuildTime }}/>
                    <link rel="stylesheet" href={'/static/css/style.css?build=' + (lastBuildTime || 0)} />
                    <DeferMount><link rel="stylesheet" media="print" href={'/static/css/print.css?build=' + (lastBuildTime || 0)} /></DeferMount>
                    <SEO.CurrentContext {...{ context, hrefParts, baseDomain }} />
                    <link href="https://fonts.googleapis.com/css?family=Source+Sans+Pro:200,300,400,600,700,900,300i,400i,600i|Yrsa|Source+Code+Pro:300,400,500,600" rel="stylesheet"/>
                    {/* Can set webpack.config.js browser build's externals "react":"React" and load via CDN but need to then allow cross-origin requests to CDN domain
                    <script crossOrigin src="https://unpkg.com/react@17/umd/react.development.js"></script>
                    <script crossOrigin src="https://unpkg.com/react-dom@17/umd/react-dom.development.js"></script>
                    */}
                    <script defer type="application/javascript" src="//www.google-analytics.com/analytics.js" />
                    <script defer type="application/javascript" src={"/static/build/bundle.js?build=" + (lastBuildTime || 0)} charSet="utf-8" />
                    <link rel="canonical" href={canonical} />
                    {/* <script data-prop-name="inline" type="application/javascript" charSet="utf-8" dangerouslySetInnerHTML={{__html: this.props.inline}}/> <-- SAVED FOR REFERENCE */}
                </head>
                <React.StrictMode>
                    <BodyElement {...bodyElementProps} />
                </React.StrictMode>
            </html>
        );
    }
}

/**
 * Renders out the <title> element in the <head> area of the
 * HTML document.
 */
class HTMLTitle extends React.PureComponent {

    componentDidMount() {
        // See https://github.com/facebook/react/issues/2323
        // Deprecated as of React v16.
        var node = document.querySelector('title');
        if (node && this._rootNodeID && !node.getAttribute('data-reactid')) {
            node.setAttribute('data-reactid', this._rootNodeID);
        }
    }

    render() {
        const { canonical, currentAction, context, status, contentViews } = this.props;
        const { title: portalTitle } = portalConfig;
        let title;

        if (canonical === "about:blank"){   // first case is fallback
            title = portalTitle;
        } else if (status) {                // error catching
            title = 'Error';
        } else if (context) {               // What should occur (success)

            const ContentView = (contentViews || globalContentViews).lookup(context, currentAction);

            // Set browser window title.
            title = object.itemUtil.getTitleStringFromContext(context);

            if (title && title != 'Home') {
                title = title + ' – ' + portalTitle;
            } else {
                title = portalTitle;
            }

            if (!ContentView){ // Handle the case where context is not loaded correctly
                title = 'Error';
            } else if (currentAction && _.contains(['edit', 'add', 'create'], currentAction)) { // Handle content edit + create action permissions
                const contextActionNames = _.filter(_.pluck((context && context.actions) || [], 'name'));
                // see if desired actions is not allowed for current user
                if (!_.contains(contextActionNames, currentAction)){
                    title = 'Action not permitted';
                }
            }
        } else {
            throw new Error('No context is available. Some error somewhere.');
        }

        return <title>{ title }</title>;
    }

}

const ContentRenderer = React.memo(function ContentRenderer(props){
    const { canonical, status, currentAction, context, routeLeaf, contentViews, href } = props;
    const contextAtID = object.itemUtil.atId(context);
    const key = contextAtID && contextAtID.split('?')[0]; // Switching between collections may leave component in place
    let content; // Output

    // Object of common props passed to all content_views.
    const commonContentViewProps = _.pick(props,
        // Props from App:
        'schemas', 'session', 'href', 'navigate', 'uploads', 'updateUploads', 'alerts',
        'setIsSubmitting', 'isSubmitting', 'isSubmittingModalOpen', 'updateAppSessionState', 'context', 'currentAction',
        // Props from BodyElement:
        'windowWidth', 'windowHeight', 'registerWindowOnResizeHandler', 'registerWindowOnScrollHandler',
        'addToBodyClassList', 'removeFromBodyClassList', 'toggleFullScreen', 'isFullscreen',
        'overlaysContainer', 'innerOverlaysContainer'
    );

    if (canonical === "about:blank"){   // first case is fallback
        content = null;
    } else if (status) {                // error catching
        content = <ErrorPage currRoute={routeLeaf} status={status}/>;
    } else if (context) {               // What should occur (success)
        const ContentView = (contentViews || globalContentViews).lookup(context, currentAction);

        if (!ContentView){ // Handle the case where context is not loaded correctly
            content = <ErrorPage status={null}/>;
        } else if (currentAction && _.contains(['edit', 'add', 'create'], currentAction)) { // Handle content edit + create action permissions
            const contextActionNames = _.filter(_.pluck((context && context.actions) || [], 'name'));
            // see if desired actions is not allowed for current user
            if (!_.contains(contextActionNames, currentAction)){
                content = <ErrorPage status="forbidden" />;
            }
        }

        if (!content) { // No overriding cases encountered. Proceed to render appropriate view for our context.
            content = <ContentView key={key} {...commonContentViewProps} />;
        }
    } else {
        throw new Error('No context is available. Some error somewhere.');
    }

    return <ContentErrorBoundary canonical={canonical} href={href}>{ content }</ContentErrorBoundary>;
});

/**
 * This component provides some extra layout properties to certain components.
 * Namely, it handles, stores, and passes down state related to scrolling up/down the page.
 * This prevents needing to have numerous window scroll event listeners living throughout the app.
 *
 * @public
 * @class
 * @listens {Event} Window scroll events.
 * @listens {Event} Window resize events.
 * @todo Perhaps grab and pass down windowInnerWidth, windowInnerHeight, and/or similar props as well.
 */
class BodyElement extends React.PureComponent {

    /**
     * Calculates and returns width and height of viewport.
     * @returns {{ windowWidth: number, windowHeight: number }} Object with windowWidth and windowHeight properties.
     */
    static getViewportDimensions(){
        if (isServerSide()) return;
        return { 'windowWidth' : window.innerWidth , 'windowHeight' : window.innerHeight };
    }

    static getDerivedStateFromProps(props, state){
        var stateChange = { 'lastHref' : props.href };
        // Unset full screen if moving away to different pathname.
        if (state.isFullscreen && stateChange.lastHref !== state.lastHref){
            var currParts = url.parse(state.lastHref),
                nextParts = url.parse(stateChange.lastHref);

            if (currParts.pathname !== nextParts.pathname){
                stateChange.isFullscreen = false;
            }
        }
        return stateChange;
    }

    /**
     * Instantiates the BodyElement component, binds functions.
     */
    constructor(props){
        super(props);
        this.hideTestWarning = this.hideTestWarning.bind(this);
        this.onResize = _.debounce(this.onResize.bind(this), 300);
        this.setupScrollHandler = this.setupScrollHandler.bind(this);
        this.onAfterTooltipHide = this.onAfterTooltipHide.bind(this);

        this.registerWindowOnResizeHandler = this.registerWindowOnResizeHandler.bind(this);
        this.registerWindowOnScrollHandler = this.registerWindowOnScrollHandler.bind(this);
        this.addToBodyClassList         = this.addToBodyClassList.bind(this);
        this.removeFromBodyClassList    = this.removeFromBodyClassList.bind(this);
        this.toggleFullScreen           = this.toggleFullScreen.bind(this);
        this.bodyClassName              = this.bodyClassName.bind(this);

        /**
         * State object for BodyElement.
         *
         * @type {Object}
         * @property {boolean} state.scrolledPastTop        Whether window has been scrolled past 0.
         * @property {boolean} state.scrolledPast80     Whether window has been scrolled past 80px.
         * @property {number} state.windowWidth             Window inner width.
         * @property {number} state.windowHeight            Window inner height.
         * @property {string[]} state.classList             List of additional classNames that are added to the body element.
         */
        this.state = {
            scrolledPastTop       : null,
            scrolledPast80        : null,
            scrolledPast160       : null,
            scrolledPast240       : null,
            //'scrollTop'             : null // Not used, too many state updates if were to be.
            windowWidth           : null,
            windowHeight          : null,
            classList             : [],
            hasError              : false,
            errorInfo             : null,
            isFullscreen          : false,
            // Because componentWillReceiveProps is deprecated in favor of (static) getDerivedStateFromProps,
            // we ironically must now clone href in state to be able to do comparisons...
            // See: https://stackoverflow.com/questions/49723019/compare-with-previous-props-in-getderivedstatefromprops
            lastHref              : props.href,
            // Whether Test Data warning banner is visible.
            testWarningPresent    : false, //!globals.productionHost[props.hrefParts.hostname] || false
        };

        /**
         * Holds event handlers for window scroll event.
         * @private
         */
        this.scrollHandlers = [];
        /**
         * Holds event handlers for window resize event.
         * @private
         */
        this.resizeHandlers = [];

        /**
         * Reference to ReactTooltip component instance.
         * Used to unset the `top` and `left` positions after hover out.
         */
        this.tooltipRef = React.createRef();

        /**
         * Reference to overlays container.
         * Used for React.createPortal in whichever components
         * may need to make one.
         *
         * Eventually, this will be used to supercede React-Bootstraps
         * Modal Components.
         */
        this.overlaysContainerRef = React.createRef();

        /** Similar to above, but keeping navbar & footer visible if needed */
        this.innerOverlaysContainerRef = React.createRef();
    }

    /**
     * Initializes scroll event handler & loading of help menu tree.
     *
     * @returns {void}
     */
    componentDidMount(){
        this.setupScrollHandler();
        WindowEventDelegator.addHandler("resize", this.onResize);
        this.onResize();
    }

    componentDidUpdate(pastProps){
        const { href } = this.props;
        if (pastProps.href !== href){
            // Remove tooltip if still lingering from previous page
            this.tooltipRef && this.tooltipRef.current && this.tooltipRef.current.hideTooltip();
        }
    }

    /**
     * Unbinds event listeners.
     * Probably not needed but lets be safe & cleanup.
     *
     * @returns {void}
     */
    componentWillUnmount(){
        WindowEventDelegator.removeHandler("scroll", this.throttledScrollHandler);
        delete this.throttledScrollHandler;
        WindowEventDelegator.addHandler("resize", this.onResize);
    }

    /**
     * Catches exceptions in NavBar and similar 'outer' component areas.
     *
     * @private
     * @returns {void}
     */
    componentDidCatch(err, info){
        const { href } = this.props;
        this.setState({ 'hasError' : true, 'errorInfo' : info }, ()=>{
            analytics.exception('Client Error - ' + href + ': ' + err, true);
            // Unset app.historyEnabled so that user may navigate backward w/o JS.
            if (window && window.fourfront && window.fourfront.app){
                window.fourfront.app.historyEnabled = false;
            }
        });
    }

    /**
     * Sets `state.testWarningPresent` to be false and scrolls the window if sticky header is visible (SearchView)
     * so that sticky header gets its dimension(s) updated.
     *
     * @param {React.SyntheticEvent} [e] An event, if any. Unused.
     * @returns {void}
     */
    hideTestWarning(e) {
        // Remove the warning banner because the user clicked the close icon
        this.setState({ 'testWarningPresent': false });

        // If collection with .sticky-header on page, jiggle scroll position
        // to force the sticky header to jump to the top of the page.
        const hdrs = document.getElementsByClassName('sticky-header');
        if (hdrs.length) {
            window.scrollBy(0,-1);
            window.scrollBy(0,1);
        }
    }

    /**
     * Function passed down as a prop to content views to register window on scroll handlers.
     *
     * @public
     * @param {function} scrollHandlerFxn - Callback function which accepts a 'scrollTop' (number) and 'scrollVector' (number) param.
     * @returns {function} A function to call to unregister newly registered handler.
     */
    registerWindowOnScrollHandler(scrollHandlerFxn){
        var exists = this.scrollHandlers.indexOf(scrollHandlerFxn);// _.findIndex(this.scrollHandlers, scrollHandlerFxn);
        if (exists > -1) {
            console.warn('Function already registered.', scrollHandlerFxn);
            return null;
        } else {
            this.scrollHandlers.push(scrollHandlerFxn);
            console.info("Registered scroll handler", scrollHandlerFxn);
            return () => {
                var idxToRemove = this.scrollHandlers.indexOf(scrollHandlerFxn);
                if (idxToRemove === -1){
                    console.warn('Function no longer registered.', scrollHandlerFxn);
                    return false;
                }
                this.scrollHandlers.splice(idxToRemove, 1);
                console.info('Unregistered function from scroll events', scrollHandlerFxn);
                return true;
            };
        }
    }


    /**
     * Function passed down as a prop to content views to register window on resize handlers.
     *
     * @public
     * @param {function} resizeHandlerFxn - Callback function which accepts a 'dims' ({ windowWidth: number, windowHeight: number }) and 'pastDims' param.
     * @returns {function} A function to call to unregister newly registered handler.
     */
    registerWindowOnResizeHandler(resizeHandlerFxn){
        var exists = this.resizeHandlers.indexOf(resizeHandlerFxn);
        if (exists > -1) {
            console.warn('Function already registered.', resizeHandlerFxn);
            return null;
        } else {
            this.resizeHandlers.push(resizeHandlerFxn);
            console.info("Registered resize handler", resizeHandlerFxn);
            return () => {
                var idxToRemove = this.resizeHandlers.indexOf(resizeHandlerFxn);
                if (idxToRemove === -1){
                    console.warn('Function no longer registered.', resizeHandlerFxn);
                    return false;
                }
                this.resizeHandlers.splice(idxToRemove, 1);
                console.info('Unregistered function from resize events', resizeHandlerFxn);
                return true;
            };
        }
    }

    /**
     * Adds param `className` to `state.classList`. Passed down through props for child components to be able to adjust
     * body className in response to user interactions, such as setting a full screen state.
     *
     * @public
     * @param {string}   className      ClassName to add to class list.
     * @param {function} [callback]     Optional callback to be executed after state change.
     * @returns {void}
     */
    addToBodyClassList(className, callback){
        this.setState(function({ classList }){
            const foundIdx = classList.indexOf(className);
            if (foundIdx > -1){
                console.warn('ClassName already set', className);
                return null;
            } else {
                const nextClassList = classList.slice(0);
                nextClassList.push(className);
                console.info('Adding "' + className + '" to body classList');
                return { "classList" : nextClassList };
            }
        }, callback);
    }

    /**
     * Removes param `className` from `state.classList`. Passed down through props for child components to be able to adjust
     * body className in response to user interactions, such as removing a full screen state.
     *
     * @public
     * @param {string}   className      ClassName to remove from class list.
     * @param {function} [callback]     Optional callback to be executed after state change.
     * @returns {void}
     */
    removeFromBodyClassList(className, callback){
        this.setState(function({ classList }){
            const foundIdx = classList.indexOf(className);
            if (foundIdx === -1){
                console.warn('ClassName not in list', className);
                return null;
            } else {
                const nextClassList = classList.slice(0);
                nextClassList.splice(foundIdx, 1);
                console.info('Removing "' + className + '" from body classList');
                return { "classList" : nextClassList };
            }
        }, callback);
    }


    /**
     * Updates windowWidth and windowHeight dimensions in this.state, if different.
     * @private
     * @returns {void}
     */
    onResize(e){
        let dims, pastDims;
        this.setState(function({ windowWidth, windowHeight }){
            const nextState = {};
            dims = BodyElement.getViewportDimensions();
            pastDims = { windowWidth, windowHeight };
            if (dims.windowWidth !== pastDims.windowWidth)     nextState.windowWidth = dims.windowWidth;
            if (dims.windowHeight !== pastDims.windowHeight)   nextState.windowHeight = dims.windowHeight;
            if (Object.keys(nextState).length > 0){
                return nextState;
            }
            return null;
        }, ()=>{
            console.info('Window resize detected.', dims);
            if (this.resizeHandlers.length > 0){
                this.resizeHandlers.forEach(function(resizeHandlerFxn){ resizeHandlerFxn(dims, pastDims, e); });
            }
        });
    }

    /**
     * Attaches event listeners to the `window` object and passes down 'registerOnWindowEvent' functions as props which children down the rendering tree can subscribe to.
     * Updates `state.scrolledPastTop` and `<body/>` element className depending on window current scroll top.
     *
     * @private
     * @listens {Event} Window scroll events.
     * @returns {void}
     */
    setupScrollHandler(){
        if (!(typeof window !== 'undefined' && window && document && document.body && typeof document.body.scrollTop !== 'undefined')){
            return null;
        }

        let lastScrollTop = 0;
        const handleScroll = (e) => {
            const currentScrollTop = layout.getPageVerticalScrollPosition();
            const scrollVector = currentScrollTop - lastScrollTop;

            lastScrollTop = currentScrollTop;

            if (this.scrollHandlers.length > 0){
                _.forEach(this.scrollHandlers, (scrollHandlerFxn) => scrollHandlerFxn(currentScrollTop, scrollVector, e) );
            }

            this.setState(function({ windowWidth }){
                const rgs = responsiveGridState(windowWidth);
                let scrolledPastTop = false;
                let scrolledPast80 = false;
                let scrolledPast160 = false;
                let scrolledPast240 = false;

                if ( // Fixed nav takes effect at medium grid breakpoint or wider.
                    ['xs','sm'].indexOf(rgs) === -1 && (
                        (currentScrollTop > 20 && scrollVector >= 0) ||
                        (currentScrollTop > 80)
                    )
                ){
                    scrolledPastTop = true;
                    if (currentScrollTop > 80){
                        scrolledPast80 = true;
                    }
                    if (currentScrollTop > 160){
                        scrolledPast160 = true;
                    }
                    if (currentScrollTop > 240){
                        scrolledPast240 = true;
                    }
                }

                return { scrolledPastTop, scrolledPast80, scrolledPast160, scrolledPast240 };
            });
        };

        // We add as property of class instance so we can remove event listener on unmount, for example.
        this.throttledScrollHandler = _.throttle(raf.bind(window, handleScroll), 10);

        WindowEventDelegator.addHandler("scroll", this.throttledScrollHandler);

        setTimeout(this.throttledScrollHandler, 100, null);
    }

    onAfterTooltipHide(e){
        // Grab tip & unset style.left and style.top using same method tooltip does internally.
        const ref = this.tooltipRef && this.tooltipRef.current;
        const node = (ref && ref.tooltipRef) || null;
        if (!node || !node.style) {
            console.warn("Tooltip to hide not found");
            return;
        }
        node.style.left = null;
        node.style.top = null;
    }

    toggleFullScreen(isFullscreen, callback){
        if (typeof isFullscreen === 'boolean'){
            this.setState({ isFullscreen }, callback);
        } else {
            this.setState(function(currState){
                return { 'isFullscreen' : !currState.isFullscreen };
            }, callback);
        }
    }

    renderErrorState(){
        return (
            <body>
                <div id="slot-application">
                    <div id="application" className="done error">
                        <div id="layout">
                            <ErrorNotice />
                            <div id="layout-footer"/>
                        </div>
                    </div>
                </div>
            </body>
        );
    }

    bodyClassName(){
        const { isLoading, context } = this.props;
        const { scrolledPast80, scrolledPast160, scrolledPast240, scrolledPastTop, classList, isFullscreen, testWarningPresent } = this.state;
        const bodyClassList = (classList && classList.slice(0)) || [];

        // Common UI
        if (isLoading)          bodyClassList.push("loading-request");
        if (scrolledPastTop)    bodyClassList.push("scrolled-past-top");
        if (scrolledPast80)     bodyClassList.push("scrolled-past-80");
        if (scrolledPast160)    bodyClassList.push("scrolled-past-160");
        if (scrolledPast240)    bodyClassList.push("scrolled-past-240");
        if (isFullscreen){
            bodyClassList.push("is-full-screen");
        } else if (testWarningPresent) {
            bodyClassList.push("test-warning-visible");
        }

        // If is a typical ItemView, we want to show a full-width view.
        // StaticPages, unless on ItemView for them, _do not_ contain "Item"
        // in their @type field and instead have Portal, StaticPage, etc.
        if (Array.isArray(context['@type'])){
            if (context['@type'].indexOf('Item') > -1){
                bodyClassList.push("is-item-view");
            }
        }

        if (bodyClassList.length > 0){
            return bodyClassList.join(' ');
        } else {
            return null;
        }
    }

    /**
     * Renders out the body layout of the application.
     * TestWarning stuff is _possibly_ deprecated and for 4DN only.
     */
    render(){
        const { onBodyClick, onBodySubmit, context, alerts, canonical, currentAction, hrefParts, slowLoad, mounted, href, session, schemas,
            updateAppSessionState, isSubmitting, isSubmittingModalOpen } = this.props;
        const { windowWidth, windowHeight, classList, hasError, isFullscreen, testWarningPresent } = this.state;
        const { registerWindowOnResizeHandler, registerWindowOnScrollHandler, addToBodyClassList, removeFromBodyClassList, toggleFullScreen } = this;
        const overlaysContainer = this.overlaysContainerRef.current;
        const innerOverlaysContainer = this.innerOverlaysContainerRef.current;

        if (hasError) return this.renderErrorState();

        let innerContainerMinHeight;
        if (mounted && windowHeight){
            const rgs = responsiveGridState(windowWidth);
            if ({ 'xl' : 1, 'lg' : 1, 'md' : 1 }[rgs]){
                innerContainerMinHeight = (
                    // Hardcoded:
                    // - minus top nav full height, footer, [testWarning]
                    windowHeight - ((testWarningPresent && 52) || 0)
                );
            }
        }

        const navbarProps = {
            windowWidth, windowHeight,
            isFullscreen, toggleFullScreen, overlaysContainer,
            testWarningPresent, hideTestWarning: this.hideTestWarning,
            context, href, currentAction, session, schemas,
            updateAppSessionState
        };

        const propsPassedToAllViews = {
            ...this.props,
            windowWidth,
            windowHeight,
            navigate, // <- We could probably stop passing this down since can use the global aliased function instead...
            registerWindowOnResizeHandler,
            registerWindowOnScrollHandler,
            addToBodyClassList, removeFromBodyClassList,
            toggleFullScreen, isFullscreen, // <- These two are probably deprecated, were originally for 4DN.
            overlaysContainer,
            innerOverlaysContainer,
            alerts
        };

        return (
            // We skip setting `props.dangerouslySetInnerHTML` if mounted, since this data is only used for initializing over server-side-rendered HTML.
            <body data-current-action={currentAction} onClick={onBodyClick} onSubmit={onBodySubmit} data-path={hrefParts.path}
                data-pathname={hrefParts.pathname} className={this.bodyClassName()}>

                <script data-prop-name="context" type="application/json" dangerouslySetInnerHTML={mounted ? null : {
                    __html: jsonScriptEscape(JSON.stringify(context))
                }}/>
                <script data-prop-name="alerts" type="application/json" dangerouslySetInnerHTML={mounted ? null : {
                    __html: jsonScriptEscape(JSON.stringify(alerts))
                }}/>

                <div id="slow-load-container" className={slowLoad ? 'visible' : null}>
                    <div className="inner">
                        <i className="icon icon-circle-notch fas"/>
                    </div>
                </div>

                <div id="application">
                    <div id="layout">
                        { (isSubmitting && isSubmitting.modal) && isSubmittingModalOpen ? isSubmitting.modal : null}

                        <NavigationBar {...navbarProps} />

                        <div id="post-navbar-container" style={{ minHeight : innerContainerMinHeight }}>

                            <PageTitleSection {...this.props} windowWidth={windowWidth} />

                            <ContentErrorBoundary {...{ canonical, href }}>
                                <ContentRenderer {...propsPassedToAllViews} />
                            </ContentErrorBoundary>

                            <div id="inner-overlays-container" ref={this.innerOverlaysContainerRef} />

                        </div>
                    </div>
                    <Footer version={context.app_version} />
                </div>

                <div id="overlays-container" ref={this.overlaysContainerRef}/>

                <ReactTooltip effect="solid" globalEventOff="click" key="tooltip" uuid="primary-tooltip-fake-uuid"
                    afterHide={this.onAfterTooltipHide} ref={this.tooltipRef} />

            </body>
        );
    }

}




function ErrorNotice(props){
    return (
        <div className="error-boundary container" id="content">
            <hr/>
            <div className="mb-2 mt-2">
                <h3 className="text-400">A client-side error has occured, please go back or try again later.</h3>
            </div>
        </div>
    );
}


class ContentErrorBoundary extends React.Component {

    constructor(props){
        super(props);
        this.state = {
            'hasError' : false,
            'errorInfo' : null
        };
    }

    componentDidCatch(err, info){
        const { href } = this.props;
        this.setState({ 'hasError' : true, 'errorInfo' : info }, ()=>{
            analytics.exception('Client Error - ' + href + ': ' + err, true);
        });
    }

    /**
     * Unsets the error state if we navigate to a different view/href .. which normally should be different ContentView.
     */
    componentDidUpdate(pastProps){
        const { canonical } = this.props;
        if (pastProps.canonical !== canonical){
            this.setState(function(currState){
                if (currState.hasError) {
                    return {
                        'hasError' : false,
                        'errorInfo' : null
                    };
                }
                return {};
            });
        }
    }

    render(){
        const { children } = this.props, { hasError } = this.state;
        if (hasError){
            return <ErrorNotice />;
        }
        return children;
    }
}<|MERGE_RESOLUTION|>--- conflicted
+++ resolved
@@ -1148,11 +1148,7 @@
             // Allowing unsafe-eval temporarily re: 'box-intersect' dependency of some HiGlass tracks.
             "frame-src https://www.google.com/recaptcha/ https://www.youtube.com",
             // Allow anything on https://*.auth0.com domain to allow customization of Auth0 - Will Jan 31 2023
-<<<<<<< HEAD
-            "script-src blob: 'self' https://www.google-analytics.com https://*.auth0.com https://secure.gravatar.com https://www.google.com/recaptcha/ https://www.gstatic.com/recaptcha/ 'unsafe-eval'", // + (typeof BUILDTYPE === "string" && BUILDTYPE === "quick" ? " 'unsafe-eval'" : ""),
-=======
             "script-src 'self' blob: https://www.google-analytics.com https://*.auth0.com https://secure.gravatar.com https://www.google.com/recaptcha/ https://www.gstatic.com/recaptcha/ 'unsafe-eval'", // + (typeof BUILDTYPE === "string" && BUILDTYPE === "quick" ? " 'unsafe-eval'" : ""),
->>>>>>> 008e1346
             "style-src 'self' 'unsafe-inline' https://fonts.googleapis.com  https://unpkg.com",
             "font-src 'self' https://fonts.gstatic.com",
             "worker-src 'self' blob:",

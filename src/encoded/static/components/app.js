'use strict';
var React = require('react');
var ReactDOM = require('react-dom');
var jsonScriptEscape = require('../libs/jsonScriptEscape');
var globals = require('./globals');
var ErrorPage = require('./error');
var Navigation = require('./navigation');
var Action = require('./action');
var Footer = require('./footer');
var url = require('url');
var _ = require('underscore');
var store = require('../store');
var browse = require('./browse');
var origin = require('../libs/origin');
var serialize = require('form-serialize');
var { Filters, ajax, JWT, console, isServerSide, navigate } = require('./util');
var Alerts = require('./alerts');
var jwt = require('jsonwebtoken');
var { FacetCharts } = require('./facetcharts');
var ChartDataController = require('./viz/chart-data-controller');
var ChartDetailCursor = require('./viz/ChartDetailCursor');
var makeTitle = require('./item-pages/item').title;
var ReactTooltip = require('react-tooltip');

/**
 * The top-level component for this application.
 *
 * @module {Component} app
 */

/**
 * Used to temporarily store Redux store values for simultaneous dispatch.
 *
 * @memberof module:app
 */
var dispatch_dict = {};

/**
 * Top bar navigation & link schema definition.
 *
 * @memberof module:app
 */
var portal = {
    portal_title: '4DN Data Portal',
    global_sections: [
        {
            id: 'browse',
            sid:'sBrowse',
            title: 'Browse',
            //url: '/browse/?type=ExperimentSetReplicate&experimentset_type=replicate&limit=all',
            url : function(currentUrlParts){
                if (!currentUrlParts) return '/browse/?type=ExperimentSetReplicate&experimentset_type=replicate&limit=all'; // Default/fallback
                return Filters.filtersToHref(
                    store.getState().expSetFilters,
                    currentUrlParts.protocol + '//' + currentUrlParts.host + '/browse/'
                );
            },
            active : function(currentWindowPath){
                if (currentWindowPath && currentWindowPath.indexOf('/browse/') > -1) return true;
                return false;
            }
        },
        {id: 'help', sid:'sHelp', title: 'Help', children: [
            {id: 'gettingstarted', title: 'Getting started', url: '/help', children : [
                {id: 'metadatastructure', title: 'Metadata structure', url: '/help#metadata-structure'},
                {id: 'datasubmission', title: 'Data submission', url: '/help#data-submission'},
                {id: 'restapi', title: 'REST API', url: '/help#rest-api'},
            ]},
            {id: 'submitting-metadata', title: 'Submitting Metadata', url: '/help/submitting'},
            {id: 'about', title: 'About', url: '/about'}
        ]}
    ],
    user_section: [
            {id: 'login', title: 'Log in', url: '/'},
            {id: 'accountactions', title: 'Register', url: '/help'}
            // Remove context actions for now{id: 'contextactions', title: 'Actions', url: '/'}
    ]
};


// See https://github.com/facebook/react/issues/2323
var Title = React.createClass({
    render: function() {
        return <title {...this.props}>{this.props.children}</title>;
    },
    componentDidMount: function() {
        var node = document.querySelector('title');
        if (node && !node.getAttribute('data-reactid')) {
            node.setAttribute('data-reactid', this._rootNodeID);
        }
    }
});

/**
 * Creates a promise which completes after a delay, performing no network request.
 * Used to perform a promise.race to see if this timeout or a network requests completes first, which
 * then allows us to set app.state.slow and render a loading icon until long-running network request completes.
 */
class Timeout {
    constructor(timeout) {
        this.promise = new Promise(resolve => setTimeout(resolve.bind(undefined, this), timeout));
    }
}

/**
 * @alias module:app
 */
var App = React.createClass({
    SLOW_REQUEST_TIME: 750,
    historyEnabled: !!(typeof window != 'undefined' && window.history && window.history.pushState),

    /**
     *  Session-related props 'sessionMayBeSet' is meant to provided by server-side only, then scraped and re-provided
     *  by client-side render in browser.js via @see App.getRendersPropValues(documentElement, [propNamesToGet]) to match server-side render.
     *  Similarly as to how is done for the redux store.
     */
    propTypes: {
        "sessionMayBeSet" : React.PropTypes.any,    // Whether Auth0 session exists or not.
    },

    getDefaultProps : function(){
        return {
            'sessionMayBeSet' : null
        }
    },

    getInitialState: function() {
        console.log('APP FILTERS', Filters.hrefToFilters(this.props.href));
        // Todo: Migrate session & user_actions to redux store?
        var session = false;
        var user_actions = [];

        if (this.props.sessionMayBeSet !== null){ // Only provided from server
            if (this.props.sessionMayBeSet === false) session = false;
            if (this.props.sessionMayBeSet === true) session = true;
            else session = false; // Else is null
        } else {
            session = !!(JWT.get('cookie')); // Same cookie sent to server-side to authenticate, so it must match.
        }

        // user_info.details is kept in sync to client-side via browser.js, user_info.user_actions is not.
        // Don't use user_actions unless session is also true.
        // user_actions is only set client-side upon login (it cannot expire unless logout).
        var user_info = JWT.getUserInfo();
        if (user_info && typeof user_info.user_actions !== 'undefined' && Array.isArray(user_info.user_actions)){
            user_actions = user_info.user_actions;
        }

        // Save navigate fxn and other req'd stuffs to GLOBAL navigate obj.
        // So that we may call it from anywhere if necessary without passing through props.
        navigate.setNavigateFunction(this.navigate);

        console.log("App Initial State: ", session, user_actions);

        return {
            'errors': [],
            'dropdownComponent': undefined,
            'content': undefined,
            'session': session,
            'user_actions': user_actions,
            'schemas': null,
            'uploads': {}
        };
    },

    // Dropdown context using React context mechanism.
    childContextTypes: {
        dropdownComponent: React.PropTypes.string,
        listActionsFor: React.PropTypes.func,
        currentResource: React.PropTypes.func,
        location_href: React.PropTypes.string,
        onDropdownChange: React.PropTypes.func,
        portal: React.PropTypes.object,
        hidePublicAudits: React.PropTypes.bool,
        fetch: React.PropTypes.func,
        session: React.PropTypes.bool,
        navigate: React.PropTypes.func,
        contentTypeIsJSON: React.PropTypes.func,
        updateUserInfo: React.PropTypes.func,
        schemas: React.PropTypes.object
    },

    // Retrieve current React context
    getChildContext: function() {
        return {
            dropdownComponent: this.state.dropdownComponent, // ID of component with visible dropdown
            listActionsFor: this.listActionsFor,
            currentResource: this.currentResource,
            location_href: this.props.href,
            onDropdownChange: this.handleDropdownChange, // Function to process dropdown state change
            portal: portal,
            hidePublicAudits: true, // True if audits should be hidden on the UI while logged out
            fetch: this.fetch,
            session: this.state.session,
            navigate: this.navigate,
            contentTypeIsJSON: this.contentTypeIsJSON,
            updateUserInfo: this.updateUserInfo,
            schemas : this.state.schemas
        };
    },

    listActionsFor: function(category) {
        if (category === 'context') {
            var context = this.currentResource();
            var name = this.currentAction();
            var context_actions = [];
            Array.prototype.push.apply(context_actions, context.actions || []);

            if (!name && context.default_page) {
                context = context.default_page;
                var actions = context.actions || [];
                for (var i = 0; i < actions.length; i++) {
                    var action = actions[i];
                    if (action.href[0] == '#') {
                        action.href = context['@id'] + action.href;
                    }
                    context_actions.push(action);
                }
            }
            return context_actions;
        }
        if (category === 'user_section') {
            return portal.user_section;
        }
        if (category === 'user') {
            return this.state.user_actions || [];
        }
        if (category === 'global_sections') {
            return portal.global_sections;
        }
    },

    currentResource: function() {
        return this.props.context;
    },

    currentAction: function() {
        var href_url = url.parse(this.props.href);
        var hash = href_url.hash || '';
        var name;
        if (hash.slice(0, 2) === '#!') {
            name = hash.slice(2);
        }
        return name;
    },

    loadSchemas : function(callback, forceFetch = false){
        if (this.state.schemas !== null && !forceFetch){
            // We've already loaded these successfully (hopefully)
            if (typeof callback === 'function') callback(this.state.schemas);
            return this.state.schemas;
        }
        ajax.promise('/profiles/?format=json').then(data => {
            if (this.contentTypeIsJSON(data)){
                this.setState({
                    schemas: data
                }, () => {
                    // Let Filters have access to schemas for own functions.
                    Filters.getSchemas = () => this.state.schemas;
                    // Rebuild tooltips because they likely use descriptions from schemas
                    ReactTooltip.rebuild();
                    if (typeof callback === 'function') callback(data);
                });
            }
        });
    },

    getStatsComponent : function(){
        if (!this.refs || !this.refs.navigation) return null;
        if (!this.refs.navigation.refs) return null;
        if (!this.refs.navigation.refs.stats) return null;
        return this.refs.navigation.refs.stats;
    },

    updateStats : function(currentCounts, totalCounts = null, callback = null){
        var statsComponent = this.getStatsComponent();
        if (statsComponent){
            if (totalCounts === null){
                return statsComponent.updateCurrentCounts(currentCounts, callback);
            } else {
                return statsComponent.updateCurrentAndTotalCounts(currentCounts, totalCounts, callback);
            }
        }
        return null;
    },

    // When current dropdown changes; componentID is _rootNodeID of newly dropped-down component
    handleDropdownChange: function(componentID) {
        // Use React _rootNodeID to uniquely identify a dropdown menu;
        // It's passed in as componentID
        this.setState({dropdownComponent: componentID});
    },

    handleAutocompleteChosenChange: function(chosen) {
        this.setState({autocompleteTermChosen: chosen});
    },

    handleAutocompleteFocusChange: function(focused) {
        this.setState({autocompleteFocused: focused});
    },

    handleAutocompleteHiddenChange: function(hidden) {
        this.setState({autocompleteHidden: hidden});
    },

    // Handle a click outside a dropdown menu by clearing currently dropped down menu
    handleLayoutClick: function(e) {
        if (this.state.dropdownComponent !== undefined) {
            this.setState({dropdownComponent: undefined});
        }
    },

    // If ESC pressed while drop-down menu open, close the menu
    handleKey: function(e) {
        if (e.which === 27) {
            if (this.state.dropdownComponent !== undefined) {
                e.preventDefault();
                this.handleDropdownChange(undefined);
            } else if (!this.state.autocompleteHidden) {
                e.preventDefault();
                this.handleAutocompleteHiddenChange(true);
            }
        } else if (e.which === 13 && this.state.autocompleteFocused && !this.state.autocompleteTermChosen) {
            e.preventDefault();
        }
    },

    /* Handle updating of info used on the /uploads page. Contains relevant
    item context and AWS UploadManager*/
    updateUploads: function(key, upload_info, del_key=false){
        var new_uploads = _.extend({}, this.state.uploads);
        if (del_key){
            delete new_uploads[key];
        }else{
            new_uploads[key] = upload_info;
        }
        this.setState({'uploads': new_uploads});
    },

    authenticateUser : function(callback = null){
        // check existing user_info in local storage and authenticate
        var idToken = JWT.get();
        if(idToken && (!this.state.session || !this.state.user_actions)){ // if JWT present, and session not yet set (from back-end), try to authenticate
            this.fetch('/login', {
                method: 'POST',
                headers: {
                    'Accept': 'application/json',
                    'Content-Type': 'application/json',
                    'Authorization': 'Bearer '+idToken
                },
                body: JSON.stringify({id_token: idToken})
            })
            .then(response => {
                if (response.code || response.status || response.id_token !== idToken) throw response;
                return response;
            })
            .then(response => {
                JWT.saveUserInfo(response);
                this.updateUserInfo(callback);
            }, error => {
                // error, clear JWT token from cookie & user_info from localStorage (via JWT.remove())
                // and unset state.session & state.user_actions (via this.updateUserInfo())
                JWT.remove();
                this.updateUserInfo(callback);
            });
            return idToken;
        }
        return null;
    },

    // Once the app component is mounted, bind keydowns to handleKey function
    componentDidMount: function() {
        globals.bindEvent(window, 'keydown', this.handleKey);

        this.authenticateUser();
        // Load schemas into app.state, access them where needed via props (preferred, safer) or this.context.
        this.loadSchemas();

        var query_href;
        if(document.querySelector('link[rel="canonical"]')){
            query_href = document.querySelector('link[rel="canonical"]').getAttribute('href');
        }else{
            query_href = this.props.href;
        }
        if (this.props.href !== query_href){
            store.dispatch({
                type: {'href':query_href}
            });
        }
        if (this.historyEnabled) {
            var data = this.props.context;
            try {
                window.history.replaceState(data, '', window.location.href);
            } catch (exc) {
                // Might fail due to too large data
                window.history.replaceState(null, '', window.location.href);
            }
            // Avoid popState on load, see: http://stackoverflow.com/q/6421769/199100
            var register = window.addEventListener.bind(window, 'popstate', this.handlePopState, true);
            if (window._onload_event_fired) {
                register();
            } else {
                window.addEventListener('load', setTimeout.bind(window, register));
            }
        } else {
            window.onhashchange = this.onHashChange;
        }
        //window.onbeforeunload = this.handleBeforeUnload; // this.handleBeforeUnload is not defined
    },

    componentDidUpdate: function (prevProps, prevState) {
        var key;
        if (this.props) {
            for (key in this.props) {
                if (this.props[key] !== prevProps[key]) {
                    console.log('changed props: %s', key);
                    if (key === 'href'){
                        // We need to rebuild tooltips after navigation to a different page.
                        ReactTooltip.rebuild();
                    }
                }
            }
        }
        if (this.state) {
            if (prevState.session !== this.state.session && ChartDataController.isInitialized()){
                setTimeout(function(){
                    // Delay 100ms.
                    console.log("SYNCING CHART DATA");
                    ChartDataController.sync();
<<<<<<< HEAD
                }, 5000);
=======
                }, 100);   
>>>>>>> 99b0f086
            }
            for (key in this.state) {
                if (this.state[key] !== prevState[key]) {
                    console.log('changed state: %s', key, this.state[key]);
                }
            }
        }
    },

    // functions previously in persona, mixins.js
    fetch: function (url, options) {
        options = _.extend({credentials: 'same-origin'}, options);
        var http_method = options.method || 'GET';
        var headers = options.headers = _.extend({}, options.headers);
        // Strip url fragment.
        var url_hash = url.indexOf('#');
        if (url_hash > -1) {
            url = url.slice(0, url_hash);
        }
        var data = options.body ? options.body : null;
        var request = ajax.promise(url, http_method, headers, data, options.cache === false ? false : true);
        request.xhr_begin = 1 * new Date();
        request.then(response => {
            request.xhr_end = 1 * new Date();
        });
        return request;
    },

    updateUserInfo: function(callback = null){
        // get user actions (a function of log in) from local storage
        var userActions = [];
        var session = false;
        var userInfo = JWT.getUserInfo();
        if (userInfo){
            userActions = userInfo.user_actions;
            session = true;
        }

        var stateChange = {};
        if (!_.isEqual(userActions, this.state.user_actions)) stateChange.user_actions = userActions;
        if (session != this.state.session) stateChange.session = session;

        if (Object.keys(stateChange).length > 0){
            this.setState(stateChange, typeof callback === 'function' ? callback.bind(this, session, userInfo) : null);
        } else {
            if (typeof callback === 'function') callback(session, userInfo);
        }
    },

    // functions previously in navigate, mixins.js
    onHashChange: function (event) {
        // IE8/9
        store.dispatch({
            type: {'href':document.querySelector('link[rel="canonical"]').getAttribute('href')}
        });
    },

    handleClick: function(event) {
        // https://github.com/facebook/react/issues/1691
        if (event.isDefaultPrevented()) return;

        var target = event.target;
        var nativeEvent = event.nativeEvent;

        // SVG anchor elements have tagName == 'a' while HTML anchor elements have tagName == 'A'
        while (target && (target.tagName.toLowerCase() != 'a' || target.getAttribute('data-href'))) {
            target = target.parentElement;
        }
        if (!target) return;

        if (target.getAttribute('disabled')) {
            event.preventDefault();
            return;
        }

        // Ensure this is a plain click
        if (nativeEvent.which > 1 || nativeEvent.shiftKey || nativeEvent.altKey || nativeEvent.metaKey) return;

        // Skip links with a data-bypass attribute.
        if (target.getAttribute('data-bypass')) return;

        var href = target.getAttribute('href');
        if (href === null) href = target.getAttribute('data-href');
        if (href === null) return;

        // Skip javascript links
        if (href.indexOf('javascript:') === 0) return;

        // Skip external links
        if (!origin.same(href)) return;

        // Skip links with a different target
        if (target.getAttribute('target')) return;

        // Skip @@download links
        if (href.indexOf('/@@download') != -1) return;

        // Don't cache requests to user profile.
        var navOpts = {};
        if (target.getAttribute('data-no-cache')) navOpts.cache = false;

        // With HTML5 history supported, local navigation is passed
        // through the navigate method.
        if (this.historyEnabled) {
            event.preventDefault();
            this.navigate(href, navOpts);
            if (this.refs && this.refs.navigation){
                this.refs.navigation.closeMobileMenu();
            }
            if (target && target.blur) target.blur();
        }
    },

    // Submitted forms are treated the same as links
    handleSubmit: function(event) {
        var target = event.target;

        // Skip POST forms
        if (target.method != 'get') return;

        // Skip forms with a data-bypass attribute.
        if (target.getAttribute('data-bypass')) return;

        // Skip external forms
        if (!origin.same(target.action)) return;

        var options = {};
        var action_url = url.parse(url.resolve(this.props.href, target.action));
        options.replace = action_url.pathname == url.parse(this.props.href).pathname;
        var search = serialize(target);
        if (target.getAttribute('data-removeempty')) {
            search = search.split('&').filter(function (item) {
                return item.slice(-1) != '=';
            }).join('&');
        }
        var href = action_url.pathname;
        if (search) {
            href += '?' + search;
        }
        options.skipRequest = target.getAttribute('data-skiprequest');

        if (this.historyEnabled) {
            event.preventDefault();
            this.navigate(href, options);
        }
    },

    handlePopState: function (event) {
        if (this.DISABLE_POPSTATE) return;
        if (!this.confirmNavigation()) {
            window.history.pushState(window.state, '', this.props.href);
            return;
        }
        if (!this.historyEnabled) {
            window.location.reload();
            return;
        }
        var request = this.props.contextRequest;
        var href = window.location.href;
        if (event.state) {
            // Abort inflight xhr before dispatching
            if (request && this.requestCurrent) {
                // Abort the current request, then remember we've aborted it so that we don't render
                // the Network Request Error page.
                if (request && typeof request.abort === 'function'){
                    request.abort();
                    console.warn("Aborted previous request", request);
                }
                this.requestAborted = true;
                this.requestCurrent = false;
            }
            store.dispatch({
                type: {
                    'href': href,
                    'context': event.state
                }
            });

        }
        // Always async update in case of server side changes.
        this.navigate(href, {'replace': true});
    },

    // only navigate if href changes
    confirmNavigation: function(href, options) {
        if(options && options.inPlace && options.inPlace==true){
            return true;
        }
        if(href===this.props.href){
            return false;
        }
        return true;
    },

    navigate: function (href, options = {}, callback = null, fallbackCallback = null, includeReduxDispatch = {}) {
        // options.skipRequest only used by collection search form
        // options.replace only used handleSubmit, handlePopState, handlePersonaLogin

        var fragment;

        function setupRequest(targetHref){
            targetHref = url.resolve(this.props.href, targetHref);
            if (!options.skipConfirmCheck && !this.confirmNavigation(targetHref, options)) {
                return false;
            }
            // Strip url fragment.
            fragment = '';
            var href_hash_pos = targetHref.indexOf('#');
            if (href_hash_pos > -1) {
                fragment = targetHref.slice(href_hash_pos);
                targetHref = targetHref.slice(0, href_hash_pos);
            }
            href = targetHref;
            return true;
        }

        function doRequest(repeatIfError = false){

            if (!this.historyEnabled) {
                if (options.replace) {
                    window.location.replace(href + fragment);
                } else {
                    var old_path = ('' + window.location).split('#')[0];
                    window.location.assign(href + fragment);
                    if (old_path == href) {
                        window.location.reload();
                    }
                }
                return false;
            }

            if (this.props.contextRequest && this.requestCurrent && repeatIfError === true) {
                // Abort the current request, then remember we've aborted the request so that we
                // don't render the Network Request Error page.
                if (this.props.contextRequest && typeof this.props.contextRequest.abort === 'function') this.props.contextRequest.abort();
                this.requestAborted = true;
                this.requestCurrent = false;
            }

            if (options.skipRequest) {
                if (options.replace) {
                    window.history.replaceState(window.state, '', href + fragment);
                } else {
                    window.history.pushState(window.state, '', href + fragment);
                }
                if (!options.skipUpdateHref) {
                    store.dispatch({
                        type: {'href':href + fragment}
                    });
                }
                return null;
            }

            var request = this.fetch(
                href,
                {
                    'headers': {}, // Filled in by ajax.promise
                    'cache' : options.cache === false ? false : true
                }
            );

            this.requestCurrent = true; // Remember we have an outstanding GET request
            var timeout = new Timeout(this.SLOW_REQUEST_TIME);

            Promise.race([request, timeout.promise]).then(v => {
                if (v instanceof Timeout) {
                    console.log('TIMEOUT!!!');
                    // TODO: implement some other type of slow? A: YES
                    // store.dispatch({
                    //     type: {'slow':true}
                    // });
                    this.setState({ 'slowLoad' : true });
                } else {
                    // Request has returned data
                    this.requestCurrent = false;
                }
            });

            var promise = request.then((response)=>{
                // Check/handle server-provided error code/message(s).

                if (response.code === 403){

                    var jwtHeader = null;
                    try {
                        jwtHeader = request.xhr.getResponseHeader('X-Request-JWT');
                    } catch(e) {
                        // Some browsers may not support getResponseHeader. Fallback to 403 response detail which only
                        // replaces unauth'd response if request Content-Type = application/json
                        console.error(e);
                    }

                    if ( // Bad or expired JWT
                        (response.detail === "Bad or expired token.") ||
                        (jwtHeader === 'expired')
                    ){
                        JWT.remove();

                        // Wait until request(s) complete before setting notification (callback is called later in promise chain)
                        var oldCallback = callback;
                        callback = function(response){
                            Alerts.queue(Alerts.LoggedOut);
                            if (typeof oldCallback === 'function') oldCallback(response);
                        }.bind(this);
                    }

                    // Update state.session after (possibly) removing expired JWT.
                    // Also, may have been logged out in different browser window so keep state.session up-to-date BEFORE a re-request
                    this.updateUserInfo();

                    if (repeatIfError) {
                        setTimeout(function(){
                            if (href.indexOf('/users/') !== -1){ // ToDo: Create&store list of private pages other than /users/<...>
                                // Redirect to home if on a 'private' page (e.g. user profile).
                                if (setupRequest.call(this, '/')) doRequest.call(this, false);
                            } else {
                                // Otherwise redo request after any other error handling (unset JWT, etc.).
                                doRequest.call(this, false);
                            }
                        }.bind(this), 0);
                        throw new Error('HTTPForbidden');   // Cancel out of this request's promise chain
                    } else {
                        console.error("Authentication-related error -", response); // Log error & continue down promise chain.
                    }

                } else { // Not a 403 error
                    // May have been logged out in different browser window so keep state.session up-to-date
                    this.updateUserInfo();
                }
                return response;
            })
            .then(response => {
                this.requestCurrent = false;
                // navigate normally to URL of unexpected non-JSON response so back button works.
                if (!this.contentTypeIsJSON(response)) {
                    if (options.replace) {
                        window.location.replace(href + fragment);
                    } else {
                        var old_path = ('' + window.location).split('#')[0];
                        window.location.assign(href + fragment);
                        return;
                    }
                }
                if (options.replace) {
                    window.history.replaceState(null, '', href + fragment);
                } else {
                    window.history.pushState(null, '', href + fragment);
                }
                dispatch_dict.href = href + fragment;

                return response;
            })
            .then(response => this.receiveContextResponse(response,includeReduxDispatch))
            .then(response => {
                this.state.slowLoad && this.setState({'slowLoad' : false});
                if (typeof callback == 'function'){
                    callback(response);
                }
            });

            if (!options.replace && !options.dontScrollToTop) {
                promise = promise.then(this.scrollTo);
            }

            promise.catch((err)=>{
                // Unset these for future requests.
                this.requestAborted = false;
                this.requestCurrent = false;
                this.state.slowLoad && this.setState({'slowLoad' : false});
                if (typeof fallbackCallback == 'function'){
                    fallbackCallback(err);
                }
                // Err could be an XHR object if could not parse JSON.
                if (
                    typeof err.status === 'number' &&
                    [502, 503, 504, 505, 598, 599, 444, 499, 522, 524].indexOf(err.status) > -1
                ) {
                    // Bad connection
                    Alerts.queue(Alerts.ConnectionError);
                } else if (err.message !== 'HTTPForbidden'){
                    console.error('Error in App.navigate():', err);
                    throw err; // Bubble it up.
                } else {
                    console.info("Logged Out");
                }
            });
            console.info('Navigating > ', request);
            dispatch_dict.contextRequest = request;
            return request;
        }

        if (setupRequest.call(this, href)){
            var request = doRequest.call(this, true);
            if (request === null){
                if (typeof callback === 'function') callback();
            }
            return request;
        } else {
            return null; // Was handled by setupRequest (returns false)
        }

    },

    receiveContextResponse: function (data, extendDispatchDict = {}) {
        // title currently ignored by browsers
        try {
            window.history.replaceState(data, '', window.location.href);
        } catch (exc) {
            // Might fail due to too large data
            window.history.replaceState(null, '', window.location.href);
        }
        // Set up new properties for the page after a navigation click. First disable slow now that we've
        // gotten a response. If the requestAborted flag is set, then a request was aborted and so we have
        // the data for a Network Request Error. Don't render that, but clear the requestAboerted flag.
        // Otherwise we have good page data to render.
        // dispatch_dict.slow = false;
        if (!this.requestAborted) {
            // Real page to render
            dispatch_dict.context = data;
        } else {
            // data holds network error. Don't render that, but clear the requestAborted flag so we're ready
            // for the next navigation click.
            this.requestAborted = false;
        }
        store.dispatch({
            type: _.extend({},dispatch_dict,extendDispatchDict)
        });
        dispatch_dict={};
        return data;
    },

    contentTypeIsJSON: function(content) {
        var isJson = true;
        try{
            var json = JSON.parse(JSON.stringify(content));
        }catch(err){
            isJson = false;
        }
        return isJson;
    },

    scrollTo: function() {
        var hash = window.location.hash;
        if (hash && document.getElementById(hash.slice(1))) {
            window.location.replace(hash);
        } else {
            window.scrollTo(0, 0);
        }
    },

    render: function() {
        console.log('render app');
        var context = this.props.context;
        var content;
        var href_url = url.parse(this.props.href);
        // Switching between collections may leave component in place
        var key = context && context['@id'] && context['@id'].split('?')[0];
        var current_action = this.currentAction();

        if (!current_action && context.default_page) {
            context = context.default_page;
        }

        var errors = this.state.errors.map(function (error) {
            return <div className="alert alert-error"></div>;
        });

        var appClass = 'done';
        if (this.props.slow) {
            appClass = 'communicating';
        }

        var canonical = this.props.href;

        if (context.canonical_uri) {
            if (href_url.host) {
                canonical = (href_url.protocol || '') + '//' + href_url.host + context.canonical_uri;
            } else {
                canonical = context.canonical_uri;
            }
        }
        // add static page routing
        var title;
        var routeList = canonical.split("/");
        var lowerList = [];
        var scrollList = [];
        var actionList = [];
        routeList.map(function(value) {
            if (value.includes('#') && value.charAt(0) !== "#"){
                var navSplit = value.split("#");
                lowerList.push(navSplit[0].toLowerCase());
                if (navSplit[1].charAt(0) === '!'){
                    actionList.push(navSplit[1].toLowerCase());
                }else{
                    scrollList.push(navSplit[1].toLowerCase());
                }
            }else if(value.charAt(0) !== "!" && value.length > 0){
                // test for edit handle
                if (value == '#!edit'){
                    actionList.push('edit');
                }else if (value == '#!create'){
                    actionList.push('create');
                }else if (value == '#!clone'){
                    actionList.push('clone');
                }else{
                    lowerList.push(value.toLowerCase());
                }
            }
        });
        var currRoute = lowerList.slice(1); // eliminate http
        // check error status
        var status;
        if(context.code && context.code == 404){
            // check to ensure we're not looking at a static page
            var route = currRoute[currRoute.length-1];
            if(route != 'help' && route != 'about' && route != 'home' && route != 'uploads'){
                status = 'not_found';
            }
        }else if(context.code && context.code == 403){
            if(context.title && (context.title == 'Login failure' || context.title == 'No Access')){
                status = 'invalid_login';
            }else if(context.title && context.title == 'Forbidden'){
                status = 'forbidden';
            }
        }
        // first case is fallback
        if (canonical === "about:blank"){
            title = portal.portal_title;
            content = null;
        // error catching
        }else if(status){
            content = <ErrorPage currRoute={currRoute[currRoute.length-1]} status={status}/>;
            title = 'Error';
        }else if(actionList.length == 1){
            // check if the desired action is allowed per user (in the context)

            var contextActionNames = this.listActionsFor('context').map(function(act){
                return act.name || '';
            });
            // see if desired actions is not allowed for current user
            if (!_.contains(contextActionNames, actionList[0])){
                content = <ErrorPage status={'forbidden'}/>;
                title = 'Action not permitted';
            }else{
                ContentView = globals.content_views.lookup(context, current_action);
                if (ContentView){
                    content = (
                        <Action
                            context={context}
                            schemas={this.state.schemas}
                            expSetFilters={this.props.expSetFilters}
                            uploads={this.state.uploads}
                            updateUploads={this.updateUploads}
                            expIncompleteFacets={this.props.expIncompleteFacets}
                            session={this.state.session}
                            key={key}
                            navigate={this.navigate}
                            href={this.props.href}
                            edit={actionList[0] == 'edit'}
                            create={actionList[0] == 'create'}
                        />
                    );
                    title = makeTitle({'context': context});
                    if (title && title != 'Home') {
                        title = title + ' – ' + portal.portal_title;
                    } else {
                        title = portal.portal_title;
                    }
                }else{
                    // Handle the case where context is not loaded correctly
                    content = <ErrorPage status={null}/>;
                    title = 'Error';
                }
            }
        }else if (context) {
            var ContentView = globals.content_views.lookup(context, current_action);
            if (ContentView){
                content = (
                    <ContentView
                        context={context}
                        schemas={this.state.schemas}
                        expSetFilters={this.props.expSetFilters}
                        expIncompleteFacets={this.props.expIncompleteFacets}
                        uploads={this.state.uploads}
                        updateUploads={this.updateUploads}
                        session={this.state.session}
                        key={key}
                        navigate={this.navigate}
                        href={this.props.href}
                    />
                );
                title = context.display_title || context.title || context.name || context.accession || context['@id'];
                if (title && title != 'Home') {
                    title = title + ' – ' + portal.portal_title;
                } else {
                    title = portal.portal_title;
                }
            } else {
                // Handle the case where context is not loaded correctly
                content = <ErrorPage status={null}/>;
                title = 'Error';
            }
        }
        // Google does not update the content of 301 redirected pages
        var base;
        if (({'http://data.4dnucleome.org/': 1})[canonical]) {
            base = canonical = 'http://data.4dnucleome.org/';
            this.historyEnabled = false;

        }
        return (
            <html lang="en">
                <head>
                    <meta charSet="utf-8"/>
                    <meta httpEquiv="Content-Type" content="text/html, charset=UTF-8"/>
                    <meta httpEquiv="X-UA-Compatible" content="IE=edge"/>
                    <meta name="viewport" content="width=device-width, initial-scale=1, maximum-scale=1"/>
                    <meta name="google-site-verification" content="t0PnhAqm80xyWalBxJHZdld9adAk40SHjUyPspYNm7I" />
                    <Title>{title}</Title>
                    {base ? <base href={base}/> : null}
                    <link rel="canonical" href={canonical} />
                    <script async src='//www.google-analytics.com/analytics.js'></script>
                    <link href="https://fonts.googleapis.com/css?family=Work+Sans:200,300,400,500,600,700" rel="stylesheet" />
                    <link href="https://fonts.googleapis.com/css?family=Yrsa" rel="stylesheet" />
                    <script data-prop-name="user_details" type="application/ld+json" dangerouslySetInnerHTML={{
                        __html: jsonScriptEscape(JSON.stringify(JWT.getUserDetails())) /* Kept up-to-date in browser.js */
                    }}></script>
                    <script data-prop-name="inline" type="application/javascript" charSet="utf-8" dangerouslySetInnerHTML={{__html: this.props.inline}}></script>
                    <link rel="stylesheet" href="/static/css/style.css" />
                    <link href="/static/font/ss-gizmo.css" rel="stylesheet" />
                    <link href="/static/font/ss-black-tie-regular.css" rel="stylesheet" />
                </head>
                <body onClick={this.handleClick} onSubmit={this.handleSubmit}>
                    <script data-prop-name="context" type="application/ld+json" dangerouslySetInnerHTML={{
                        __html: '\n\n' + jsonScriptEscape(JSON.stringify(this.props.context)) + '\n\n'
                    }}></script>
                    <script data-prop-name="alerts" type="application/ld+json" dangerouslySetInnerHTML={{
                        __html: jsonScriptEscape(JSON.stringify(this.props.alerts))
                    }}></script>
                    <script data-prop-name="expSetFilters" type="application/ld+json" dangerouslySetInnerHTML={{
                        __html: jsonScriptEscape(JSON.stringify(Filters.convertExpSetFiltersTerms(this.props.expSetFilters, 'array')))
                    }}></script>
                    <div id="slow-load-container" className={this.state.slowLoad ? 'visible' : null}>
                        <div className="inner">
                            <i className="icon icon-circle-o-notch"/>
                            { /*<img src="/static/img/ajax-loader.gif"/>*/ }
                        </div>
                    </div>
                    <div id="slot-application">
                        <div id="application" className={appClass}>
                            <div className="loading-spinner"></div>
                            <div id="layout" onClick={this.handleLayoutClick} onKeyPress={this.handleKey}>
                                <Navigation
                                    href={this.props.href}
                                    session={this.state.session}
                                    expSetFilters={this.props.expSetFilters}
                                    ref="navigation"
                                />
                                <div id="content" className="container">
                                    <FacetCharts
                                        href={this.props.href}
                                        context={this.props.context}
                                        expSetFilters={this.props.expSetFilters}
                                        navigate={this.navigate}
                                        updateStats={this.updateStats}
                                        schemas={this.state.schemas}
                                        session={this.state.session}
                                    />
                                    <Alerts alerts={this.props.alerts} />
                                    { content }
                                </div>
                                {errors}
                                <div id="layout-footer"></div>
                            </div>
                            <Footer version={this.props.context.app_version} />
                        </div>
                    </div>
                    <ReactTooltip effect="solid" ref="tooltipComponent" afterHide={()=>{
                        var _tooltip = this.refs && this.refs.tooltipComponent;
                        // Grab tip & unset style.left and style.top using same method tooltip does internally.
                        var node = ReactDOM.findDOMNode(_tooltip);
                        node.style.left = null;
                        node.style.top = null;
                    }} />
                    <ChartDetailCursor
                        href={this.props.href}
                        verticalAlign="center" /* cursor position relative to popover */
                        //debugStyle /* -- uncomment to keep this Component always visible so we can style it */
                    />
                </body>
            </html>
        );
    },

    statics: {
        getRenderedPropValues : function(document, filter = null){
            var returnObj = {};
            var script_props;
            if (typeof filter === 'string') script_props = document.querySelectorAll('script[data-prop-name="' + filter + '"]');
            else script_props = document.querySelectorAll('script[data-prop-name]');
            for (var i = 0; i < script_props.length; i++) {
                var elem = script_props[i];
                var prop_name = elem.getAttribute('data-prop-name');
                if (filter && Array.isArray(filter)){
                    if (filter.indexOf(prop_name) === -1) continue;
                }
                var elem_value = elem.text;
                var elem_type = elem.getAttribute('type') || '';
                if (elem_type == 'application/json' || elem_type.slice(-5) == '+json') {
                    elem_value = JSON.parse(elem_value);
                }
                //if (elem.getAttribute('data-prop-name') === 'user_details' && !filter){
                    // pass; don't include as is not a redux prop
                //} else {
                    returnObj[prop_name] = elem_value;
                //}
            }
            return returnObj;
        },
        getRenderedProps: function (document, filters = null) {
            return _.extend(App.getRenderedPropValues(document, filters), {
                'href' : document.querySelector('link[rel="canonical"]').getAttribute('href') // Ensure the initial render is exactly the same
            });
        }
    }
});

module.exports = App;<|MERGE_RESOLUTION|>--- conflicted
+++ resolved
@@ -427,11 +427,7 @@
                     // Delay 100ms.
                     console.log("SYNCING CHART DATA");
                     ChartDataController.sync();
-<<<<<<< HEAD
-                }, 5000);
-=======
-                }, 100);   
->>>>>>> 99b0f086
+                }, 100);
             }
             for (key in this.state) {
                 if (this.state[key] !== prevState[key]) {

--- conflicted
+++ resolved
@@ -1000,7 +1000,7 @@
     // catch user navigating away from page if in submission process.
     handleBeforeUnload(e){
         if(this.state.isSubmitting){
-            var dialogText = 'Leaving will cause all unsubmitted work to be lost. Are you sure you want to proceed?'
+            var dialogText = 'Leaving will cause all unsubmitted work to be lost. Are you sure you want to proceed?';
             e.returnValue = dialogText;
             return dialogText;
         }
@@ -1125,23 +1125,9 @@
                 ContentView = globals.content_views.lookup(context, current_action);
                 if (ContentView){
                     content = (
-<<<<<<< HEAD
-                        <Action
+                        <SubmissionView
                             {...commonContentViewProps}
-=======
-                        <SubmissionView
-                            context={context}
-                            schemas={this.state.schemas}
-                            expSetFilters={this.props.expSetFilters}
-                            expIncompleteFacets={this.props.expIncompleteFacets}
-                            session={this.state.session}
-                            key={key}
                             setIsSubmitting={this.setIsSubmitting}
-                            navigate={this.navigate}
-                            href={this.props.href}
->>>>>>> 13fee02f
-                            edit={actionList[0] == 'edit'}
-                            create={actionList[0] == 'create'}
                         />
                     );
                     title = getTitleStringFromContext(context);
@@ -1160,20 +1146,7 @@
             var ContentView = globals.content_views.lookup(context, current_action);
             if (ContentView){
                 content = (
-<<<<<<< HEAD
                     <ContentView {...commonContentViewProps} />
-=======
-                    <ContentView
-                        context={context}
-                        schemas={this.state.schemas}
-                        expSetFilters={this.props.expSetFilters}
-                        expIncompleteFacets={this.props.expIncompleteFacets}
-                        session={this.state.session}
-                        key={key}
-                        navigate={this.navigate}
-                        href={this.props.href}
-                    />
->>>>>>> 13fee02f
                 );
                 title = context.display_title || context.title || context.name || context.accession || context['@id'];
                 if (title && title != 'Home') {

--- conflicted
+++ resolved
@@ -1066,17 +1066,10 @@
     render() {
         const { context, lastCSSBuildTime, href, contextRequest } = this.props;
         const { mounted = false } = this.state;
-<<<<<<< HEAD
-        const hrefParts       = memoizedUrlParse(href);
-        const routeList       = hrefParts.pathname.split("/");
-        const routeLeaf       = routeList[routeList.length - 1];
-        const currentAction   = this.currentAction();
-=======
         const hrefParts = memoizedUrlParse(href);
         const routeList = hrefParts.pathname.split("/");
         const routeLeaf = routeList[routeList.length - 1];
         const currentAction = this.currentAction();
->>>>>>> 9545904c
         const userInfo = JWT.getUserInfo();
         const userActions = (userInfo && userInfo.user_actions) || null;
         let canonical = href;
@@ -1791,16 +1784,9 @@
                     </div>
                 </div>
 
-<<<<<<< HEAD
-                <div id="slot-application">
-                    <div id="application">
-                        <div id="layout">
-                            { (isSubmitting && isSubmitting.modal) && isSubmittingModalOpen ? isSubmitting.modal : null}
-=======
                 <div id="application">
                     <div id="layout">
                         { (isSubmitting && isSubmitting.modal) && isSubmittingModalOpen ? isSubmitting.modal : null}
->>>>>>> 9545904c
 
                         <NavigationBar {...navbarProps} />
 

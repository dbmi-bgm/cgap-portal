'use strict';
var React = require('react');
var jsonScriptEscape = require('../libs/jsonScriptEscape');
var globals = require('./globals');
var ErrorPage = require('./error');
var Navigation = require('./navigation');

var Footer = require('./footer');
var url = require('url');
var _ = require('underscore');
var store = require('../store');
var browse = require('./browse');
var origin = require('../libs/origin');
var serialize = require('form-serialize');
var { Filters, ajax, JWT, console, isServerSide } = require('./util');
var Alerts = require('./alerts');
var jwt = require('jsonwebtoken');
var { FacetCharts } = require('./facetcharts');

var dispatch_dict = {}; //used to store value for simultaneous dispatch

if (!isServerSide()) console.log(ajax);

var portal = {
    portal_title: '4DN Data Portal',
    global_sections: [
        {
            id: 'browse',
            sid:'sBrowse',
            title: 'Browse',
            //url: '/browse/?type=ExperimentSetReplicate&experimentset_type=replicate&limit=all',
            url : function(currentUrlParts){
                if (!currentUrlParts) return '/browse/?type=ExperimentSetReplicate&experimentset_type=replicate&limit=all'; // Default/fallback
                return Filters.filtersToHref(
                    store.getState().expSetFilters,
                    currentUrlParts.protocol + '//' + currentUrlParts.host + '/browse/'
                );
            },
            active : function(currentWindowPath){
                if (currentWindowPath && currentWindowPath.indexOf('/browse/') > -1) return true;
                return false;
            }
        },
        {id: 'help', sid:'sHelp', title: 'Help', children: [
            {id: 'gettingstarted', title: 'Getting started', url: '/help', children : [
                {id: 'metadatastructure', title: 'Metadata structure', url: '/help#metadata-structure'},
                {id: 'datasubmission', title: 'Data submission', url: '/help#data-submission'},
                {id: 'restapi', title: 'REST API', url: '/help#rest-api'},
            ]},
            {id: 'submitting-metadata', title: 'Submitting Metadata', url: '/help/submitting'},
            {id: 'about', title: 'About', url: '/about'}
        ]}
    ],
    user_section: [
            {id: 'login', title: 'Log in', url: '/'},
            {id: 'accountactions', title: 'Register', url: '/help'}
            // Remove context actions for now{id: 'contextactions', title: 'Actions', url: '/'}
    ]
};


// See https://github.com/facebook/react/issues/2323
var Title = React.createClass({
    render: function() {
        return <title {...this.props}>{this.props.children}</title>;
    },
    componentDidMount: function() {
        var node = document.querySelector('title');
        if (node && !node.getAttribute('data-reactid')) {
            node.setAttribute('data-reactid', this._rootNodeID);
        }
    }
});

class Timeout {
    constructor(timeout) {
        this.promise = new Promise(resolve => setTimeout(resolve.bind(undefined, this), timeout));
    }
}


/**
 * App is the root component, mounted on document.body.
 * It lives for the entire duration the page is loaded.
 */
var App = React.createClass({
    SLOW_REQUEST_TIME: 250,
    historyEnabled: !!(typeof window != 'undefined' && window.history && window.history.pushState),

    /**
     *  Session-related props 'sessionMayBeSet' is meant to provided by server-side only, then scraped and re-provided
     *  by client-side render in browser.js via @see App.getRendersPropValues(documentElement, [propNamesToGet]) to match server-side render.
     *  Similarly as to how is done for the redux store.
     */
    propTypes: {
        "sessionMayBeSet" : React.PropTypes.any,    // Whether Auth0 session exists or not.
    },

    getDefaultProps : function(){
        return {
            'sessionMayBeSet' : null
        }
    },

    getInitialState: function() {
        console.log('APP FILTERS', Filters.hrefToFilters(this.props.href));
        // Todo: Migrate session & user_actions to redux store?
        var session = false;
        var user_actions = [];

        if (this.props.sessionMayBeSet !== null){ // Only provided from server
            if (this.props.sessionMayBeSet === false) session = false;
            if (this.props.sessionMayBeSet === true) session = true;
            else session = false; // Else is null
        } else {
            session = !!(JWT.get('cookie')); // Same cookie sent to server-side to authenticate, so it must match.
        }

        // user_info.details is kept in sync to client-side via browser.js, user_info.user_actions is not.
        // Don't use user_actions unless session is also true.
        // user_actions is only set client-side upon login (it cannot expire unless logout).
        var user_info = JWT.getUserInfo(); 
        if (user_info && typeof user_info.user_actions !== 'undefined' && Array.isArray(user_info.user_actions)){
            user_actions = user_info.user_actions;
        }

        Filters.navigate = this.navigate;

       console.log("App Initial State: ", session, user_actions);

        return {
            'errors': [],
            'dropdownComponent': undefined,
            'content': undefined,
            'session': session,
            'user_actions': user_actions,
            'schemas': null
        };
    },

    // Dropdown context using React context mechanism.
    childContextTypes: {
        dropdownComponent: React.PropTypes.string,
        listActionsFor: React.PropTypes.func,
        currentResource: React.PropTypes.func,
        location_href: React.PropTypes.string,
        onDropdownChange: React.PropTypes.func,
        portal: React.PropTypes.object,
        hidePublicAudits: React.PropTypes.bool,
        fetch: React.PropTypes.func,
        session: React.PropTypes.bool,
        navigate: React.PropTypes.func,
        contentTypeIsJSON: React.PropTypes.func,
        updateUserInfo: React.PropTypes.func,
        schemas: React.PropTypes.object
    },

    // Retrieve current React context
    getChildContext: function() {
        return {
            dropdownComponent: this.state.dropdownComponent, // ID of component with visible dropdown
            listActionsFor: this.listActionsFor,
            currentResource: this.currentResource,
            location_href: this.props.href,
            onDropdownChange: this.handleDropdownChange, // Function to process dropdown state change
            portal: portal,
            hidePublicAudits: true, // True if audits should be hidden on the UI while logged out
            fetch: this.fetch,
            session: this.state.session,
            navigate: this.navigate,
            contentTypeIsJSON: this.contentTypeIsJSON,
            updateUserInfo: this.updateUserInfo,
            schemas : this.state.schemas
        };
    },

    listActionsFor: function(category) {
        if (category === 'context') {
            var context = this.currentResource();
            var name = this.currentAction();
            var context_actions = [];
            Array.prototype.push.apply(context_actions, context.actions || []);

            if (!name && context.default_page) {
                context = context.default_page;
                var actions = context.actions || [];
                for (var i = 0; i < actions.length; i++) {
                    var action = actions[i];
                    if (action.href[0] == '#') {
                        action.href = context['@id'] + action.href;
                    }
                    context_actions.push(action);
                }
            }
            return context_actions;
        }
        if (category === 'user_section') {
            return portal.user_section;
        }
        if (category === 'user') {
            return this.state.user_actions || [];
        }
        if (category === 'global_sections') {
            return portal.global_sections;
        }
    },

    currentResource: function() {
        return this.props.context;
    },

    currentAction: function() {
        var href_url = url.parse(this.props.href);
        var hash = href_url.hash || '';
        var name;
        if (hash.slice(0, 2) === '#!') {
            name = hash.slice(2);
        }
        return name;
    },

    loadSchemas : function(callback, forceFetch = false){
        if (this.state.schemas !== null && !forceFetch){
            // We've already loaded these successfully (hopefully)
            if (typeof callback === 'function') callback(this.state.schemas);
            return this.state.schemas;
        }
        ajax.promise('/profiles/?format=json').then(data => {
            if (this.contentTypeIsJSON(data)){
                this.setState({
                    schemas: data
                }, () => {
                    if (typeof callback === 'function') callback(data);
                });
            }
        });
    },

    // When current dropdown changes; componentID is _rootNodeID of newly dropped-down component
    handleDropdownChange: function(componentID) {
        // Use React _rootNodeID to uniquely identify a dropdown menu;
        // It's passed in as componentID
        this.setState({dropdownComponent: componentID});
    },

    handleAutocompleteChosenChange: function(chosen) {
        this.setState({autocompleteTermChosen: chosen});
    },

    handleAutocompleteFocusChange: function(focused) {
        this.setState({autocompleteFocused: focused});
    },

    handleAutocompleteHiddenChange: function(hidden) {
        this.setState({autocompleteHidden: hidden});
    },

    // Handle a click outside a dropdown menu by clearing currently dropped down menu
    handleLayoutClick: function(e) {
        if (this.state.dropdownComponent !== undefined) {
            this.setState({dropdownComponent: undefined});
        }
    },

    // If ESC pressed while drop-down menu open, close the menu
    handleKey: function(e) {
        if (e.which === 27) {
            if (this.state.dropdownComponent !== undefined) {
                e.preventDefault();
                this.handleDropdownChange(undefined);
            } else if (!this.state.autocompleteHidden) {
                e.preventDefault();
                this.handleAutocompleteHiddenChange(true);
            }
        } else if (e.which === 13 && this.state.autocompleteFocused && !this.state.autocompleteTermChosen) {
            e.preventDefault();
        }
    },

    authenticateUser : function(callback = null){
        // check existing user_info in local storage and authenticate
        var idToken = JWT.get();
        if(idToken && (!this.state.session || !this.state.user_actions)){ // if JWT present, and session not yet set (from back-end), try to authenticate
            this.fetch('/login', {
                method: 'POST',
                headers: {
                    'Accept': 'application/json',
                    'Content-Type': 'application/json',
                    'Authorization': 'Bearer '+idToken
                },
                body: JSON.stringify({id_token: idToken})
            })
            .then(response => {
                if (response.code || response.status || response.id_token !== idToken) throw response;
                return response;
            })
            .then(response => {
                JWT.saveUserInfo(response);
                this.updateUserInfo(callback);
            }, error => {
                // error, clear JWT token from cookie & user_info from localStorage (via JWT.remove()) 
                // and unset state.session & state.user_actions (via this.updateUserInfo())
                JWT.remove();
                this.updateUserInfo(callback);
            });
            return idToken;
        }
        return null;
    },

    // Once the app component is mounted, bind keydowns to handleKey function
    componentDidMount: function() {
        globals.bindEvent(window, 'keydown', this.handleKey);

        this.authenticateUser();
        this.loadSchemas(); // Load schemas into app.state, access them where needed via props (preferred, safer) or this.context.

        var query_href;
        if(document.querySelector('link[rel="canonical"]')){
            query_href = document.querySelector('link[rel="canonical"]').getAttribute('href');
        }else{
            query_href = this.props.href;
        }
        if (this.props.href !== query_href){
            store.dispatch({
                type: {'href':query_href}
            });
        }
        if (this.historyEnabled) {
            var data = this.props.context;
            try {
                window.history.replaceState(data, '', window.location.href);
            } catch (exc) {
                // Might fail due to too large data
                window.history.replaceState(null, '', window.location.href);
            }
            // Avoid popState on load, see: http://stackoverflow.com/q/6421769/199100
            var register = window.addEventListener.bind(window, 'popstate', this.handlePopState, true);
            if (window._onload_event_fired) {
                register();
            } else {
                window.addEventListener('load', setTimeout.bind(window, register));
            }
        } else {
            window.onhashchange = this.onHashChange;
        }
        //window.onbeforeunload = this.handleBeforeUnload; // this.handleBeforeUnload is not defined
    },

    componentDidUpdate: function (prevProps, prevState) {
        var key;
        if (this.props) {
            for (key in this.props) {
                if (this.props[key] !== prevProps[key]) {
                    console.log('changed props: %s', key);
                }
            }
        }
        if (this.state) {
            for (key in this.state) {
                if (this.state[key] !== prevState[key]) {
                    console.log('changed state: %s', key, this.state[key]);
                }
            }
        }
    },

    // functions previously in persona, mixins.js
    fetch: function (url, options) {
        options = _.extend({credentials: 'same-origin'}, options);
        var http_method = options.method || 'GET';
        var headers = options.headers = _.extend({}, options.headers);
        // Strip url fragment.
        var url_hash = url.indexOf('#');
        if (url_hash > -1) {
            url = url.slice(0, url_hash);
        }
        var data = options.body ? options.body : null;
        var request = ajax.promise(url, http_method, headers, data, options.cache === false ? false : true);
        request.xhr_begin = 1 * new Date();
        request.then(response => {
            request.xhr_end = 1 * new Date();
        });
        return request;
    },

    updateUserInfo: function(callback = null){
        // get user actions (a function of log in) from local storage
        var userActions = [];
        var session = false;
        var userInfo = JWT.getUserInfo(); 
        if (userInfo){
            userActions = userInfo.user_actions;
            session = true;
        }
        
        var stateChange = {};
        if (!_.isEqual(userActions, this.state.user_actions)) stateChange.user_actions = userActions;
        if (session != this.state.session) stateChange.session = session;

        if (Object.keys(stateChange).length > 0){
            this.setState(stateChange, typeof callback === 'function' ? callback.bind(this, session, userInfo) : null);
        } else {
            if (typeof callback === 'function') callback(session, userInfo);
        }
    },

    // functions previously in navigate, mixins.js
    onHashChange: function (event) {
        // IE8/9
        store.dispatch({
            type: {'href':document.querySelector('link[rel="canonical"]').getAttribute('href')}
        });
    },

    handleClick: function(event) {
        // https://github.com/facebook/react/issues/1691
        if (event.isDefaultPrevented()) return;

        var target = event.target;
        var nativeEvent = event.nativeEvent;

        // SVG anchor elements have tagName == 'a' while HTML anchor elements have tagName == 'A'
        while (target && (target.tagName.toLowerCase() != 'a' || target.getAttribute('data-href'))) {
            target = target.parentElement;
        }
        if (!target) return;

        if (target.getAttribute('disabled')) {
            event.preventDefault();
            return;
        }

        // Ensure this is a plain click
        if (nativeEvent.which > 1 || nativeEvent.shiftKey || nativeEvent.altKey || nativeEvent.metaKey) return;

        // Skip links with a data-bypass attribute.
        if (target.getAttribute('data-bypass')) return;

        var href = target.getAttribute('href');
        if (href === null) href = target.getAttribute('data-href');
        if (href === null) return;

        // Skip javascript links
        if (href.indexOf('javascript:') === 0) return;

        // Skip external links
        if (!origin.same(href)) return;

        // Skip links with a different target
        if (target.getAttribute('target')) return;

        // Skip @@download links
        if (href.indexOf('/@@download') != -1) return;

        // Don't cache requests to user profile.
        var navOpts = {};
        if (target.getAttribute('data-no-cache')) navOpts.cache = false;

        // With HTML5 history supported, local navigation is passed
        // through the navigate method.
        if (this.historyEnabled) {
            event.preventDefault();
            this.navigate(href, navOpts);
            if (this.refs && this.refs.navigation){
                this.refs.navigation.closeMobileMenu();
            }
        }
    },

    // Submitted forms are treated the same as links
    handleSubmit: function(event) {
        var target = event.target;

        // Skip POST forms
        if (target.method != 'get') return;

        // Skip forms with a data-bypass attribute.
        if (target.getAttribute('data-bypass')) return;

        // Skip external forms
        if (!origin.same(target.action)) return;

        var options = {};
        var action_url = url.parse(url.resolve(this.props.href, target.action));
        options.replace = action_url.pathname == url.parse(this.props.href).pathname;
        var search = serialize(target);
        if (target.getAttribute('data-removeempty')) {
            search = search.split('&').filter(function (item) {
                return item.slice(-1) != '=';
            }).join('&');
        }
        var href = action_url.pathname;
        if (search) {
            href += '?' + search;
        }
        options.skipRequest = target.getAttribute('data-skiprequest');

        if (this.historyEnabled) {
            event.preventDefault();
            this.navigate(href, options);
        }
    },

    handlePopState: function (event) {
        if (this.DISABLE_POPSTATE) return;
        if (!this.confirmNavigation()) {
            window.history.pushState(window.state, '', this.props.href);
            return;
        }
        if (!this.historyEnabled) {
            window.location.reload();
            return;
        }
        var request = this.props.contextRequest;
        var href = window.location.href;
        if (event.state) {
            // Abort inflight xhr before dispatching
            if (request && this.requestCurrent) {
                // Abort the current request, then remember we've aborted it so that we don't render
                // the Network Request Error page.
                if (request && typeof request.abort === 'function') request.abort();
                this.requestAborted = true;
                this.requestCurrent = false;
            }
            store.dispatch({
                type: {'context': event.state}
            });
            store.dispatch({
                type: {'href': href}
            });

        }
        // Always async update in case of server side changes.
        this.navigate(href, {'replace': true});
    },

    // only navigate if href changes
    confirmNavigation: function(href, options) {
        if(options && options.inPlace && options.inPlace==true){
            return true;
        }
        if(href===this.props.href){
            return false;
        }
        return true;
    },

    navigate: function (href, options = {}, callback = null) {
        // options.skipRequest only used by collection search form
        // options.replace only used handleSubmit, handlePopState, handlePersonaLogin
        
        var fragment;

        function setupRequest(targetHref){
            targetHref = url.resolve(this.props.href, targetHref);
            if (!this.confirmNavigation(targetHref, options)) {
                return false;
            }
            // Strip url fragment.
            fragment = '';
            var href_hash_pos = targetHref.indexOf('#');
            if (href_hash_pos > -1) {
                fragment = targetHref.slice(href_hash_pos);
                targetHref = targetHref.slice(0, href_hash_pos);
            }
            href = targetHref;
            return true;
        }

        function doRequest(repeatIfError = false){

            if (!this.historyEnabled) {
                if (options.replace) {
                    window.location.replace(href + fragment);
                } else {
                    var old_path = ('' + window.location).split('#')[0];
                    window.location.assign(href + fragment);
                    if (old_path == href) {
                        window.location.reload();
                    }
                }
                return false;
            }

            if (this.props.contextRequest && this.requestCurrent && repeatIfError === true) {
                // Abort the current request, then remember we've aborted the request so that we
                // don't render the Network Request Error page.
                if (this.props.contextRequest && typeof this.props.contextRequest.abort === 'function') this.props.contextRequest.abort();
                this.requestAborted = true;
                this.requestCurrent = false;
            }

            if (options.skipRequest) {
                if (options.replace) {
                    window.history.replaceState(window.state, '', href + fragment);
                } else {
                    window.history.pushState(window.state, '', href + fragment);
                }
                if (!options.skipUpdateHref) {
                    store.dispatch({
                        type: {'href':href + fragment}
                    });
                }
                return null;
            }

            var request = this.fetch(
                href,
                {
                    'headers': {}, // Filled in by ajax.promise
                    'cache' : options.cache === false ? false : true
                }
            );

            this.requestCurrent = true; // Remember we have an outstanding GET request
            var timeout = new Timeout(this.SLOW_REQUEST_TIME);

            Promise.race([request, timeout.promise]).then(v => {
                if (v instanceof Timeout) {
                    console.log('TIMEOUT!!!');
                    // TODO: implement some other type of slow? A: YES
                    // store.dispatch({
                    //     type: {'slow':true}
                    // });

                } else {
                    // Request has returned data
                    this.requestCurrent = false;
                }
            });

            var promise = request.then((response)=>{
                // Check/handle server-provided error code/message(s).
                
                if (response.code === 403){

                    var jwtHeader = null;
                    try {
                        jwtHeader = request.xhr.getResponseHeader('X-Request-JWT');
                    } catch(e) {
                        // Some browsers may not support getResponseHeader. Fallback to 403 response detail which only
                        // replaces unauth'd response if request Content-Type = application/json
                        console.error(e);
                    }

                    if ( // Bad or expired JWT
                        (response.detail === "Bad or expired token.") ||
                        (jwtHeader === 'expired')
                    ){
                        JWT.remove();
                        
                        // Wait until request(s) complete before setting notification (callback is called later in promise chain)
                        var oldCallback = callback;
                        callback = function(response){
                            Alerts.queue(Alerts.LoggedOut);
                            if (typeof oldCallback === 'function') oldCallback(response);
                        }.bind(this);
                    }

                    // Update state.session after (possibly) removing expired JWT.
                    // Also, may have been logged out in different browser window so keep state.session up-to-date BEFORE a re-request
                    this.updateUserInfo();

                    if (repeatIfError) {
                        setTimeout(function(){
                            if (href.indexOf('/users/') !== -1){ // ToDo: Create&store list of private pages other than /users/<...>
                                // Redirect to home if on a 'private' page (e.g. user profile).
                                if (setupRequest.call(this, '/')) doRequest.call(this, false);
                            } else {
                                // Otherwise redo request after any other error handling (unset JWT, etc.).
                                doRequest.call(this, false);
                            }
                        }.bind(this), 0);
                        throw new Error('HTTPForbidden');   // Cancel out of this request's promise chain
                    } else {
                        console.error("Authentication-related error -", response); // Log error & continue down promise chain.
                    }

                } else { // Not a 403 error
                    // May have been logged out in different browser window so keep state.session up-to-date
                    this.updateUserInfo();
                }
                return response;
            })
            .then(response => {
                this.requestCurrent = false;
                // navigate normally to URL of unexpected non-JSON response so back button works.
                if (!this.contentTypeIsJSON(response)) {
                    if (options.replace) {
                        window.location.replace(href + fragment);
                    } else {
                        var old_path = ('' + window.location).split('#')[0];
                        window.location.assign(href + fragment);
                        return;
                    }
                }
                if (options.replace) {
                    window.history.replaceState(null, '', href + fragment);
                } else {
                    window.history.pushState(null, '', href + fragment);
                }
                dispatch_dict.href = href + fragment;

                return response;
            })
            .then(this.receiveContextResponse)
            .then(response => {
                if (typeof callback == 'function'){
                    callback(response);
                }
            });

            if (!options.replace) {
                promise = promise.then(this.scrollTo);
            }

            promise.catch((err)=>{
                if (err.message !== 'HTTPForbidden'){
                    console.error('Error in App.navigate():', err);
                    throw err; // Bubble it up.
                } else {
                    console.info("Logged Out");
                }
            });
            console.info('Navigating > ', request);
            dispatch_dict.contextRequest = request;
            return request;
        }

        if (setupRequest.call(this, href)){
            var request = doRequest.call(this, true);
            if (request === null){
                if (typeof callback === 'function') callback();
            }
            return request;
        } else {
            return null; // Was handled by setupRequest (returns false)
        }

    },

    receiveContextResponse: function (data) {
        // title currently ignored by browsers
        try {
            window.history.replaceState(data, '', window.location.href);
        } catch (exc) {
            // Might fail due to too large data
            window.history.replaceState(null, '', window.location.href);
        }
        // Set up new properties for the page after a navigation click. First disable slow now that we've
        // gotten a response. If the requestAborted flag is set, then a request was aborted and so we have
        // the data for a Network Request Error. Don't render that, but clear the requestAboerted flag.
        // Otherwise we have good page data to render.
        // dispatch_dict.slow = false;
        if (!this.requestAborted) {
            // Real page to render
            dispatch_dict.context = data;
        } else {
            // data holds network error. Don't render that, but clear the requestAborted flag so we're ready
            // for the next navigation click.
            this.requestAborted = false;
        }
        store.dispatch({
            type: dispatch_dict
        });
        dispatch_dict={};
        return data;
    },

    contentTypeIsJSON: function(content) {
        var isJson = true;
        try{
            var json = JSON.parse(JSON.stringify(content));
        }catch(err){
            isJson = false;
        }
        return isJson;
    },

    scrollTo: function() {
        var hash = window.location.hash;
        if (hash && document.getElementById(hash.slice(1))) {
            window.location.replace(hash);
        } else {
            window.scrollTo(0, 0);
        }
    },

    render: function() {
        console.log('render app');
        var context = this.props.context;
        var content;
        var href_url = url.parse(this.props.href);
        // Switching between collections may leave component in place
        var key = context && context['@id'] && context['@id'].split('?')[0];
        var current_action = this.currentAction();

        if (!current_action && context.default_page) {
            context = context.default_page;
        }

        var errors = this.state.errors.map(function (error) {
            return <div className="alert alert-error"></div>;
        });

        var appClass = 'done';
        if (this.props.slow) {
            appClass = 'communicating';
        }

        var canonical = this.props.href;

        if (context.canonical_uri) {
            if (href_url.host) {
                canonical = (href_url.protocol || '') + '//' + href_url.host + context.canonical_uri;
            } else {
                canonical = context.canonical_uri;
            }
        }
        // add static page routing
        var title;
        var routeList = canonical.split("/");
        var lowerList = [];
        var scrollList = [];
        routeList.map(function(value) {
            if (value.includes('#') && value.charAt(0) !== "#"){
                var navSplit = value.split("#");
                lowerList.push(navSplit[0].toLowerCase());
                scrollList.push(navSplit[1].toLowerCase());
            }else if(value.charAt(0) !== "!" && value.length > 0){
                lowerList.push(value.toLowerCase());
            }
        });
        var currRoute = lowerList.slice(1); // eliminate http
        // check error status
        var status;
        if(context.code && context.code == 404){
            // check to ensure we're not looking at a static page
            var route = currRoute[currRoute.length-1];
            if(route != 'help' && route != 'about' && route != 'home'){
                status = 'not_found';
            }
        }else if(context.code && context.code == 403){
            if(context.title && (context.title == 'Login failure' || context.title == 'No Access')){
                status = 'invalid_login';
            }else if(context.title && context.title == 'Forbidden'){
                status = 'forbidden';
            }
        }
        // first case is fallback
        if (canonical === "about:blank"){
            title = portal.portal_title;
            content = null;
        // error catching
        }else if(status){
            content = <ErrorPage currRoute={currRoute[currRoute.length-1]} status={status}/>;
            title = 'Error';
        }else if (context) {
            var ContentView = globals.content_views.lookup(context, current_action);
            if (ContentView){
                content = (
                    <ContentView
                        context={context}
                        schemas={this.state.schemas}
                        expSetFilters={this.props.expSetFilters}
                        expIncompleteFacets={this.props.expIncompleteFacets}
                        session={this.state.session}
<<<<<<< HEAD
                        key={key}
=======
                        navigate={this.navigate}
                        href={this.props.href}
>>>>>>> b5226940
                    />
                );
                title = context.title || context.name || context.accession || context['@id'];
                if (title && title != 'Home') {
                    title = title + ' – ' + portal.portal_title;
                } else {
                    title = portal.portal_title;
                }
            } else {
                // Handle the case where context is not loaded correctly
                content = <ErrorPage status={null}/>;
                title = 'Error';
            }
        }
        // Google does not update the content of 301 redirected pages
        var base;
        if (({'http://data.4dnucleome.org/': 1})[canonical]) {
            base = canonical = 'http://data.4dnucleome.org/';
            this.historyEnabled = false;

        }
        return (
            <html lang="en">
                <head>
                    <meta charSet="utf-8"/>
                    <meta httpEquiv="Content-Type" content="text/html, charset=UTF-8"/>
                    <meta httpEquiv="X-UA-Compatible" content="IE=edge"/>
                    <meta name="viewport" content="width=device-width, initial-scale=1, maximum-scale=1"/>
                    <meta name="google-site-verification" content="t0PnhAqm80xyWalBxJHZdld9adAk40SHjUyPspYNm7I" />
                    <Title>{title}</Title>
                    {base ? <base href={base}/> : null}
                    <link rel="canonical" href={canonical} />
                    <script async src='//www.google-analytics.com/analytics.js'></script>
                    <link href="https://fonts.googleapis.com/css?family=Work+Sans:200,300,400,500,600,700" rel="stylesheet" />
                    <link href="https://fonts.googleapis.com/css?family=Yrsa" rel="stylesheet" />
                    <script data-prop-name="user_details" type="application/ld+json" dangerouslySetInnerHTML={{
                        __html: jsonScriptEscape(JSON.stringify(JWT.getUserDetails())) /* Kept up-to-date in browser.js */
                    }}></script>
                    <script data-prop-name="inline" type="application/javascript" charSet="utf-8" dangerouslySetInnerHTML={{__html: this.props.inline}}></script>
                    <link rel="stylesheet" href="/static/css/style.css" />
                    <link href="/static/font/ss-gizmo.css" rel="stylesheet" />
                    <link href="/static/font/ss-black-tie-regular.css" rel="stylesheet" />
                </head>
                <body onClick={this.handleClick} onSubmit={this.handleSubmit}>
                    <script data-prop-name="context" type="application/ld+json" dangerouslySetInnerHTML={{
                        __html: '\n\n' + jsonScriptEscape(JSON.stringify(this.props.context)) + '\n\n'
                    }}></script>
                    <script data-prop-name="alerts" type="application/ld+json" dangerouslySetInnerHTML={{
                        __html: jsonScriptEscape(JSON.stringify(this.props.alerts))
                    }}></script>
                    <script data-prop-name="expSetFilters" type="application/ld+json" dangerouslySetInnerHTML={{
                        __html: jsonScriptEscape(JSON.stringify(Filters.convertExpSetFiltersTerms(this.props.expSetFilters, 'array')))
                    }}></script>
                    <div id="slot-application">
                        <div id="application" className={appClass}>
                            <div className="loading-spinner"></div>
                            <div id="layout" onClick={this.handleLayoutClick} onKeyPress={this.handleKey}>
                                <Navigation href={this.props.href} session={this.state.session} ref="navigation" />
                                <div id="content" className="container">
                                    <FacetCharts
                                        href={this.props.href}
                                        context={this.props.context}
                                        expSetFilters={this.props.expSetFilters}
                                        navigate={this.navigate}
                                        
                                    />
                                    <Alerts alerts={this.props.alerts} />
                                    { content }
                                </div>
                                {errors}
                                <div id="layout-footer"></div>
                            </div>
                            <Footer version={this.props.context.app_version} />
                        </div>
                    </div>
                </body>
            </html>
        );
    },

    statics: {
        getRenderedPropValues : function(document, filter = null){
            var returnObj = {};
            var script_props;
            if (typeof filter === 'string') script_props = document.querySelectorAll('script[data-prop-name="' + filter + '"]');
            else script_props = document.querySelectorAll('script[data-prop-name]');
            for (var i = 0; i < script_props.length; i++) {
                var elem = script_props[i];
                var prop_name = elem.getAttribute('data-prop-name');
                if (filter && Array.isArray(filter)){
                    if (filter.indexOf(prop_name) === -1) continue;
                }
                var elem_value = elem.text;
                var elem_type = elem.getAttribute('type') || '';
                if (elem_type == 'application/json' || elem_type.slice(-5) == '+json') {
                    elem_value = JSON.parse(elem_value);
                }
                //if (elem.getAttribute('data-prop-name') === 'user_details' && !filter){
                    // pass; don't include as is not a redux prop
                //} else {
                    returnObj[prop_name] = elem_value;
                //}
            }
            return returnObj;
        },
        getRenderedProps: function (document, filters = null) {
            return _.extend(App.getRenderedPropValues(document, filters), {
                'href' : document.querySelector('link[rel="canonical"]').getAttribute('href') // Ensure the initial render is exactly the same
            });
        }
    }
});

module.exports = App;<|MERGE_RESOLUTION|>--- conflicted
+++ resolved
@@ -866,12 +866,9 @@
                         expSetFilters={this.props.expSetFilters}
                         expIncompleteFacets={this.props.expIncompleteFacets}
                         session={this.state.session}
-<<<<<<< HEAD
                         key={key}
-=======
                         navigate={this.navigate}
                         href={this.props.href}
->>>>>>> b5226940
                     />
                 );
                 title = context.title || context.name || context.accession || context['@id'];

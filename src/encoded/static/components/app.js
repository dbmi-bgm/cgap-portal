'use strict';

import React from 'react';
import PropTypes from 'prop-types';
import ReactDOM from 'react-dom';
import url from 'url';
import queryString from 'query-string';
import _ from 'underscore';
import ReactTooltip from 'react-tooltip';
var serialize = require('form-serialize');
import { detect as detectBrowser } from 'detect-browser';
import jsonScriptEscape from '../libs/jsonScriptEscape';
import * as globals from './globals';
import ErrorPage from './static-pages/ErrorPage';
import { NavigationBar } from './navigation/NavigationBar';
import { Footer } from './footer';
import * as store from '../store';
import * as origin from '../libs/origin';
import { Filters, ajax, JWT, console, isServerSide, navigate, analytics, object, Schemas, layout, SEO, typedefs } from './util';
import Alerts from './alerts';
import { FacetCharts } from './browse/components/FacetCharts';
import { requestAnimationFrame } from './viz/utilities';
import { ChartDataController } from './viz/chart-data-controller';
import PageTitle from './PageTitle';

var { NavigateOpts } = typedefs;



/**
 * Used to temporarily store Redux store values for simultaneous dispatch.
 *
 * @private
 * @var
 * @type {Object}
 */
let dispatch_dict = {};

/**
 * Top bar navigation & link schema definition.
 *
 * @private
 * @constant
 * @type {Object}
 */
const portal = {
    "portal_title": '4DN Data Portal',
    "global_sections": [ // DEPRECATED ?
        {
            'id': 'browse-menu-item', 'sid':'sBrowse', 'title': 'Browse',
            'url' : function(hrefParts){
                return navigate.getBrowseBaseHref();
            },
            'active' : function(currentWindowPath){ return currentWindowPath && currentWindowPath.indexOf('/browse/') > -1; }
        },
        {
            'id': 'help-menu-item', 'sid':'sHelp', 'title': 'Help',
            'children': [
                { id: 'introduction-menu-item',     title: 'Introduction to 4DN Metadata',      url: '/help' },
                { id: 'getting-started-menu-item',  title: 'Data Submission - Getting Started', url: '/help/getting-started' },
                { id: 'cell-culture-menu-item',     title: 'Biosample Metadata',                url: '/help/biosample' },
                { id: 'web-submission-menu-item',   title: 'Online Submission',                 url: '/help/web-submission' },
                { id: 'spreadsheet-menu-item',      title: 'Spreadsheet Submission',            url: '/help/spreadsheet' },
                { id: 'rest-api-menu-item',         title: 'REST API',                          url: '/help/rest-api' },
                { id: 'about-menu-item',            title: 'About',                             url: '/about' }
            ]
        }
    ]
};


/**
 * Creates a promise which completes after a delay, performing no network request.
 * Used to perform a promise.race to see if this timeout or a network requests completes first, which
 * then allows us to set app.state.slow and render a loading icon until long-running network request completes.
 *
 * @private
 */
class Timeout {
    /**
     * @param {number} timeout - The length of time before this promise resolves.
     */
    constructor(timeout) {
        /**
         * Internal promise object which resolves after length of time as specified by `timeout`.
         *
         * @private
         */
        this.promise = new Promise(resolve => setTimeout(resolve.bind(undefined, this), timeout));
    }
}



/**
 * The root and top-most React component for our application.
 * This is wrapped by a Redux store and then rendered by either the server-side
 * NodeJS sub-process or by the browser.
 *
 * @see https://github.com/4dn-dcic/fourfront/blob/master/src/encoded/static/server.js
 * @see https://github.com/4dn-dcic/fourfront/blob/master/src/encoded/static/browser.js
 */
export default class App extends React.Component {

    /**
     * Defines time before a 'slow loading' indicator appears on page.
     *
     * @constant
     * @type {number}
     */
    static SLOW_REQUEST_TIME = 750

    /**
     * Immediately scrolls browser viewport to current window hash or to top of page.
     *
     * @returns {void} Nothing
     */
    static scrollTo() {
        var hash = window.location.hash;
        if (hash && document.getElementById(hash.slice(1))) {
            window.location.replace(hash);
        } else {
            window.scrollTo(0, 0);
        }
    }

    /**
     * Used in browser.js to collect prop values from server-side-rendered HTML
     * and then re-feed them into Redux store.
     *
     * @param {HTMLElement} document - HTML DOM element representing the document.
     * @param {string} [filter=null] - If set, filters down prop fields/values collected to only one(s) defined.
     * @returns {Object} Object keyed by field name with collected value as value.
     */
    static getRenderedPropValues(document, filter = null){
        var returnObj = {};
        var script_props;
        if (typeof filter === 'string') script_props = document.querySelectorAll('script[data-prop-name="' + filter + '"]');
        else script_props = document.querySelectorAll('script[data-prop-name]');
        for (var i = 0; i < script_props.length; i++) {
            var elem = script_props[i];
            var prop_name = elem.getAttribute('data-prop-name');
            if (filter && Array.isArray(filter)){
                if (filter.indexOf(prop_name) === -1) continue;
            }
            var elem_value = elem.text;
            var elem_type = elem.getAttribute('type') || '';
            if (elem_type == 'application/json' || elem_type.slice(-5) == '+json') {
                elem_value = JSON.parse(elem_value);
            }
            //if (elem.getAttribute('data-prop-name') === 'user_details' && !filter){
                // pass; don't include as is not a redux prop
            //} else {
            returnObj[prop_name] = elem_value;
            //}
        }
        return returnObj;
    }

    /**
     * Runs `App.getRenderedPropValues` and extends with `{ href }` from canonical link element.
     *
     * @param {HTMLElement} document - HTML DOM element representing the document.
     * @param {string} [filters=null] - If set, filters down prop fields/values collected to only one(s) defined.
     * @returns {Object} Object keyed by field name with collected value as value.
     */
    static getRenderedProps(document, filters = null) {
        return _.extend(App.getRenderedPropValues(document, filters), {
            'href' : document.querySelector('link[rel="canonical"]').getAttribute('href') // Ensure the initial render is exactly the same
        });
    }

    /**
     * @type {Object} propTypes
     * @property {*} [propTypes.sessionMayBeSet] - PropTypes definition.
     * @public
     * @constant
     * @member
     */
    static propTypes = {
        "sessionMayBeSet" : PropTypes.any,    // Whether Auth0 session exists or not.
    };

    /**
     * @type {Object} defaultProps
     * @property {boolean} [defaultProps.sessionMayBeSet=null] Whether user is currently likely to be logged in as determined by browser.js
     * @public
     * @constant
     * @member
     */
    static defaultProps = {
        'sessionMayBeSet' : null
    };

    /**
     * Does some initialization, checks if browser HistoryAPI is supported,
     * sets state.session according to JWT in current cookie, etc.
     *
     * @constructor
     * @member
     */
    constructor(props){
        super(props);
        this.listActionsFor = this.listActionsFor.bind(this);
        this.currentAction = this.currentAction.bind(this);
        this.loadSchemas = this.loadSchemas.bind(this);

        // Global event handlers. These will catch events unless they are caught and prevented from bubbling up earlier.
        this.handleClick = this.handleClick.bind(this);
        this.handleSubmit = this.handleSubmit.bind(this);
        this.handlePopState = this.handlePopState.bind(this);

        this.setIsSubmitting = this.setIsSubmitting.bind(this);
        this.stayOnSubmissionsPage = this.stayOnSubmissionsPage.bind(this);
        this.authenticateUser = this.authenticateUser.bind(this);
        this.updateUserInfo = this.updateUserInfo.bind(this);
        this.confirmNavigation = this.confirmNavigation.bind(this);
        this.navigate = this.navigate.bind(this);
        this.handleBeforeUnload = this.handleBeforeUnload.bind(this);
        this.render = this.render.bind(this);

        console.log('App Filters on Initial Page Load', Filters.currentExpSetFilters((props.context && props.context.filters) || null));

        /**
         * Whether HistoryAPI is supported in current browser.
         * Assigned / determined in constructor.
         *
         * @type {boolean}
         */
        this.historyEnabled = !!(typeof window != 'undefined' && window.history && window.history.pushState);

        // Todo: Migrate session & user_actions to redux store?
        var session = false,
            user_actions = [];

        if (props.sessionMayBeSet !== null){ // Only provided from server
            if (props.sessionMayBeSet === false) session = false;
            if (props.sessionMayBeSet === true) session = true;
            else session = false; // Else is null
        } else {
            session = !!(JWT.get('cookie')); // Same cookie sent to server-side to authenticate, so it must match.
        }

        // user_info.details is kept in sync to client-side via browser.js, user_info.user_actions is not.
        // Don't use user_actions unless session is also true.
        // user_actions is only set client-side upon login (it cannot expire unless logout).
        var user_info = JWT.getUserInfo();
        if (user_info && typeof user_info.user_actions !== 'undefined' && Array.isArray(user_info.user_actions)){
            user_actions = user_info.user_actions;
        }

        // Save navigate fxn and other req'd stuffs to GLOBAL navigate obj.
        // So that we may call it from anywhere if necessary without passing through props.
        navigate.setNavigateFunction(this.navigate);
        navigate.registerCallbackFunction(Alerts.updateCurrentAlertsTitleMap.bind(this, null));

        if (this.props.context.schemas) Schemas.set(this.props.context.schemas);

        /**
         * Initial state of application.
         *
         * @type {Object}
         * @property {boolean}  state.session       Whether user is currently logged in or not. User details are retrieved using JWT utility.
         * @property {Object[]} state.user_actions  List of actions that are permitted for current user.
         * @property {Object[]} state.schemas       Current schemas; null until AJAX-ed in (may change).
         * @property {boolean}  state.isSubmitting  Whether there's a submission in progress. If true, alert is shown to prevent user from accidentally navigating away.
         * @property {boolean}  state.mounted       Whether app has been mounted into DOM in browser yet.
         */
        this.state = {
            'session'           : session,
            'user_actions'      : user_actions,
            'schemas'           : this.props.context.schemas || null,
            'isSubmitting'      : false,
            'mounted'           : false,
            'scrollState'       : null
        };

        console.log("App Initial State: ", this.state);
    }

    /**
     * Perform various actions once component is mounted which depend on browser environment:
     *
     * - Add URI hash from window.location.hash/href to Redux store (doesn't get sent server-side).
     * - Bind 'handlePopState' function to window popstate event (e.g. back/forward button navigation).
     * - Initializes Google Analytics
     * - Exposes 'API' from browser window object via property {Object} 'fourfront' which has reference to Alerts, JWT, navigate, and this app component.
     * - Emits an event from browser window named 'fourfrontinitialized', letting any listeners (parent windows, etc.) know that JS of this window has initialized. Posts message with same 'eventType' as well.
     * - Shows browser suggestion alert if not using Chrome, Safari, Firefox.
     * - Sets state.mounted to be true.
     * - Clears out any UTM URI parameters three seconds after mounting (giving Google Analytics time to pick them up).
     *
     * @private
     */
    componentDidMount() {
        var { href, context } = this.props;

        // Load up analytics
        analytics.initializeGoogleAnalytics(
            analytics.getTrackingId(href),
            context
        );

        // Authenticate user if not yet handled server-side w/ cookie and rendering props.
        this.authenticateUser();
        // Load schemas into app.state, access them where needed via props (preferred, safer) or this.context.
        this.loadSchemas();

        // The href prop we have was from serverside. It would not have a hash in it, and might be shortened.
        // Here we grab full-length href from window and update props.href (via Redux), if it is different.
        var queryHref = href;
        // Technically these two statements should be exact same. Props.href is put into <link...> (see render() ). w.e.
        if (document.querySelector('link[rel="canonical"]')){
            queryHref = document.querySelector('link[rel="canonical"]').getAttribute('href');
        }
        // Grab window.location.href w/ query_href as fallback.
        queryHref = globals.windowHref(queryHref);
        if (href !== queryHref){
            store.dispatch({
                type: {'href':queryHref}
            });
        }

        if (this.historyEnabled) {
            try {
                window.history.replaceState(context, '', window.location.href);
            } catch (exc) {
                // Might fail due to too large data
                window.history.replaceState(null, '', window.location.href);
            }
            // Avoid popState on load, see: http://stackoverflow.com/q/6421769/199100
            var register = window.addEventListener.bind(window, 'popstate', this.handlePopState, true);
            if (window._onload_event_fired) {
                register();
            } else {
                window.addEventListener('load', setTimeout.bind(window, register));
            }
        } else {
            window.onhashchange = this.onHashChange;
        }
        window.onbeforeunload = this.handleBeforeUnload;

        // Save some stuff to global window variables so we can access it in tests:
        // Normally would call this 'window.app' but ENCODE already sets this in browser.js to be the top-level Redux provider (not really useful, remove?)
        window.fourfront = _.extend(window.fourfront || {}, {
            'app'       : this,
            'alerts'    : Alerts,
            'JWT'       : JWT,
            'navigate'  : navigate
        });

        // Detect browser and save it to state. Show alert to inform people we're too ~lazy~ under-resourced to support MS Edge to the max.
        var browserInfo = detectBrowser(),
            mounted     = true;

        console.log('BROWSER', browserInfo);

        if (browserInfo && typeof browserInfo.name === 'string' && ['chrome', 'firefox', 'safari'].indexOf(browserInfo.name) === -1){
            Alerts.queue({
                'title' : 'Browser Suggestion',
                'message' : (
                    <div>
                        <p className="mb-0">
                            <a href="https://www.google.com/chrome/" rel="noopener noreferrer" target="_blank" className="text-500">Google Chrome</a>
                            or <a href="https://www.mozilla.org/en-US/firefox/" rel="noopener noreferrer" target="_blank" className="text-500">Mozilla Firefox</a> are
                            the recommended browser(s) for using the 4DN Data Portal.
                        </p>
                        <p className="mb-0">
                            Microsoft Edge, Safari, etc. should work for a majority of portal functions but are not explicitly supported and may present some glitches, e.g. during submission.
                        </p>
                    </div>
                ),
                'style' : 'warning'
            });
        }

        // Post-mount stuff
        this.setState({ mounted, browserInfo }, () => {

            console.log('App is mounted, dispatching fourfrontinitialized event.');
            // DEPRECATED:
            // Emit event from our window object to notify that fourfront JS has initialized.
            // This is to be used by, e.g. submissions view which might control a child window.
            window.dispatchEvent(new Event('fourfrontinitialized'));
            // CURRENT: If we have parent window, post a message to it as well.
            if (window.opener) window.opener.postMessage({ 'eventType' : 'fourfrontinitialized' }, '*');

            // If we have UTM URL parameters in the URI, attempt to set history state (& browser) URL to exclude them after a few seconds
            // after Google Analytics may have stored proper 'source', 'medium', etc. (async)
            var urlParts = url.parse(queryHref, true),
                paramsToClear = ['utm_source', 'utm_medium', 'utm_campaign', 'utm_term', 'utm_content'];
            if (urlParts.query && _.any(paramsToClear, function(prm){ return typeof urlParts.query[prm] !== 'undefined'; })){
                setTimeout(()=>{
                    var queryToSet = _.clone(urlParts.query);
                    _.forEach(paramsToClear, function(prm){ typeof queryToSet[prm] !== 'undefined' && delete queryToSet[prm]; });
                    var nextUrl = (
                        urlParts.protocol + '//' + urlParts.host +
                        urlParts.pathname + (_.keys(queryToSet).length > 0 ? '?' + queryString.stringify(queryToSet) : '')
                    );
                    if (nextUrl !== queryHref && this.historyEnabled){
                        try {
                            window.history.replaceState(context, '', nextUrl);
                        } catch (exc) {
                            // Might fail due to too large data
                            window.history.replaceState(null, '', nextUrl);
                        }
                        console.info('Replaced UTM params in URI:', queryHref, nextUrl);
                    }
                }, 3000);
            }
        });
    }

    /** @ignore */
    UNSAFE_componentWillUpdate(nextProps, nextState){
        if (nextState.schemas !== this.state.schemas){
            Schemas.set(nextState.schemas);
        }
    }

    /** @ignore */
    componentDidUpdate(prevProps, prevState) {
        var key;

        if (this.props.href !== prevProps.href){ // We navigated somewhere else.

            // Register google analytics pageview event.
            analytics.registerPageView(this.props.href, this.props.context);

            // We need to rebuild tooltips after navigation to a different page.
            ReactTooltip.rebuild();

        }


        for (key in this.props) {
            if (this.props[key] !== prevProps[key]) {
                console.log('changed props: %s', key);
            }
        }
        for (key in this.state) {
            if (this.state[key] !== prevState[key]) {
                console.log('changed state: %s', key);
            }
        }

        if (prevState.session !== this.state.session && ChartDataController.isInitialized()){
            setTimeout(function(){
                console.log("SYNCING CHART DATA");
                ChartDataController.sync();
            }, 0);
        }

    }

    /**
     * Calculates some actions available, given a category.
     * Potentially deprecated-ish.
     *
     * @todo Potentially remove. Or document more.
     * @public
     * @param {string} category - Usually one of "user", "context", "global_sections".
     * @returns {{ href: string }[]} - List of actions available for category.
     */
    listActionsFor(category) {
        if (category === 'context') {
            return (this.props.context && this.props.context.actions) || [];
        }
        if (category === 'user') {
            if (!this.state.mounted) return [];
            return this.state.user_actions;
        }
        if (category === 'global_sections') {
            return portal.global_sections;
        }
    }

    /**
     * Calculates current action, if any, from URL hash.
     *
     * @public
     * @param {string} [href] - Href to get current action from. Optional.
     * @returns {!string} Current action if any, or null.
     */
    currentAction(href) {
        if (!href) href = this.props.href;
        var hrefUrl     = url.parse(href, true),
            hrefQuery   = hrefUrl.query || {},
            hrefAction  = hrefQuery.currentAction || null;

        // Handle list of values, e.g. if `currentAction=selection&currentAction=selection&currentAction=edit` or something is in URL.
        // We should __not__ get an array here and is glitch, but if so, lets fallback and choose _1st_ non-null item.
        if (Array.isArray(hrefAction)){
            console.error("Received unexpected list for `currentAction` URI param", hrefAction);
            hrefAction = _.filter(hrefAction);
            hrefAction = (hrefAction.length > 0 ? hrefAction[0] : null);
        }

        return hrefAction;
    }

    /**
     * If no schemas yet stored in our state, we AJAX them in from `/profiles/?format=json`.
     *
     * @public
     * @param {function} [callback=null] - If defined, will be executed upon completion of load, with schemas passed in as first argument.
     * @param {boolean} [forceFetch=false] - If true, will ignore any previously-fetched schemas and fetch new ones.
     * @returns {void}
     */
    loadSchemas(callback = null, forceFetch = false){
        if (this.state.schemas !== null && !forceFetch){
            // We've already loaded these successfully (hopefully)
            if (typeof callback === 'function') callback(this.state.schemas);
            console.info('Schemas available already.');
            return this.state.schemas;
        }
        ajax.promise('/profiles/?format=json').then(data => {
            if (object.isValidJSON(data)){
                this.setState({
                    schemas: data
                }, () => {
                    // Rebuild tooltips because they likely use descriptions from schemas
                    ReactTooltip.rebuild();
                    if (typeof callback === 'function') callback(data);
                    console.info('Loaded schemas');
                });
            }
        });
    }

    /**
     * Intercepts a click on a hyperlink HTML element
     * and navigates to its target href if is an internal link.
     * Skips for download links, external links, etc.
     *
     * @private
     * @param {React.SyntheticEvent} event React SyntheticEvent for click MouseEvent.
     */
    handleClick(event) {
        // https://github.com/facebook/react/issues/1691
        if (event.isDefaultPrevented()) return;

        var target = event.target;
        var nativeEvent = event.nativeEvent;

        // SVG anchor elements have tagName == 'a' while HTML anchor elements have tagName == 'A'
        while (target && (target.tagName.toLowerCase() != 'a' || target.getAttribute('data-href'))) {
            target = target.parentElement;
        }
        if (!target) return;

        if (target.getAttribute('disabled')) {
            event.preventDefault();
            return;
        }

        // Ensure this is a plain click
        if (nativeEvent.which > 1 || nativeEvent.shiftKey || nativeEvent.altKey || nativeEvent.metaKey) return;

        // Skip links with a data-bypass attribute.
        if (target.getAttribute('data-bypass')) return;

        var href = target.getAttribute('href');
        if (href === null) href = target.getAttribute('data-href');
        if (href === null) return;

        // Skip javascript links
        if (href.indexOf('javascript:') === 0) return;

        // Skip external links
        if (!origin.same(href)) return;

        // Skip links with a different target
        if (target.getAttribute('target')) return;

        // Skip @@download links
        if (href.indexOf('/@@download') != -1) return;

        // With HTML5 history supported, local navigation is passed
        // through the navigate method.
        if (this.historyEnabled) {
            event.preventDefault();

            var hrefParts    = url.parse(href),
                pHrefParts   = url.parse(this.props.href),
                hrefHash     = hrefParts.hash,
                samePath     = pHrefParts.path === hrefParts.path,
                navOpts      = {
                    // Same pathname & search but maybe different hash. Don't add history entry etc.
                    'replace'           : samePath,
                    'skipRequest'       : samePath || !!(target.getAttribute('data-skiprequest')),
                    'dontScrollToTop'   : samePath
                },
                targetOffset = target.getAttribute('data-target-offset'),
                noCache      = target.getAttribute('data-no-cache');

            // Don't cache requests to user profile.
            if (noCache) navOpts.cache = false;

            navigate(href, navOpts, function(){

                if (targetOffset) targetOffset = parseInt(targetOffset);
                if (!targetOffset || isNaN(targetOffset)) targetOffset = 112;

                if (hrefHash && typeof hrefHash === 'string' && hrefHash.length > 1 && hrefHash[1] !== '!'){
                    hrefHash = hrefHash.slice(1); // Strip out '#'
                    setTimeout(layout.animateScrollTo.bind(null, hrefHash, 750, targetOffset), 100);
                }
            });

            if (target && target.blur) target.blur();
        }
    }

    /**
     * Intercepts a form submission on a form HTML element
     * and performs it via AJAX. Similar to handling of hyperlinks.
     *
     * @private
     * @param {React.SyntheticEvent} event Form submission event.
     */
    handleSubmit(event) {
        var target      = event.target, // A form DOM element reference
            hrefParts   = url.parse(this.props.href);

        // Skip POST forms
        if (target.method !== 'get') return;

        // Skip forms with a data-bypass attribute.
        if (target.getAttribute('data-bypass')) return;

        // Skip external forms
        if (!origin.same(target.action)) return;

        var actionUrlParts  = url.parse(url.resolve(this.props.href, target.action)),
            search          = serialize(target),
            href            = actionUrlParts.pathname,
            currentAction   = this.currentAction(),
            navOptions      = {
                'replace'       : actionUrlParts.pathname == hrefParts.pathname,
                'skipRequest'   : !!(target.getAttribute('data-skiprequest'))
            };

        if (target.getAttribute('data-removeempty')) {
            search = _.map(
                _.filter(search.split('&'), function (item) {
                    return item.slice(-1) != '=';
                }),
                function(item){
                    var split = item.split('=');
                    return split[0] + '=' + encodeURIComponent(split[1]).replace(/(')/g, "%27");
                }
            ).join('&');
        }

        // If we're submitting search form in selection mode, preserve selection mode at next URL.
        if (currentAction === 'selection'){
            if (search && search.indexOf('currentAction=selection') === -1){
                search += '&currentAction=selection';
            } else if (!search) {
                search = 'currentAction=selection';
            }
        }

        // Append form name:vals as stringified URI params (`search`).
        if (search) href += '?' + search;

        if (this.historyEnabled) {
            event.preventDefault();
            navigate(href, navOptions);
        } // Else is submitted as normal browser HTTP GET request if event.preventDefault() not called.
    }

    /**
     * Handles a history change event.
     *
     * @private
     * @param {React.SyntheticEvent} event - A popstate event.
     */
    handlePopState(event) {
        if (this.DISABLE_POPSTATE) return;
        var href = window.location.href; // Href which browser just navigated to, but maybe not yet set to this.props.href

        if (!this.confirmPopState(href)){
            try {
                // Undo what we just did (hit the back button) by re-adding it to history and returning (not performing actual naivgate backward)
                window.history.pushState(event.state, '', this.props.href);
            } catch (e){ // Too large
                console.warn('error pushing state (current, popped:)', this.props.context, event.state);
                window.history.pushState(null, '', this.props.href);
            }
            return;
        }
        /*
        if (!this.confirmNavigation(href)) { // Is this necessary still? It shouldn't ever return false at this stage, only in like doRequest().
            var d = {
                'href': href
            };
            if (event.state){
                d.context = event.state;
            }
            store.dispatch({
                type: d
            });
            return;
        }
        */
        if (!this.historyEnabled) {
            window.location.reload();
            return;
        }
        var request = this.props.contextRequest;
        if (event.state) {
            // Abort inflight xhr before dispatching
            if (request && this.requestCurrent) {
                // Abort the current request, then remember we've aborted it so that we don't render
                // the Network Request Error page.
                if (request && typeof request.abort === 'function'){
                    request.abort();
                    console.warn("Aborted previous request", request);
                }
                this.requestAborted = true;
                this.requestCurrent = false;
            }
            store.dispatch({
                type: {
                    'href': href,
                    'context': event.state
                }
            });

        }
        // Always async update in case of server side changes.
        navigate(href, {'replace': true});
    }

    /**
     * Grabs JWT from local cookie and, if not already authenticated or are missing 'user_actions',
     * perform authentication via AJAX to grab user actions, updated JWT token, and save to localStorage.
     *
     * @private
     * @param {function} [callback=null] Optional callback to be ran upon completing authentication.
     * @returns {void}
     */
    authenticateUser(callback = null){
        // check existing user_info in local storage and authenticate
        var idToken = JWT.get();
        if (idToken && (!this.state.session || !this.state.user_actions)){ // if JWT present, and session not yet set (from back-end), try to authenticate
            console.info('AUTHENTICATING USER; JWT PRESENT BUT NO STATE.SESSION OR USER_ACTIONS'); // This is very unlikely due to us rendering re: session server-side.
            ajax.promise('/login', 'POST', {
                'Authorization' : 'Bearer ' + idToken
            }, JSON.stringify({id_token: idToken}))
            .then(response => {
                if (response.code || response.status || response.id_token !== idToken) throw response;
                return response;
            })
            .then(response => {
                JWT.saveUserInfo(response);
                this.updateUserInfo(callback);
                analytics.event('Authentication', 'ExistingSessionLogin', {
                    'eventLabel' : 'Authenticated ClientSide'
                });
            }, error => {
                // error, clear JWT token from cookie & user_info from localStorage (via JWT.remove())
                // and unset state.session & state.user_actions (via this.updateUserInfo())
                JWT.remove();
                this.updateUserInfo(callback);
            });
            return idToken;
        } else if (idToken && this.state.session && this.state.user_actions){
            console.info('User is logged in already, continuing session.');
            analytics.event('Authentication', 'ExistingSessionLogin', {
                'eventLabel' : 'Authenticated ServerSide'
            });
        }
        return null;
    }

    /**
     * Tests that JWT is present along with user info and user actions, and if so, updates `state.session`.
     * Called by `authenticateUser` as well as Login.
     *
     * @public
     * @param {function} [callback=null] Optional callback to be ran upon completing authentication.
     * @returns {void}
     */
    updateUserInfo(callback = null){
        // get user actions (a function of log in) from local storage
        var userActions = [],
            session     = false,
            userInfo    = JWT.getUserInfo(),
            stateChange = {};

        if (userInfo){
            userActions = userInfo.user_actions;
            var currentToken = JWT.get(); // We definitively use Cookies for JWT. It can be unset by response headers from back-end.
            if (currentToken) session = true;
            else if (this.state.session === true) {
                Alerts.queue(Alerts.LoggedOut);
            }
        }

        if (!_.isEqual(userActions, this.state.user_actions)) {
            stateChange.user_actions = userActions;
        }
        if (session !== this.state.session) {
            stateChange.session = session;
        }

        if (Object.keys(stateChange).length > 0){
            this.setState(stateChange, typeof callback === 'function' ? callback.bind(this, session, userInfo) : null);
        } else {
            if (typeof callback === 'function') callback(session, userInfo);
        }
    }

    /**
     * Updates Redux store with non-hash version of URI. For IE8/9 only.
     *
     * @deprecated
     * @private
     * @param {React.SyntheticEvent} event An event.
     * @returns {void}
     */
    onHashChange(event) {
        store.dispatch({
            type: {'href':document.querySelector('link[rel="canonical"]').getAttribute('href')}
        });
    }

    /**
     * Rules to prevent browser from changing to 'href' via back/forward buttons.
     *
     * @private
     * @param {string} href - Next href.
     * @returns {boolean} Whether to proceed with browser navigation.
     */
    confirmPopState(href){
        if (this.stayOnSubmissionsPage(href)) return false;
        return true;
    }

    /**
     * Only navigate if href changes unless is inPlace navigation, if don't need to stay on submissions
     * view, etc.
     *
     * @private
     * @param {string} href - New URI we're navigating to.
     * @param {Object} [options] - Options for navigation request.
     * @returns {boolean}
     */
    confirmNavigation(href, options) {

        // check if user is currently on submission page
        // if so, warn them about leaving
        if (this.stayOnSubmissionsPage(href)){
            return false;
        }

        if(options && options.inPlace && options.inPlace==true){
            return true;
        }

        if(href===this.props.href){
            return false;
        }
        /*
        var partsNew = url.parse(href),
            partsOld = url.parse(this.props.href);

        if (partsNew.path === partsOld.path && !globals.isHashPartOfHref(null, partsNew)){
            return false;
        }
        */
        return true;
    }

    /**
     * Check this.state.isSubmitting to prompt user if navigating away
     * from the submissions page.
     *
     * @param {string} [href=null] - Href we are navigating to (in case of navigate, confirmNavigation) or have just navigated to (in case of popState event).
     * @returns {boolean}
     */
    stayOnSubmissionsPage(nextHref = null) {
        // can override state in options
        // override with replace, which occurs on back button navigation
        if (this.state.isSubmitting){
            var nextAction = this.currentAction(nextHref);
            if (nextAction && ['edit', 'create', 'clone'].indexOf(nextAction) > -1){
                // Cancel out if we are "returning" to edit or create (submissions page) href.
                return false;
            }
            var msg = 'Leaving will cause all unsubmitted work to be lost. Are you sure you want to proceed?';
            if (confirm(msg)){
                // we are no longer submitting
                this.setIsSubmitting(false);
                return false;
            } else {
                // stay
                return true;
            }
        } else {
            return false;
        }
    }

    /**
     * Should not be called directly - aliased to global function `util.navigate` during App constructor.
     * Function which is used/called to navigate us around the portal in single-page-application (AJAX)
     * fashion.
     *
     * @alias navigate
     * @private
     * @param {string} href                 URI we're attempting to navigate to.
     * @param {NavigateOpts} [options={}]   Options for the navigation request.
     * @param {function} [callback=null]    Optional callback, accepting response JSON as first argument.
     * @param {function} [fallbackCallback=null] - Optional callback to be called in case request fails.
     * @param {Object} [includeReduxDispatch={}] - Optional extra data to save to Redux store along with the next response.
     * @returns {void}
     */
    navigate(href, options = {}, callback = null, fallbackCallback = null, includeReduxDispatch = {}) {
        // options.skipRequest only used by collection search form
        // options.replace only used handleSubmit, handlePopState, handlePersonaLogin

        var fragment;

        function setupRequest(targetHref){
            targetHref = url.resolve(this.props.href, targetHref);
            if (!options.skipConfirmCheck && !this.confirmNavigation(targetHref, options)) {
                return false;
            }
            // Strip url fragment.
            fragment = '';
            var href_hash_pos = targetHref.indexOf('#');
            if (href_hash_pos > -1) {
                fragment = targetHref.slice(href_hash_pos);
                targetHref = targetHref.slice(0, href_hash_pos);
            }
            href = targetHref;
            return true;
        }

        function doRequest(repeatIfError = false){

            if (!this.historyEnabled) {
                if (options.replace) {
                    window.location.replace(href + fragment);
                } else {
                    var old_path = ('' + window.location).split('#')[0];
                    window.location.assign(href + fragment);
                    if (old_path == href) {
                        window.location.reload();
                    }
                }
                return false; // Unlike 'null', skips callback b.c. leaving page anyway.
            }

            if (this.props.contextRequest && this.requestCurrent && repeatIfError === true) {
                // Abort the current request, then remember we've aborted the request so that we
                // don't render the Network Request Error page.
                if (this.props.contextRequest && typeof this.props.contextRequest.abort === 'function') this.props.contextRequest.abort();
                this.requestAborted = true;
                this.requestCurrent = false;
            }

            if (options.skipRequest) {
                if (options.replace) {
                    try {
                        window.history.replaceState(this.props.context, '', href + fragment);
                    } catch (exc) {
                        console.warn('Data too big, saving null to browser history in place of props.context.');
                        window.history.replaceState(null, '', href + fragment);
                    }
                } else {
                    try {
                        window.history.pushState(this.props.context, '', href + fragment);
                    } catch (exc) {
                        console.warn('Data too big, saving null to browser history in place of props.context.');
                        window.history.pushState(null, '', href + fragment);
                    }
                }
                var stuffToDispatch = _.clone(includeReduxDispatch);
                if (!options.skipUpdateHref) {
                    stuffToDispatch.href = href + fragment;
                }
                if (_.keys(stuffToDispatch).length > 0){
                    store.dispatch({
                        'type': stuffToDispatch
                    });
                }
                return null;
            }

            var request = ajax.fetch(href, { 'cache' : options.cache === false ? false : true });

            this.requestCurrent = true; // Remember we have an outstanding GET request
            var timeout = new Timeout(App.SLOW_REQUEST_TIME);

            Promise.race([request, timeout.promise]).then(v => {
                if (v instanceof Timeout) {
                    console.log('TIMEOUT!!!');
                    // TODO: implement some other type of slow? A: YES
                    // store.dispatch({
                    //     type: {'slow':true}
                    // });
                    this.setState({ 'slowLoad' : true });
                } else {
                    // Request has returned data
                    this.requestCurrent = false;
                }
            });

            var promise = request.then((response)=>{
                // Check/handle server-provided error code/message(s).

                console.info("Fetched new context", response);

                if (response.code === 403){

                    var jwtHeader = null;
                    try {
                        jwtHeader = request.xhr.getResponseHeader('X-Request-JWT');
                    } catch(e) {
                        // Some browsers may not support getResponseHeader. Fallback to 403 response detail which only
                        // replaces unauth'd response if request Content-Type = application/json
                        console.error(e);
                    }

                    if (response.detail === "Bad or expired token." || jwtHeader === 'expired'){ // Bad or expired JWT
                        JWT.remove();

                        // Wait until request(s) complete before setting notification (callback is called later in promise chain)
                        var oldCallback = callback;
                        callback = (response) => {
                            Alerts.queue(Alerts.LoggedOut);
                            if (typeof oldCallback === 'function') oldCallback(response);
                        };
                    }

                    // Update state.session after (possibly) removing expired JWT.
                    // Also, may have been logged out in different browser window so keep state.session up-to-date BEFORE a re-request
                    this.updateUserInfo();

                    if (repeatIfError) {
                        if (href.indexOf('/users/') !== -1){ // ToDo: Create&store list of private pages other than /users/<...>
                            // Redirect to home if on a 'private' page (e.g. user profile).
                            if (setupRequest.call(this, '/')) doRequest.call(this, false);
                        } else {
                            // Otherwise redo request after any other error handling (unset JWT, etc.).
                            doRequest.call(this, false);
                        }
                        throw new Error('HTTPForbidden');   // Cancel out of this request's promise chain
                    } else {
                        console.error("Authentication-related error -", response); // Log error & continue down promise chain.
                    }

                } else { // Not a 403 error
                    // May have been logged out in different browser window so keep state.session up-to-date
                    this.updateUserInfo();
                }
                return response;
            })
            .then(response => {
                this.requestCurrent = false;
                // navigate normally to URL of unexpected non-JSON response so back button works.
                if (!object.isValidJSON(response)) {
                    if (options.replace) {
                        window.location.replace(href + fragment);
                    } else {
                        window.location.assign(href + fragment);
                    }
                    return;
                }

                var hrefToSet = (request && request.xhr && request.xhr.responseURL) || href; // Get correct URL from XHR, in case we hit a redirect during the request.
                dispatch_dict.href = hrefToSet + fragment;

                return response;
            })
            .then(response => this.receiveContextResponse(response, includeReduxDispatch, options))
            .then(response => {
                this.state.slowLoad && this.setState({'slowLoad' : false});
                if (typeof callback === 'function'){
                    callback(response);
                }
                if (response.code === 404){
                    // This may not be caught as a server or network error.
                    // If is explicit 404 (vs just 0 search results), pyramid will send it as 'code' property.
                    analytics.exception('Page Not Found - ' + href);
                }
            });

            if (!options.replace && !options.dontScrollToTop) {
                promise = promise.then(App.scrollTo);
            }

            promise.catch((err)=>{
                // Unset these for future requests.
                this.requestAborted = false;
                this.requestCurrent = false;
                this.state.slowLoad && this.setState({'slowLoad' : false});
                if (typeof fallbackCallback == 'function'){
                    fallbackCallback(err);
                }

                console.error('Error in App.navigate():', err);

                if (err.status === 500){
                    analytics.exception('Server Error: ' + err.status + ' - ' + href);
                }

                if (err.status === 404){
                    analytics.exception('Page Not Found - ' + href);
                }

                // Err could be an XHR object if could not parse JSON.
                if (err.message === 'HTTPForbidden'){
                    // An error may be thrown in Promise response chain with this message ("HTTPForbidden") if received a 403 status code in response
                    if (typeof callback === 'function'){
                        callback(err);
                    }
                    return request; // We return out so this request href isn't set.
                } else if (typeof err.status === 'number' && [502, 503, 504, 505, 598, 599, 444, 499, 522, 524].indexOf(err.status) > -1) {
                    // Bad connection
                    Alerts.queue(Alerts.ConnectionError);
                    analytics.exception('Network Error: ' + err.status + ' - ' + href);
                } else {
                    Alerts.queue(Alerts.ConnectionError);
                    analytics.exception('Unknown Network Error: ' + err.status + ' - ' + href);
                    throw err; // Unknown/unanticipated error: Bubble it up.
                }

                // Possibly not needed: If no major JS error thrown, add entry in Browser History so that back/forward buttons still works after hitting a 404 or similar.
                // title currently ignored by browsers
                if (options.replace){
                    try {
                        window.history.replaceState(err, '', href + fragment);
                    } catch (exc) {
                        console.warn('Data too big, saving null to browser history in place of props.context.');
                        window.history.replaceState(null, '', href + fragment);
                    }
                } else {
                    try {
                        window.history.pushState(err, '', href + fragment);
                    } catch (exc) {
                        console.warn('Data too big, saving null to browser history in place of props.context.');
                        window.history.pushState(null, '', href + fragment);
                    }
                }

            });
            console.info('Navigating > ', request);
            dispatch_dict.contextRequest = request;
            return request;
        }

        if (setupRequest.call(this, href)){
            var request = doRequest.call(this, true);
            if (request === null){
                if (typeof callback === 'function') setTimeout(callback, 100);
            }
            return request;
        } else {
            return null; // Was handled by setupRequest (returns false)
        }

    }

    /**
     * This function is called by `App.navigate` upon completing request.
     * Redux store is updated with new JSON response here.
     *
     * @private
     * @param {JSONContentResponse} data - Next JSON response.
     * @param {Object} extendDispatchDict - Additional keys/values to save to Redux along with next response.
     * @param {Object} requestOptions - Navigation options that were passed to `App.navigate`.
     * @returns {JSONContentResponse} Data which was received and saved.
     */
    receiveContextResponse (data, extendDispatchDict = {}, requestOptions = {}) {
        // title currently ignored by browsers
        if (requestOptions.replace){
            try {
                window.history.replaceState(data, '', dispatch_dict.href);
            } catch (exc) {
                console.warn('Data too big, saving null to browser history in place of props.context.');
                window.history.replaceState(null, '', dispatch_dict.href);
            }
        } else {
            try {
                window.history.pushState(data, '', dispatch_dict.href);
            } catch (exc) {
                console.warn('Data too big, saving null to browser history in place of props.context.');
                window.history.pushState(null, '', dispatch_dict.href);
            }
        }
        // Set up new properties for the page after a navigation click. First disable slow now that we've
        // gotten a response. If the requestAborted flag is set, then a request was aborted and so we have
        // the data for a Network Request Error. Don't render that, but clear the requestAboerted flag.
        // Otherwise we have good page data to render.
        // dispatch_dict.slow = false;
        if (!this.requestAborted) {
            // Real page to render
            dispatch_dict.context = data;
        } else {
            // data holds network error. Don't render that, but clear the requestAborted flag so we're ready
            // for the next navigation click.
            this.requestAborted = false;
        }
        store.dispatch({
            type: _.extend({},dispatch_dict,extendDispatchDict)
        });
        dispatch_dict={};
        return data;
    }

    /**
     * Set 'isSubmitting' in state. works with handleBeforeUnload
     *
     * @public
     * @param {boolean} bool - Value to set.
     * @param {function} [callback=null] - Optional callback to execute after updating state.
     */
    setIsSubmitting(bool, callback=null){
        this.setState({'isSubmitting': bool}, callback);
    }

    /**
     * Catch and alert user navigating away from page if in submission process.
     *
     * @private
     * @param {React.SyntheticEvent} e Window beforeunload event.
     * @returns {string|void} Dialog text which is to be shown to user.
     */
    handleBeforeUnload(e){
        if(this.state.isSubmitting){
            var dialogText = 'Leaving will cause all unsubmitted work to be lost. Are you sure you want to proceed?';
            e.returnValue = dialogText;
            return dialogText;
        }
    }

    /**
     * Renders the entire HTML of the application.
     *
     * @private
     * @returns {JSX.Element} An `<html>` element.
     */
    render() {
        var { context, lastCSSBuildTime } = this.props,
            canonical       = this.props.href,
            href_url        = url.parse(canonical),
            routeList       = href_url.pathname.split("/"),
            routeLeaf       = routeList[routeList.length - 1],
            currentAction   = this.currentAction(),
            status;

        // `canonical` is meant to refer to the definitive URI for current resource.
        // For example, https://data.4dnucleome.org/some-item, http://data.4dnucleome.org/some-item, http://www.data.4dnucleome.org/some-item
        // refer to same item, and `canonical` URL is the one that should be used when referring to or citing "/some-item".
        // In our case, it is "https://data.4dnucleome.org/"; this canonical code may be deprecated as we always redirect to https and
        // [wwww.]4dnuclome.org is a separate domain/site.

        if (context.canonical_uri) {
            if (href_url.host) {
                canonical = (href_url.protocol || '') + '//' + href_url.host + context.canonical_uri;
            } else {
                canonical = context.canonical_uri;
            }
        }

        // check error status

        var isPlannedSubmissionsPage = href_url.pathname.indexOf('/planned-submissions') > -1; // TEMP EXTRA CHECK WHILE STATIC_PAGES RETURN 404 (vs 403)

        if (context.code && (context.code === 403 || (isPlannedSubmissionsPage && context.code === 404))){
            if (isPlannedSubmissionsPage){
                status = 'forbidden';
            } else if (context.title && (context.title.toLowerCase() === 'login failure' || context.title === 'No Access')){
                status = 'invalid_login';
            } else if (context.title && context.title === 'Forbidden'){
                status = 'forbidden';
            }
        } else if (context.code && context.code === 404){
            // check to ensure we're not looking at a static page
            if (routeLeaf != 'help' && routeLeaf != 'about' && routeLeaf !== 'home' && routeLeaf !== 'submissions'){
                status = 'not_found';
            }
        } else if (routeLeaf == 'submissions' && !_.contains(_.pluck(this.state.user_actions, 'id'), 'submissions')){
            status = 'forbidden'; // attempting to view submissions but it's not in users actions
        }


        // Google does not update the content of 301 redirected pages
        // We technically should never hit this condition as we redirect http to https, however leaving in
        // as not 100% certain.
        var base;
        if (({'http://data.4dnucleome.org/': 1})[canonical]) {
            base = canonical = 'https://data.4dnucleome.org/';
            this.historyEnabled = false;
        }

        var isLoading = this.props.contextRequest && this.props.contextRequest.xhr && this.props.contextRequest.xhr.readyState < 4,
            baseDomain = (href_url.protocol || '') + '//' + href_url.host,
            bodyElementProps = _.extend({}, this.state, this.props, { // Complete set of own props, own state, + extras.
                canonical,
                baseDomain,
                isLoading,
                currentAction,
                status,
                routeLeaf,
                'updateUploads'  : this.updateUploads,
                'updateUserInfo' : this.updateUserInfo,
                'listActionsFor' : this.listActionsFor,
                'setIsSubmitting': this.setIsSubmitting,
                'onBodyClick'    : this.handleClick,
                'onBodySubmit'   : this.handleSubmit,
                'hrefParts'      : href_url
            });

        // `lastCSSBuildTime` is used for both CSS and JS because is most likely they change at the same time on production from recompiling

        return (
            <html lang="en">
                <head>
                    <meta charSet="utf-8"/>
                    <meta httpEquiv="Content-Type" content="text/html, charset=UTF-8"/>
                    <meta httpEquiv="X-UA-Compatible" content="IE=edge"/>
                    <meta name="viewport" content="width=device-width, initial-scale=1, maximum-scale=1"/>
                    <meta name="google-site-verification" content="sia9P1_R16tk3XW93WBFeJZvlTt3h0qL00aAJd3QknU" />
                    <HTMLTitle {...{ context, currentAction, canonical, status }} listActionsFor={this.listActionsFor} />
                    {base ? <base href={base}/> : null}
                    <link rel="canonical" href={canonical} />
                    <script data-prop-name="user_details" type="application/json" dangerouslySetInnerHTML={{
                        __html: jsonScriptEscape(JSON.stringify(JWT.getUserDetails())) /* Kept up-to-date in browser.js */
                    }}/>
                    <script data-prop-name="lastCSSBuildTime" type="application/json" dangerouslySetInnerHTML={{ __html: lastCSSBuildTime }}/>
                    <link rel="stylesheet" href={'/static/css/style.css?build=' + (lastCSSBuildTime || 0)} />
                    <link rel="stylesheet" href="https://unpkg.com/rc-tabs@9.6.0/dist/rc-tabs.min.css" />
                    <SEO.CurrentContext context={context} hrefParts={href_url} baseDomain={baseDomain} />
                    <link href="https://fonts.googleapis.com/css?family=Mada:200,300,400,500,600,700,900|Yrsa|Source+Code+Pro:300,400,500,600" rel="stylesheet"/>
                    <script async type="application/javascript" src={"/static/build/bundle.js?build=" + (lastCSSBuildTime || 0)} charSet="utf-8" />
                    <script async type="application/javascript" src="//www.google-analytics.com/analytics.js" />
                    {/* <script data-prop-name="inline" type="application/javascript" charSet="utf-8" dangerouslySetInnerHTML={{__html: this.props.inline}}/> <-- SAVED FOR REFERENCE */}
                </head>
                <React.StrictMode>
                    <BodyElement {...bodyElementProps} />
                </React.StrictMode>
            </html>
        );
    }
}

/**
 * Renders out the <title> element in the <head> area of the
 * HTML document.
 */
class HTMLTitle extends React.PureComponent {

    componentDidMount() {
        // See https://github.com/facebook/react/issues/2323
        var node = document.querySelector('title');
        if (node && this._rootNodeID && !node.getAttribute('data-reactid')) {
            node.setAttribute('data-reactid', this._rootNodeID);
        }
    }

    render() {
        var { canonical, currentAction, context, listActionsFor, status, contentViews } = this.props,
            title;

        if (canonical === "about:blank"){   // first case is fallback
            title = portal.portal_title;
        } else if (status) {                // error catching
            title = 'Error';
        } else if (context) {               // What should occur (success)

            var ContentView = (contentViews || globals.content_views).lookup(context, currentAction);

            // Set browser window title.
            title = object.itemUtil.getTitleStringFromContext(context);

            if (title && title != 'Home') {
                title = title + ' – ' + portal.portal_title;
            } else {
                title = portal.portal_title;
            }

            if (!ContentView){ // Handle the case where context is not loaded correctly
                title = 'Error';
            } else if (currentAction && _.contains(['edit', 'add', 'create'], currentAction)) { // Handle content edit + create action permissions

                var contextActionNames = _.filter(_.pluck(listActionsFor('context'), 'name'));
                // see if desired actions is not allowed for current user
                if (!_.contains(contextActionNames, currentAction)){
                    title = 'Action not permitted';
                }
            }
        } else {
            throw new Error('No context is available. Some error somewhere.');
        }

        return <title>{ title }</title>;
    }

}

class ContentRenderer extends React.PureComponent {
    render(){
        var { hrefParts, canonical, status, currentAction, listActionsFor, context, routeLeaf, contentViews } = this.props,
            contextAtID     = object.itemUtil.atId(context),
            key             = contextAtID && contextAtID.split('?')[0], // Switching between collections may leave component in place
            content; // Output


        // Object of common props passed to all content_views.
        var commonContentViewProps = _.pick(this.props,
            // Props from App:
            'schemas', 'session', 'href', 'navigate', 'uploads', 'updateUploads', 'listActionsFor',
            'browseBaseState', 'setIsSubmitting', 'updateUserInfo', 'context', 'currentAction',
            // Props from BodyElement:
            'windowWidth', 'windowHeight', 'registerWindowOnResizeHandler', 'registerWindowOnScrollHandler',
            'addToBodyClassList', 'removeFromBodyClassList', 'toggleFullScreen', 'isFullscreen'
        );

        if (canonical === "about:blank"){   // first case is fallback
            content = null;
        } else if (status) {                // error catching
            content = <ErrorPage currRoute={routeLeaf} status={status}/>;
        } else if (context) {               // What should occur (success)

            var ContentView = (contentViews || globals.content_views).lookup(context, currentAction);

            if (!ContentView){ // Handle the case where context is not loaded correctly
                content = <ErrorPage status={null}/>;
            } else if (currentAction && _.contains(['edit', 'add', 'create'], currentAction)) { // Handle content edit + create action permissions

                var contextActionNames = _.filter(_.pluck(listActionsFor('context'), 'name'));
                // see if desired actions is not allowed for current user
                if (!_.contains(contextActionNames, currentAction)){
                    content = <ErrorPage status="forbidden" />;
                }
            }

            if (!content) { // No overriding cases encountered. Proceed to render appropriate view for our context.
                content = <ContentView key={key} {...commonContentViewProps} />;
            }
        } else {
            throw new Error('No context is available. Some error somewhere.');
        }

        return (
            //<div className="container" id="content">
                <ContentErrorBoundary canonical={canonical}>{ content }</ContentErrorBoundary>
            //</div>
        );
    }
}

/**
 * This component provides some extra layout properties to certain components.
 * Namely, it handles, stores, and passes down state related to scrolling up/down the page.
 * This prevents needing to have numerous window scroll event listeners living throughout the app.
 *
 * @public
 * @class
 * @listens {Event} Window scroll events.
 * @listens {Event} Window resize events.
 * @todo Perhaps grab and pass down windowInnerWidth, windowInnerHeight, and/or similar props as well.
 */
class BodyElement extends React.PureComponent {

    static getDerivedStateFromProps(props, state){
        var stateChange = { 'lastHref' : props.href };
        // Unset full screen if moving away to different pathname.
        if (state.isFullscreen && stateChange.lastHref !== state.lastHref){
            var currParts = url.parse(state.lastHref),
                nextParts = url.parse(stateChange.lastHref);

            if (currParts.pathname !== nextParts.pathname){
                stateChange.isFullscreen = false;
            }
        }
        return stateChange;
    }

    /**
     * Instantiates the BodyElement component, binds functions.
     */
    constructor(props){
        super(props);
        this.onResize = _.debounce(this.onResize.bind(this), 300);
        this.setupScrollHandler = this.setupScrollHandler.bind(this);

        this.registerWindowOnResizeHandler = this.registerWindowOnResizeHandler.bind(this);
        this.registerWindowOnScrollHandler = this.registerWindowOnScrollHandler.bind(this);
        this.addToBodyClassList         = this.addToBodyClassList.bind(this);
        this.removeFromBodyClassList    = this.removeFromBodyClassList.bind(this);
        this.toggleFullScreen           = this.toggleFullScreen.bind(this);

        /**
         * State object for BodyElement.
         *
         * @type {Object}
         * @property {boolean} state.scrolledPastTop        Whether window has been scrolled past 0.
         * @property {boolean} state.scrolledPastEighty     Whether window has been scrolled past 80px.
         * @property {number} state.windowWidth             Window inner width.
         * @property {number} state.windowHeight            Window inner height.
         * @property {string[]} state.classList             List of additional classNames that are added to the body element.
         */
        this.state = {
            'scrolledPastTop'       : null,
            'scrolledPastEighty'    : null,
            //'scrollTop'             : null // Not used, too many state updates if were to be.
            'windowWidth'           : null,
            'windowHeight'          : null,
            'classList'             : [],
            'hasError'              : false,
            'errorInfo'             : null,
            'isFullscreen'          : false,
            // Because componentWillReceiveProps is deprecated in favor of (static) getDerivedStateFromProps,
            // we ironically must now clone href in state to be able to do comparisons...
            // See: https://stackoverflow.com/questions/49723019/compare-with-previous-props-in-getderivedstatefromprops
            'lastHref'              : props.href
        };

        /**
         * Holds event handlers for window scroll event.
         * @private
         */
        this.scrollHandlers = [];
        /**
         * Holds event handlers for window resize event.
         * @private
         */
        this.resizeHandlers = [];

        /**
         * Reference to ReactTooltip component instance.
         * Used to unset the `top` and `left` positions after hover out.
         */
        this.tooltipRef = React.createRef();

        /**
         * Reference to overlays container.
         * Used for React.createPortal in whichever components
         * may need to make one.
         *
         * Eventually, this will be used to supercede React-Bootstraps
         * Modal Components.
         */
        this.overlaysContainerRef = React.createRef();
    }

    /**
     * Initializes scroll event handler & loading of help menu tree.
     *
     * @private
     * @returns {void}
     */
    componentDidMount(){
        if (window && window.fourfront) window.fourfront.bodyElem = this;
        this.setupScrollHandler();
        window.addEventListener('resize', this.onResize);
        this.onResize();
    }

    componentDidUpdate(pastProps){
        if (pastProps.href !== this.props.href){
            // Remove tooltip if still lingering from previous page
            this.tooltipRef && this.tooltipRef.current && this.tooltipRef.current.hideTooltip();
        }
    }

    /**
     * Unbinds event listeners.
     * Probably not needed but lets be safe & cleanup.
     *
     * @private
     * @returns {void}
     */
    componentWillUnmount(){
        window.removeEventListener("scroll", this.throttledScrollHandler);
        delete this.throttledScrollHandler;
        window.removeEventListener('resize', this.onResize);
    }

    /**
     * Catches exceptions in NavBar and similar 'outer' component areas.
     *
     * @private
     * @returns {void}
     */
    componentDidCatch(err, info){
        this.setState({ 'hasError' : true, 'errorInfo' : info }, ()=>{
            analytics.exception('Client Error - ' + this.props.href + ': ' + err, true);
            // Unset app.historyEnabled so that user may navigate backward w/o JS.
            if (window && window.fourfront && window.fourfront.app){
                window.fourfront.app.historyEnabled = false;
            }
        });
    }

    /**
     * Function passed down as a prop to content views to register window on scroll handlers.
     *
     * @public
     * @param {function} scrollHandlerFxn - Callback function which accepts a 'scrollTop' (number) and 'scrollVector' (number) param.
     * @returns {function} A function to call to unregister newly registered handler.
     */
    registerWindowOnScrollHandler(scrollHandlerFxn){
        var exists = this.scrollHandlers.indexOf(scrollHandlerFxn);// _.findIndex(this.scrollHandlers, scrollHandlerFxn);
        if (exists > -1) {
            console.warn('Function already registered.', scrollHandlerFxn);
            return null;
        } else {
            this.scrollHandlers.push(scrollHandlerFxn);
            console.info("Registered scroll handler", scrollHandlerFxn);
            return () => {
                var idxToRemove = this.scrollHandlers.indexOf(scrollHandlerFxn);
                if (idxToRemove === -1){
                    console.warn('Function no longer registered.', scrollHandlerFxn);
                    return false;
                }
                this.scrollHandlers.splice(idxToRemove, 1);
                console.info('Unregistered function from scroll events', scrollHandlerFxn);
                return true;
            };
        }
    }


    /**
     * Function passed down as a prop to content views to register window on resize handlers.
     *
     * @public
     * @param {function} resizeHandlerFxn - Callback function which accepts a 'dims' ({ windowWidth: number, windowHeight: number }) and 'pastDims' param.
     * @returns {function} A function to call to unregister newly registered handler.
     */
    registerWindowOnResizeHandler(resizeHandlerFxn){
        var exists = this.resizeHandlers.indexOf(resizeHandlerFxn);
        if (exists > -1) {
            console.warn('Function already registered.', resizeHandlerFxn);
            return null;
        } else {
            this.resizeHandlers.push(resizeHandlerFxn);
            console.info("Registered resize handler", resizeHandlerFxn);
            return () => {
                var idxToRemove = this.resizeHandlers.indexOf(resizeHandlerFxn);
                if (idxToRemove === -1){
                    console.warn('Function no longer registered.', resizeHandlerFxn);
                    return false;
                }
                this.resizeHandlers.splice(idxToRemove, 1);
                console.info('Unregistered function from resize events', resizeHandlerFxn);
                return true;
            };
        }
    }

    /**
     * Adds param `className` to `state.classList`. Passed down through props for child components to be able to adjust
     * body className in response to user interactions, such as setting a full screen state.
     *
     * @public
     * @param {string}   className      ClassName to add to class list.
     * @param {function} [callback]     Optional callback to be executed after state change.
     * @returns {void}
     */
    addToBodyClassList(className, callback){
        this.setState(function(currState){
            var classList   = currState.classList,
                foundIdx    = classList.indexOf(className);
            if (foundIdx > -1){
                console.warn('ClassName already set', className);
                return null;
            } else {
                classList = classList.slice(0);
                classList.push(className);
                console.info('Adding "' + className + '" to body classList');
                return { classList };
            }
        }, callback);
    }

    /**
     * Removes param `className` from `state.classList`. Passed down through props for child components to be able to adjust
     * body className in response to user interactions, such as removing a full screen state.
     *
     * @public
     * @param {string}   className      ClassName to remove from class list.
     * @param {function} [callback]     Optional callback to be executed after state change.
     * @returns {void}
     */
    removeFromBodyClassList(className, callback){
        this.setState(function(currState){
            var classList   = currState.classList,
                foundIdx    = classList.indexOf(className);
            if (foundIdx === -1){
                console.warn('ClassName not in list', className);
                return null;
            } else {
                classList = classList.slice(0);
                classList.splice(foundIdx, 1);
                console.info('Removing "' + className + '" from body classList');
                return { classList };
            }
        }, callback);
    }


    /**
     * Updates windowWidth and windowHeight dimensions in this.state, if different.
     * @private
     * @returns {void}
     */
    onResize(e){
        var dims, pastDims;
        this.setState(function(currState, currProps){
            var nextState = {};
            dims = this.getViewportDimensions();
            pastDims = _.pick(currState, 'windowWidth', 'windowHeight');
            if (dims.windowWidth !== currState.windowWidth)     nextState.windowWidth = dims.windowWidth;
            if (dims.windowHeight !== currState.windowHeight)   nextState.windowHeight = dims.windowHeight;
            if (_.keys(nextState).length > 0){
                return nextState;
            }
            return null;
        }, ()=>{
            console.info('Window resize detected.', dims);
            if (this.resizeHandlers.length > 0){
                _.forEach(this.resizeHandlers, (resizeHandlerFxn) => resizeHandlerFxn(dims, pastDims, e) );
            }
        });
    }

    /**
     * Calculates and returns width and height of viewport.
     *
     * @private
     * @returns {{ windowWidth: number, windowHeight: number }} Object with windowWidth and windowHeight properties.
     */
    getViewportDimensions(){
        if (isServerSide()) return;

        var scrollElem      = (window.document && window.document.scrollingElement) || null,
            windowWidth     = (scrollElem && (scrollElem.clientWidth || scrollElem.offsetWidth)) || window.innerWidth,
            windowHeight    = (scrollElem && (scrollElem.clientHeight || scrollElem.offsetHeight)) || window.innerHeight;
            //documentHeight  = (widthElem && widthElem.scrollHeight); Not relevant re: resizing.

        return { windowWidth, windowHeight };
    }

    /**
     * Attaches event listeners to the `window` object and passes down 'registerOnWindowEvent' functions as props which children down the rendering tree can subscribe to.
     * Updates `state.scrolledPastTop` and `<body/>` element className depending on window current scroll top.
     *
     * @private
     * @listens {Event} Window scroll events.
     * @returns {void}
     */
    setupScrollHandler(){
        if (!(typeof window !== 'undefined' && window && document && document.body && typeof document.body.scrollTop !== 'undefined')){
            return null;
        }

        var lastScrollTop = 0,
            windowWidth = this.state.windowWidth || null,
            handleScroll = (e) => {

                // TODO: Maybe this.setState(function(currState){ ...stuf... }), but would update maybe couple of times extra...

                var stateChange = {},
                    currentScrollTop = layout.getPageVerticalScrollPosition(),
                    scrollVector = currentScrollTop - lastScrollTop;

                lastScrollTop = currentScrollTop;

                if ( // Fixed nav takes effect at medium grid breakpoint or wider.
                    ['xs','sm'].indexOf(layout.responsiveGridState(windowWidth)) === -1 && (
                        (currentScrollTop > 20 && scrollVector >= 0) ||
                        (currentScrollTop > 80)
                    )
                ){
                    if (!this.state.scrolledPastTop){
                        stateChange.scrolledPastTop = true;
                    }
                    if (currentScrollTop > 80){
                        stateChange.scrolledPastEighty = true;
                    }
                } else {
                    if (this.state.scrolledPastTop){
                        stateChange.scrolledPastTop = false;
                        stateChange.scrolledPastEighty = false;
                    }
                }

                if (this.scrollHandlers.length > 0){
                    _.forEach(this.scrollHandlers, (scrollHandlerFxn) => scrollHandlerFxn(currentScrollTop, scrollVector, e) );
                }

                if (_.keys(stateChange).length > 0){
                    this.setState(stateChange);
                }
            };

        // We add as property of class instance so we can remove event listener on unmount, for example.
        this.throttledScrollHandler = _.throttle(requestAnimationFrame.bind(window, handleScroll), 10);

        window.addEventListener("scroll", this.throttledScrollHandler);
        setTimeout(this.throttledScrollHandler, 100, null);
    }

    toggleFullScreen(isFullscreen, callback){
        if (typeof isFullscreen === 'boolean'){
            this.setState({ isFullscreen }, callback);
        } else {
            this.setState(function(currState){
                return { 'isFullscreen' : !currState.isFullscreen };
            }, callback);
        }
    }

    renderErrorState(){
        return (
            <body>
                <div id="slot-application">
                    <div id="application" className="done error">
                        <div id="layout">
                            <div id="pre-content-placeholder"/>
                            { ContentErrorBoundary.errorNotice() }
                            <div id="layout-footer"/>
                        </div>
                    </div>
                </div>
            </body>
        );
    }

    /**
     * Renders out the body layout of the application.
     *
     * @private
     */
    render(){
        var {
                onBodyClick, onBodySubmit, context, alerts, canonical,
                currentAction, hrefParts, isLoading, slowLoad
            } = this.props,
            { scrolledPastEighty, scrolledPastTop, windowWidth, windowHeight, classList, hasError, isFullscreen } = this.state,
            appClass = slowLoad ? 'communicating' : 'done',
            bodyClassList = (classList && classList.slice(0)) || [],
            registerWindowOnResizeHandler = this.registerWindowOnResizeHandler,
            registerWindowOnScrollHandler = this.registerWindowOnScrollHandler,
            addToBodyClassList            = this.addToBodyClassList,
            removeFromBodyClassList       = this.removeFromBodyClassList,
            toggleFullScreen              = this.toggleFullScreen,
            overlaysContainer             = this.overlaysContainerRef.current;

        if (hasError) return this.renderErrorState();

        if (isLoading)          bodyClassList.push('loading-request');
        if (scrolledPastTop)    bodyClassList.push('scrolled-past-top');
        if (scrolledPastEighty) bodyClassList.push('scrolled-past-80');
        if (isFullscreen)       bodyClassList.push('is-full-screen');

        return (
            <body data-current-action={currentAction} onClick={onBodyClick} onSubmit={onBodySubmit} data-path={hrefParts.path}
                data-pathname={hrefParts.pathname} className={(bodyClassList.length > 0 && bodyClassList.join(' ')) || null}>

                <script data-prop-name="context" type="application/json" dangerouslySetInnerHTML={{
                    __html: jsonScriptEscape(JSON.stringify(context))
                }}/>
                <script data-prop-name="alerts" type="application/json" dangerouslySetInnerHTML={{
                    __html: jsonScriptEscape(JSON.stringify(alerts))
                }}/>

                <div id="slow-load-container" className={slowLoad ? 'visible' : null}>
                    <div className="inner">
                        <i className="icon icon-circle-o-notch"/>
                    </div>
                </div>

                <div id="slot-application">
                    <div id="application" className={appClass}>
                        <div id="layout">
                            <NavigationBar {...{ portal, windowWidth, windowHeight, isFullscreen, toggleFullScreen, overlaysContainer }}
                                {..._.pick(this.props, 'href', 'currentAction', 'session', 'schemas', 'browseBaseState',
                                    'context', 'updateUserInfo', 'listActionsFor')} />

                            <div id="pre-content-placeholder"/>

                            <PageTitle {...this.props} windowWidth={windowWidth} />

                            <div id="facet-charts-container" className="container">
                                <FacetCharts {..._.pick(this.props, 'context', 'href', 'session', 'schemas', 'browseBaseState')}
                                    {...{ windowWidth, windowHeight, navigate, isFullscreen }} />
                            </div>

<<<<<<< HEAD
                            <ContentRenderer { ...this.props } { ...{ windowWidth, windowHeight, navigate, registerWindowOnResizeHandler,
                                registerWindowOnScrollHandler, addToBodyClassList, removeFromBodyClassList, toggleFullScreen, isFullscreen } } />
=======
                            <ContentErrorBoundary canonical={canonical}>
                                <ContentRenderer { ...this.props } { ...{ windowWidth, windowHeight, navigate, registerWindowOnResizeHandler,
                                    registerWindowOnScrollHandler, addToBodyClassList, removeFromBodyClassList, toggleFullScreen, isFullscreen,
                                    overlaysContainer } } />
                            </ContentErrorBoundary>
>>>>>>> d198aaee

                            <div id="layout-footer"/>
                        </div>
                        <Footer version={context.app_version} />
                    </div>
                </div>

                <div id="overlays-container" ref={this.overlaysContainerRef}/>

                <ReactTooltip effect="solid" ref={this.tooltipRef} globalEventOff="click" key="tooltip" />

            </body>
        );
    }

}







class ContentErrorBoundary extends React.Component {

    static errorNotice(){
        return (
            <div className="error-boundary container" id="content">
                <hr/>
                <div className="mb-2 mt-2">
                    <h3 className="text-400">A client-side error has occured, please go back or try again later.</h3>
                </div>
            </div>
        );
    }

    constructor(props){
        super(props);
        this.state = {
            'hasError' : false,
            'errorInfo' : null
        };
    }

    componentDidCatch(err, info){
        this.setState({ 'hasError' : true, 'errorInfo' : info }, ()=>{
            analytics.exception('Client Error - ' + this.props.href + ': ' + err, true);
        });
    }

    /**
     * Unsets the error state if we navigate to a different view/href .. which normally should be different ContentView.
     */
    componentDidUpdate(nextProps){
        if (nextProps.canonical !== this.props.canonical){
            this.setState(function(currState){
                if (currState.hasError) {
                    return {
                        'hasError' : false,
                        'errorInfo' : null
                    };
                }
                return {};
            });
        }
    }

    render(){
        if (this.state.hasError){
            return ContentErrorBoundary.errorNotice();
        }

        return this.props.children; //<div className="container" id="content">{ this.props.children }</div>;
    }
}<|MERGE_RESOLUTION|>--- conflicted
+++ resolved
@@ -1897,16 +1897,11 @@
                                     {...{ windowWidth, windowHeight, navigate, isFullscreen }} />
                             </div>
 
-<<<<<<< HEAD
-                            <ContentRenderer { ...this.props } { ...{ windowWidth, windowHeight, navigate, registerWindowOnResizeHandler,
-                                registerWindowOnScrollHandler, addToBodyClassList, removeFromBodyClassList, toggleFullScreen, isFullscreen } } />
-=======
                             <ContentErrorBoundary canonical={canonical}>
                                 <ContentRenderer { ...this.props } { ...{ windowWidth, windowHeight, navigate, registerWindowOnResizeHandler,
                                     registerWindowOnScrollHandler, addToBodyClassList, removeFromBodyClassList, toggleFullScreen, isFullscreen,
                                     overlaysContainer } } />
                             </ContentErrorBoundary>
->>>>>>> d198aaee
 
                             <div id="layout-footer"/>
                         </div>

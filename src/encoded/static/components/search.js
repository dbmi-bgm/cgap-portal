/** @jsx React.DOM */
'use strict';
var React = require('react');
var cloneWithProps = require('react/lib/cloneWithProps');
var cx = require('react/lib/cx');
var url = require('url');
var _ = require('underscore');
var globals = require('./globals');
var image = require('./image');
var search = module.exports;
var dbxref = require('./dbxref');
var audit = require('./audit');
var DbxrefList = dbxref.DbxrefList;
var Dbxref = dbxref.Dbxref;
var statusOrder = globals.statusOrder;
var AuditIndicators = audit.AuditIndicators;
var AuditDetail = audit.AuditDetail;
var AuditMixin = audit.AuditMixin;

    // Should really be singular...
    var types = {
        antibody_lot: {title: 'Antibodies'},
        biosample: {title: 'Biosamples'},
        experiment: {title: 'Experiments'},
        target: {title: 'Targets'},
        dataset: {title: 'Datasets'},
        image: {title: 'Images'},
        publication: {title: 'Publications'},
        page: {title: 'Web page'},
        software: {title: 'Software'}
    };

    var Listing = module.exports.Listing = function (props) {
        // XXX not all panels have the same markup
        var context;
        if (props['@id']) {
            context = props;
            props = {context: context,  key: context['@id']};
        }
        return globals.listing_views.lookup(props.context)(props);
    };

    var PickerActionsMixin = module.exports.PickerActionsMixin = {
        contextTypes: {actions: React.PropTypes.array},
        renderActions: function() {
            if (this.context.actions && this.context.actions.length) {
                return (
                    <div className="pull-right">
                        {this.context.actions.map(action => cloneWithProps(action, {id: this.props.context['@id']}))}
                    </div>
                );
            } else {
                return <span/>;
            }
        }
    };

    var Item = module.exports.Item = React.createClass({
        mixins: [PickerActionsMixin, AuditMixin],
        render: function() {
            var result = this.props.context;
            var title = globals.listing_titles.lookup(result)({context: result});
            var item_type = result['@type'][0];
            return (
                <li>
                    <div className="clearfix">
                        {this.renderActions()}
                        {result.accession ?
                            <div className="pull-right type sentence-case search-meta">
                                <p>{item_type}: {' ' + result['accession']}</p>
                                <AuditIndicators audits={result.audit} key={this.props.context['@id']} />
                            </div>
                        : null}
                        <div className="accession">
                            <a href={result['@id']}>{title}</a>
                        </div>
                        <div className="data-row">
                            {result.description}
                        </div>
                    </div>
                    <AuditDetail audits={result.audit} key={this.props.context['@id']} />
                </li>
            );
        }
    });
    globals.listing_views.register(Item, 'item');

    // Display one antibody status indicator
    var StatusIndicator = React.createClass({
        getInitialState: function() {
            return {
                tipOpen: false,
                tipStyles: {}
            };
        },

        // Display tooltip on hover
        onMouseEnter: function () {
            function getNextElementSibling(el) {
                // IE8 doesn't support nextElementSibling
                return el.nextElementSibling ? el.nextElementSibling : el.nextSibling;
            }

            // Get viewport bounds of result table and of this tooltip
            var whiteSpace = 'nowrap';
            var resultBounds = document.getElementById('result-table').getBoundingClientRect();
            var resultWidth = resultBounds.right - resultBounds.left;
            var tipBounds = _.clone(getNextElementSibling(this.refs.indicator.getDOMNode()).getBoundingClientRect());
            var tipWidth = tipBounds.right - tipBounds.left;
            var width = tipWidth;
            if (tipWidth > resultWidth) {
                // Tooltip wider than result table; set tooltip to result table width and allow text to wrap
                tipBounds.right = tipBounds.left + resultWidth - 2;
                whiteSpace = 'normal';
                width = tipBounds.right - tipBounds.left - 2;
            }

            // Set an inline style to move the tooltip if it runs off right edge of result table
            var leftOffset = resultBounds.right - tipBounds.right;
            if (leftOffset < 0) {
                // Tooltip goes outside right edge of result table; move it to the left
                this.setState({tipStyles: {left: (leftOffset + 10) + 'px', maxWidth: resultWidth + 'px', whiteSpace: whiteSpace, width: width + 'px'}});
            } else {
                // Tooltip fits inside result table; move it to native position
                this.setState({tipStyles: {left: '10px', maxWidth: resultWidth + 'px', whiteSpace: whiteSpace, width: width + 'px'}});
            }

            this.setState({tipOpen: true});
        },

        // Close tooltip when not hovering
        onMouseLeave: function() {
            this.setState({tipStyles: {maxWidth: 'none', whiteSpace: 'nowrap', width: 'auto', left: '15px'}}); // Reset position and width
            this.setState({tipOpen: false});
        },

        render: function() {
            var classes = {tooltipopen: this.state.tipOpen};

            return (
                <span className="tooltip-trigger">
                    <i className={globals.statusClass(this.props.status, 'indicator icon icon-circle')} ref="indicator" onMouseEnter={this.onMouseEnter} onMouseLeave={this.onMouseLeave}></i>
                    <div className={"tooltip sentence-case " + cx(classes)} style={this.state.tipStyles}>
                        {this.props.status}<br /><span>{this.props.terms.join(', ')}</span>
                    </div>
                </span>
            );
        }
    });

    // Display the status indicators for one target
    var StatusIndicators = React.createClass({
        render: function() {
            var targetTree = this.props.targetTree;
            var target = this.props.target;

            return (
                <span className="status-indicators">
                    {Object.keys(targetTree[target]).map(function(status, i) {
                        if (status !== 'target') {
                            return <StatusIndicator key={i} status={status} terms={targetTree[target][status]} />;
                        } else {
                            return null;
                        }
                    })}
                </span>
            );
        }
    });

    var Antibody = module.exports.Antibody = React.createClass({
        mixins: [PickerActionsMixin, AuditMixin],
        render: function() {
            var result = this.props.context;
            var columns = this.props.columns;

            // Sort the lot reviews by their status according to our predefined order
            // given in the statusOrder array.
            var lot_reviews = _.sortBy(result.lot_reviews, function(lot_review) {
                return _.indexOf(statusOrder, lot_review.status); // Use underscore indexOf so that this works in IE8
            });

            // Build antibody display object as a hierarchy: target=>status=>biosample_term_names
            var targetTree = {};
            lot_reviews.forEach(function(lot_review) {
                lot_review.targets.forEach(function(target) {
                    // If we haven't seen this target, save it in targetTree along with the
                    // corresponding target and organism structures.
                    if (!targetTree[target.name]) {
                        targetTree[target.name] = {target: target};
                    }
                    var targetNode = targetTree[target.name];

                    // If we haven't seen the status, save it in the targetTree target
                    if (!targetNode[lot_review.status]) {
                        targetNode[lot_review.status] = [];
                    }
                    var statusNode = targetNode[lot_review.status];

                    // If we haven't seen the biosample term name, save it in the targetTree target status
                    if (statusNode.indexOf(lot_review.biosample_term_name) === -1) {
                        statusNode.push(lot_review.biosample_term_name);
                    }
                });
            });
            lot_reviews = null; // Tell GC we're done, just to be sure

            return (
                <li>
                    <div className="clearfix">
                        {this.renderActions()}
                        <div className="pull-right search-meta">
                            <p className="type meta-title">Antibody</p>
                            <p className="type">{' ' + result.accession}</p>
                            <AuditIndicators audits={result.audit} key={this.props.context['@id']} />
                        </div>
                        <div className="accession">
                            {Object.keys(targetTree).map(function(target) {
                                return (
                                    <div>
                                        <a href={result['@id']}>
                                            {targetTree[target].target.label}
                                            {targetTree[target].target.organism ? <span>{' ('}<i>{targetTree[target].target.organism.scientific_name}</i>{')'}</span> : ''}
                                        </a>
                                        <StatusIndicators targetTree={targetTree} target={target} />
                                    </div>
                                );
                            })}
                        </div>
                        <div className="data-row">
                            <strong>{columns['source.title']['title']}</strong>: {result['source.title']}<br />
                            <strong>{columns.product_id.title}/{columns.lot_id.title}</strong>: {result.product_id} / {result.lot_id}<br />
                        </div>
                    </div>
<<<<<<< HEAD
                    <AuditDetail audits={result.audit} key={this.props.context['@id']} />
=======
                    <div className="data-row">
                        <strong>{columns['source.title']['title']}</strong>: {result.source.title}<br />
                        <strong>{columns.product_id.title}/{columns.lot_id.title}</strong>: {result.product_id} / {result.lot_id}<br />
                    </div>
>>>>>>> 14ff7354
                </li>
            );
        }
    });
    globals.listing_views.register(Antibody, 'antibody_lot');

    var Biosample = module.exports.Biosample = React.createClass({
        mixins: [PickerActionsMixin, AuditMixin],
        render: function() {
            var result = this.props.context;
            var columns = this.props.columns;
            var lifeStage = (result['life_stage'] && result['life_stage'] != 'unknown') ? ' ' + result['life_stage'] : '';
            var age = (result['age'] && result['age'] != 'unknown') ? ' ' + result['age'] : '';
            var ageUnits = (result['age_units'] && result['age_units'] != 'unknown' && age) ? ' ' + result['age_units'] : '';
            var separator = (lifeStage || age) ? ',' : '';
            var rnais = (result.rnais[0] && result.rnais[0].target && result.rnais[0].target.label) ? result.rnais[0].target.label : '';
            var constructs = (result.constructs[0] && result.constructs[0].target && result.constructs[0].target.label) ? result.constructs[0].target.label : '';
            var treatment = (result.treatments[0] && result.treatments[0].treatment_term_name) ? result.treatments[0].treatment_term_name : '';
<<<<<<< HEAD
            return (
                <li>
                    <div className="clearfix">
                        {this.renderActions()}
                        <div className="pull-right search-meta">
                            <p className="type meta-title">Biosample</p>
                            <p className="type">{' ' + result['accession']}</p>
                            <p className="type meta-status">{' ' + result['status']}</p>
                            <AuditIndicators audits={result.audit} key={this.props.context['@id']} />
                        </div>
                        <div className="accession">
                            <a href={result['@id']}>
                                {result['biosample_term_name'] + ' ('}
                                <em>{result['organism.scientific_name']}</em>
                                {separator + lifeStage + age + ageUnits + ')'}
                            </a>
=======
            return (<li className="clearfix">
                        <div>
                            {this.renderActions()}
                            <div className="pull-right search-meta">
                                <p className="type meta-title">Biosample</p>
                                <p className="type">{' ' + result['accession']}</p>
                                <p className="type meta-status">{' ' + result['status']}</p>
                            </div>
                            <div className="accession">
                                <a href={result['@id']}>
                                    {result['biosample_term_name'] + ' ('}
                                    <em>{result.organism.scientific_name}</em>
                                    {separator + lifeStage + age + ageUnits + ')'}
                                </a>
                            </div>
>>>>>>> 14ff7354
                        </div>
                        <div className="data-row">
                            <div><strong>{columns['biosample_type']['title']}</strong>: {result['biosample_type']}</div>
                            {rnais ?
                                <div>
                                    <strong>{columns['rnais.target.label']['title'] + ': '}</strong>
                                    {rnais}
                                </div>
                            : null}
                            {constructs ?
                                <div>
                                    <strong>{columns['constructs.target.label']['title'] + ': '}</strong>
                                    {constructs}
                                </div>
                            : null}
                            {treatment ?
                                <div>
                                    <strong>{columns['treatments.treatment_term_name']['title'] + ': '}</strong>
                                    {treatment}
                                </div>
                            : null}
                            {result['culture_harvest_date'] ?
                                <div>
                                    <strong>{columns['culture_harvest_date']['title'] + ': '}</strong>
                                    {result['culture_harvest_date']}
                                </div>
                            : null}
                            {result['date_obtained'] ?
                                <div>
                                    <strong>{columns['date_obtained']['title'] + ': '}</strong>
                                    {result['date_obtained']}
                                </div>
                            : null}
                            <div><strong>{columns['source.title']['title']}</strong>: {result.source.title}</div>
                        </div>
                    </div>
                    <AuditDetail audits={result.audit} key={this.props.context['@id']} />
                </li>
            );
        }
    });
    globals.listing_views.register(Biosample, 'biosample');


    var Experiment = module.exports.Experiment = React.createClass({
        mixins: [PickerActionsMixin, AuditMixin],
        render: function() {
            var result = this.props.context;
            var columns = this.props.columns;

            // Make array of scientific names from replicates; remove all duplicates
            var names = _.uniq(result.replicates.map(function(replicate) {
                return (replicate.library && replicate.library.biosample && replicate.library.biosample.organism &&
                        replicate.library.biosample.organism) ? replicate.library.biosample.organism.scientific_name : undefined;
            }));
            var name = (names.length === 1 && names[0] && names[0] !== 'unknown') ? names[0] : '';

            // Make array of life stages from replicates; remove all duplicates
            var lifeStages = _.uniq(result.replicates.map(function(replicate) {
                return (replicate.library && replicate.library.biosample) ? replicate.library.biosample.life_stage : undefined;
            }));
            var lifeStage = (lifeStages.length === 1 && lifeStages[0] && lifeStages[0] !== 'unknown') ? ' ' + lifeStages[0] : '';

            // Make array of ages from replicates; remove all duplicates
            var ages = _.uniq(result.replicates.map(function(replicate) {
                return (replicate.library && replicate.library.biosample) ? replicate.library.biosample.age : undefined;
            }));
            var age = (ages.length === 1 && ages[0] && ages[0] !== 'unknown') ? ' ' + ages[0] : '';

            // Make array of age units from replicates; remove all duplicates
            var ageUnit = '';
            if (age) {
                var ageUnits = _.uniq(result.replicates.map(function(replicate) {
                    return (replicate.library && replicate.library.biosample) ? replicate.library.biosample.age_units : undefined;
                }));
                ageUnit = (ageUnits.length === 1 && ageUnits[0] && ageUnits[0] !== 'unknown') ? ' ' + ageUnits[0] : '';
            }

            // If we have life stage or age, need to separate from scientific name with comma
            var separator = (lifeStage || age) ? ', ' : '';

            // Get the first treatment if it's there
            var treatment = (result.replicates[0] && result.replicates[0].library && result.replicates[0].library.biosample &&
                    result.replicates[0].library.biosample.treatments[0]) ? result.replicates[0].library.biosample.treatments[0].treatment_term_name : '';

            return (
                <li>
                    <div className="clearfix">
                        {this.renderActions()}
                        <div className="pull-right search-meta">
                            <p className="type meta-title">Experiment</p>
                            <p className="type">{' ' + result['accession']}</p>
                            <p className="type meta-status">{' ' + result['status']}</p>
                            <AuditIndicators audits={result.audit} key={this.props.context['@id']} />
                        </div>
                        <div className="accession">
                            <a href={result['@id']}>
                                {result['assay_term_name']}<span>{result['biosample_term_name'] ? ' of ' + result['biosample_term_name'] : ''}</span>
                                {name || lifeStage || age || ageUnit ?
                                    <span>
                                        {' ('}
                                        {name ? <em>{name}</em> : ''}
                                        {separator + lifeStage + age + ageUnit + ')'}
                                    </span>
                                : ''}
                            </a>
                        </div>
                        <div className="data-row">
                            {result['target.label'] ?
                                <div>
                                    <strong>{columns['target.label']['title'] + ': '}</strong>
                                    {result.target.label}
                                </div>
                            : null}
                            {treatment ?
                                <div>
                                    <strong>{columns['replicates.library.biosample.treatments.treatment_term_name']['title'] + ': '}</strong>
                                    {treatment}
                                </div>
                            : null}
                            <div><strong>{columns['lab.title']['title']}</strong>: {result.lab.title}</div>
                            <div><strong>{columns['award.project']['title']}</strong>: {result.award.project}</div>
                        </div>
                    </div>
                    <AuditDetail audits={result.audit} key={this.props.context['@id']} />
                </li>
            );
        }
    });
    globals.listing_views.register(Experiment, 'experiment');

    var Dataset = module.exports.Dataset = React.createClass({
        mixins: [PickerActionsMixin, AuditMixin],
        render: function() {
            var result = this.props.context;
            var columns = this.props.columns;
            return (
                <li>
                    <div className="clearfix">
                        {this.renderActions()}
                        <div className="pull-right search-meta">
                            <p className="type meta-title">Dataset</p>
                            <p className="type">{' ' + result['accession']}</p>
                            <AuditIndicators audits={result.audit} key={this.props.context['@id']} />
                        </div>
                        <div className="accession">
                            <a href={result['@id']}>{result['description']}</a>
                        </div>
                        <div className="data-row">
                            {result['dataset_type'] ?
                                <div>
                                    <strong>{columns['dataset_type']['title'] + ': '}</strong>
                                    {result['dataset_type']}
                                </div>
                            : null}
                            <strong>{columns['lab.title']['title']}</strong>: {result.lab.title}<br />
                            <strong>{columns['award.project']['title']}</strong>: {result.award.project}
                        </div>
                    </div>
                    <AuditDetail audits={result.audit} key={this.props.context['@id']} />
                </li>
            );
        }
    });
    globals.listing_views.register(Dataset, 'dataset');

    var Target = module.exports.Target = React.createClass({
        mixins: [PickerActionsMixin, AuditMixin],
        render: function() {
            var result = this.props.context;
            var columns = this.props.columns;
<<<<<<< HEAD
            return (
                <li>
                    <div className="clearfix">
                        {this.renderActions()}
                        <div className="pull-right search-meta">
                            <p className="type meta-title">Target</p>
                            <AuditIndicators audits={result.audit} key={this.props.context['@id']} />
                        </div>
                        <div className="accession">
                            <a href={result['@id']}>
                                {result['label'] + ' ('}
                                <em>{result['organism.scientific_name']}</em>
                                {')'}
                            </a>
=======
            return (<li>
                        <div>
                            {this.renderActions()}
                            <div className="pull-right search-meta">
                                <p className="type meta-title">Target</p>
                            </div>
                            <div className="accession">
                                <a href={result['@id']}>
                                    {result['label'] + ' ('}
                                    <em>{result.organism.scientific_name}</em>
                                    {')'}
                                </a>
                            </div>
>>>>>>> 14ff7354
                        </div>
                        <div className="data-row">
                            <strong>{columns['dbxref']['title']}</strong>:
                            {result.dbxref && result.dbxref.length ?
                                <DbxrefList values={result.dbxref} target_gene={result.gene_name} />
                                : <em> None submitted</em> }
                        </div>
                    </div>
                    <AuditDetail audits={result.audit} key={this.props.context['@id']} />
                </li>
            );
        }
    });
    globals.listing_views.register(Target, 'target');


    var Image = module.exports.Image = React.createClass({
        mixins: [PickerActionsMixin, ],
        render: function() {
            var result = this.props.context;
            var Attachment = image.Attachment;
            return (
                <li>
                    <div className="clearfix">
                        {this.renderActions()}
                        <div className="pull-right search-meta">
                            <p className="type meta-title">Image</p>
                            <AuditIndicators audits={result.audit} key={this.props.context['@id']} />
                        </div>
                        <div className="accession">
                            <a href={result['@id']}>{result.caption}</a>
                        </div>
                        <div className="data-row">
                            <Attachment context={result} />
                        </div>
                    </div>
                    <AuditDetail audits={result.audit} key={this.props.context['@id']} />
                </li>
            );
        }
    });
    globals.listing_views.register(Image, 'image');


    // If the given term is selected, return the href for the term
    function termSelected(term, field, filters) {
        for (var filter in filters) {
            if (filters[filter]['field'] == field && filters[filter]['term'] == term) {
                return url.parse(filters[filter]['remove']).search;
            }
        }
        return null;
    }

    // Determine whether any of the given terms are selected
    function countSelectedTerms(terms, field, filters) {
        var count = 0;
        for(var oneTerm in terms) {
            if(termSelected(terms[oneTerm].key, field, filters)) {
                count++;
            }
        }
        return count;
    }

    var Term = search.Term = React.createClass({
        render: function () {
            var filters = this.props.filters;
            var term = this.props.term['key'];
            var count = this.props.term['doc_count'];
            var title = this.props.title || term;
            var field = this.props.facet['field'];
            var em = field === 'target.organism.scientific_name' ||
                     field === 'organism.scientific_name' ||
                     field === 'replicates.library.biosample.donor.organism.scientific_name';
            var barStyle = {
                width:  Math.ceil( (count/this.props.total) * 100) + "%"
            };
            var selected = termSelected(term, field, filters);
            var href;
            if (selected && !this.props.canDeselect) {
                href = null;
            } else if (selected) {
                href = selected;
            } else {
                href = this.props.searchBase + field + '=' + term;
            }
            return (
                <li id={selected ? "selected" : null} key={term}>
                    {selected ? '' : <span className="bar" style={barStyle}></span>}
                    {field === 'lot_reviews.status' ? <span className={globals.statusClass(term, 'indicator pull-left facet-term-key icon icon-circle')}></span> : null}
                    <a id={selected ? "selected" : null} href={href} onClick={href ? this.props.onFilter : null}>
                        <span className="pull-right">{count} {selected && this.props.canDeselect ? <i className="icon icon-times-circle-o"></i> : ''}</span>
                        <span className="facet-item">
                            {em ? <em>{title}</em> : <span>{title}</span>}
                        </span>
                    </a>
                </li>
            );
        }
    });

    var TypeTerm = search.TypeTerm = React.createClass({
        render: function () {
            var term = this.props.term['key'];
            var filters = this.props.filters;
            var title;
            try {
                title = types[term];
            } catch (e) {
                title = term;
            }
            var total = this.props.total;
            return this.transferPropsTo(<Term title={title} filters={filters} total={total} />);
        }
    });


    var Facet = search.Facet = React.createClass({
        getInitialState: function () {
            return {
                facetOpen: false
            };
        },

        handleClick: function () {
            this.setState({facetOpen: !this.state.facetOpen});
        },

        render: function() {
            var facet = this.props.facet;
            var filters = this.props.filters;
            var terms = facet['terms'].filter(function (term) {
                if (term.key) {
                    for(var filter in filters) {
                        if(filters[filter].term === term.key) {
                            return true;
                        }
                    }
                    return term.doc_count > 0;
                } else {
                    return false;
                }
            });
            var moreTerms = terms.slice(5);
            var title = facet['title'];
            var field = facet['field'];
            var total = facet['total'];
            var termID = title.replace(/\s+/g, '');
            var TermComponent = field === 'type' ? TypeTerm : Term;
            var selectedTermCount = countSelectedTerms(moreTerms, field, filters);
            var moreTermSelected = selectedTermCount > 0;
            var canDeselect = (!facet.restrictions || selectedTermCount >= 2);
            var moreSecClass = 'collapse' + ((moreTermSelected || this.state.facetOpen) ? ' in' : '');
            var seeMoreClass = 'btn btn-link' + ((moreTermSelected || this.state.facetOpen) ? '' : ' collapsed');
            return (
                <div className="facet" hidden={terms.length === 0}>
                    <h5>{title}</h5>
                    <ul className="facet-list nav">
                        <div>
                            {terms.slice(0, 5).map(function (term) {
                                return this.transferPropsTo(<TermComponent key={term.key} term={term} filters={filters} total={total} canDeselect={canDeselect} />);
                            }.bind(this))}
                        </div>
                        {terms.length > 5 ?
                            <div id={termID} className={moreSecClass}>
                                {moreTerms.map(function (term) {
                                    return this.transferPropsTo(<TermComponent key={term.key} term={term} filters={filters} total={total} canDeselect={canDeselect} />);
                                }.bind(this))}
                            </div>
                        : null}
                        {(terms.length > 5 && !moreTermSelected) ?
                            <label className="pull-right">
                                    <small>
                                        <button type="button" className={seeMoreClass} data-toggle="collapse" data-target={'#'+termID} onClick={this.handleClick} />
                                    </small>
                            </label>
                        : null}
                    </ul>
                </div>
            );
        }
    });

    var TextFilter = React.createClass({

        getValue: function(props) {
            var filter = this.props.filters.filter(function(f) {
                return f.field == 'searchTerm';
            });
            return filter.length ? filter[0].term : '';
        },

        shouldUpdateComponent: function(nextProps) {
            return (this.getValue(this.props) != this.getValue(nextProps));
        },

        render: function() {
            return (
                <div className="facet">
                    <input ref="input" type="search" className="form-control search-query"
                           placeholder="Enter search term(s)"
                           defaultValue={this.getValue(this.props)}
                           onChange={this.onChange} onBlur={this.onBlur} onKeyDown={this.onKeyDown} />
                </div>
            );
        },

        onChange: function(e) {
            e.stopPropagation();
            return false;
        },

        onBlur: function(e) {
            var search = this.props.searchBase.replace(/&?searchTerm=[^&]*/, '');
            var value = e.target.value;
            if (value) {
                search += 'searchTerm=' + e.target.value;
            } else {
                search = search.substring(0, search.length - 1);
            }
            this.props.onChange(search);
        },

        onKeyDown: function(e) {
            if (e.keyCode == 13) {
                this.onBlur(e);
                return false;
            }
        }
    });

    var FacetList = search.FacetList = React.createClass({
        render: function() {
            var term = this.props.term;
            var facets = this.props.facets;
            var filters = this.props.filters;
            if (!facets.length) return <div />;
            var hideTypes;
            if (this.props.mode == 'picker') {
                hideTypes = false;
            } else {
                hideTypes = filters.filter(function(filter) {
                    return filter.field == 'type';
                }).length;
            }
            return (
                <div className="box facets">
                    {this.props.mode === 'picker' ? this.transferPropsTo(<TextFilter filters={filters} />) : ''}
                    {facets.map(function (facet) {
                        if (hideTypes && facet.field == 'type') {
                            return <span key={facet.field} />;
                        } else {
                            return this.transferPropsTo(<Facet key={facet.field} facet={facet} filters={filters} />);
                        }
                    }.bind(this))}
                </div>
            );
        }
    });

    var ResultTable = search.ResultTable = React.createClass({

        getDefaultProps: function() {
            return {

                restrictions: {},
                searchBase: ''
            };
        },

        childContextTypes: {actions: React.PropTypes.array},
        getChildContext: function() {
            return {
                actions: this.props.actions
            };
        },

        render: function() {
            var context = this.props.context;
            var results = context['@graph'];
            var facets = context['facets'];
            var total = context['total'];
            var batch_hub_disabled = total > 500;
            var columns = context['columns'];
            var filters = context['filters'];
            var searchBase = this.props.searchBase;
            var trimmedSearchBase = searchBase.replace(/[\?|\&]limit=all/, "");
            _.each(facets, function(facet) {
                if (this.props.restrictions[facet.field] !== undefined) {
                    facet.restrictions = this.props.restrictions[facet.field];
                    facet.terms = facet.terms.filter(function(term) {
                        return _.contains(facet.restrictions, term.key);
                    }.bind(this));
                }
            }.bind(this));

            return (
                    <div>
                        <div className="row">
                            <div className="col-sm-5 col-md-4 col-lg-3">
                                {this.transferPropsTo(
                                    <FacetList facets={facets} filters={filters}
                                               searchBase={searchBase ? searchBase + '&' : searchBase + '?'} onFilter={this.onFilter} />
                                )}
                            </div>
                            <div className="col-sm-7 col-md-8 col-lg-9">
                                {context['notification'] === 'Success' ?
                                    <h4>
                                        Showing {results.length} of {total}
                                        {total > results.length && searchBase.indexOf('limit=all') === -1 ?
                                            <span className="pull-right">
                                                <a rel="nofollow" className="btn btn-info btn-sm"
                                                     href={searchBase ? searchBase + '&limit=all' : '?limit=all'}
                                                     onClick={this.onFilter}>View All</a>
                                            </span>
                                        :
                                            <span>
                                                {results.length > 25 ?
                                                    <span className="pull-right">
                                                        <a className="btn btn-info btn-sm"
                                                           href={trimmedSearchBase ? trimmedSearchBase : "/search/"}
                                                           onClick={this.onFilter}>View 25</a>
                                                    </span>
                                                : null}
                                            </span>
                                        }
                                        
                                        {context['batch_hub'] ?
                                            <span className="pull-right">
                                                <a disabled={batch_hub_disabled} data-bypass="true" target="_blank" private-browsing="true" className="btn btn-info btn-sm"
                                                   href={context['batch_hub']}>{batch_hub_disabled ? 'Filter to 500 to visualize' :'Visualize'}</a>&nbsp;
                                            </span>
                                        :null}
                                    </h4>
                                :
                                    <h4>{context['notification']}</h4>
                                }
                                <hr />
                                <ul className="nav result-table" id="result-table">
                                    {results.length ?
                                        results.map(function (result) {
                                            return Listing({context:result, columns: columns, key: result['@id']});
                                        })
                                    : null}
                                </ul>
                            </div>
                        </div>
                    </div>
            );
        },

        onFilter: function(e) {
            var search = e.currentTarget.getAttribute('href');
            this.props.onChange(search);
            e.stopPropagation();
            return false;
        }
    });

    var Search = search.Search = React.createClass({
        render: function() {
            var context = this.props.context;
            var results = context['@graph'];
            var notification = context['notification'];
            var searchBase = url.parse(this.props.href).search || '';
            var facetdisplay = context.facets.some(function(facet) {
                return facet.total > 0;
            });
            return (
                <div>
                    {facetdisplay ?
                        <div className="panel data-display main-panel">
                            {this.transferPropsTo(<ResultTable key={undefined} searchBase={searchBase} onChange={this.props.navigate} />)}
                        </div>
                    : <h4>{notification}</h4>}
                </div>
            );
        }
    });

    globals.content_views.register(Search, 'search');<|MERGE_RESOLUTION|>--- conflicted
+++ resolved
@@ -228,18 +228,11 @@
                             })}
                         </div>
                         <div className="data-row">
-                            <strong>{columns['source.title']['title']}</strong>: {result['source.title']}<br />
+                            <strong>{columns['source.title']['title']}</strong>: {result.source.title}<br />
                             <strong>{columns.product_id.title}/{columns.lot_id.title}</strong>: {result.product_id} / {result.lot_id}<br />
                         </div>
                     </div>
-<<<<<<< HEAD
                     <AuditDetail audits={result.audit} key={this.props.context['@id']} />
-=======
-                    <div className="data-row">
-                        <strong>{columns['source.title']['title']}</strong>: {result.source.title}<br />
-                        <strong>{columns.product_id.title}/{columns.lot_id.title}</strong>: {result.product_id} / {result.lot_id}<br />
-                    </div>
->>>>>>> 14ff7354
                 </li>
             );
         }
@@ -258,7 +251,6 @@
             var rnais = (result.rnais[0] && result.rnais[0].target && result.rnais[0].target.label) ? result.rnais[0].target.label : '';
             var constructs = (result.constructs[0] && result.constructs[0].target && result.constructs[0].target.label) ? result.constructs[0].target.label : '';
             var treatment = (result.treatments[0] && result.treatments[0].treatment_term_name) ? result.treatments[0].treatment_term_name : '';
-<<<<<<< HEAD
             return (
                 <li>
                     <div className="clearfix">
@@ -268,22 +260,6 @@
                             <p className="type">{' ' + result['accession']}</p>
                             <p className="type meta-status">{' ' + result['status']}</p>
                             <AuditIndicators audits={result.audit} key={this.props.context['@id']} />
-                        </div>
-                        <div className="accession">
-                            <a href={result['@id']}>
-                                {result['biosample_term_name'] + ' ('}
-                                <em>{result['organism.scientific_name']}</em>
-                                {separator + lifeStage + age + ageUnits + ')'}
-                            </a>
-=======
-            return (<li className="clearfix">
-                        <div>
-                            {this.renderActions()}
-                            <div className="pull-right search-meta">
-                                <p className="type meta-title">Biosample</p>
-                                <p className="type">{' ' + result['accession']}</p>
-                                <p className="type meta-status">{' ' + result['status']}</p>
-                            </div>
                             <div className="accession">
                                 <a href={result['@id']}>
                                     {result['biosample_term_name'] + ' ('}
@@ -291,7 +267,13 @@
                                     {separator + lifeStage + age + ageUnits + ')'}
                                 </a>
                             </div>
->>>>>>> 14ff7354
+                        </div>
+                        <div className="accession">
+                            <a href={result['@id']}>
+                                {result['biosample_term_name'] + ' ('}
+                                <em>{result['organism.scientific_name']}</em>
+                                {separator + lifeStage + age + ageUnits + ')'}
+                            </a>
                         </div>
                         <div className="data-row">
                             <div><strong>{columns['biosample_type']['title']}</strong>: {result['biosample_type']}</div>
@@ -463,7 +445,6 @@
         render: function() {
             var result = this.props.context;
             var columns = this.props.columns;
-<<<<<<< HEAD
             return (
                 <li>
                     <div className="clearfix">
@@ -475,24 +456,9 @@
                         <div className="accession">
                             <a href={result['@id']}>
                                 {result['label'] + ' ('}
-                                <em>{result['organism.scientific_name']}</em>
+                                <em>{result.organism.scientific_name}</em>
                                 {')'}
                             </a>
-=======
-            return (<li>
-                        <div>
-                            {this.renderActions()}
-                            <div className="pull-right search-meta">
-                                <p className="type meta-title">Target</p>
-                            </div>
-                            <div className="accession">
-                                <a href={result['@id']}>
-                                    {result['label'] + ' ('}
-                                    <em>{result.organism.scientific_name}</em>
-                                    {')'}
-                                </a>
-                            </div>
->>>>>>> 14ff7354
                         </div>
                         <div className="data-row">
                             <strong>{columns['dbxref']['title']}</strong>:

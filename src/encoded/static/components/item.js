--- conflicted
+++ resolved
@@ -10,11 +10,6 @@
 var AuditDetail = audit.AuditDetail;
 var AuditMixin = audit.AuditMixin;
 var Table = collection.Table;
-<<<<<<< HEAD
-var ErrorPage = require('./error');
-=======
-var ExperimentSetView = require('./experiment-set-view');
->>>>>>> 419cc890
 
 var Fallback = module.exports.Fallback = React.createClass({
     contextTypes: {

--- conflicted
+++ resolved
@@ -88,10 +88,6 @@
         //var itemClass = globals.itemClass(context, 'view-detail panel');
         var title = globals.listing_titles.lookup(context)({context: context});
         var sortKeys = Object.keys(context).sort();
-<<<<<<< HEAD
-        //console.log(this.props);
-=======
->>>>>>> 7afe41bd
         var tips = tipsFromSchema(schemas, context);
 
 

--- conflicted
+++ resolved
@@ -501,7 +501,6 @@
                                                 })}
                                             </dd>
                                         </div>
-<<<<<<< HEAD
                                    : null}
                                    
                                    {selectedFile.step_run.pipeline && selectedFile.step_run.pipeline.title ?
@@ -510,8 +509,6 @@
                                             <dd>{selectedFile.step_run.pipeline.title}</dd>
                                         </div>
                                    : null}
-=======
-                                    : null}
 
                                     {node.metadata.contributing && selectedFile.dataset ?
                                         <div>
@@ -521,7 +518,6 @@
                                             </dd>
                                         </div>
                                     : null}
->>>>>>> fed6cb14
                                 </dl>
                             );
                         }

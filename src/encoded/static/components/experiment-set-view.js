--- conflicted
+++ resolved
@@ -63,13 +63,10 @@
      * to keep size of ExperimentSets down as can't remove (for example) experiments_in_set.lab
      * from encoded/types/experiment.py > ExperimentSet as it'd affect Browse page
      * experiment filtering & view.
-<<<<<<< HEAD
      * 
      * @param {string} propertyName - Name of property/key in schema for which to get details.
      * @param {boolean} allowAjaxFallback - Whether to start an AJAX request to fetch details if they are not in experiment(s).
      * @return {Object} Details for the property/key supplied, or null if not available or not matched. 
-=======
->>>>>>> c8c2843f
      */
     getLinkedPropertyDetailsFromExperiments : function(propertyName, allowAjaxFallback = false){
 
@@ -375,7 +372,7 @@
     }
 
 });
-<<<<<<< HEAD
+
 
 /**
  * Recursively render keys/values included in a provided item.
@@ -384,8 +381,6 @@
  * @param {Object} schemas - Object containing schemas for server's JSONized object output.
  * @param {*|*[]} item - Item(s) to render recursively.
  */
-=======
->>>>>>> c8c2843f
 
 var formValue = function (schemas, item) {
     var toReturn = [];

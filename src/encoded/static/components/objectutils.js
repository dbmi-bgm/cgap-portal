'use strict';

var SingleTreatment = module.exports.SingleTreatment = function(treatment) {
    var treatmentText = '';

    if (treatment.concentration) {
        treatmentText += treatment.concentration + (treatment.concentration_units ? ' ' + treatment.concentration_units : '') + ' ';
    }
    treatmentText += treatment.treatment_term_name + (treatment.treatment_term_id ? ' (' + treatment.treatment_term_id + ')' : '') + ' ';
    if (treatment.duration) {
        treatmentText += 'for ' + treatment.duration + ' ' + (treatment.duration_units ? treatment.duration_units : '');
    }
    return treatmentText;
};

<<<<<<< HEAD
var ajaxLoad = module.exports.ajaxLoad = function(url, callback, method = 'GET', fallback = null, data = null){
=======
var ajaxLoad = module.exports.ajaxLoad = function(url, callback, method = 'GET'){
>>>>>>> 415c61de

    var xmlhttp = new XMLHttpRequest();
    xmlhttp.onreadystatechange = function() {
        if (xmlhttp.readyState == XMLHttpRequest.DONE ) {
            if (xmlhttp.status == 200) {
                if (typeof callback == 'function'){
                    callback(JSON.parse(xmlhttp.responseText));
                }
            } else if (xmlhttp.status == 400) {
                console.error('There was an error 400');
<<<<<<< HEAD
                if (typeof fallback == 'function'){
                    fallback();
                }
            } else {
                console.error('something else other than 200 was returned');
                if (typeof fallback == 'function'){
                    fallback();
                }
            }
        }
    };
    xmlhttp.open(method, url, true);
    xmlhttp.setRequestHeader("Content-Type", "application/json;charset=UTF-8");
    console.log('___DATA___',data);
    if(data){
        xmlhttp.send(data);
    }else{
        xmlhttp.send();
    }
}

var ajaxPromise = module.exports.ajaxPromise = function(url, method, headers = null, data = null){
    return new Promise(function(resolve, reject) {
        var xhr = new XMLHttpRequest();
        xhr.onload = function() {
            // response SHOULD be json
            resolve(JSON.parse(xhr.responseText));
        };
        xhr.onerror = reject;
        xhr.open(method, url, true);
        if(headers){
            for(var i=0; i<Object.keys(headers).length; i++){
                xhr.setRequestHeader(Object.keys(headers)[i], headers[Object.keys(headers)[i]]);
            }
        }
        if(data){
            xhr.send(data);
        }else{
            xhr.send();
        }
    });
}
=======
            } else {
                console.error('something else other than 200 was returned');
            }
        }
    };

    xmlhttp.open(method, url, true);
    xmlhttp.send();

}

/**
 * Check width of text or text-like content if it were to fit on one line.
 * @param {string} textContent - Either text or text-like content, e.g. with span elements.
 * @param {string} [containerElementType] - Type of element to fit into, e.g. 'div' or 'p'.
 * @param {string} [containerClassName] - ClassName of containing element, e.g. with 'text-large' to use larger text size.
 * @param {integer} [widthForHeightCheck] - If provided, will return an object which will return height of text content when constrained to width.
 * @return {integer|Object} - Width of text if whitespace style set to nowrap, or object containing 'containerHeight' & 'textWidth' if widthForHeightCheck is set.
 */
var textContentWidth = module.exports.textContentWidth = function(
    textContent, 
    containerElementType = 'div', 
    containerClassName = '',
    widthForHeightCheck = null
){
    if (!window || !window.document){
        return null;
    };
    var contElem = document.createElement(containerElementType);
    contElem.className = "off-screen " + containerClassName;
    contElem.innerHTML = textContent;
    contElem.style.whiteSpace = "nowrap";
    document.body.appendChild(contElem);
    var textLineWidth = contElem.clientWidth;
    var fullContainerHeight;
    if (widthForHeightCheck){
        contElem.style.whiteSpace = "";
        contElem.style.display = "block";
        contElem.style.width = widthForHeightCheck + "px";
        fullContainerHeight = contElem.clientHeight;
    }
    document.body.removeChild(contElem);
    if (fullContainerHeight) {
        return { containerHeight : fullContainerHeight, textWidth : textLineWidth };
    }
    return textLineWidth;
}

/**
 * Get the width of what a 12-column bootstrap section would be in current viewport size.
 * Keep widths in sync with stylesheet, e.g. $screen-sm-min, $screen-md-min, & $screen-lg-min
 * in src/encoded/static/scss/bootstrap/_variables.scss.
 * 
 * @return {integer}
 */
var gridContainerWidth = module.exports.gridContainerWidth = function(){
    // Subtract 20 for padding.
    if (window.innerWidth >= 1200) return 1140;
    if (window.innerWidth >= 992) return 940;
    if (window.innerWidth >= 768) return 720;
    return window.innerWidth - 20;
};
>>>>>>> 415c61de
<|MERGE_RESOLUTION|>--- conflicted
+++ resolved
@@ -13,12 +13,7 @@
     return treatmentText;
 };
 
-<<<<<<< HEAD
 var ajaxLoad = module.exports.ajaxLoad = function(url, callback, method = 'GET', fallback = null, data = null){
-=======
-var ajaxLoad = module.exports.ajaxLoad = function(url, callback, method = 'GET'){
->>>>>>> 415c61de
-
     var xmlhttp = new XMLHttpRequest();
     xmlhttp.onreadystatechange = function() {
         if (xmlhttp.readyState == XMLHttpRequest.DONE ) {
@@ -28,7 +23,6 @@
                 }
             } else if (xmlhttp.status == 400) {
                 console.error('There was an error 400');
-<<<<<<< HEAD
                 if (typeof fallback == 'function'){
                     fallback();
                 }
@@ -71,17 +65,6 @@
         }
     });
 }
-=======
-            } else {
-                console.error('something else other than 200 was returned');
-            }
-        }
-    };
-
-    xmlhttp.open(method, url, true);
-    xmlhttp.send();
-
-}
 
 /**
  * Check width of text or text-like content if it were to fit on one line.
@@ -92,8 +75,8 @@
  * @return {integer|Object} - Width of text if whitespace style set to nowrap, or object containing 'containerHeight' & 'textWidth' if widthForHeightCheck is set.
  */
 var textContentWidth = module.exports.textContentWidth = function(
-    textContent, 
-    containerElementType = 'div', 
+    textContent,
+    containerElementType = 'div',
     containerClassName = '',
     widthForHeightCheck = null
 ){
@@ -124,7 +107,7 @@
  * Get the width of what a 12-column bootstrap section would be in current viewport size.
  * Keep widths in sync with stylesheet, e.g. $screen-sm-min, $screen-md-min, & $screen-lg-min
  * in src/encoded/static/scss/bootstrap/_variables.scss.
- * 
+ *
  * @return {integer}
  */
 var gridContainerWidth = module.exports.gridContainerWidth = function(){
@@ -133,5 +116,4 @@
     if (window.innerWidth >= 992) return 940;
     if (window.innerWidth >= 768) return 720;
     return window.innerWidth - 20;
-};
->>>>>>> 415c61de
+};
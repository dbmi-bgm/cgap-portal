--- conflicted
+++ resolved
@@ -27,8 +27,6 @@
     return false;
 }
 
-
-<<<<<<< HEAD
 /**
  * Check if process.env.NODE_ENV is not on 'production'.
  * 
@@ -98,30 +96,29 @@
     return patchedConsole;
 })();
 
-=======
+
 var setJWTHeaders = function(xhr, headers = {}) { 
-        if (typeof headers["Content-Type"] == 'undefined'){
-          headers["Content-Type"] = "application/json;charset=UTF-8";
-          headers['Accept'] = 'aplication/json';
-        }
-
-        var userInfo = localStorage.getItem('user_info') || null;
-        var idToken = userInfo ? JSON.parse(userInfo).id_token : null;
-
-        //Add req'd headers if not exist already
-        if(userInfo && typeof headers['Authorization'] == 'undefined'){
-          headers['Authorization'] = 'Bearer '+idToken;
-        }
-
-        // put everything in the header
-        var headerKeys = Object.keys(headers);
-        for (var i=0; i < headerKeys.length; i++){
-          xhr.setRequestHeader(headerKeys[i], headers[headerKeys[i]]);
-        }
-
-        return xhr;
-      }
->>>>>>> f9565299
+    if (typeof headers["Content-Type"] == 'undefined'){
+        headers["Content-Type"] = "application/json;charset=UTF-8";
+        headers['Accept'] = 'aplication/json';
+    }
+
+    var userInfo = localStorage.getItem('user_info') || null;
+    var idToken = userInfo ? JSON.parse(userInfo).id_token : null;
+
+    // Add req'd headers if not exist already
+    if(userInfo && typeof headers['Authorization'] == 'undefined'){
+        headers['Authorization'] = 'Bearer '+idToken;
+    }
+
+    // put everything in the header
+    var headerKeys = Object.keys(headers);
+    for (var i=0; i < headerKeys.length; i++){
+        xhr.setRequestHeader(headerKeys[i], headers[headerKeys[i]]);
+    }
+
+    return xhr;
+}
 
 var ajaxLoad = module.exports.ajaxLoad = function(url, callback, method = 'GET', fallback = null, data = null, headers = {}){
     if (typeof window == 'undefined') return null;
@@ -132,13 +129,8 @@
                 if (typeof callback == 'function'){
                     callback(JSON.parse(xhr.responseText));
                 }
-<<<<<<< HEAD
             } else if (xmlhttp.status == 400) {
                 (patchedConsole || console).error('There was an error 400');
-=======
-            } else if (xhr.status == 400) {
-                console.error('There was an error 400');
->>>>>>> f9565299
                 if (typeof fallback == 'function'){
                     fallback();
                 }
@@ -150,27 +142,9 @@
             }
         }
     };
-<<<<<<< HEAD
-    
-    xmlhttp.open(method, url, true);
-
-    // Add req'd headers if not exist already
-    if (typeof headers["Content-Type"] == 'undefined'){
-        headers["Content-Type"] = "application/json;charset=UTF-8";
-    }
-
-    // ToDO : if (typeof headers['JWT token'] == 'undefined') put it in.
-
-    var headerKeys = Object.keys(headers);
-    for (var i=0; i < headerKeys.length; i++){
-        xmlhttp.setRequestHeader(headerKeys[i], headers[headerKeys[i]]);
-    }
-    
-    (patchedConsole || console).log('___DATA___',data);
-=======
+
     xhr.open(method, url, true);
     xhr = setJWTHeaders(xhr, headers);
->>>>>>> f9565299
 
     if(data){
         xhr.send(data);
@@ -179,10 +153,6 @@
     }
 }
 
-<<<<<<< HEAD
-=======
-
->>>>>>> f9565299
 var ajaxPromise = module.exports.ajaxPromise = function(url, method, headers = {}, data = null){
     return new Promise(function(resolve, reject) {
         var xhr = new XMLHttpRequest();
@@ -191,22 +161,8 @@
             resolve(JSON.parse(xhr.responseText));
         };
         xhr.onerror = reject;
-        xhr.open(method, url, true);
-<<<<<<< HEAD
-        
-        // Add req'd headers if not exist already
-        if (typeof headers["Content-Type"] == 'undefined'){
-            headers["Content-Type"] = "application/json;charset=UTF-8";
-        }
-        
-        var headerKeys = Object.keys(headers);
-        for (var i=0; i < headerKeys.length; i++){
-            xhr.setRequestHeader(headerKeys[i], headers[headerKeys[i]]);
-        }
-    
-=======
         xhr = setJWTHeaders(xhr, headers);
->>>>>>> f9565299
+
         if(data){
             xhr.send(data);
         }else{
@@ -214,8 +170,6 @@
         }
     });
 }
-
-<<<<<<< HEAD
 
 var DateUtility = module.exports.DateUtility = (function(){
 
@@ -312,23 +266,7 @@
 
     return DateUtility;
 })();
-=======
-/**
- * Format a timestamp to pretty output. Uses moment.js, which uses Date() object in underlying code.
- *
- * @param {string} timestamp - Timestamp as provided by server output. No timezone corrections currently.
- * @param {string} [outputFormat] - Defaults to "MMMM Do, YYYY" for, e.g. "October 31st, 2016".
- * @return {string} Prettified date/time output.
- */
-var parseDateTime = module.exports.parseDateTime = function(timestamp, outputFormat = "MMMM Do, YYYY"){
-    if (!Date) {
-        return timestamp; // Date object may or may not be available server-side.
-    } else {
-        var moment = require('moment'); // require allows to load code in conditionally, so lets do that until more funcs require moment.
-        return moment(timestamp).format(outputFormat);
-    }
-};
->>>>>>> f9565299
+
 
 /**
  * Check width of text or text-like content if it were to fit on one line.

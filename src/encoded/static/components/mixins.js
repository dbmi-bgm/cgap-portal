--- conflicted
+++ resolved
@@ -600,11 +600,8 @@
             } else {
                 window.history.pushState(null, '', response_url + fragment);
             }
-<<<<<<< HEAD
-            dispatch_dict['href'] = response_url + fragment;
-=======
+
             dispatch_dict.href = response_url + fragment;
->>>>>>> 8c540a8b
             if (!response.ok) {
                 throw response;
             }

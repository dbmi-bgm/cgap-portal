--- conflicted
+++ resolved
@@ -208,15 +208,11 @@
 
                 </div>
 
-<<<<<<< HEAD
-                {Object.keys(protocol_documents).length ?
-=======
                 {(context.donor) ?
                     this.transferPropsTo(<Donor />)
                 : null}
 
-                {context.protocol_documents.length ?
->>>>>>> 750859b0
+                {Object.keys(protocol_documents).length ?
                     <div>
                         <h3>Documents</h3>
                         <div className="row multi-columns-row">
@@ -650,16 +646,11 @@
         }
 
         return (
-<<<<<<< HEAD
             // Each section is a panel; name all Bootstrap 3 sizes so .multi-columns-row class works
+            <section className={context['@type'][0] !== 'donor_characterization' ? 'type-document view-detail panel status-none' : ''}>
             <section className="col-xs-12 col-sm-6 col-md-4 col-lg-4">
                 <div className="type-document view-detail panel status-none">
                     <div className="document-header">
-=======
-            <section className={context['@type'][0] !== 'donor_characterization' ? 'type-document view-detail panel status-none' : ''}>
-                <div className="row">
-                    <div className="col-sm-5 col-md-6">
->>>>>>> 750859b0
                         <figure>
                             {figure}
                         </figure>
@@ -668,30 +659,8 @@
                             <p>{context.description}</p>
                         </div>
                     </div>
-<<<<<<< HEAD
                     {download}
                     <dl className={keyClass}>
-                        {context.caption ?
-                            <div data-test="caption">
-                                <dt>Caption</dt>
-                                <dd>{context.caption}</dd>
-                            </div>
-                        : null}
-
-                        <div data-test="submitted">
-                            <dt>Submitted by</dt>
-                            <dd>{context.submitted_by.title}</dd>
-                        </div>
-
-                        <div data-test="grant">
-                            <dt>Grant</dt>
-                            <dd>{context.award.name}</dd>
-                        </div>
-=======
-                    <div className="col-sm-7 col-md-6">
-                        <h3 className="sentence-case">{context.document_type}</h3>
-                        <p>{context.description}</p>
-                        <dl className="key-value">
                             {context.caption ? <dt>Caption</dt> : null}
                             {context.caption ? <dd>{context.caption}</dd> : null}
 
@@ -709,13 +678,17 @@
                                 </div>
                             : null}
 
+                        <div data-test="submitted">
+                            <dt>Submitted by</dt>
+                            <dd>{context.submitted_by.title}</dd>
+                        </div>
+
                             {context.award && context.award.name ?
                                 <div>
                                     <dt>Grant</dt>
                                     <dd>{context.award.name}</dd>
                                 </div>
                             : null}
->>>>>>> 750859b0
 
                         {context.references && context.references.length ?
                             <div data-test="references">

--- conflicted
+++ resolved
@@ -4,11 +4,7 @@
 var _ = require('underscore');
 var store = require('../store');
 var { ajax, console, object, isServerSide, Filters } = require('./util');
-<<<<<<< HEAD
-var { vizUtil } = require('./viz/common');
-=======
 var vizUtil = require('./viz/utilities');
->>>>>>> 88c380ac
 
 
 /**
@@ -135,11 +131,7 @@
 
                 newState.passExpsCount = this.getPassExpsCount(termMatchExps, newProps.experimentSetListJSON || this.props.experimentSetListJSON);
             } else {
-<<<<<<< HEAD
-                newState.passExpsCount = (newProps.term && newProps.term.doc_count) || 0
-=======
                 newState.passExpsCount = (newProps.term && newProps.term.doc_count) || 0;
->>>>>>> 88c380ac
             }
         }
 
@@ -620,10 +612,6 @@
                 }
 
             }
-<<<<<<< HEAD
-            if (Object.keys(ignoredFilters).length && this.props.debug) console.log("Found Ignored Filters: ", ignoredFilters);
-=======
->>>>>>> 88c380ac
             return ignoredFilters;
         },
 

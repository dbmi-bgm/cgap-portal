--- conflicted
+++ resolved
@@ -152,11 +152,7 @@
 var ProjectBadge = module.exports.ProjectBadge = React.createClass({
     propTypes: {
         award: React.PropTypes.object.isRequired, // Award whose project's badge we display
-<<<<<<< HEAD
-        center: React.PropTypes.bool // True to center; otherwise left-justified
-=======
         addClasses: React.PropTypes.string // Classes to add to image
->>>>>>> e77151fc
     },
 
     projectMap: {
@@ -202,23 +198,11 @@
         var award = this.props.award;
         var project = award.project;
         var projectMeta = this.projectMap[project];
-<<<<<<< HEAD
-        var imageClass = projectMeta.imageClass + (this.props.center ? ' center' : '');
-
-        return (
-            <div>
-                {projectMeta ?
-                    <div className={imageClass}><span className="sr-only">{projectMeta.alt}</span></div>
-                : null}
-            </div>
-        );
-=======
         var imageClass = projectMeta.imageClass + (this.props.addClasses ? (' ' + this.props.addClasses) : '');
 
         if (projectMeta) {
             return <div className={imageClass}><span className="sr-only">{projectMeta.alt}</span></div>;
         }
         return null;
->>>>>>> e77151fc
     }
 });
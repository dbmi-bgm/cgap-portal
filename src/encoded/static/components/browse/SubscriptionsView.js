--- conflicted
+++ resolved
@@ -18,11 +18,7 @@
  * Container component for the submissions page. Fetches the user info and
  * coordinates individual subscriptions.
  */
-<<<<<<< HEAD
-export class SubscriptionsView extends React.PureComponent {
-=======
-export default class SubscriptionsView extends React.Component {
->>>>>>> b4b41d6e
+export default class SubscriptionsView extends React.PureComponent {
 
     constructor(props){
         super(props);
@@ -335,10 +331,4 @@
             </div>
         );
     }
-<<<<<<< HEAD
-}
-
-globals.content_views.register(SubscriptionsView, 'Submissions'); // TODO: Rename 'Submissions' to 'Subscriptions' on back-end (?)
-=======
-}
->>>>>>> b4b41d6e
+}
'use strict';

import React from 'react';
import memoize from 'memoize-one';
import _ from 'underscore';
import url from 'url';

import { memoizedUrlParse, schemaTransforms, analytics } from '@hms-dbmi-bgm/shared-portal-components/es/components/util';
import { SearchView as CommonSearchView } from '@hms-dbmi-bgm/shared-portal-components/es/components/browse/SearchView';
import { ActiveFiltersBar } from '@hms-dbmi-bgm/shared-portal-components/es/components/browse/components/ActiveFiltersBar';
import { columnExtensionMap } from './columnExtensionMap';
import { CaseDetailPane } from './CaseDetailPane';
import { Schemas } from './../util';
import { TitleAndSubtitleBeside, PageTitleContainer, TitleAndSubtitleUnder, pageTitleViews, EditingItemPageTitle } from './../PageTitleSection';




export default class SearchView extends React.PureComponent {

    /**
     * Function which is passed into a `.filter()` call to
     * filter context.facets down, usually in response to frontend-state.
     *
     * Currently is meant to filter out type facet if we're in selection mode,
     * as well as some fields from embedded 'experiment_set' which might
     * give unexpected results.
     *
     * @todo Potentially get rid of this and do on backend.
     *
     * @param {{ field: string }} facet - Object representing a facet.
     * @returns {boolean} Whether to keep or discard facet.
     */
    static filterFacet(facet, currentAction){
        // Set in backend or schema for facets which are under development or similar.
        if (facet.hide_from_view) return false;

        // Remove the @type facet while in selection mode.
        if (facet.field === 'type' && currentAction === 'selection') return false;

        return true;
    }

    /** Filter the `@type` facet options down to abstract types only (if none selected) for Search. */
    static transformedFacets(context, currentAction, schemas){

        // Clone/filter list of facets.
        // We may filter out type facet completely at this step,
        // in which case we can return out of func early.
        const facets = context.facets.filter(function(facet){
            return SearchView.filterFacet(facet, currentAction);
        });

        // Find facet for '@type'
        const searchItemTypes = schemaTransforms.getAllSchemaTypesFromSearchContext(context); // "Item" is excluded

        if (searchItemTypes.length > 0) {
            console.info("A (non-'Item') type filter is present. Will skip filtering Item types in Facet.");
            // Keep all terms/leaf-types - backend should already filter down to only valid sub-types through
            // nature of search itself.

            if (searchItemTypes.length > 1) {
                const errMsg = "More than one \"type\" filter is selected. This is intended to not occur, at least as a consequence of interacting with the UI. Perhaps have entered multiple types into URL.";
                analytics.exception("CGAP SearchView - " + errMsg);
                console.warn(errMsg);
            }

            return facets;
        }

        const typeFacetIndex = _.findIndex(facets, { 'field' : 'type' });
        if (typeFacetIndex === -1) {
            console.error("Could not get type facet, though some filter for it is present.");
            return facets; // Facet not present, return.
        }

        // Avoid modifying in place.
        facets[typeFacetIndex] = _.clone(facets[typeFacetIndex]);

        // Show only base types for when itemTypesInSearch.length === 0 (aka 'type=Item').
        facets[typeFacetIndex].terms = _.filter(facets[typeFacetIndex].terms, function(itemType){
            const parentType = schemaTransforms.getAbstractTypeForType(itemType.key, schemas);
            return !parentType || (parentType === itemType.key);
        });

        return facets;
    }

    /** Not currently used. */
    static filteredFilters(filters){
        const typeFilterCount = filters.reduce(function(m, { field }){
            if (field === "type") return m + 1;
            return m;
        }, 0);
        return filters.filter(function({ field, term }){
            if (field === "type") {
                if (term === "Item") {
                    return false;
                }
                if (typeFilterCount === 1) {
                    return false;
                }
            }
            return true;
        });
    }

    constructor(props){
        super(props);
        this.memoized = {
            transformedFacets : memoize(SearchView.transformedFacets),
            filteredFilters: memoize(SearchView.filteredFilters),
            renderCaseDetailPane: memoize(this.renderCaseDetailPane.bind(this))
        };
    }

    renderCaseDetailPane(result, rowNumber, containerWidth, propsFromTable) {
        const passProps = _.pick(this.props, 'windowWidth', 'href');
        return (
            <CaseDetailPane
<<<<<<< HEAD
                {...{ passProps, propsFromTable, result, containerWidth, rowNumber }} paddingWidth={47}
=======
                {...{ passProps, propsFromTable, result, containerWidth, rowNumber }} paddingWidth={57}
>>>>>>> c9774592
            />
        );
    }

    render(){
        // We don't need full screen btn on CGAP as already full width.
        const passProps = _.omit(this.props, 'isFullscreen', 'toggleFullScreen');
        const { context, currentAction, schemas } = passProps;
        //const filters = SearchView.filteredFilters(context.filters || []);
        const facets = this.memoized.transformedFacets(context, currentAction, schemas);
        const tableColumnClassName = "results-column col";
        const facetColumnClassName = "facets-column col-auto";

        const isCaseSearch = context['@type'][0] === 'CaseSearchResults' ? true : false;

        return (
            <div className="container-wide search-page-outer-container" id="content">
                {/* TEMPORARY UNTIL DECIDE WHERE TO PUT
                <ActiveFiltersBar {...{ context, filters, schemas }}
                    termTransformFxn={Schemas.Term.toName} fieldTransformFxn={Schemas.Field.toName}/>
                */}
                <CommonSearchView {...passProps} {...{ columnExtensionMap, tableColumnClassName, facetColumnClassName, facets }}
                    renderDetailPane={isCaseSearch ? this.memoized.renderCaseDetailPane : null} termTransformFxn={Schemas.Term.toName} separateSingleTermFacets={false} rowHeight={90} openRowHeight={90} />
            </div>
        );
    }
}



const SearchViewPageTitle = React.memo(function SearchViewPageTitle(props){
    const { context, schemas, currentAction, alerts } = props;

    if (currentAction === "add"){
        // Fallback unless any custom PageTitles registered for @type=<ItemType>SearchResults & currentAction=add
        return <EditingItemPageTitle {...{ context, schemas, currentAction, alerts }} />;
    }

    if (currentAction === "selection" || currentAction === "multiselect") {
        return (
            <PageTitleContainer alerts={alerts} className="container-wide">
                <TitleAndSubtitleUnder subtitle="Drag and drop Items from this view into other window(s).">
                    Selecting
                </TitleAndSubtitleUnder>
            </PageTitleContainer>
        );
    }

    const thisTypeTitle = schemaTransforms.getSchemaTypeFromSearchContext(context, schemas);
    const subtitle = thisTypeTitle ? (
        <span><small className="text-300">for</small> { thisTypeTitle }</span>
    ) : null;

    return (
        <PageTitleContainer alerts={alerts} className="container-wide">
            <TitleAndSubtitleBeside subtitle={subtitle}>
                Search
            </TitleAndSubtitleBeside>
        </PageTitleContainer>
    );
});

pageTitleViews.register(SearchViewPageTitle, "Search");
pageTitleViews.register(SearchViewPageTitle, "Search", "selection");
pageTitleViews.register(SearchViewPageTitle, "Search", "add");<|MERGE_RESOLUTION|>--- conflicted
+++ resolved
@@ -118,11 +118,7 @@
         const passProps = _.pick(this.props, 'windowWidth', 'href');
         return (
             <CaseDetailPane
-<<<<<<< HEAD
-                {...{ passProps, propsFromTable, result, containerWidth, rowNumber }} paddingWidth={47}
-=======
                 {...{ passProps, propsFromTable, result, containerWidth, rowNumber }} paddingWidth={57}
->>>>>>> c9774592
             />
         );
     }

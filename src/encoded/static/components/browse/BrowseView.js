--- conflicted
+++ resolved
@@ -364,21 +364,13 @@
 
 /**
  * View which renders the page located at `/browse/`.
-<<<<<<< HEAD
- *
-=======
->>>>>>> d1f5f486
  */
 export default class BrowseView extends React.Component {
 
     /**
      * Calculates how many experiment sets are 'External' and do not have award.project===4DN from browse JSON result.
      *
-<<<<<<< HEAD
-     * @param {SearchResponse} context - Browse search result.
-=======
      * @param {SearchResponse} context - Browse search result with at least 'facets'.
->>>>>>> d1f5f486
      * @returns {number} Count of external experiment sets.
      */
     static externalDataSetsCount(context){

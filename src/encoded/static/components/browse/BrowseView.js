--- conflicted
+++ resolved
@@ -369,17 +369,10 @@
 export default class BrowseView extends React.Component {
 
     /**
-<<<<<<< HEAD
      * Calculates how many experiment sets are 'External' and do not have award.project===4DN from browse JSON result.
      *
      * @param {SearchResponse} context - Browse search result.
      * @returns {number} Count of external experiment sets.
-=======
-     * Count number of award.project!=4DN ExpSets in search response JSON.
-     *
-     * @param {{ facets: { terms: { key: string, doc_count: number }[] }[] }} context - Search response with facet info.
-     * @returns {number}
->>>>>>> 9e23176d
      */
     static externalDataSetsCount(context){
         var projectFacetTerms = (

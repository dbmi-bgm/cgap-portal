--- conflicted
+++ resolved
@@ -20,11 +20,7 @@
     const { title, subtitle, accession, className, subtitleVisible } = props;
     const cls = (
         "label-ext-info" + (className? ' ' + className : '') +
-<<<<<<< HEAD
-        (subtitle? ' has-subtitle' : '' ) +
-=======
         (subtitle || accession ? ' has-subtitle' : '' ) +
->>>>>>> 54512b79
         (subtitleVisible ? ' subtitle-visible' : '')
     );
 
@@ -71,12 +67,8 @@
 
         return (
             <div className={"name col-" + columnClass} style={useStyle}>
-<<<<<<< HEAD
-                { label ? <StackedBlockName.Label {...label} /> : null }
-=======
                 {/* label ? <StackedBlockName.Label {...label} /> : null */}
                 { label }
->>>>>>> 54512b79
                 { children }
             </div>
         );
@@ -223,11 +215,7 @@
             if (c === null) return null;
 
             var addedProps = _.pick(this.props,
-<<<<<<< HEAD
-                'columnClass', 'colWidthStyles', 'label', 'expTable', 'currentlyCollapsing', 'stackDepth',
-=======
                 'columnClass', 'colWidthStyles', 'label', 'stackDepth',
->>>>>>> 54512b79
                 'selectedFiles', 'columnHeaders', 'handleFileCheckboxChange'
             );
 
@@ -244,11 +232,7 @@
     }
 
     render(){
-<<<<<<< HEAD
-        const { columnClass, className, stackDepth, stripe, hideNameOnHover, keepLabelOnHover, id } = this.props;
-=======
         const { columnClass, className, stackDepth, stripe, hideNameOnHover, keepLabelOnHover } = this.props;
->>>>>>> 54512b79
         let cls = (
             "s-block stack-depth-" + stackDepth +
             (columnClass ? ' ' + columnClass : '') +
@@ -260,11 +244,7 @@
             if (stripe === true || stripe === 'even') cls += ' even';
             else cls += ' odd';
         }
-<<<<<<< HEAD
-        return <div className={cls} data-id={id}>{ this.adjustedChildren() }</div>;
-=======
         return <div className={cls}>{ this.adjustedChildren() }</div>;
->>>>>>> 54512b79
     }
 
 }
@@ -308,17 +288,10 @@
         const accessionTriples = expFxn.filesToAccessionTriples(files, true);
         const checked = this.isChecked(accessionTriples, selectedFiles);
         const indeterminate = !checked && this.isIndeterminate(accessionTriples, selectedFiles);
-<<<<<<< HEAD
-        const lineHeight = (filesCount * 35 + (filesCount - 1) - 15) + 'px';
-
-        return (
-            <div className="multipe-files-checkbox-wrapper inline-block" data-files-count={filesCount} style={{ lineHeight }}>
-=======
         const lineHeight = (filesCount * 36 - 14) + 'px';
 
         return (
             <div className="multiple-files-checkbox-wrapper inline-block" data-files-count={filesCount} style={{ lineHeight }}>
->>>>>>> 54512b79
                 <IndeterminateCheckbox {...{ indeterminate, checked }} id={'checkbox-for-' + accessionTriples.join('_')}
                     data-select-files={accessionTriples} {..._.omit(this.props, 'files', 'selectedFiles')} />
             </div>
@@ -359,29 +332,18 @@
     }
 
     nameColumn(){
-<<<<<<< HEAD
-        const { colVisible, label, colWidthStyles, name, files, selectedFiles, excludeOwnCheckbox } = this.props;
-        if (colVisible === false) return null;
-=======
         const { label, colWidthStyles, name, files, selectedFiles, excludeOwnCheckbox } = this.props;
         /*
->>>>>>> 54512b79
         var labelToShow = null;
         if (typeof label === 'string'){
             labelToShow = <StackedBlock.Name.Label title="Pair" subtitle={label} />;
         } else if (typeof label === 'object' && label){
             labelToShow = <StackedBlock.Name.Label {...label} />;
         }
-<<<<<<< HEAD
-        return (
-            <div className="name col-file-group" style={colWidthStyles ? _.clone(colWidthStyles['file-group']) : null}>
-                { labelToShow }
-=======
         */
         return (
             <div className="name col-file-group" style={colWidthStyles ? _.clone(colWidthStyles['file-group']) : null}>
                 { label }
->>>>>>> 54512b79
                 <div className="name-title" key="name-title">
                     { !excludeOwnCheckbox ?
                         <MultipleFileCheckbox onChange={this.onCheckboxChange} files={files} selectedFiles={selectedFiles} />
@@ -408,14 +370,9 @@
         } else {
             childBlocks = _.map(files, (file) =>
                 <FileEntryBlock key={object.atIdFromObject(file)}
-<<<<<<< HEAD
-                    {..._.pick(this.props, 'columnHeaders', 'handleFileCheckboxChange', 'selectedFiles', 'colWidthStyles')}
-                    file={file} className={null}
-=======
                     {..._.omit(this.props, 'files', 'file', 'isSingleItem', 'className', 'type', 'excludeChildrenCheckboxes', 'excludeOwnCheckbox', 'name', 'label')}
                     file={file}
                     className={null}
->>>>>>> 54512b79
                     isSingleItem={isReallySingleItem} hideNameOnHover={!isReallySingleItem}
                     excludeCheckbox={excludeChildrenCheckboxes} // May be excluded as this block has own checkbox
                     type="paired-end" />
@@ -484,33 +441,6 @@
         this.renderName = this.renderName.bind(this);
     }
 
-<<<<<<< HEAD
-    fileTypeSummary(){
-        var file = this.props.file,
-            fileFormat = fileUtil.getFileFormatStr(file),
-            summary = (
-                file.file_type_detailed ||
-                ((file.file_type && fileFormat && (file.file_type + ' (' + fileFormat + ')')) || file.file_type) ||
-                file.file_format ||
-                '-'
-            );
-
-        // Remove 'other', if present, because it just takes up horizontal space.
-        if (summary.slice(0, 6).toLowerCase() === 'other '){
-            return summary.slice(7).slice(0, -1);
-        }
-        return summary;
-    }
-
-    filledFileRow(){
-        var { columnHeaders, className, colWidthStyles, file } = this.props,
-            row = [],
-            cols = _.filter(columnHeaders, (col)=>{
-                if (col.columnClass === 'file-detail') return true;
-                return false;
-            }),
-            baseClassName = (className || '') + " col-file-detail item";
-=======
     /**
      * Returns a row (list) of column values for `"file-detail"` columnClass columnHeaders.
      * Contains a number of hard-coded rules for certain titles:
@@ -521,7 +451,6 @@
         const row = []; // Return val.
         const cols = _.filter(columnHeaders, function(col){ return col.columnClass === 'file-detail'; });
         const baseClassName = (className || '') + " col-file-detail item";
->>>>>>> 54512b79
 
         _.forEach(cols, (col, index)=>{
 
@@ -531,19 +460,11 @@
 
             if (typeof col.render === 'function'){
                 row.push(
-<<<<<<< HEAD
-                    <div key={col.field || i} className={colClassName} style={baseStyle}>
-                        { col.render(file, col.field, i, this.props) }
-                    </div>
-                );
-                continue;
-=======
                     <div key={col.field || index} className={colClassName} style={colStyle}>
                         { col.render(file, col.field, index, this.props) }
                     </div>
                 );
                 return;
->>>>>>> 54512b79
             }
 
             if (!fileAtId) {
@@ -556,31 +477,8 @@
                 // Grab value out of file.
                 let val = object.getNestedProperty(file, col.field, true);
                 val = (val && Schemas.Term.toName(col.field, val, true)) || '-';
-<<<<<<< HEAD
-                if (col.field === 'quality_metric.overall_quality_status'){
-                    var linkToReport = (file.quality_metric && file.quality_metric.url) || null;
-                    if (val === 'PASS'){
-                        val = (
-                            <span>
-                                <i className="icon icon-check success" style={{ 'color' : 'green' }}/>
-                                &nbsp; { linkToReport ? <a href={linkToReport} target="_blank" rel="noreferrer noopener">Pass</a> : "Pass"}
-                            </span>
-                        );
-                    } else if (val === 'FAIL'){
-                        val = (
-                            <span>
-                                <i className="icon icon-times" style={{ 'color' : 'red' }}/>
-                                &nbsp; { linkToReport ? <a href={linkToReport} target="_blank" rel="noreferrer noopener">Fail</a> : "Fail"}
-                            </span>
-                        );
-                    }
-                }
-                row.push(<div key={col.field} className={colClassName} style={baseStyle}>{ val }</div>);
-                continue;
-=======
                 row.push(<div key={col.field} className={colClassName} style={colStyle}>{ val }</div>);
                 return;
->>>>>>> 54512b79
             }
         });
 
@@ -602,32 +500,11 @@
         if (!file || !fileAtId) {
             return <div key="name-title" className="name-title"><em>No file(s) or view permissions.</em></div>;
         }
-<<<<<<< HEAD
-        if (!fileTitleString)                   fileTitleString = file.uuid || fileAtId || 'N/A';
-
-        if (typeof colForFile.render === 'function') {
-            var renderedName = colForFile.render(file, this.props, { fileAtId, fileTitleString });
-            if (renderedName) return <div key="name-title" className="name-title">{ renderedName }</div>;
-        }
-
-        if (!fileAtId) {
-            return <div key="name-title" className="name-title">{ fileTitleString }</div>;
-        }
-
-        return <a key="name-title" className="name-title mono-text" href={fileAtId}>{ fileTitleString }</a>;
-    }
-
-    renderLabel(){
-        var { file, label, type, sequenceNum, columnHeaders } = this.props;
-
-        if (!file) return null;
-=======
 
         if (typeof colForFile.render === 'function') {
             var renderedName = colForFile.render(file, colForFile.field || null, 0, this.props);
             if (renderedName) return <span key="name-title" className="name-title">{ renderedName }</span>;
         }
->>>>>>> 54512b79
 
         if (!fileTitleString && file.accession) {
             fileTitleString = file.accession;
@@ -638,96 +515,8 @@
                 fileTitleString = idParts[1];
             }
         }
-<<<<<<< HEAD
-
-        return <StackedBlock.Name.Label {...commonProperties} />;
-    }
-
-    /**
-    * Add a link to an external JuiceBox site for some file types.
-    * @param {string} fileHref          - URL path used to access the file
-    * @param {boolean} fileIsHic        - If true the file format is HiC
-    * @param {boolean} fileIsPublic     - If true the file can be publicly viewed
-    * @param {string} host              - The host part of the current url
-    *
-    * @returns {JSX.Element|null} A button which opens up file to be viewed at HiGlass onClick, or void.
-    */
-    renderJuiceboxLink(fileHref, fileIsHic, fileIsPublic, host){
-        var externalLinkButton = null;
-        // Do not show the link if the file cannot be viewed by the public.
-        if (fileIsHic && fileIsPublic) {
-            // Make an external juicebox link.
-            var onClick = function(evt){
-
-                // If we're on the server side, there is no need to make an external link.
-                if (isServerSide()) return null;
-
-                var targetLocation = "http://aidenlab.org/juicebox/?hicUrl=" + host + fileHref;
-                var win = window.open(targetLocation, '_blank');
-                win.focus();
-            };
-
-            // Build the juicebox button
-            externalLinkButton = (
-                <Button key="juicebox-link-button" bsSize="xs" bsStyle="primary" className="text-600 inline-block clickable in-stacked-table-button" data-tip="Visualize this file in JuiceBox" onClick={onClick}>
-                    J<i className="icon icon-fw icon-external-link text-smaller"/>
-                </Button>
-            );
-        }
-
-        // Return the External link.
-        return externalLinkButton;
-    }
-
-    /**
-    * Add a link to WashU Epigenome site for some file types.
-    * @param {string} fileHref          - URL path used to access the file
-    * @param {boolean} fileIsHic        - If true the file format is HiC
-    * @param {boolean} fileIsPublic     - If true the file can be publicly viewed
-    * @param {string} host              - The host part of the current url
-    * @param {string} genome_assembly   - The file's genome assembly
-    *
-    * @returns {JSX.Element|null} A button which opens up file to be viewed at HiGlass onClick, or void.
-    */
-    renderEpigenomeLink(fileHref, fileIsHic, fileIsPublic, host, genome_assembly) {
-        var externalLinkButton = null;
-
-        // We may need to map the genome assembly to Epigenome's assemblies.
-        const assemblyMap = {
-            'GRCh38' : 'hg38',
-            'GRCm38' : 'mm10'
-        };
-
-        // If the file lacks a genome assembly or it isn't in the expected mappings, do not show the button.
-        if (!(genome_assembly && genome_assembly in assemblyMap)) {
-            return null;
-        }
-
-        // Do not show the link if the file cannot be viewed by the public.
-        if (fileIsHic && fileIsPublic) {
-            // Make an external juicebox link.
-            var onClick = function(evt){
-
-                // If we're on the server side, there is no need to make an external link.
-                if (isServerSide()) return null;
-
-                const epiGenomeMapping = assemblyMap[genome_assembly];
-                var targetLocation  = "http://epigenomegateway.wustl.edu/browser/?genome=" + epiGenomeMapping + "&hicUrl=" + host + fileHref;
-
-                var win = window.open(targetLocation, '_blank');
-                win.focus();
-            };
-
-            // Build the Epigenome button
-            externalLinkButton = (
-                <Button key="epigenome-link-button" bsSize="xs" bsStyle="primary" className="text-600 inline-block clickable in-stacked-table-button" data-tip="Visualize this file in WashU Epigenome Browser" onClick={onClick}>
-                    E<i className="icon icon-fw icon-external-link text-smaller"/>
-                </Button>
-            );
-=======
         if (!fileTitleString) {
             fileTitleString = file.uuid || fileAtId || 'N/A';
->>>>>>> 54512b79
         }
 
         return <a key="name-title" className="name-title mono-text" href={fileAtId}>{ fileTitleString }</a>;
@@ -746,22 +535,6 @@
         );
     }
 
-<<<<<<< HEAD
-    renderName(){
-        var { file, colWidthStyles } = this.props;
-        return (
-            <div key="file-entry-name-block" className={"name col-file" + (file && file.accession ? ' mono-text' : '')}
-                style={colWidthStyles ? colWidthStyles.file : null}>
-                { this.renderLabel() }
-                <SingleFileCheckbox {...this.props} />
-                { this.renderNameInnerTitle() }
-                { this.renderExternalButtons() }
-            </div>
-        );
-    }
-
-=======
->>>>>>> 54512b79
     render(){
         var { hideNameOnHover, keepLabelOnHover, isSingleItem, stripe } = this.props,
             sBlockClassName = "s-block file";
@@ -792,7 +565,6 @@
 
 
 export class StackedBlockTable extends React.PureComponent {
-<<<<<<< HEAD
 
     static StackedBlock = StackedBlock;
 
@@ -827,42 +599,6 @@
             totalNewColsWidth   = _.reduce(newColWidths, function(m,v){ return m + v; }, 0),
             remainder           = width - totalNewColsWidth;
 
-=======
-
-    static StackedBlock = StackedBlock;
-
-    static getOriginalColumnWidthArray = memoize(function(columnHeaders, defaultInitialColumnWidth){
-        return _.map(columnHeaders, (c) => c.initialWidth || defaultInitialColumnWidth );
-    });
-
-    static totalColumnsWidth = memoize(function(columnHeaders, defaultInitialColumnWidth){
-        var origColumnWidths = StackedBlockTable.getOriginalColumnWidthArray(columnHeaders, defaultInitialColumnWidth);
-        return _.reduce(origColumnWidths, function(m,v){ return m + v; }, 0);
-    });
-
-    /**
-     * Returns array of column widths, aligned to columnHeaders, which are scaled up to
-     * fit `width`, or original/initial widths if total is > props.width.
-     */
-    static scaledColumnWidths = memoize(function(width, columnHeaders, defaultInitialColumnWidth){
-        if (!width) {
-            width = 960; // 960 = fallback for tests
-        }
-        var origColumnWidths    = StackedBlockTable.getOriginalColumnWidthArray(columnHeaders, defaultInitialColumnWidth),
-            totalOrigColsWidth  = StackedBlockTable.totalColumnsWidth(columnHeaders, defaultInitialColumnWidth);
-
-        if (totalOrigColsWidth > width){
-            return origColumnWidths;
-        }
-
-        var scale               = (width / totalOrigColsWidth) || 1,
-            newColWidths        = _.map(origColumnWidths, function(c){
-                return Math.floor(c * scale);
-            }),
-            totalNewColsWidth   = _.reduce(newColWidths, function(m,v){ return m + v; }, 0),
-            remainder           = width - totalNewColsWidth;
-
->>>>>>> 54512b79
         // Adjust first column by few px to fit perfectly.
         newColWidths[0] += Math.floor(remainder - 0.5);
 
@@ -992,7 +728,6 @@
     render(){
         const { width , fadeIn, columnHeaders, className, children, defaultInitialColumnWidth } = this.props;
         const { mounted } = this.state;
-<<<<<<< HEAD
 
         if (!children){
             return <h6 className="text-center text-400"><em>No Results</em></h6>;
@@ -1002,17 +737,6 @@
         const minTotalWidth = Math.max(width || 0, totalColsWidth);
         const columnWidths = StackedBlockTable.scaledColumnWidths(width, columnHeaders, defaultInitialColumnWidth);
 
-=======
-
-        if (!children){
-            return <h6 className="text-center text-400"><em>No Results</em></h6>;
-        }
-
-        const totalColsWidth = StackedBlockTable.totalColumnsWidth(columnHeaders, defaultInitialColumnWidth);
-        const minTotalWidth = Math.max(width || 0, totalColsWidth);
-        const columnWidths = StackedBlockTable.scaledColumnWidths(width, columnHeaders, defaultInitialColumnWidth);
-
->>>>>>> 54512b79
         const headers = _.map(columnHeaders, (colHeader, index) => {
             if (colHeader.visible === false) return null;
             let visibleTitle = colHeader.visibleTitle || colHeader.title;

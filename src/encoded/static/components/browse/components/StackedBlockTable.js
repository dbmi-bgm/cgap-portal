'use strict';

import React from 'react';
import PropTypes from 'prop-types';
import { Button, Checkbox, Collapse } from 'react-bootstrap';
import _ from 'underscore';
import url from 'url';
import { FacetList } from './FacetList';
import { expFxn, Filters, console, isServerSide, analytics, object, Schemas, fileUtil, typedefs } from './../../util';
import { requestAnimationFrame } from './../../viz/utilities';
import * as store from './../../../store';

var { Item } = typedefs;


/**
 * Label to show at top left of Name block.
 */
export class StackedBlockNameLabel extends React.Component {

    /**
     * @ignore
     */
    render(){

        var { title, subtitle, accession, inline, className } = this.props;

        function titleElement(){
            return React.createElement(
                inline ? 'span' : 'div',
                { className : "label-title" },
                title
            );
        }

        function subtitleElement(){
            if (!accession && !subtitle) return null;
            return React.createElement(
                inline ? 'span' : 'div',
                {
                    className : "ext" + (accession ? ' is-accession' : ''),
                    ref : 'subtitle'
                },
                <object.CopyWrapper value={accession} children={accession || subtitle} key="copy-accession" />
            );
        }

        var fullClassName = "label-ext-info";
        if (typeof className === 'string') fullClassName += ' ' + className;
        if (subtitle !== null) fullClassName += ' has-subtitle';

        return (
            <div className={fullClassName} ref="labelContainerElement">
                { titleElement() }
                { subtitleElement.call(this) }
            </div>
        );
    }

}

/**
 * Name element to be put inside of StackedBlocks as the first child.
 */
export class StackedBlockName extends React.Component {

    static Label = StackedBlockNameLabel

    static propTypes = {
        'columnClass' : PropTypes.string,
        'colWidthStyles' : PropTypes.object,
        'label' : PropTypes.shape({
            title : PropTypes.node,
            subtitle : PropTypes.node,
            subtitleVisible : PropTypes.bool
        }),
        'style' : PropTypes.object,
        'visible' : PropTypes.bool, // ? forgot
        'verticalAlign' : PropTypes.string // CSS vertical-align property. Change alignment/positioning if wanted.

    }

    static defaultProps = {
        'visible' : true,
        'passProps' : true
    }

    constructor(props){
        super(props);
        this.getColumnWidthStyle = this.getColumnWidthStyle.bind(this);
        this.adjustedChildren = this.adjustedChildren.bind(this);
    }

    getColumnWidthStyle(){
        if (this.props.colWidthStyles && typeof this.props.colWidthStyles[this.props.columnClass] !== 'undefined'){
            return this.props.colWidthStyles[this.props.columnClass];
        }

        if (
            this.props.expTable &&
            this.props.expTable.state &&
            Array.isArray(this.props.expTable.state.columnWidths)
        ){
            var colWidthIndex = _.findIndex(this.props.expTable.columnHeaders(), { 'columnClass' : this.props.columnClass });
            if (colWidthIndex > -1) return { 'width' : this.props.expTable.state.columnWidths[colWidthIndex] };
        }

        return null;
    }

    adjustedChildren(){
        return React.Children.map(this.props.children, (c)=>{

            var addedProps = {};
            if (c && c.props && typeof c.props.className === 'string' && c.props.className.indexOf('name-title') === -1){
                addedProps.className = c.props.className + ' name-title';
            }

            if (c && c.type && typeof c.type === 'function' && this.props.passProps){
                // Is component, not element.
                addedProps.stackDepth = this.props.stackDepth;
                if (this.props.colWidthStyles && !c.props.colWidthStyles){
                    addedProps.colWidthStyles = this.props.colWidthStyles;
                }
                if (this.props.experimentSetType && !c.props.experimentSetType){
                    addedProps.experimentSetType = this.props.experimentSetType;
                }
                if (this.props.experimentSetAccession && !c.props.experimentSetAccession){
                    addedProps.experimentSetAccession = this.props.experimentSetAccession;
                }
                if (this.props.nonFileHeaderCols && !c.props.nonFileHeaderCols){
                    addedProps.nonFileHeaderCols = this.props.nonFileHeaderCols;
                }
                if (this.props.selectedFiles && !c.props.selectedFiles){
                    addedProps.selectedFiles = this.props.selectedFiles;
                }
                if (this.props.columnHeaders && !c.props.columnHeaders){
                    addedProps.columnHeaders = this.props.columnHeaders;
                }
                if (this.props.handleFileCheckboxChange && !c.props.handleFileCheckboxChange){
                    addedProps.handleFileCheckboxChange = this.props.handleFileCheckboxChange;
                }
            }

            if (_.keys(addedProps).length > 0){
                return React.cloneElement(c, addedProps, c.props.children);
            }

            return c;
        });
    }

    render(){
        if (!this.props.visible) return null;
        var style = null;
        var colWidthStyle = this.getColumnWidthStyle();
        if (colWidthStyle){
            if (this.props.colStyle) style = _.extend(_.clone(colWidthStyle), this.props.colStyle);
            else style = _.clone(colWidthStyle);
        }
        if (this.props.relativePosition){
            if (style) style.position = 'relative';
            else style = { 'position' : 'relative' };
        }
        if (this.props.verticalAlign){
            if (style) style.verticalAlign = this.props.verticalAlign;
            else style = { 'verticalAlign' : this.props.verticalAlign };
        }
        if (this.props.style){
            if (style) style = _.extend({}, this.props.style, style);
            else style = _.clone(this.props.style);
        }
        return (
            <div className={"name col-" + this.props.columnClass} style={style}>
                { this.props.label ?
                    <StackedBlockName.Label {..._.extend({}, this.props.label, {
                        inline : false,
                        className : this.props.label.subtitleVisible === true ? 'subtitle-visible' : null
                    })} />
                    : null }
                { this.adjustedChildren() }
            </div>
        );
    }

}

/**
 * Button to toggle collapse/visible of longer StacedkBlockLists. Used in StackedBlockLists.
 */
export class StackedBlockListViewMoreButton extends React.Component {

    static propTypes = {
        collapsibleChildren : PropTypes.array,
        collapsed : PropTypes.bool,
        handleCollapseToggle : PropTypes.func
        // + those from parent .List
    }

    constructor(props){
        super(props);
        this.shouldComponentUpdate = this.shouldComponentUpdate.bind(this);
        this.render = this.render.bind(this);
    }

    shouldComponentUpdate(nextProps){
        if (this.props.collapsed !== nextProps.collapsed) return true;
        if (this.props.currentlyCollapsing !== nextProps.currentlyCollapsing) return true;
        if (this.props.title !== nextProps.title) return true;
        if (this.props.showMoreExtTitle !== nextProps.showMoreExtTitle) return true;
        return false;
    }

    render(){

        if (this.props.collapsibleChildren.length === 0) return null;

        var collapsedMsg = this.props.collapsed &&
        (this.props.currentlyCollapsing ?
            (this.props.currentlyCollapsing === this.props.parentID ? false : true)
            :
            true
        );

        function collapseTitle(){
            var title;
            if (collapsedMsg){
                title = "Show " + this.props.collapsibleChildren.length + " More";
            } else {
                title = "Show Fewer";
            }
            if (this.props.title) title += ' ' + this.props.title;

            function extTitle(){
                if (!this.props.showMoreExtTitle || !collapsedMsg) return null;
                return <span className="ext text-400"> { this.props.showMoreExtTitle }</span>;
            }

            return <span>{ title }{ extTitle.call(this) }</span>;
        }

        return (
            <div className="view-more-button" onClick={this.props.handleCollapseToggle}>
                <i className={"icon icon-" + (collapsedMsg ? 'plus': 'minus')}></i>
                { collapseTitle.call(this) }
            </div>
        );
    }
}

/**
 * List which can be put inside a StackedBlock, after a StackedBlockName, and which holds other StackedBlocks.
 */
export class StackedBlockList extends React.Component {

    static ViewMoreButton = StackedBlockListViewMoreButton;

    static propTypes = {
        title               : PropTypes.string,
        showMoreExtTitle    : PropTypes.string,
        collapseLimit       : PropTypes.number,
        collapseShow        : PropTypes.number,
        expTable            : PropTypes.any,
        collapseLongLists   : PropTypes.bool.isRequired
<<<<<<< HEAD
    }
=======
    };
>>>>>>> 595b6a7f

    static defaultProps = {
        'collapseLimit'     : 4,
        'collapseShow'      : 3,
        'collapseLongLists' : true
<<<<<<< HEAD
    }
=======
    };
>>>>>>> 595b6a7f

    constructor(props){
        super(props);
        this.finishTransition = this.finishTransition.bind(this);
        this.adjustedChildren = this.adjustedChildren.bind(this);
        this.handleCollapseToggle = this.handleCollapseToggle.bind(this);
        if (props.collapseLongLists && Array.isArray(props.children) && props.children.length > props.collapseLimit){
            this.state = { 'collapsed' : true };
        }
    }

    finishTransition(){
        if (this.props.expTable && this.props.expTable.state){
            this.props.expTable.setState({ 'collapsing' : false });
        }
    }

    adjustedChildren(){
        return React.Children.map(this.props.children, (c)=>{

            //console.log('LIST_CHILD', c, typeof c)

            //if (c.type.displayName !== 'StackedBlock') return c; // Only add props to StackedBlocks
            var addedProps = {};

            addedProps.stackDepth = this.props.stackDepth + 1;

            if (this.props.parentIDList && !c.props.parentIDList){
                addedProps.parentIDList = this.props.parentIDList;
            }
            if (this.props.currentlyCollapsing && !c.props.currentlyCollapsing){
                addedProps.currentlyCollapsing = this.props.currentlyCollapsing;
            }
            if (this.props.expTable && !c.props.expTable){
                addedProps.expTable = this.props.expTable;
            }
            if (this.props.colWidthStyles && !c.props.colWidthStyles){
                addedProps.colWidthStyles = this.props.colWidthStyles;
            }
            if (this.props.experimentSetType && !c.props.experimentSetType){
                addedProps.experimentSetType = this.props.experimentSetType;
            }
            if (this.props.experimentSetAccession && !c.props.experimentSetAccession){
                addedProps.experimentSetAccession = this.props.experimentSetAccession;
            }
            if (this.props.nonFileHeaderCols && !c.props.nonFileHeaderCols){
                addedProps.nonFileHeaderCols = this.props.nonFileHeaderCols;
            }
            if (this.props.selectedFiles && !c.props.selectedFiles){
                addedProps.selectedFiles = this.props.selectedFiles;
            }
            if (this.props.columnHeaders && !c.props.columnHeaders){
                addedProps.columnHeaders = this.props.columnHeaders;
            }
            if (this.props.handleFileCheckboxChange && !c.props.handleFileCheckboxChange){
                addedProps.handleFileCheckboxChange = this.props.handleFileCheckboxChange;
            }
            if (typeof this.props.collapseLongLists === 'boolean' && typeof c.props.collapseLongLists !== 'boolean'){
                addedProps.collapseLongLists = this.props.collapseLongLists;
            }
            if (_.keys(addedProps).length > 0){
                return React.cloneElement(c, addedProps, c.props.children);
            }
            return c;
        });
    }

    handleCollapseToggle(){
        if (this.props.expTable && this.props.expTable.state && !this.props.expTable.state.collapsing){
            this.props.expTable.setState({
                'collapsing' : this.props.rootList ? 'root' :
                    this.props.parentID || this.props.className || true
            }, ()=>{
                this.setState({ 'collapsed' : !this.state.collapsed });
            });
        } else this.setState({ 'collapsed' : !this.state.collapsed });
    }

    render(){
        var { collapseLongLists, stackDepth, collapseLimit, collapseShow } = this.props,
            children = this.adjustedChildren(),
            className = "s-block-list " + (this.props.className || '') + (' stack-depth-' + stackDepth),
            timeout = 350; // Default

        if (collapseLongLists === false || !Array.isArray(children) || children.length <= collapseLimit) {
            // Don't have enough items for collapsible element, return plain list.
            return <div className={className}>{ children }</div>;
        }

        var collapsibleChildren = children.slice(collapseShow);
        if (collapsibleChildren.length > 18) {
            className += ' transition-slow';
            timeout = 1000;
        } else if (collapsibleChildren.length > 9) {
            className += ' transition-med';
            timeout = 500;
        }

        return (
            <div className={className} data-count-collapsed={collapsibleChildren.length}>
                { children.slice(0, this.props.collapseShow) }
                <Collapse in={!this.state.collapsed} timeout={timeout} onExited={this.finishTransition} onEntered={this.finishTransition}>
                    <div className="collapsible-s-block-ext">{ collapsibleChildren }</div>
                </Collapse>
                <StackedBlockListViewMoreButton {...this.props} collapsibleChildren={collapsibleChildren}
                    collapsed={this.state.collapsed} handleCollapseToggle={this.handleCollapseToggle} />
            </div>
        );
    }

}

export class StackedBlock extends React.Component {

    static Name = StackedBlockName

    static List = StackedBlockList

    constructor(props){
        super(props);
        this.render = this.render.bind(this);
        this.adjustedChildren = this.adjustedChildren.bind(this);
        this.childIDList = new Set();
    }

    adjustedChildren(){
        return React.Children.map(this.props.children, (c) => {
            if (c === null) return null;
            var addedProps = {};

            addedProps.stackDepth = this.props.stackDepth;

            if (!c.props.columnClass && this.props.columnClass) addedProps.columnClass = this.props.columnClass;
            if (!c.props.colWidthStyles && this.props.colWidthStyles) addedProps.colWidthStyles = this.props.colWidthStyles;
            if (!c.props.label && this.props.label) addedProps.label = this.props.label;
            if (!c.props.expTable && this.props.expTable) addedProps.expTable = this.props.expTable;
            if (!c.props.experimentSetType && this.props.experimentSetType) addedProps.experimentSetType = this.props.experimentSetType;
            if (!c.props.currentlyCollapsing && this.props.currentlyCollapsing) addedProps.currentlyCollapsing = this.props.currentlyCollapsing;

            if (this.props.selectedFiles && !c.props.selectedFiles){
                addedProps.selectedFiles = this.props.selectedFiles;
            }
            if (this.props.experimentSetAccession && !c.props.experimentSetAccession){
                addedProps.experimentSetAccession = this.props.experimentSetAccession;
            }
            if (this.props.nonFileHeaderCols && !c.props.nonFileHeaderCols){
                addedProps.nonFileHeaderCols = this.props.nonFileHeaderCols;
            }
            if (this.props.columnHeaders && !c.props.columnHeaders){
                addedProps.columnHeaders = this.props.columnHeaders;
            }
            if (this.props.handleFileCheckboxChange && !c.props.handleFileCheckboxChange){
                addedProps.handleFileCheckboxChange = this.props.handleFileCheckboxChange;
            }
            if (typeof this.props.collapseLongLists === 'boolean' && typeof c.props.collapseLongLists !== 'boolean'){
                addedProps.collapseLongLists = this.props.collapseLongLists;
            }

            if (c.props.children){
                // Grab & save child s-block ids (one level deep)
                React.Children.forEach(c.props.children, (cc)=>{
                    if (cc.props && typeof cc.props.id === 'string'){
                        this.childIDList.add(cc.props.id);
                    }
                });
            }
            if (this.props.id){
                // Pass down (and include self in) parent s-block ids to child elements.
                if (this.props.parentIDList){
                    addedProps.parentIDList = new Set(this.props.parentIDList);
                } else {
                    addedProps.parentIDList = new Set();
                }
                addedProps.parentIDList.add(this.props.id);
                addedProps.parentID = this.props.id;
            }
            if (Object.keys(addedProps).length > 0){
                return React.cloneElement(c, addedProps, c.props.children);
            } else return c;
        });
    }

    render(){
        var className = this.props.columnClass ? this.props.columnClass + ' ' : '';
        className += "s-block"  + (' stack-depth-' + this.props.stackDepth);
        if (this.props.hideNameOnHover) className += ' hide-name-on-block-hover';
        if (this.props.keepLabelOnHover) className += ' keep-label-on-name-hover';
        if (typeof this.props.stripe !== 'undefined' && this.props.stripe !== null){
            if (this.props.stripe === true || this.props.stripe === 'even') className += ' even';
            else className += ' odd';
        }
        if (this.props.currentlyCollapsing){
            className += ' s-block-list-collapsing collapsing-' + this.props.currentlyCollapsing;
            if (
                this.props.currentlyCollapsing === this.props.id ||
                this.props.currentlyCollapsing === 'root' ||
                ((this.props.parentIDList instanceof Set) && this.props.parentIDList.has(this.props.currentlyCollapsing)) ||
                ((this.childIDList instanceof Set) && this.childIDList.has(this.props.currentlyCollapsing))
            ) className += ' collapsing-child';
        }
        if (typeof this.props.className === 'string') className += ' ' + this.props.className;
        return (
            <div className={className}>
                { this.adjustedChildren() }
            </div>
        );
    }

}





export class FilePairBlock extends React.Component {

    static accessionTriplesFromProps(props){
        var accessionTriples;
        try {
            accessionTriples = expFxn.filesToAccessionTriples(props.files, true);
        } catch (e){
            accessionTriples = _.map(props.files, (fileObj)=>{
                return [ props.experimentSetAccession || null, (props.experiment || {}).accession || null, fileObj.accession || null ].join('~');
            });
        }
        return accessionTriples;
    }

    static propTypes = {
        'selectedFiles' : PropTypes.object,
        'handleFileCheckboxChange' : PropTypes.func,
        'files' : PropTypes.array
    }

    constructor(props){
        super(props);
        this.isChecked = this.isChecked.bind(this);
        this.renderFileEntryBlock = this.renderFileEntryBlock.bind(this);
        this.renderCheckBox = this.renderCheckBox.bind(this);
        this.nameColumn = this.nameColumn.bind(this);
        this.render = this.render.bind(this);
    }

    isChecked(accessionTriples){
        if (!accessionTriples){
            accessionTriples = FilePairBlock.accessionTriplesFromProps(this.props);
        }
        if (!Array.isArray(this.props.files) || !this.props.selectedFiles || !this.props.files[0].accession) return null;
        if (this.props.files.length === 0) return false;
        for (var i = 0; i < this.props.files.length; i++){
            if (typeof this.props.selectedFiles[accessionTriples[i]] === 'undefined') return false;
        }
        return true;
    }

    renderFileEntryBlock(file,i){
        var { files, isSingleItem } = this.props;
        return (
            <FileEntryBlock
                key={object.atIdFromObject(file)}
                {..._.pick(this.props, 'columnHeaders', 'handleFileCheckboxChange', 'nonFileHeaderCols', 'selectedFiles', 'colWidthStyles', 'experiment', 'experimentAccession')}
                file={file}
                className={null}
                isSingleItem={typeof isSingleItem === 'boolean' ? isSingleItem : files.length < 2 ? true : false}
                pairParent={this}
                type="paired-end"
            />
        );
    }

    renderCheckBox(){
        var accessionTriples = FilePairBlock.accessionTriplesFromProps(this.props);
        var checked = this.isChecked();
        if (checked === null) return null;

        return (
            <Checkbox
                validationState='warning'
                checked={checked}
                name="file-checkbox"
                id={'checkbox-for-' + accessionTriples.join('_')}
                className='exp-table-checkbox'
                data-select-files={accessionTriples}
                onChange={this.props.handleFileCheckboxChange.bind(
                    this.props.handleFileCheckboxChange,
                    accessionTriples,
                    this.props.files
                )}
            />
        );
    }

    nameColumn(){
        if (this.props.colVisible === false) return null;
        var label = null;
        if (typeof this.props.label === 'string'){
            label = <StackedBlock.Name.Label title="Pair" subtitle={this.props.label} />;
        } else if (typeof this.props.label === 'object' && this.props.label){
            label = <StackedBlock.Name.Label {...this.props.label} />;
        }
        return (
            <div className="name col-file-pair" style={this.props.colWidthStyles ? _.clone(this.props.colWidthStyles['file-pair']) : null}>
                { label }
                <div className="name-title" key="name-title">
                    { this.renderCheckBox() }
                    { this.props.name }
                </div>
            </div>
        );
    }

    render(){
        return (
            <div className="s-block file-pair keep-label-on-name-hover">
                { this.nameColumn() }
                <div className="files s-block-list">
                    { Array.isArray(this.props.files) && this.props.files.length > 0 ?
                        this.props.files.map(this.renderFileEntryBlock)
                        :
                        <FileEntryBlock
                            file={null}
                            columnHeaders={ this.props.columnHeaders }
                            colWidthStyles={this.props.colWidthStyles}
                            experiment={this.props.experiment}
                            experimentSetAccession={this.props.experimentSetAccession}
                        />
                    }
                </div>
            </div>
        );
    }
}

const fileEntryBlockMixins = {

    isChecked : function(){
        if (!this.props.file || !this.props.file.accession || !this.props.selectedFiles) return null;
        var accessionTriple = FileEntryBlock.accessionTripleFromProps(this.props);
        return this.props.selectedFiles[accessionTriple];
    },

    hasCheckbox : function(){
        var { file, pairParent, excludeCheckbox } = this.props;
        if (!file) return false; // No file to select.
        if (pairParent) return false; // Part of pair -- FilePairBlock has own checkbox.
        if (excludeCheckbox) return false;
        var checked = this.isChecked();
        if (checked === null) return false; // No checked state.
        return true;
    },

    renderCheckBox : function(){
        if (!this.hasCheckbox()) return null;
        var { handleFileCheckboxChange, file } = this.props,
            isChecked       = !!this.isChecked(),
            accessionTriple = FileEntryBlock.accessionTripleFromProps(this.props);
        return (
            <Checkbox key={this.props['data-key'] || 'file-entry-checkbox'}
                validationState='warning' checked={isChecked}
                name="file-checkbox" id={'checkbox-for-' + accessionTriple}
                className='file-entry-table-checkbox' data-select-files={[accessionTriple]}
                onChange={handleFileCheckboxChange.bind(handleFileCheckboxChange, accessionTriple, file)} />
        );
    }

};

export class FileEntryBlockPairColumn extends React.Component {

    constructor(props){
        super(props);
        this.isChecked = fileEntryBlockMixins.isChecked.bind(this);
        this.hasCheckbox = fileEntryBlockMixins.hasCheckbox.bind(this);
        this.renderCheckBox = fileEntryBlockMixins.renderCheckBox.bind(this);
    }

    render(){
        var tableHasFilePairColumn = _.pluck(this.props.columnHeaders || [], 'title').indexOf('File Pair') > -1;
        return (
            <StackedBlock {...this.props} label={{ 'title' : 'File' }} hideNameOnHover={false} keepLabelOnHover={!tableHasFilePairColumn || !this.hasCheckbox()} columnClass={this.props.columnClass || 'file-pair'} className={this.props.isSingleItem ? 'single-item' : null}>
                { tableHasFilePairColumn ? <StackedBlockName passProps={false} children={this.renderCheckBox()}/> : null }
                <StackedBlockList title="Files" className="files" collapseLongLists={false}>
                    <FileEntryBlock {..._.pick(this.props, 'file', 'experiment', 'isSingleItem')} excludeCheckbox={tableHasFilePairColumn} label={tableHasFilePairColumn ? null : FileEntryBlock.defaultProps.label} />
                </StackedBlockList>
            </StackedBlock>
        );
    }

}

export class FileEntryBlock extends React.PureComponent {

    static accessionTripleFromProps(props){
        var accessionTriple;
        try {
            accessionTriple = expFxn.fileToAccessionTriple(props.file, true);
        } catch (e){
            accessionTriple =  [ props.experimentSetAccession || null, props.experimentAccession || (props.experiment || {}).accession || null, (props.file || {}).accession || null ].join('~');
        }
        return accessionTriple;
    }

    static propTypes = {
        'selectedFiles' : PropTypes.object,
        'handleFileCheckboxChange' : PropTypes.func,
        'excludeCheckbox' : PropTypes.bool
    }

    static defaultProps = {
        'excludeCheckbox' : false,
        'label' : {
            'title' : 'File',
            'subtitle' : null
        },
        'hideNameOnHover' : false,
        'keepLabelOnHover' : true
    }

    constructor(props){
        super(props);
        this.isChecked = fileEntryBlockMixins.isChecked.bind(this);
        this.hasCheckbox = fileEntryBlockMixins.hasCheckbox.bind(this);
        this.renderCheckBox = fileEntryBlockMixins.renderCheckBox.bind(this);
        this.filledFileRow = this.filledFileRow.bind(this);
        this.renderName = this.renderName.bind(this);
    }

    fileTypeSummary(file = this.props.file){
        var fileFormat = fileUtil.getFileFormatStr(file),
            summary = (
                file.file_type_detailed ||
                ((file.file_type && fileFormat && (file.file_type + ' (' + fileFormat + ')')) || file.file_type) ||
                file.file_format ||
                '-'
            );

        // Remove 'other', if present, because it just takes up horizontal space.
        if (summary.slice(0, 6).toLowerCase() === 'other '){
            return summary.slice(7).slice(0, -1);
        }
        return summary;
    }

    filledFileRow(file = this.props.file){
        var { columnHeaders, className, colWidthStyles } = this.props,
            row = [],
            cols = _.filter(columnHeaders, (col)=>{
                if (col.columnClass === 'file-detail') return true;
                return false;
                //if (this.props.nonFileHeaderCols.indexOf(col.columnClass) > -1) return false;
                //return true;
            }),
            baseClassName = (className || '') + " col-file-detail item";

        for (var i = 0; i < cols.length; i++){

            var col = cols[i],
                colClassName = baseClassName + ' col-' + col.columnClass + ' detail-col-' + i,
                title = col.valueTitle || col.title,
                baseStyle = colWidthStyles ? colWidthStyles[col.field || col.columnClass || 'file-detail'] : null;

            if (typeof col.render === 'function'){
                row.push(<div key={col.field || i} className={colClassName} style={baseStyle} children={col.render(file, col.field, i, this.props)} />);
                continue;
            }

            if (!file || !object.atIdFromObject(file)) {
                row.push(<div key={"file-detail-empty-" + i} className={colClassName} style={baseStyle}></div>);
                continue;
            }

            if (title === 'File Type'){
                row.push(<div key="file-type" className={colClassName} style={baseStyle}>{ this.fileTypeSummary() }</div>);
                continue;
            }

            if (typeof col.field === 'string'){
                let val = object.getNestedProperty(file, col.field, true);
                val = (val && Schemas.Term.toName(col.field, val, true)) || '-';
                if (col.field === 'quality_metric.overall_quality_status'){
                    var linkToReport = (file.quality_metric && file.quality_metric.url) || null;
                    if (val === 'PASS'){
                        val = (
                            <span>
                                <i className="icon icon-check success" style={{ 'color' : 'green' }}/>
                                &nbsp; { linkToReport ? <a href={linkToReport} target="_blank">Pass</a> : "Pass"}
                            </span>
                        );
                    } else if (val === 'FAIL'){
                        val = (
                            <span>
                                <i className="icon icon-times" style={{ 'color' : 'red' }}/>
                                &nbsp; { linkToReport ? <a href={linkToReport} target="_blank">Fail</a> : "Fail"}
                            </span>
                        );
                    }
                }
                row.push(<div key={col.field} className={colClassName} style={baseStyle} children={val} />);
                continue;
            }

            if (title === 'File Info'){ // AKA Paired Info
                var fileFormat = fileUtil.getFileFormatStr(file);
                if (typeof file.paired_end !== 'undefined') {
                    row.push(<div key="file-info" className={colClassName} style={baseStyle}>Paired end {file.paired_end}</div>);
                } else if (fileFormat === 'fastq' || fileFormat === 'fasta') {
                    row.push(<div key="file-info" className={colClassName} style={baseStyle}>Unpaired</div>);
                } else {
                    row.push(<div key="file-info" className={colClassName} style={baseStyle}></div>);
                }
                continue;
            }
        }
        return row;
    }

    renderNameInnerTitle(){

        var { file, columnHeaders } = this.props,
            colForFile = _.findWhere(columnHeaders || [], { 'columnClass' : 'file' }) || null,
            fileAtId = file && object.atIdFromObject(file),
            fileError = (file && file.error) || false,
            fileTitleString;

        if (fileError) {
            return <div key="name-title" className="name-title"><em>{ fileError }</em></div>;
        }

        if (!file)                              fileTitleString = 'No Files';
        if (!fileTitleString && file.accession) fileTitleString = file.accession;
        if (!fileTitleString && fileAtId) {
            var idParts = _.filter(fileAtId.split('/'));
            if (idParts[1].slice(0,5) === '4DNFI'){
                fileTitleString = idParts[1];
            }
        }
        if (!fileTitleString)                   fileTitleString = file.uuid || fileAtId || 'N/A';
        if (typeof colForFile.render === 'function') {
            var renderedName = colForFile.render(file, this.props, { fileAtId, fileTitleString });
            if (renderedName) return <div key="name-title" className="name-title" children={renderedName} />;
        }
        if (!fileAtId) {
            return <div key="name-title" className="name-title" children={fileTitleString}/>;
        }
        return <a key="name-title" className="name-title mono-text" href={fileAtId} children={fileTitleString}/>;
    }

    renderLabel(){
        var { file, label, type, sequenceNum, columnHeaders } = this.props;

        if (!file) return null;

        var commonProperties = {
            'key'       : "name-block-label",
            'title'     : label && label.title,
            'inline'    : false,
            'className' : 'col-file',
            'subtitle'  : label && label.subtitle
        };

        if (label) {
            return <StackedBlock.Name.Label {..._.extend(commonProperties, label)} />;
        } else if (type === 'sequence-replicate') {
            return <StackedBlock.Name.Label {..._.extend(commonProperties, label, { 'subtitle' : (sequenceNum ? 'Seq Replicate ' + sequenceNum : null) })} />;
        } else if (type === 'paired-end') {
            return <StackedBlock.Name.Label {...commonProperties} />;
            //return RawFilesStackedTable.StackedBlock.Name.renderBlockLabel(_.extend({}, commonProperties, {
            //    //subtitle : this.props.file.paired_end ? 'Paired End ' + this.props.file.paired_end : null,
            //}));
        }

        if (Array.isArray(columnHeaders)) {
            var headerTitles = _.pluck(columnHeaders, 'title');
            if ((file.file_type || fileUtil.getFileFormatStr(file)) && _.intersection(headerTitles,['File Type', 'File Format']).length === 0){
                return <StackedBlock.Name.Label {...commonProperties } subtitle={file.file_type || (file.file_format && file.file_format.display_title)} />;
            }
            if (file.instrument && _.intersection(headerTitles,['Instrument', 'File Instrument']).length === 0){
                return <StackedBlock.Name.Label {...commonProperties} subtitle={file.instrument} />;
            }
        }

        return <StackedBlock.Name.Label {...commonProperties} />;
    }

    /**
    * Add a link to an external site for some file types.
    *
    * @returns {JSX.Element|null} A button which opens up file to be viewed at HiGlass onClick, or void.
    */
    renderExternalLink(){
        var { file } = this.props,
            fileFormat              = fileUtil.getFileFormatStr(file),
            fileIsHic               = (file && file.href && ( // Needs an href + either it needs a file format of 'hic' OR it has a detailed file type that contains 'hic'
                (fileFormat && fileFormat === 'hic')
                || (file.file_type_detailed && file.file_type_detailed.indexOf('(hic)') > -1)
            )),
            externalLinkButton      = null;

        if (fileIsHic) {
            // Make an external juicebox link.
            var onClick = function(evt){

                // If we're on the server side, there is no need to make an external link.
                if (isServerSide()) return null;

                // Get the protocol and host from storage before adding the juicebox link.
                var currentPageUrlBase = store && store.getState().href,
                    hrefParts = url.parse(currentPageUrlBase),
                    host = hrefParts.protocol + '//' + hrefParts.host,
                    targetLocation = "http://aidenlab.org/juicebox/?hicUrl=" + host + file.href;

                var win = window.open(targetLocation, '_blank');
                win.focus();
            };

            // Build the juicebox button
            externalLinkButton = (
                <Button key="external-link-button" bsSize="xs" bsStyle="primary" className="text-600 inline-block clickable in-stacked-table-button" data-tip="Visualize this file in JuiceBox" onClick={onClick}>
                    <i className="icon icon-fw icon-external-link text-smaller"/>
                </Button>
            );
        }

        // Return the External link.
        return externalLinkButton;
    }

    renderName(){
        var { file, colWidthStyles } = this.props;
        return <div key="file-entry-name-block" className={"name col-file" + (file && file.accession ? ' mono-text' : '')}
            style={colWidthStyles ? colWidthStyles.file : null} children={[
                this.renderLabel(), this.renderCheckBox(), this.renderNameInnerTitle(), this.renderExternalLink()
            ]} />;
    }

    render(){
        var { hideNameOnHover, keepLabelOnHover, isSingleItem, stripe } = this.props,
            sBlockClassName = "s-block file";

        if (hideNameOnHover) sBlockClassName += ' hide-name-on-block-hover';
        if (keepLabelOnHover) sBlockClassName += ' keep-label-on-name-hover';
        if (isSingleItem) sBlockClassName += ' single-item';
        if (typeof stripe !== 'undefined' && stripe !== null){
            sBlockClassName += (stripe === true || stripe === 'even') ? ' even' : ' odd';
        }
        return <div key="file-s-block" className={sBlockClassName} children={[this.renderName(), this.filledFileRow()]}/>;
    }
}




/**
 * To be used within Experiments Set View/Page, or
 * within a collapsible row on the browse page.
 *
 * Shows experiments only, not experiment sets.
 *
 * Allows either table component itself to control state of "selectedFiles"
 * or for a parentController (passed in as a prop) to take over management
 * of "selectedFiles" Set and "checked", for integration with other pages/UI.
 */


export class StackedBlockTable extends React.Component {

    static StackedBlock = StackedBlock

    static defaultHeaders = [];

    static propTypes = {
        'columnHeaders' : PropTypes.arrayOf(PropTypes.shape({
            'columnClass' : PropTypes.string.isRequired,
            'className' : PropTypes.string,
            'title' : PropTypes.string.isRequired,
            'visibleTitle' : PropTypes.oneOfType([PropTypes.string, PropTypes.element, PropTypes.func]),
            'initialWidth' : PropTypes.number
        }))
    };

    static defaultProps = {
        'columnHeaders' : [
            { columnClass: 'biosample',     className: 'text-left',     title: 'Biosample',     initialWidth: 115   },
            { columnClass: 'experiment',    className: 'text-left',     title: 'Experiment',    initialWidth: 145   },
            { columnClass: 'file-pair',                                 title: 'File Pair',     initialWidth: 40,   visibleTitle : <i className="icon icon-download"></i> },
            { columnClass: 'file',                                      title: 'File',          initialWidth: 125   }
        ],
        'width': null,
        'nonFileHeaderCols' : ['biosample', 'experiment', 'file-pair', 'file'],
        'defaultInitialColumnWidth' : 120,
    }

    constructor(props){
        super(props);
        this.render = this.render.bind(this);
        this.getColumnWidths = this.getColumnWidths.bind(this);
        this.componentDidMount = this.componentDidMount.bind(this);
        this.componentWillUnmount = this.componentWillUnmount.bind(this);
        this.adjustedChildren = this.adjustedChildren.bind(this);
        this.colWidthStyles = this.colWidthStyles.bind(this);
        this.handleFileCheckboxChange = this.handleFileCheckboxChange.bind(this);


        this.cache = {
            oddExpRow : true
        };
        var initialState = {
            columnWidths : null, // set on componentDidMount via updateColumnWidths
            mounted : false
        };
        this.state = initialState;
    }

    componentDidMount(){
        requestAnimationFrame(()=>{
            this.setState({ 'mounted' : true });
        });
    }

    componentWillUnmount(){
        delete this.lastColumnWidths;
        delete this.cache.origColumnWidths;
    }

    totalColumnsWidth(origColumnWidths = this.cache.origColumnWidths){
        return _.reduce(origColumnWidths, function(m,v){ return m + v; }, 0);
    }

    getOriginalColumnWidths(){
        var origColumnWidths;
        if (!this.cache.origColumnWidths){
            origColumnWidths = _.map(this.props.columnHeaders, (c) => c.initialWidth || this.props.defaultInitialColumnWidth );
            this.cache.origColumnWidths = origColumnWidths;
        } else {
            origColumnWidths = this.cache.origColumnWidths;
        }
        return origColumnWidths;
    }

    getColumnWidths(){
        if (
            typeof this.props.width !== 'number' && (
                !this.refs.header || (this.refs.header && this.refs.header.clientWidth === 0)
            )
        ){
            return this.getOriginalColumnWidths();
        }

        var origColumnWidths = this.getOriginalColumnWidths();

        var availableWidth = this.props.width || this.refs.header.offsetWidth || 960; // 960 = fallback for tests
        var totalOrigColsWidth = this.totalColumnsWidth(origColumnWidths);//_.reduce(origColumnWidths, function(m,v){ return m + v; }, 0);

        if (totalOrigColsWidth > availableWidth){
            return origColumnWidths;
        }

        var scale = (availableWidth / totalOrigColsWidth) || 1;
        var newColWidths = origColumnWidths.map(function(c){
            return Math.floor(c * scale);
        });

        // Adjust first column by few px to fit perfectly.
        var totalNewColsWidth = _.reduce(newColWidths, function(m,v){ return m + v; }, 0);
        var remainder = availableWidth - totalNewColsWidth;
        newColWidths[0] += Math.floor(remainder - 0.5);

        return newColWidths;
    }

    colWidthStyles(columnWidths = this.state.columnWidths, columnHeaders){
        if (!columnHeaders) columnHeaders = this.props.columnHeaders;
        var colWidthStyles = _.object(
            _.map(
                _.map(columnHeaders, function(col){ return col.field || col.columnClass; }),
                function(cn){ return [cn, null]; }
            )
        ); // Returns { 'experiment' : null , 'biosample' : null, ... }

        if (Array.isArray(columnWidths)){
            _.keys(colWidthStyles).forEach((cn) => {
                colWidthStyles[cn] = {
                    width : columnWidths[_.findIndex(columnHeaders, function(col){ return (col.field || col.columnClass) === cn; })]
                };
            });
        }

        return colWidthStyles;
    }

    /**
     * If we have a SelectedFilesController up the parent/ancestor chain that feeds us selectFile, selectedFiles, and unselectFile, this is the handler to use for checkbox stacked blocks.
     *
     * @param {string|string[]} accessionTripleString - String or list of strings which represented 3 accessions (ExpSet, Exp, File) delimited by a tilde (~).
     * @param {Item|Item[]} fileObj - File Item JSON
     * @returns {void} - Nothing.
     */
    handleFileCheckboxChange(accessionTripleString, fileObj){
        if (!this.props.selectedFiles || !this.props.selectFile || !this.props.unselectFile) return null;

        var willSelect;
        var isMultiples;

        if (Array.isArray(accessionTripleString)){
            isMultiples = true;
            willSelect = (typeof this.props.selectedFiles[accessionTripleString[0]] === 'undefined');
        } else {
            isMultiples = false;
            willSelect = (typeof this.props.selectedFiles[accessionTripleString] === 'undefined');
        }

        if (willSelect){
            if (isMultiples){
                this.props.selectFile(_.zip(accessionTripleString, fileObj));
            } else {
                this.props.selectFile(accessionTripleString, fileObj);
            }
        } else {
            this.props.unselectFile(accessionTripleString);
        }
    }

    adjustedChildren(){
        return React.Children.map(this.props.children, (c)=>{
            //if (c.type.displayName !== 'StackedBlock') return c; // Only add props to StackedBlocks
            var addedProps = {};

            // REQUIRED & PASSED DOWN
            addedProps.handleFileCheckboxChange = this.handleFileCheckboxChange;
            addedProps.colWidthStyles = this.colWidthStyles(this.lastColumnWidths || this.getColumnWidths());
            addedProps.currentlyCollapsing = this.state.collapsing;
            addedProps.expTable = this;
            addedProps.stackDepth = 0;

            if (this.props.selectedFiles && !c.props.selectedFiles){
                addedProps.selectedFiles = this.props.selectedFiles;
            }
            if (this.props.columnHeaders && !c.props.columnHeaders){
                addedProps.columnHeaders = this.props.columnHeaders;
            }
            if (this.props.experimentSetAccession && !c.props.experimentSetAccession){
                addedProps.experimentSetAccession = this.props.experimentSetAccession;
            }
            if (this.props.nonFileHeaderCols && !c.props.nonFileHeaderCols){
                addedProps.nonFileHeaderCols = this.props.nonFileHeaderCols;
            }
            if (typeof this.props.collapseLongLists === 'boolean' && typeof c.props.collapseLongLists !== 'boolean'){
                addedProps.collapseLongLists = this.props.collapseLongLists;
            }

            if (Object.keys(addedProps).length > 0){
                return React.cloneElement(c, addedProps, c.props.children);
            }
            return c;
        });
    }

    render(){
        var { width , fadeIn, columnHeaders, className, children } = this.props;

        // Cache for each render.
        var minTotalWidth = Math.max(width || 0, this.totalColumnsWidth(this.getOriginalColumnWidths()));
        this.lastColumnWidths = this.getColumnWidths();

        var renderHeaderItem = function(h, i, arr){
            if (h.visible === false) return null;
            var visibleTitle = typeof h.visibleTitle !== 'undefined' ? h.visibleTitle : h.title;
            if (typeof visibleTitle === 'function') visibleTitle = visibleTitle(this.props);
            var style = null;
            if (Array.isArray(this.lastColumnWidths) && this.lastColumnWidths.length === arr.length){
                style = { 'width' : this.lastColumnWidths[i] || h.initialWidth };
            }
            return (
                <div className={"heading-block col-" + h.columnClass + (h.className ? ' ' + h.className : '')}
                    key={'header-' + i} style={style} data-column-class={h.columnClass}>
                    { visibleTitle }
                </div>
            );
        }.bind(this);

        return (
            <div
                className={"stacked-block-table" + (this.state.mounted ? ' mounted' : '') + (fadeIn ? ' fade-in' : '') + (typeof className === 'string' ? ' ' + className : '')}
                style={{ minWidth : minTotalWidth }}>
                {
                    !children ?
                    <h6 className="text-center text-400"><em>No Results</em></h6>
                    :
                    <div className="headers expset-headers" ref="header" children={columnHeaders.map(renderHeaderItem)}/>
                }
                { children ? <div className="body clearfix" children={this.adjustedChildren()} /> : null }
            </div>
        );
    }




}<|MERGE_RESOLUTION|>--- conflicted
+++ resolved
@@ -262,21 +262,13 @@
         collapseShow        : PropTypes.number,
         expTable            : PropTypes.any,
         collapseLongLists   : PropTypes.bool.isRequired
-<<<<<<< HEAD
-    }
-=======
     };
->>>>>>> 595b6a7f
 
     static defaultProps = {
         'collapseLimit'     : 4,
         'collapseShow'      : 3,
         'collapseLongLists' : true
-<<<<<<< HEAD
-    }
-=======
     };
->>>>>>> 595b6a7f
 
     constructor(props){
         super(props);

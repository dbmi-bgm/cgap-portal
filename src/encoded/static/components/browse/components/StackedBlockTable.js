'use strict';

import React from 'react';
import PropTypes from 'prop-types';
import memoize from 'memoize-one';
import { Button, Collapse } from 'react-bootstrap';
import _ from 'underscore';
import url from 'url';
import { IndeterminateCheckbox } from './../../forms/components/IndeterminateCheckbox';
import { expFxn, console, isServerSide, analytics, object, Schemas, fileUtil, typedefs } from './../../util';
import * as store from './../../../store';

var { Item } = typedefs;


/**
 * Label to show at top left of Name block.
 */
export function StackedBlockNameLabel(props){
    const { title, subtitle, accession, className, subtitleVisible } = props;
    const cls = (
        "label-ext-info" + (className? ' ' + className : '') +
        (subtitle || accession ? ' has-subtitle' : '' ) +
        (subtitleVisible ? ' subtitle-visible' : '')
    );

    return (
        <div className={cls} key="label">
            <div className="label-title">{ title }</div>
            { subtitle || accession ?
                <div className={"ext" + (accession ? ' is-accession' : '')}>
                    { accession ?
                        <object.CopyWrapper value={accession} key="copy-accession">{ accession || subtitle }</object.CopyWrapper>
                    : subtitle }
                </div>
            : null }
        </div>
    );
}

StackedBlockNameLabel.propTypes = {
    /** Subtitle/label will appear more opaque when not hovered over */
    'subtitleVisible' : PropTypes.bool,
    'className' : PropTypes.string,
    'title' : PropTypes.oneOfType([PropTypes.string, PropTypes.node]),
    'subtitle' : PropTypes.oneOfType([PropTypes.string, PropTypes.node]),
    // Pass in place of or in addition to subtitle (takes precedence).
    'accession' : PropTypes.string
};

/**
 * Name element to be put inside of StackedBlocks as the first child.
 */
export class StackedBlockName extends React.PureComponent {

    static Label = StackedBlockNameLabel

    render(){
        const { children, style, relativePosition, colWidthStyles, columnClass, label } = this.props;

        var useStyle = {};
        const colWidthStyle = colWidthStyles[columnClass];

        if (style)              _.extend(useStyle, style);
        if (colWidthStyle)      _.extend(useStyle, colWidthStyle);
        if (relativePosition)   useStyle.position = 'relative';

        return (
            <div className={"name col-" + columnClass} style={useStyle}>
                {/* label ? <StackedBlockName.Label {...label} /> : null */}
                { label }
                { children }
            </div>
        );
    }

}

/**
 * Button to toggle collapse/visible of longer StacedkBlockLists. Used in StackedBlockLists.
 */
export class StackedBlockListViewMoreButton extends React.PureComponent {

    static propTypes = {
        'collapsibleChildren' : PropTypes.array,
        'collapsed' : PropTypes.bool,
        'handleCollapseToggle' : PropTypes.func
        // + those from parent .List
    };

    render(){
        const { collapsibleChildren, collapsed, title, showMoreExtTitle, handleCollapseToggle } = this.props;
        const collapsibleChildrenLen = collapsibleChildren.length;

        if (collapsibleChildrenLen === 0) return null;

        const titleStr = (
            (collapsed? "Show " + collapsibleChildrenLen + " More" : "Show Fewer") +
            (title? ' ' + title : '')
        );

        return (
            <div className="view-more-button" onClick={handleCollapseToggle}>
                <i className={"icon icon-" + (collapsed ? 'plus': 'minus')}/>
                { titleStr }
                { showMoreExtTitle ? <span className="ext text-400">{ showMoreExtTitle }</span> : null }
            </div>
        );
    }
}

/**
 * List which can be put inside a StackedBlock, after a StackedBlockName, and which holds other StackedBlocks.
 */
export class StackedBlockList extends React.PureComponent {

    static ViewMoreButton = StackedBlockListViewMoreButton;

    static propTypes = {
        'showMoreExtTitle'    : PropTypes.string,
        'collapseLimit'       : PropTypes.number,
        'collapseShow'        : PropTypes.number,
        'collapseLongLists'   : PropTypes.bool,
        'defaultCollapsed'    : PropTypes.bool,
        'children'            : PropTypes.arrayOf(PropTypes.node),
        'stackDepth'          : PropTypes.number
    };

    constructor(props){
        super(props);
        this.adjustedChildren = this.adjustedChildren.bind(this);
        this.handleCollapseToggle = this.handleCollapseToggle.bind(this);
        this.state = { 'collapsed' : props.defaultCollapsed };
    }

    adjustedChildren(){
        const { children, stackDepth } = this.props;
        return React.Children.map(children, (c)=>{

            //console.log('LIST_CHILD', c, typeof c)

            //if (c.type.displayName !== 'StackedBlock') return c; // Only add props to StackedBlocks

            var addedProps = _.pick(this.props, 'colWidthStyles', 'selectedFiles', 'columnHeaders', 'handleFileCheckboxChange');

            addedProps.stackDepth = stackDepth + 1;

            _.forEach(['collapseLongLists', 'collapseLimit', 'collapseShow', 'defaultCollapsed'], (prop)=>{
                if (typeof c.props[prop] === 'undefined'){
                    addedProps[prop] = this.props[prop];
                }
            });

            return React.cloneElement(c, addedProps, c.props.children);
        });
    }

    handleCollapseToggle(){
        this.setState(function({ collapsed }){
            return { 'collapsed' : !collapsed };
        });
    }

    render(){
        var { collapseLongLists, stackDepth, collapseLimit, collapseShow, className } = this.props,
            children = this.adjustedChildren(),
            cls = "s-block-list " + (className || '') + (' stack-depth-' + stackDepth);

        if (collapseLongLists === false || !Array.isArray(children) || children.length <= collapseLimit) {
            // Don't have enough items for collapsible element, return plain list.
            return <div className={cls}>{ children }</div>;
        }

        const collapsibleChildren = children.slice(collapseShow);
        const collapsibleChildrenLen = collapsibleChildren.length;

        var collapsibleChildrenElemsList;

        if (collapsibleChildrenLen > Math.min(collapseShow, 10)) { // Don't transition
            collapsibleChildrenElemsList = this.state.collapsed ? null : <div className="collapsible-s-block-ext">{ collapsibleChildren }</div>;
        } else {
            collapsibleChildrenElemsList = (
                <Collapse in={!this.state.collapsed}>
                    <div className="collapsible-s-block-ext">{ collapsibleChildren }</div>
                </Collapse>
            );
        }

        return (
            <div className={cls} data-count-collapsed={collapsibleChildren.length}>
                { children.slice(0, collapseShow) }
                { collapsibleChildrenElemsList }
                <StackedBlockListViewMoreButton {...this.props} collapsibleChildren={collapsibleChildren}
                    collapsed={this.state.collapsed} handleCollapseToggle={this.handleCollapseToggle} />
            </div>
        );
    }

}

export class StackedBlock extends React.PureComponent {

    static Name = StackedBlockName

    static List = StackedBlockList

    constructor(props){
        super(props);
        this.adjustedChildren = this.adjustedChildren.bind(this);
    }

    adjustedChildren(){
        const { children } = this.props;
        return React.Children.map(children, (c, index) => {
            if (c === null) return null;

            var addedProps = _.pick(this.props,
                'columnClass', 'colWidthStyles', 'label', 'stackDepth',
                'selectedFiles', 'columnHeaders', 'handleFileCheckboxChange'
            );

            _.forEach(['collapseLongLists', 'collapseLimit', 'collapseShow', 'defaultCollapsed'], (prop)=>{
                if (typeof c.props[prop] === 'undefined'){
                    addedProps[prop] = this.props[prop];
                }
            });

            if (_.keys(addedProps).length > 0){
                return React.cloneElement(c, addedProps, c.props.children);
            } else return c;
        });
    }

    render(){
        const { columnClass, className, stackDepth, stripe, hideNameOnHover, keepLabelOnHover } = this.props;
        let cls = (
            "s-block stack-depth-" + stackDepth +
            (columnClass ? ' ' + columnClass : '') +
            (hideNameOnHover ? ' hide-name-on-block-hover' : '') +
            (keepLabelOnHover ? ' keep-label-on-name-hover' : '') +
            (className ? ' ' + className : '')
        );
        if (typeof stripe !== 'undefined' && stripe !== null){
            if (stripe === true || stripe === 'even') cls += ' even';
            else cls += ' odd';
        }
        return <div className={cls}>{ this.adjustedChildren() }</div>;
    }

}


/** Renders out a checkbox which controls selected state of multiple files */
class MultipleFileCheckbox extends React.PureComponent {

    static hasCheckBox(files, selectedFiles){
        return _.every(files, function(file){ return SingleFileCheckbox.hasCheckbox(file, selectedFiles); });
    }

    static propTypes = {
        'selectedFiles' : PropTypes.object,
        'onChange' : PropTypes.func,
        'files' : PropTypes.array
    };

    static defaultProps = {
        'className' : 'checkbox-for-multiple-files',
        'name' : "file-checkbox"
    };

    isChecked = memoize(function(accessionTriples, selectedFiles){
        for (var i = 0; i < accessionTriples.length; i++){
            if (typeof selectedFiles[accessionTriples[i]] === 'undefined') return false;
        }
        return true;
    })

    isIndeterminate = memoize(function(accessionTriples, selectedFiles){
        for (var i = 0; i < accessionTriples.length; i++){
            if (typeof selectedFiles[accessionTriples[i]] !== 'undefined') return true;
        }
        return false;
    });

    render(){
        const { files, selectedFiles, onChange } = this.props;
        const filesCount = (Array.isArray(files) && files.length) || 0;

        if (filesCount === 0 || !onChange || !MultipleFileCheckbox.hasCheckBox(files, selectedFiles)){
            return null;
        }

        const accessionTriples = expFxn.filesToAccessionTriples(files, true);
        const checked = this.isChecked(accessionTriples, selectedFiles);
        const indeterminate = !checked && this.isIndeterminate(accessionTriples, selectedFiles);
        const lineHeight = (filesCount * 36 - 14) + 'px';

        return (
            <div className="multiple-files-checkbox-wrapper inline-block" data-files-count={filesCount} style={{ lineHeight }}>
                <IndeterminateCheckbox {...{ indeterminate, checked }} id={'checkbox-for-' + accessionTriples.join('_')}
                    data-select-files={accessionTriples} {..._.omit(this.props, 'files', 'selectedFiles')} />
            </div>
        );
    }
}


export class FilePairBlock extends React.PureComponent {

    static isSingleItem(isSingleItemProp, files){
        return typeof isSingleItemProp === 'boolean' ? isSingleItemProp : files.length < 2 ? true : false;
    }

    static propTypes = {
        'handleFileCheckboxChange' : PropTypes.func,
        'isSingleItem' : PropTypes.bool,
        'selectedFiles' : PropTypes.object,
        'files' : PropTypes.arrayOf(PropTypes.object)
    };

    static defaultProps = {
        'excludeChildrenCheckboxes' : true,
        'excludeOwnCheckbox' : false
    };

    constructor(props){
        super(props);
        this.nameColumn = this.nameColumn.bind(this);
        this.onCheckboxChange = this.onCheckboxChange.bind(this);
        this.isSingleItem = memoize(FilePairBlock.isSingleItem);
    }

    onCheckboxChange(e){
        const { files, handleFileCheckboxChange } = this.props;
        const accessionTriples = expFxn.filesToAccessionTriples(files, true);
        handleFileCheckboxChange(accessionTriples, files);
    }

    nameColumn(){
        const { label, colWidthStyles, name, files, selectedFiles, excludeOwnCheckbox } = this.props;
        /*
        var labelToShow = null;
        if (typeof label === 'string'){
            labelToShow = <StackedBlock.Name.Label title="Pair" subtitle={label} />;
        } else if (typeof label === 'object' && label){
            labelToShow = <StackedBlock.Name.Label {...label} />;
        }
        */
        return (
            <div className="name col-file-group" style={colWidthStyles ? _.clone(colWidthStyles['file-group']) : null}>
                { label }
                <div className="name-title" key="name-title">
                    { !excludeOwnCheckbox ?
                        <MultipleFileCheckbox onChange={this.onCheckboxChange} {...{ files, selectedFiles }} />
                    : null }
                    { name }
                </div>
            </div>
        );
    }

    render(){
        const { files, columnHeaders, colWidthStyles, isSingleItem, excludeChildrenCheckboxes, hideNameOnHover } = this.props;
        const isReallySingleItem = this.isSingleItem(isSingleItem, files);
        const cls = (
            "s-block file-group keep-label-on-name-hover" +
            (hideNameOnHover ? ' hide-name-on-block-hover' : '')
        );

        let childBlocks;

        if (!Array.isArray(files) || files.length === 0){
            // Blank placeholder thingy (?) todo: test
            childBlocks = <FileEntryBlock file={null} {...{ columnHeaders, colWidthStyles }} />;
        } else {
            childBlocks = _.map(files, (file) =>
                <FileEntryBlock key={object.atIdFromObject(file)}
                    {..._.omit(this.props, 'files', 'file', 'isSingleItem', 'className', 'type', 'excludeChildrenCheckboxes', 'excludeOwnCheckbox', 'name', 'label')}
                    file={file}
                    className={null}
                    isSingleItem={isReallySingleItem} hideNameOnHover={!isReallySingleItem}
                    excludeCheckbox={excludeChildrenCheckboxes} // May be excluded as this block has own checkbox
                    type="paired-end" />
            );
        }

        return (
            <div className={cls}>
                { this.nameColumn() }
                <div className="files s-block-list">{ childBlocks }</div>
            </div>
        );
    }
}



function SingleFileCheckbox(props){
<<<<<<< HEAD
    const { file, excludeCheckbox, selectedFiles, handleFileCheckboxChange } = props;
=======
    const { file, selectedFiles, handleFileCheckboxChange } = props;
>>>>>>> 2fc5620c
    if (!SingleFileCheckbox.hasCheckbox(file, selectedFiles)){
        return null;
    }
    const isChecked = SingleFileCheckbox.isChecked(file, selectedFiles);
    const accessionTriple = expFxn.fileToAccessionTriple(file, true);
<<<<<<< HEAD
=======

>>>>>>> 2fc5620c
    return (
        <input type="checkbox" checked={isChecked} name="file-checkbox" id={'checkbox-for-' + accessionTriple}
            className='file-entry-table-checkbox' data-select-files={[accessionTriple]}
            onChange={handleFileCheckboxChange.bind(handleFileCheckboxChange, accessionTriple, file)} />
    );
}

SingleFileCheckbox.hasCheckbox = function(file, selectedFiles){
    if (!selectedFiles) return false;
    if (!file || !file.accession) return false;
    // Needed to generate accessionTriple (ExpSet,Exp,File)
    if (!file.from_experiment || !file.from_experiment.from_experiment_set) return false;
    if (!file.from_experiment.accession || !file.from_experiment.from_experiment_set.accession) return false;
    return true;
};

SingleFileCheckbox.isChecked = function(file, selectedFiles){
    if (!file || !file.accession || !selectedFiles) return null;
    var accessionTriple = expFxn.fileToAccessionTriple(file, true);
    return !!(selectedFiles[accessionTriple]);
};



export class FileEntryBlock extends React.PureComponent {

    static propTypes = {
        'selectedFiles' : PropTypes.object,
        'handleFileCheckboxChange' : PropTypes.func,
        'excludeCheckbox' : PropTypes.bool,
        'file' : PropTypes.object,
        'columnHeaders' : PropTypes.arrayOf(PropTypes.object)
    };

    static defaultProps = {
        'excludeCheckbox' : false,
        'label' : <StackedBlockNameLabel title="File" />,
        'hideNameOnHover' : false,
        'keepLabelOnHover' : true
    };

    constructor(props){
        super(props);
        this.filledFileRow = this.filledFileRow.bind(this);
        this.renderName = this.renderName.bind(this);
    }

    /**
     * Returns a row (list) of column values for `"file-detail"` columnClass columnHeaders.
     * Contains a number of hard-coded rules for certain titles:
     */
    filledFileRow(){
        const { columnHeaders, className, colWidthStyles, file } = this.props;
        const fileAtId = object.itemUtil.atId(file);
        const row = []; // Return val.
        const cols = _.filter(columnHeaders, function(col){ return col.columnClass === 'file-detail'; });
        const baseClassName = (className || '') + " col-file-detail item";

        _.forEach(cols, (col, index)=>{

            const colClassName = baseClassName + ' col-' + col.columnClass + ' detail-col-' + index;
            const title = col.valueTitle || col.title;
            const colStyle = colWidthStyles ? colWidthStyles[col.field || col.title || col.columnClass] : null;

            if (typeof col.render === 'function'){
                row.push(
                    <div key={col.field || index} className={colClassName} style={colStyle}>
                        { col.render(file, col.field, index, this.props) }
                    </div>
                );
                return;
            }

            if (!fileAtId) {
                // Empty block to take up space/width needed.
                row.push(<div key={"file-detail-empty-" + index} className={colClassName} style={colStyle}></div>);
                return;
            }

            if (typeof col.field === 'string'){
                // Grab value out of file.
                let val = object.getNestedProperty(file, col.field, true);
                val = (val && Schemas.Term.toName(col.field, val, true)) || '-';
                row.push(<div key={col.field} className={colClassName} style={colStyle}>{ val }</div>);
                return;
            }
        });

        return row;
    }

    renderNameInnerTitle(){

        var { file, columnHeaders } = this.props,
            colForFile = _.findWhere(columnHeaders || [], { 'columnClass' : 'file' }) || null,
            fileAtId = file && object.atIdFromObject(file),
            fileError = (file && file.error) || false,
            fileTitleString;

        if (fileError) {
            return <div key="name-title" className="name-title"><em>{ fileError }</em></div>;
        }

        if (!file || !fileAtId) {
            return <div key="name-title" className="name-title"><em>No file(s) or view permissions.</em></div>;
        }

        if (typeof colForFile.render === 'function') {
            var renderedName = colForFile.render(file, colForFile.field || null, 0, this.props);
            if (renderedName) return <span key="name-title" className="name-title">{ renderedName }</span>;
        }

        if (!fileTitleString && file.accession) {
            fileTitleString = file.accession;
        }
        if (!fileTitleString && fileAtId) {
            var idParts = _.filter(fileAtId.split('/'));
            if (idParts[1].slice(0,5) === '4DNFI'){
                fileTitleString = idParts[1];
            }
        }
        if (!fileTitleString) {
            fileTitleString = file.uuid || fileAtId || 'N/A';
        }

        return (
            <span className="name-title">
                <a className="title-of-file mono-text" href={fileAtId}>{ fileTitleString }</a>
            </span>
        );
    }


    renderName(){
        var { file, colWidthStyles, label, excludeCheckbox } = this.props;
        return (
            <div key="file-entry-name-block" className={"name col-file" + (file && file.accession ? ' mono-text' : '')}
                style={colWidthStyles ? colWidthStyles.file : null}>
                { label }
                { !excludeCheckbox ? <SingleFileCheckbox {...this.props} /> : null }
                { this.renderNameInnerTitle() }
            </div>
        );
    }

    render(){
        var { hideNameOnHover, keepLabelOnHover, isSingleItem, stripe } = this.props,
            sBlockClassName = "s-block file";

        if (hideNameOnHover)    sBlockClassName += ' hide-name-on-block-hover';
        if (keepLabelOnHover)   sBlockClassName += ' keep-label-on-name-hover';
        if (isSingleItem)       sBlockClassName += ' single-item';
        if (typeof stripe !== 'undefined' && stripe !== null){
            sBlockClassName += (stripe === true || stripe === 'even') ? ' even' : ' odd';
        }
        return <div key="file-s-block" className={sBlockClassName}>{ this.renderName() }{ this.filledFileRow() }</div>;
    }
}




/**
 * To be used within Experiments Set View/Page, or
 * within a collapsible row on the browse page.
 *
 * Shows experiments only, not experiment sets.
 *
 * Allows either table component itself to control state of "selectedFiles"
 * or for a parentController (passed in as a prop) to take over management
 * of "selectedFiles" Set and "checked", for integration with other pages/UI.
 */


export class StackedBlockTable extends React.PureComponent {

    static StackedBlock = StackedBlock;

    static getOriginalColumnWidthArray = memoize(function(columnHeaders, defaultInitialColumnWidth){
        return _.map(columnHeaders, function(c){ return c.initialWidth || defaultInitialColumnWidth; });
    });

    static totalColumnsWidth = memoize(function(columnHeaders, defaultInitialColumnWidth){
        var origColumnWidths = StackedBlockTable.getOriginalColumnWidthArray(columnHeaders, defaultInitialColumnWidth);
        return _.reduce(origColumnWidths, function(m,v){ return m + v; }, 0);
    });

    /**
     * Returns array of column widths, aligned to columnHeaders, which are scaled up to
     * fit `width`, or original/initial widths if total is > props.width.
     */
    static scaledColumnWidths = memoize(function(width, columnHeaders, defaultInitialColumnWidth){
        if (!width) {
            width = 960; // 960 = fallback for tests
        }
        var origColumnWidths    = StackedBlockTable.getOriginalColumnWidthArray(columnHeaders, defaultInitialColumnWidth),
            totalOrigColsWidth  = StackedBlockTable.totalColumnsWidth(columnHeaders, defaultInitialColumnWidth);

        if (totalOrigColsWidth > width){
            return origColumnWidths;
        }

        var scale               = (width / totalOrigColsWidth) || 1,
            newColWidths        = _.map(origColumnWidths, function(c){
                return Math.floor(c * scale);
            }),
            totalNewColsWidth   = _.reduce(newColWidths, function(m,v){ return m + v; }, 0),
            remainder           = width - totalNewColsWidth;

        // Adjust first column by few px to fit perfectly.
        newColWidths[0] += Math.floor(remainder - 0.5);

        return newColWidths;
    });

    static colWidthStyles = memoize(function(columnWidths, columnHeaders){
        // { 'experiment' : { width } , 'biosample' : { width }, ... }
        return _.object(
            _.map(columnHeaders, function(col, index){
                var key;
                if (col.columnClass === 'file-detail'){
                    key = col.field || col.title || 'file-detail';
                } else {
                    key = col.columnClass;
                }
                return [key, { 'width' : columnWidths[index] }];
            })
        );
    });

    static propTypes = {
        'columnHeaders' : PropTypes.arrayOf(PropTypes.shape({
            'columnClass' : PropTypes.string.isRequired,
            'className' : PropTypes.string,
            'title' : PropTypes.string.isRequired,
            'visibleTitle' : PropTypes.oneOfType([PropTypes.string, PropTypes.element, PropTypes.func]),
            'initialWidth' : PropTypes.number
        })).isRequired,
        'width' : PropTypes.number.isRequired
    };

    static defaultProps = {
        'columnHeaders' : [
            { columnClass: 'biosample',     className: 'text-left',     title: 'Biosample',     initialWidth: 115   },
            { columnClass: 'experiment',    className: 'text-left',     title: 'Experiment',    initialWidth: 145   },
            { columnClass: 'file-group',                                title: 'File Group',     initialWidth: 40,   visibleTitle : <i className="icon icon-download"></i> },
            { columnClass: 'file',                                      title: 'File',          initialWidth: 125   }
        ],
        'width': null,
        'defaultInitialColumnWidth' : 120,
        'collapseLimit'     : 4,
        'collapseShow'      : 3,
        'collapseLongLists' : true,
        'defaultCollapsed'  : true
    };

    constructor(props){
        super(props);
        this.adjustedChildren = this.adjustedChildren.bind(this);
        this.colWidthStyles = this.colWidthStyles.bind(this);
        this.handleFileCheckboxChange = this.handleFileCheckboxChange.bind(this);
        this.setCollapsingState = _.throttle(this.setCollapsingState.bind(this));

        this.state = {
            'mounted' : false
        };
    }

    componentDidMount(){
        this.setState({ 'mounted' : true });
    }

    colWidthStyles(){
        const { width, columnHeaders, defaultInitialColumnWidth } = this.props;
        const columnWidths = StackedBlockTable.scaledColumnWidths(width, columnHeaders, defaultInitialColumnWidth);
        return StackedBlockTable.colWidthStyles(columnWidths, columnHeaders);
    }

    /**
     * If we have a SelectedFilesController up the parent/ancestor chain that feeds us selectFile, selectedFiles, and unselectFile, this is the handler to use for checkbox stacked blocks.
     *
     * @param {string|string[]} accessionTripleString - String or list of strings which represented 3 accessions (ExpSet, Exp, File) delimited by a tilde (~).
     * @param {Item|Item[]} fileObj - File Item JSON
     * @returns {void} - Nothing.
     */
    handleFileCheckboxChange(accessionTripleString, fileObj){
        var { selectedFiles, selectFile, unselectFile } = this.props,
            willSelect, isMultiples;

        if (!selectedFiles || !selectFile || !unselectFile) return null;

        if (Array.isArray(accessionTripleString)){
            isMultiples = true;
            willSelect = typeof selectedFiles[accessionTripleString[0]] === 'undefined';
        } else {
            isMultiples = false;
            willSelect = typeof selectedFiles[accessionTripleString] === 'undefined';
        }

        if (willSelect){
            if (isMultiples){
                selectFile(_.zip(accessionTripleString, fileObj));
            } else {
                selectFile(accessionTripleString, fileObj);
            }
        } else {
            unselectFile(accessionTripleString);
        }
    }

    setCollapsingState(collapsing){
        this.setState({ collapsing });
    }

    adjustedChildren(){
        const { children, columnHeaders, selectedFiles } = this.props;
        const colWidthStyles = this.colWidthStyles();

        return React.Children.map(children, (c)=>{
            var addedProps = _.omit(this.props, 'columnHeaders', 'stackDepth', 'colWidthStyles', 'handleFileCheckboxChange');

            // REQUIRED & PASSED DOWN TO STACKEDBLOCKLIST
            addedProps.handleFileCheckboxChange = this.handleFileCheckboxChange;
            addedProps.colWidthStyles      = colWidthStyles;
            addedProps.stackDepth          = 0;
            addedProps.columnHeaders       = columnHeaders;
            addedProps.selectedFiles       = selectedFiles;

            return React.cloneElement(c, addedProps, c.props.children);
        });
    }

    render(){
        const { width , fadeIn, columnHeaders, className, children, defaultInitialColumnWidth } = this.props;
        const { mounted } = this.state;

        if (!children){
            return <h6 className="text-center text-400"><em>No Results</em></h6>;
        }

        const totalColsWidth = StackedBlockTable.totalColumnsWidth(columnHeaders, defaultInitialColumnWidth);
        const minTotalWidth = Math.max(width || 0, totalColsWidth);
        const columnWidths = StackedBlockTable.scaledColumnWidths(width, columnHeaders, defaultInitialColumnWidth);

        const headers = _.map(columnHeaders, (colHeader, index) => {
            if (colHeader.visible === false) return null;
            let visibleTitle = colHeader.visibleTitle || colHeader.title;
            if (typeof visibleTitle === 'function') visibleTitle = visibleTitle(this.props);
            const style = {
                'width' : columnWidths[index] || colHeader.initialWidth || defaultInitialColumnWidth
            };
            return (
                <div className={"heading-block col-" + colHeader.columnClass + (colHeader.className ? ' ' + colHeader.className : '')}
                    key={colHeader.field || index} style={style} data-column-class={colHeader.columnClass}>
                    { visibleTitle }
                </div>
            );
        });

        return (
            <div style={{ 'width' : minTotalWidth }} className={
                "stacked-block-table" +
                (mounted ? ' mounted' : '') +
                (fadeIn ? ' fade-in' : '') +
                (typeof className === 'string' ? ' ' + className : '')}>
                <div className="headers stacked-block-table-headers">{ headers }</div>
                <div className="body clearfix">{ this.adjustedChildren() }</div>
            </div>
        );
    }
}<|MERGE_RESOLUTION|>--- conflicted
+++ resolved
@@ -396,20 +396,12 @@
 
 
 function SingleFileCheckbox(props){
-<<<<<<< HEAD
-    const { file, excludeCheckbox, selectedFiles, handleFileCheckboxChange } = props;
-=======
     const { file, selectedFiles, handleFileCheckboxChange } = props;
->>>>>>> 2fc5620c
     if (!SingleFileCheckbox.hasCheckbox(file, selectedFiles)){
         return null;
     }
     const isChecked = SingleFileCheckbox.isChecked(file, selectedFiles);
     const accessionTriple = expFxn.fileToAccessionTriple(file, true);
-<<<<<<< HEAD
-=======
-
->>>>>>> 2fc5620c
     return (
         <input type="checkbox" checked={isChecked} name="file-checkbox" id={'checkbox-for-' + accessionTriple}
             className='file-entry-table-checkbox' data-select-files={[accessionTriple]}

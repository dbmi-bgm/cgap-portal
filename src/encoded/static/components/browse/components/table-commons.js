'use strict';

/* @flow */

import React from 'react';
import PropTypes from 'prop-types';
import url from 'url';
import _ from 'underscore';
import memoize from 'memoize-one';
import queryString from 'querystring';
import { Collapse, Fade } from 'react-bootstrap';
import ReactTooltip from 'react-tooltip';
import Draggable from 'react-draggable';
import { Sticky, StickyContainer } from 'react-sticky';
import { Detail } from './../../item-pages/components';
import { isServerSide, Filters, navigate, object, layout, Schemas, DateUtility, ajax, analytics, typedefs, expFxn } from './../../util';
import * as vizUtil from './../../viz/utilities';
import { ColumnSorterIcon } from './LimitAndPageControls';

var { Item, ColumnDefinition } = typedefs;

export const DEFAULT_WIDTH_MAP = { 'lg' : 200, 'md' : 180, 'sm' : 120, 'xs' : 120 };

/**
 * Default value rendering function.
 * Uses columnDefinition field (column key) to get nested property value from result and display it.
 *
 * @param {Item} result - JSON object representing row data.
 * @param {ColumnDefinition} columnDefinition - Object with column definition data - field, title, widthMap, render function (self)
 * @param {Object} props - Props passed down from SearchResultTable/ResultRowColumnBlock instance.
 * @param {number} width - Unused. Todo - remove?
 * @returns {string|null} String value or null. Your function may return a React element, as well.
 */
export function defaultColumnBlockRenderFxn(result, columnDefinition, props, width){

    function filterAndUniq(vals){
        return _.uniq(_.filter(vals, function(v){
            return v !== null && typeof v !== 'undefined';
        }));
    }

    var value = object.getNestedProperty(result, columnDefinition.field);
    if (!value) value = null;
    if (Array.isArray(value)){ // getNestedProperty may return a multidimensional array, # of dimennsions depending on how many child arrays were encountered in original result obj.
        value = filterAndUniq(_.map(value, function(v){
            if (Array.isArray(v)){
                v = filterAndUniq(v);
                if (v.length === 1) v = v[0];
                if (v.length === 0) v = null;
            }
            return Schemas.Term.toName(columnDefinition.field, v);
        })).join(', ');
    } else {
        value = Schemas.Term.toName(columnDefinition.field, value);
    }
    return value;
}



/**
 * Ensure we have a valid React element to render.
 * If not, try to detect if Item object, and generate link.
 * Else, let exception bubble up.
 *
 * @static
 * @param {any} value - Value to sanitize.
 */
export function sanitizeOutputValue(value){
    if (typeof value !== 'string' && !React.isValidElement(value)){
        if (value && typeof value === 'object'){
            if (typeof value.display_title !== 'undefined'){
                if (typeof value.link_id !== 'undefined' || typeof value['@id'] !== 'undefined'){
                    return <a href={object.atIdFromObject(value)}>{ value.display_title }</a>;
                } else {
                    return value.display_title;
                }
            }
        } else if (!value) value = null;
    }
    if (value === "None") value = null;
    return value;
}


export class TableRowToggleOpenButton extends React.PureComponent {
    render(){
        return (
            <div className="inline-block toggle-detail-button-container">
                <button className="toggle-detail-button" onClick={this.props.onClick || this.props.toggleDetailOpen}>
                    <div className="icon-container">
                        <i className={"icon icon-fw icon-" + (this.props.open ? 'minus' : 'plus') }/>
                    </div>
                </button>
            </div>
        );
    }
}



export const defaultColumnExtensionMap = {
    'display_title' : {
        'title' : "Title",
        'widthMap' : {'lg' : 280, 'md' : 250, 'sm' : 200},
        'minColumnWidth' : 90,
        'order' : -100,
        'render' : function renderDisplayTitleColumn(result, columnDefinition, props, width, popLink = false){
            var title = object.itemUtil.getTitleStringFromContext(result),
                link = object.itemUtil.atId(result),
                tooltip,
                hasPhoto = false;

            /** Registers a list click event for Google Analytics then performs navigation. */
            function handleClick(evt){
                var tableType = navigate.isBrowseHref(props.href) ? 'browse' : (navigate.isSearchHref(props.href) ? 'search' : 'other');
                if (tableType === 'browse' || tableType === 'search'){
                    evt.preventDefault();
                    evt.stopPropagation();
                    analytics.productClick(result, {
                        'list'      : tableType === 'browse' ? 'Browse Results' : (props.currentAction === 'selection' ? 'Selection Search Results' : 'Search Results'),
                        'position'  : props.rowNumber + 1
                    }, function(){
                        (props.navigate || navigate)(link);
                    });
                    return false;
                } else {
                    return true;
                }
            }

            if (title && (title.length > 20 || width < 100)) tooltip = title;
            if (link){ // This should be the case always
                title = <a key="title" href={link || '#'} children={title} onClick={handleClick} />;
                if (typeof result.email === 'string' && result.email.indexOf('@') > -1){
                    // Specific case for User items. May be removed or more cases added, if needed.
                    hasPhoto = true;
                    title = (
                        <span key="title">
                            { object.itemUtil.User.gravatar(result.email, 32, { 'className' : 'in-search-table-title-image', 'data-tip' : result.email }, 'mm') }
                            { title }
                        </span>
                    );
                }
            }

            return (
                <span>
                    <TableRowToggleOpenButton open={props.detailOpen} onClick={props.toggleDetailOpen} />
                    <div key="title-container" className={"title-block" + (hasPhoto ? ' has-photo' : " text-ellipsis-container")} data-tip={tooltip}>{ title }</div>
                </span>
            );
        }
    },
    '@type' : {
        'noSort' : true,
        'order' : -80,
        'render' : function(result, columnDefinition, props, width){
            if (!Array.isArray(result['@type'])) return null;
            var leafItemType    = Schemas.getItemType(result),
                itemTypeTitle   = Schemas.getTitleForType(leafItemType, props.schemas || null),
                onClick         = function(e){
                    // Preserve search query, if any, but remove filters (which are usually per-type).
                    if (!props.href || props.href.indexOf('/search/') === -1) return;
                    e.preventDefault();
                    e.stopPropagation();
                    var urlParts = url.parse(props.href, true),
                        query = { 'type' : leafItemType };
                    if (urlParts.query.q) query.q = urlParts.query.q;
                    var nextHref = '/search/?' + queryString.stringify(query);
                    (props.navigate || navigate)(nextHref);
                };

            return (
                <React.Fragment>
                    <i className="icon icon-fw icon-filter clickable" onClick={onClick} data-tip="Filter down to this item type only."/>&nbsp;&nbsp;
                    { itemTypeTitle }
                </React.Fragment>
            );
        }
    },
    'lab.display_title' : {
        'title' : "Lab",
        'widthMap' : {'lg' : 200, 'md' : 180, 'sm' : 160},
        'render' : function(result, columnDefinition, props, width, popLink = false){
            var labItem = result.lab;
            if (!labItem) return null;
            var labLink;
            if (popLink){
                labLink = <a href={object.atIdFromObject(labItem)} target='_blank'>{ labItem.display_title }</a>;
            }else{
                labLink = <a href={object.atIdFromObject(labItem)}>{ labItem.display_title }</a>;
            }

            if (!result.submitted_by || !result.submitted_by.display_title){
                return labLink;
            }
            return (
                <span>
                    <i className="icon icon-fw icon-user-o user-icon" data-html data-tip={'<small>Submitted by</small> ' + result.submitted_by.display_title} />
                    { labLink }
                </span>
            );
        }
    },
    'track_and_facet_info.lab_name' : {
        'render' : function(result, columnDefinition, props, width, popLink = false){
            if ( // If same exact lab name as our lab.display_title, then we just use lab render method to get link to lab.
                result.track_and_facet_info && result.track_and_facet_info.lab_name && result.track_and_facet_info.lab_name
                && result.lab && result.lab.display_title && result.lab.display_title === result.track_and_facet_info.lab_name
            ){
                return defaultColumnExtensionMap['lab.display_title'].render.apply(null, Array.from(arguments));
            } else {
                return (result.track_and_facet_info && result.track_and_facet_info.lab_name) || null;
            }
        }
    },
    'date_created' : {
        'title' : 'Date Created',
        'colTitle' : 'Created',
        'widthMap' : {'lg' : 140, 'md' : 120, 'sm' : 120},
        'render' : function(result, columnDefinition, props, width){
            if (!result.date_created) return null;
            return <DateUtility.LocalizedTime timestamp={result.date_created} formatType='date-sm' />;
        },
        'order' : 510
    },
    'last_modified.date_modified' : {
        'title' : 'Date Modified',
        'widthMap' : {'lg' : 140, 'md' : 120, 'sm' : 120},
        'render' : function(result, columnDefinition, props, width){
            if (!result.last_modified) return null;
            if (!result.last_modified.date_modified) return null;
            return <DateUtility.LocalizedTime timestamp={result.last_modified.date_modified} formatType='date-sm' />;
        },
        'order' : 515
    },
    'date_published' : {
        'widthMap' : {'lg' : 140, 'md' : 120, 'sm' : 120},
        'render' : function(result, columnDefinition, props, width){
            if (!result.date_published) return null;
            return DateUtility.formatPublicationDate(result.date_published);
        },
        'order' : 504
    },
    'public_release' : {
        'widthMap' : {'lg' : 140, 'md' : 120, 'sm' : 120},
        'render' : function(result, columnDefinition, props, width){
            if (!result.public_release) return null;
            return <DateUtility.LocalizedTime timestamp={result.public_release} formatType='date-sm' />;
        },
        'order' : 505
    },
    'number_of_experiments' : {
        'title' : '# of Experiments',
        'widthMap' : {'lg' : 68, 'md' : 68, 'sm' : 50},
        'render' : function(expSet, columnDefinition, props, width){
            var number_of_experiments = parseInt(expSet.number_of_experiments);

            if (isNaN(number_of_experiments) || !number_of_experiments){
                number_of_experiments = (Array.isArray(expSet.experiments_in_set) && expSet.experiments_in_set.length) || null;
            }
            if (!number_of_experiments){
                number_of_experiments = 0;
            }

            return <span key="val">{ number_of_experiments }</span>;
        }
    },
    'number_of_files' : {
        'title' : '# of Files',
        'noSort' : true,
        'widthMap' : {'lg' : 60, 'md' : 50, 'sm' : 50},
        'render' : function(expSet, columnDefinition, props, width){

            var number_of_files = parseInt(expSet.number_of_files); // Doesn't exist yet at time of writing

            if (isNaN(number_of_files) || !number_of_files){
                number_of_files = expFxn.fileCountFromExperimentSet(expSet, true, false);
            }
            if (!number_of_files){
                number_of_files = 0;
            }

            return <span key="val">{ number_of_files }</span>;
        }

    },
    'google_analytics.for_date' : {
        'title' : 'Analytics Date',
        'widthMap' : {'lg' : 140, 'md' : 120, 'sm' : 120},
        'render' : function(result, columnDefinition, props, width){
            if (!result.google_analytics || !result.google_analytics.for_date) return null;
            return <DateUtility.LocalizedTime timestamp={result.google_analytics.for_date} formatType='date-sm' localize={false} />;
        }
    },
    'status' : {
        'title' : 'Status',
        'widthMap' : {'lg' : 120, 'md' : 120, 'sm' : 100},
        'order' : 501,
        'render' : function(result, columnDefinition, props, width){
            var statusFormatted = Schemas.Term.toName('status', result.status);
            return (
                <React.Fragment>
                    <i className="item-status-indicator-dot" data-status={result.status}/>
                    { statusFormatted }
                </React.Fragment>
            );
        }
    },
    'experiments_in_set.experiment_categorizer.combined' : {
        'title' : "Assay Details",
        'render' : function(result, columnDefinition, props, width){
            var cat_value = _.uniq(object.getNestedProperty(result, 'experiments_in_set.experiment_categorizer.value')).join('; ');
            var cat_field = _.uniq(object.getNestedProperty(result, 'experiments_in_set.experiment_categorizer.field'))[0];
            if (cat_value === 'No value' || !cat_value){
                return null;
            }
            return (
                <div className="exp-categorizer-cell">
                    <small>{ cat_field }</small>
                    <div className="text-ellipsis-container">{ cat_value }</div>
                </div>
            );
        }
    }
};


/**
 * Should handle and fail cases where context and columns object reference values
 * have changed, but not contents. User-selected columns should be preserved upon faceting
 * or similar filtering, but be updated when search type changes.
 *
 * Used as equality checker for `columnsToColumnDefinitions` `columns` param memoization as well.
 *
 * @param {Object.<Object>} cols1 Previous object of columns, to be passed in from a lifecycle method.
 * @param {Object.<Object>} cols2 Next object of columns, to be passed in from a lifecycle method.
 *
 * @returns {boolean} If context columns have changed, which should be about same as if type has changed.
 */
export function haveContextColumnsChanged(cols1, cols2){
    if (cols1 === cols2) return false;
    if (cols1 && !cols2) return true;
    if (!cols1 && cols2) return true;
    var pKeys       = _.keys(cols1),
        pKeysLen    = pKeys.length,
        nKeys       = _.keys(cols2),
        i;

    if (pKeysLen !== nKeys.length) return true;
    for (i = 0; i < pKeysLen; i++){
        if (pKeys[i] !== nKeys[i]) return true;
    }
    return false;
}


/**
 * Convert a map of field:title to list of column definitions, setting defaults.
 *
 * @param {Object.<string>} columns         Map of field names to field/column titles, as returned from back-end.
 * @param {Object} columnDefinitionMap      Map of field names to extra column properties such 'render', 'title', 'widthMap', etc.
 * @param {Object[]} constantDefinitions    Preset list of column definitions, each containing at least 'field' and 'title'.
 * @param {Object} defaultWidthMap          Map of responsive grid states (lg, md, sm) to pixel number sizes.
 * @returns {Object[]}                      List of objects containing keys 'title', 'field', 'widthMap', and 'render'.
 */
export const columnsToColumnDefinitions = memoize(function(columns, columnDefinitionMap, defaultWidthMap = DEFAULT_WIDTH_MAP){
    var uninishedColumnDefinitions = _.map(
        _.pairs(columns),
        function([field, columnProperties]){
            return _.extend({ field }, columnProperties);
        }
    );

    _.forEach(uninishedColumnDefinitions, function(colDef, i){
        var colDefOverride = columnDefinitionMap && columnDefinitionMap[colDef.field];
        if (colDefOverride){
            _.extend(colDef, colDefOverride, colDef);
        }
        // Add defaults for any required-for-view but not-present properties.
        if (colDef.widthMap && colDef.widthMap.sm && typeof colDef.widthMap.xs !== 'number'){
            colDef.widthMap.xs = colDef.widthMap.sm;
        }
        colDef.widthMap = colDef.widthMap || defaultWidthMap;
        colDef.render   = colDef.render || defaultColumnBlockRenderFxn;
        colDef.order    = typeof colDef.order === 'number' ? colDef.order : i;
    });

    return _.sortBy(uninishedColumnDefinitions, 'order');
});


export const defaultHiddenColumnMapFromColumns = memoize(function(columns){
    var hiddenColMap = {};
    _.forEach(_.pairs(columns), function([ field, columnDefinition ]){
        if (columnDefinition.default_hidden){
            hiddenColMap[field] = true;
        } else {
            hiddenColMap[field] = false;
        }
    });
    return hiddenColMap;
<<<<<<< HEAD
=======
}, function(newArgs, lastArgs){
    // We allow different object references to be considered equal as long as their values are equal.
    return !haveContextColumnsChanged(lastArgs[0], newArgs[0]);
>>>>>>> f6e46c7d
});


export function columnDefinitionsToScaledColumnDefinitions(columnDefinitions){
    return _.map(columnDefinitions, function(colDef){
        var colDef2 = _.clone(colDef);
        colDef2.baseWidth = colDef.widthMap.sm || colDef.widthMap.md || colDef.widthMap.lg || 100;
        if (typeof colDef.render !== 'function'){
            colDef2.render = defaultColumnBlockRenderFxn;
        }
        return colDef2;
    });
}


/**
 * Determine the typical column width, given current browser width. Defaults to large width if server-side.
 *
 * @param {ColumnDefinition} columnDefinition - JSON of column definition, should have widthMap or width or baseWidth.
 * @param {Object} columnDefinition.widthMap - Map of integer sizes to use at 'lg', 'md', or 'sm' sizes.
 * @param {boolean} [mounted=true]  - Whether component calling this function is mounted. If false, uses 'lg' to align with server-side render.
 * @param {number} [windowWidth=null] - Current window width.
 * @returns {string|number} Width for div column block to be used at current screen/browser size.
 */
export function getColumnWidthFromDefinition(columnDefinition, mounted=true, windowWidth=null){

    var w = columnDefinition.width || columnDefinition.baseWidth || null;
    if (typeof w === 'number'){
        return w;
    }
    var widthMap = columnDefinition.widthMap || null;
    if (widthMap){
        var responsiveGridSize;
        if (!mounted || isServerSide()) responsiveGridSize = 'lg';
        else responsiveGridSize = layout.responsiveGridState(windowWidth);
        if (responsiveGridSize === 'xs') responsiveGridSize = 'sm';
        return widthMap[responsiveGridSize || 'lg'];
    }
    return 250; // Fallback.
}


export class ResultRowColumnBlockValue extends React.Component {

    static defaultProps = {
        'mounted' : false,
        'toggleDetailOpen' : function(evt){ console.warn('Triggered props.toggleDetailOpen() but no toggleDetailOpen prop passed to ResultRowColumnValue Component.'); },
        'shouldComponentUpdateExt' : null
    }

    shouldComponentUpdate(nextProps, nextState){
        if (
            nextProps.columnNumber === 0 ||
            nextProps.columnDefinition.field !== this.props.columnDefinition.field ||
            nextProps.schemas !== this.props.schemas ||
            object.atIdFromObject(nextProps.result) !== object.atIdFromObject(this.props.result) ||
            nextProps.className !== this.props.className ||
            (typeof nextProps.shouldComponentUpdateExt === 'function' && nextProps.shouldComponentUpdateExt(nextProps, nextState, this.props, this.state))
        ){
            return true;
        }
        return false;
    }

    render(){
        var { result, columnDefinition, mounted } = this.props;
        var renderFxn = columnDefinition.render || defaultColumnBlockRenderFxn;
        var value = sanitizeOutputValue(
            renderFxn(result, columnDefinition, _.omit(this.props, 'columnDefinition', 'result'))
        );

        var tooltip;
        if (typeof value === 'string') {
            if (this.props.tooltip === true && value.length > 25) tooltip = value;
            value = <span className="value">{ value }</span>;
        } else if (value === null){
            value = <small className="text-300">-</small>;
        }

        var className = "inner";
        if (typeof this.props.className === 'string'){
            className += ' ' + this.props.className;
        }
        return (
            <div className={className} data-tip={tooltip}>{ value }</div>
        );
    }
}



export class HeadersRow extends React.PureComponent {

    static propTypes = {
        'columnDefinitions' : PropTypes.array.isRequired,//ResultRow.propTypes.columnDefinitions,
        'mounted' : PropTypes.bool.isRequired
    }

    constructor(props){
        super(props);
        this.throttledSetHeaderWidths = _.debounce(_.throttle(this.setHeaderWidths.bind(this), 1000), 350);
        this.setHeaderWidths = this.setHeaderWidths.bind(this);
        this.onAdjusterDrag = this.onAdjusterDrag.bind(this);
        this.render = this.render.bind(this);
        this.state = {
            widths : (props.headerColumnWidths && props.headerColumnWidths.slice(0)) || null
        };
    }

    componentWillReceiveProps(nextProps){
        if (nextProps.headerColumnWidths !== this.props.headerColumnWidths){
            this.setState({ 'widths' : nextProps.headerColumnWidths });
        }
    }

    setHeaderWidths(idx, evt, r){
        if (typeof this.props.setHeaderWidths !== 'function') throw new Error('props.setHeaderWidths not a function');
        setTimeout(()=> this.props.setHeaderWidths(this.state.widths.slice(0)), 0);
    }

    getWidthFor(idx){
        return (
            (Array.isArray(this.state.widths) && this.state.widths[idx]) ||
            (Array.isArray(this.props.headerColumnWidths) && this.props.headerColumnWidths[idx]) ||
            getColumnWidthFromDefinition(this.props.columnDefinitions[idx], this.props.mounted)
        );
    }

    onAdjusterDrag(idx, evt, r){
        var widths = this.state.widths.slice(0);
        widths[idx] = Math.max(this.props.columnDefinitions[idx].minColumnWidth || this.props.defaultMinColumnWidth || 55, r.x );
        this.setState({ 'widths' : widths });
    }

    render(){
        var { isSticky, stickyStyle, tableLeftOffset, tableContainerWidth, columnDefinitions, stickyHeaderTopOffset, renderDetailPane, headerColumnWidths } = this.props,
            isAdjustable = headerColumnWidths && this.state.widths;
        return (
            <div className={
                    "search-headers-row"
                    + (isAdjustable ? '' : ' non-adjustable')
                    + (isSticky ? ' stickied' : '')
                    + (typeof renderDetailPane !== 'function' ? ' no-detail-pane' : '')
                } style={
                    isSticky ? _.extend({}, stickyStyle, { 'top' : -stickyHeaderTopOffset, 'left' : tableLeftOffset, 'width' : tableContainerWidth })
                : null}>
                <div className="columns clearfix" style={{
                    'left'  : isSticky ? (stickyStyle.left || 0) - (tableLeftOffset || 0) : null,
                    'width' : (stickyStyle && stickyStyle.width) || null
                }}>
                {
                    _.map(columnDefinitions, (colDef, i)=>{
                        var { sortColumn, sortBy, sortReverse } = this.props,
                            w = this.getWidthFor(i),
                            sorterIcon;

                        if (!colDef.noSort && typeof sortBy === 'function' && w >= 50){                            
                            sorterIcon = <ColumnSorterIcon sortByFxn={sortBy} currentSortColumn={sortColumn} descend={sortReverse} value={colDef.field} />;
                        }
                        return (
                            <div
                                data-field={colDef.field}
                                key={colDef.field}
                                className={"search-headers-column-block" + (colDef.noSort ? " no-sort" : '')}
                                style={{ width : w }}>
                                <div className="inner">
                                    <span className="column-title">{ colDef.colTitle || colDef.title }</span>
                                    { sorterIcon }
                                </div>
                                { Array.isArray(headerColumnWidths) ?
                                    <Draggable position={{x:w,y:0}} axis="x" onDrag={this.onAdjusterDrag.bind(this, i)} onStop={this.setHeaderWidths.bind(this, i)}>
                                        <div className="width-adjuster"/>
                                    </Draggable>
                                : null }
                            </div>
                        );
                    })
                }
                </div>
            </div>
        );
    }
}<|MERGE_RESOLUTION|>--- conflicted
+++ resolved
@@ -401,12 +401,9 @@
         }
     });
     return hiddenColMap;
-<<<<<<< HEAD
-=======
 }, function(newArgs, lastArgs){
     // We allow different object references to be considered equal as long as their values are equal.
     return !haveContextColumnsChanged(lastArgs[0], newArgs[0]);
->>>>>>> f6e46c7d
 });
 
 

'use strict';

/* @flow */

import React from 'react';
import PropTypes from 'prop-types';
import url from 'url';
import _ from 'underscore';
import queryString from 'querystring';
import { Collapse, Fade } from 'react-bootstrap';
import ReactTooltip from 'react-tooltip';
import Draggable from 'react-draggable';
import { Sticky, StickyContainer } from 'react-sticky';
import { Detail } from './../../item-pages/components';
import { isServerSide, Filters, navigate, object, layout, Schemas, DateUtility, ajax, analytics, typedefs, expFxn } from './../../util';
import * as vizUtil from './../../viz/utilities';
import { ColumnSorterIcon } from './LimitAndPageControls';

var { Item, ColumnDefinition } = typedefs;

export const DEFAULT_WIDTH_MAP = { 'lg' : 200, 'md' : 180, 'sm' : 120, 'xs' : 120 };

/**
 * Default value rendering function.
 * Uses columnDefinition field (column key) to get nested property value from result and display it.
 *
 * @param {Item} result - JSON object representing row data.
 * @param {ColumnDefinition} columnDefinition - Object with column definition data - field, title, widthMap, render function (self)
 * @param {Object} props - Props passed down from SearchResultTable/ResultRowColumnBlock instance.
 * @param {number} width - Unused. Todo - remove?
 * @returns {string|null} String value or null. Your function may return a React element, as well.
 */
export function defaultColumnBlockRenderFxn(result, columnDefinition, props, width){

    function filterAndUniq(vals){
        return _.uniq(_.filter(vals, function(v){
            return v !== null && typeof v !== 'undefined';
        }));
    }

    var value = object.getNestedProperty(result, columnDefinition.field);
    if (!value) value = null;
    if (Array.isArray(value)){ // getNestedProperty may return a multidimensional array, # of dimennsions depending on how many child arrays were encountered in original result obj.
        value = filterAndUniq(_.map(value, function(v){
            if (Array.isArray(v)){
                v = filterAndUniq(v);
                if (v.length === 1) v = v[0];
                if (v.length === 0) v = null;
            }
            return Schemas.Term.toName(columnDefinition.field, v);
        })).join(', ');
    } else {
        value = Schemas.Term.toName(columnDefinition.field, value);
    }
    return value;
}



/**
 * Ensure we have a valid React element to render.
 * If not, try to detect if Item object, and generate link.
 * Else, let exception bubble up.
 *
 * @static
 * @param {any} value - Value to sanitize.
 */
export function sanitizeOutputValue(value){
    if (typeof value !== 'string' && !React.isValidElement(value)){
        if (value && typeof value === 'object'){
            if (typeof value.display_title !== 'undefined'){
                if (typeof value.link_id !== 'undefined' || typeof value['@id'] !== 'undefined'){
                    return <a href={object.atIdFromObject(value)}>{ value.display_title }</a>;
                } else {
                    return value.display_title;
                }
            }
        } else if (!value) value = null;
    }
    if (value === "None") value = null;
    return value;
}


export class TableRowToggleOpenButton extends React.PureComponent {
    render(){
        return (
            <div className="inline-block toggle-detail-button-container">
                <button className="toggle-detail-button" onClick={this.props.onClick || this.props.toggleDetailOpen}>
                    <div className="icon-container">
                        <i className={"icon icon-fw icon-" + (this.props.open ? 'minus' : 'plus') }/>
                    </div>
                </button>
            </div>
        );
    }
}



export const defaultColumnExtensionMap = {
    'display_title' : {
        'title' : "Title",
        'widthMap' : {'lg' : 280, 'md' : 250, 'sm' : 200},
        'minColumnWidth' : 90,
        'order' : -100,
        'render' : function(result, columnDefinition, props, width, popLink = false){
            var title = object.itemUtil.getTitleStringFromContext(result),
                link = object.itemUtil.atId(result),
                tooltip,
                hasPhoto = false;

            function handleClick(evt){
                var tableType = navigate.isBrowseHref(props.href) ? 'browse' : (navigate.isSearchHref(props.href) ? 'search' : 'other');
                if (tableType === 'browse' || tableType === 'search'){
                    evt.preventDefault();
                    evt.stopPropagation();
                    analytics.productClick(result, {
                        'list'      : tableType === 'browse' ? 'Browse Results' : (props.currentAction === 'selection' ? 'Selection Search Results' : 'Search Results'),
                        'position'  : props.rowNumber + 1
                    }, function(){
                        (props.navigate || navigate)(link);
                    });
                    return false;
                } else {
                    return true;
                }
            }

            if (title && (title.length > 20 || width < 100)) tooltip = title;
            if (link){
                title = <a key="title" href={link || '#'} children={title} onClick={handleClick} />;
                if (typeof result.email === 'string' && result.email.indexOf('@') > -1){
                    hasPhoto = true;
                    title = (
                        <span key="title">
                            { object.itemUtil.User.gravatar(result.email, 32, { 'className' : 'in-search-table-title-image', 'data-tip' : result.email }, 'mm') }
                            { title }
                        </span>
                    );
                }
            }

            return (
                <span>
                    <TableRowToggleOpenButton open={props.detailOpen} onClick={props.toggleDetailOpen} />
                    <div key="title-container" className={"title-block" + (hasPhoto ? ' has-photo' : " text-ellipsis-container")} data-tip={tooltip}>{ title }</div>
                </span>
            );
        }
    },
    '@type' : {
        'noSort' : true,
        'order' : -80,
        'render' : function(result, columnDefinition, props, width){
            if (!Array.isArray(result['@type'])) return null;
            var leafItemType    = Schemas.getItemType(result),
                itemTypeTitle   = Schemas.getTitleForType(leafItemType, props.schemas || null),
                onClick         = function(e){
                    // Preserve search query, if any, but remove filters (which are usually per-type).
                    if (!props.href || props.href.indexOf('/search/') === -1) return;
                    e.preventDefault();
                    e.stopPropagation();
                    var urlParts = url.parse(props.href, true),
                        query = { 'type' : leafItemType };
                    if (urlParts.query.q) query.q = urlParts.query.q;
                    var nextHref = '/search/?' + queryString.stringify(query);
                    (props.navigate || navigate)(nextHref);
                };

            return (
                <React.Fragment>
                    <i className="icon icon-fw icon-filter clickable" onClick={onClick} data-tip="Filter down to this item type only."/>&nbsp;&nbsp;
                    { itemTypeTitle }
                </React.Fragment>
            );
        }
    },
    'lab.display_title' : {
        'title' : "Lab",
        'widthMap' : {'lg' : 200, 'md' : 180, 'sm' : 160},
        'render' : function(result, columnDefinition, props, width, popLink = false){
            var labItem = result.lab;
            if (!labItem) return null;
            var labLink;
            if (popLink){
                labLink = <a href={object.atIdFromObject(labItem)} target='_blank'>{ labItem.display_title }</a>;
            }else{
                labLink = <a href={object.atIdFromObject(labItem)}>{ labItem.display_title }</a>;
            }

            if (!result.submitted_by || !result.submitted_by.display_title){
                return labLink;
            }
            return (
                <span>
                    <i className="icon icon-fw icon-user-o user-icon" data-html data-tip={'<small>Submitted by</small> ' + result.submitted_by.display_title} />
                    { labLink }
                </span>
            );
        }
    },
    'track_and_facet_info.lab_name' : {
        'render' : function(result, columnDefinition, props, width, popLink = false){
            if ( // If same exact lab name as our lab.display_title, then we just use lab render method to get link to lab.
                result.track_and_facet_info && result.track_and_facet_info.lab_name && result.track_and_facet_info.lab_name
                && result.lab && result.lab.display_title && result.lab.display_title === result.track_and_facet_info.lab_name
            ){
                return defaultColumnExtensionMap['lab.display_title'].render.apply(null, Array.from(arguments));
            } else {
                return (result.track_and_facet_info && result.track_and_facet_info.lab_name) || null;
            }
        }
    },
    'date_created' : {
        'title' : 'Date Created',
        'colTitle' : 'Created',
        'widthMap' : {'lg' : 140, 'md' : 120, 'sm' : 120},
        'render' : function(result, columnDefinition, props, width){
            if (!result.date_created) return null;
            return <DateUtility.LocalizedTime timestamp={result.date_created} formatType='date-sm' />;
        },
        'order' : 510
    },
    'last_modified.date_modified' : {
        'title' : 'Date Modified',
        'widthMap' : {'lg' : 140, 'md' : 120, 'sm' : 120},
        'render' : function(result, columnDefinition, props, width){
            if (!result.last_modified) return null;
            if (!result.last_modified.date_modified) return null;
            return <DateUtility.LocalizedTime timestamp={result.last_modified.date_modified} formatType='date-sm' />;
        },
        'order' : 515
    },
    'date_published' : {
        'widthMap' : {'lg' : 140, 'md' : 120, 'sm' : 120},
        'render' : function(result, columnDefinition, props, width){
            if (!result.date_published) return null;
<<<<<<< HEAD
            return <DateUtility.LocalizedTime timestamp={result.date_published} formatType='date-sm' />;
        },
        'order' : 504
    },
    'public_release' : {
        'widthMap' : {'lg' : 140, 'md' : 120, 'sm' : 120},
        'render' : function(result, columnDefinition, props, width){
            if (!result.public_release) return null;
            return <DateUtility.LocalizedTime timestamp={result.public_release} formatType='date-sm' />;
        },
        'order' : 505
    },
    'number_of_experiments' : {
        'title' : '# of Experiments',
        'colTitle' : 'Exps',
        'widthMap' : {'lg' : 68, 'md' : 68, 'sm' : 50},
        'render' : function(expSet, columnDefinition, props, width){
            var number_of_experiments = parseInt(expSet.number_of_experiments);

            if (isNaN(number_of_experiments) || !number_of_experiments){
                number_of_experiments = (Array.isArray(expSet.experiments_in_set) && expSet.experiments_in_set.length) || null;
            }
            if (!number_of_experiments){
                number_of_experiments = 0;
            }


            return <span key="val">{ number_of_experiments }</span>;
        }
=======
            return DateUtility.formatPublicationDate(result.date_published);
        }
    },
    'number_of_experiments' : {
        'title' : '# of Experiments',
        'widthMap' : {'lg' : 68, 'md' : 68, 'sm' : 50}
>>>>>>> a127c649
    },
    'number_of_files' : {
        'title' : '# of Files',
        'colTitle' : 'Files',
        'noSort' : true,
        'widthMap' : {'lg' : 60, 'md' : 50, 'sm' : 50},
        'render' : function(expSet, columnDefinition, props, width){

            var number_of_files = parseInt(expSet.number_of_files); // Doesn't exist yet at time of writing

            if (isNaN(number_of_files) || !number_of_files){
                number_of_files = expFxn.fileCountFromExperimentSet(expSet, true, false);
            }
            if (!number_of_files){
                number_of_files = 0;
            }

            return <span key="val">{ number_of_files }</span>;
        }

    },
    'google_analytics.for_date' : {
        'title' : 'Analytics Date',
        'widthMap' : {'lg' : 140, 'md' : 120, 'sm' : 120},
        'render' : function(result, columnDefinition, props, width){
            if (!result.google_analytics || !result.google_analytics.for_date) return null;
            return <DateUtility.LocalizedTime timestamp={result.google_analytics.for_date} formatType='date-sm' localize={false} />;
        }
    },
    'status' : {
        'title' : 'Status',
        'widthMap' : {'lg' : 120, 'md' : 120, 'sm' : 100},
        'order' : 501,
        'render' : function(result, columnDefinition, props, width){
            var statusFormatted = Schemas.Term.toName('status', result.status);
            return (
                <React.Fragment>
                    <i className="item-status-indicator-dot" data-status={result.status}/>
                    { statusFormatted }
                </React.Fragment>
            );
        }
    },
    'experiments_in_set.experiment_type' : {
        'title' : 'Experiment Type',
        'widthMap' : {'lg' : 140, 'md' : 140, 'sm' : 120}
    },
    'experiments_in_set.experiment_categorizer.combined' : {
        'title' : "Assay Details",
        'render' : function(result, columnDefinition, props, width){
            var cat_value = _.uniq(object.getNestedProperty(result, 'experiments_in_set.experiment_categorizer.value')).join('; ');
            var cat_field = _.uniq(object.getNestedProperty(result, 'experiments_in_set.experiment_categorizer.field'))[0];
            if (cat_value === 'No value' || !cat_value){
                return null;
            }
            return (
                <div className="exp-categorizer-cell">
                    <small>{ cat_field }</small>
                    <div className="text-ellipsis-container">{ cat_value }</div>
                </div>
            );
        }
    },
    'experiments_in_set.biosample.biosource_summary' : {
        'widthMap' : { 'lg' : 140, 'md' : 120, 'sm' : 120 }
    }
};


/**
 * Convert a map of field:title to list of column definitions, setting defaults.
 *
 * @param {Object.<string>} columns         Map of field names to field/column titles, as returned from back-end.
 * @param {Object} columnDefinitionMap      Map of field names to extra column properties such 'render', 'title', 'widthMap', etc.
 * @param {Object[]} constantDefinitions    Preset list of column definitions, each containing at least 'field' and 'title'.
 * @param {Object} defaultWidthMap          Map of responsive grid states (lg, md, sm) to pixel number sizes.
 * @returns {Object[]}                      List of objects containing keys 'title', 'field', 'widthMap', and 'render'.
 */
export function columnsToColumnDefinitions(columns, columnDefinitionMap, defaultWidthMap = DEFAULT_WIDTH_MAP){
    var uninishedColumnDefinitions = _.map(
        _.pairs(columns),
        function([field, columnProperties]){
            return _.extend({ field }, columnProperties);
        }
    );

    _.forEach(uninishedColumnDefinitions, function(colDef, i){
        var colDefOverride = columnDefinitionMap && columnDefinitionMap[colDef.field];
        if (colDefOverride){
            _.extend(colDef, colDefOverride);
        }
        // Add defaults for any required-for-view but not-present properties.
        if (colDef.widthMap && colDef.widthMap.sm && typeof colDef.widthMap.xs !== 'number'){
            colDef.widthMap.xs = colDef.widthMap.sm;
        }
        colDef.widthMap = colDef.widthMap || defaultWidthMap;
        colDef.render   = colDef.render || defaultColumnBlockRenderFxn;
        colDef.order    = typeof colDef.order === 'number' ? colDef.order : i;
    });

    return _.sortBy(uninishedColumnDefinitions, 'order');
}


export function defaultHiddenColumnMapFromColumns(columns){
    var hiddenColMap = {};
    _.forEach(_.pairs(columns), function([ field, columnDefinition ]){
        if (columnDefinition.default_hidden){
            hiddenColMap[field] = true;
        } else {
            hiddenColMap[field] = false;
        }
    });
    return hiddenColMap;
}


export function columnDefinitionsToScaledColumnDefinitions(columnDefinitions){
    return _.map(columnDefinitions, function(colDef){
        var colDef2 = _.clone(colDef);
        colDef2.baseWidth = colDef.widthMap.sm || colDef.widthMap.md || colDef.widthMap.lg || 100;
        if (typeof colDef.render !== 'function'){
            colDef2.render = defaultColumnBlockRenderFxn;
        }
        return colDef2;
    });
}


/**
 * Determine the typical column width, given current browser width. Defaults to large width if server-side.
 *
 * @param {ColumnDefinition} columnDefinition - JSON of column definition, should have widthMap or width or baseWidth.
 * @param {Object} columnDefinition.widthMap - Map of integer sizes to use at 'lg', 'md', or 'sm' sizes.
 * @param {boolean} [mounted=true]  - Whether component calling this function is mounted. If false, uses 'lg' to align with server-side render.
 * @param {number} [windowWidth=null] - Current window width.
 * @returns {string|number} Width for div column block to be used at current screen/browser size.
 */
export function getColumnWidthFromDefinition(columnDefinition, mounted=true, windowWidth=null){

    var w = columnDefinition.width || columnDefinition.baseWidth || null;
    if (typeof w === 'number'){
        return w;
    }
    var widthMap = columnDefinition.widthMap || null;
    if (widthMap){
        var responsiveGridSize;
        if (!mounted || isServerSide()) responsiveGridSize = 'lg';
        else responsiveGridSize = layout.responsiveGridState(windowWidth);
        if (responsiveGridSize === 'xs') responsiveGridSize = 'sm';
        return widthMap[responsiveGridSize || 'lg'];
    }
    return 250; // Fallback.
}


export class ResultRowColumnBlockValue extends React.Component {

    static defaultProps = {
        'mounted' : false,
        'toggleDetailOpen' : function(evt){ console.warn('Triggered props.toggleDetailOpen() but no toggleDetailOpen prop passed to ResultRowColumnValue Component.'); },
        'shouldComponentUpdateExt' : null
    }

    shouldComponentUpdate(nextProps, nextState){
        if (
            nextProps.columnNumber === 0 ||
            nextProps.columnDefinition.field !== this.props.columnDefinition.field ||
            nextProps.schemas !== this.props.schemas ||
            object.atIdFromObject(nextProps.result) !== object.atIdFromObject(this.props.result) ||
            nextProps.className !== this.props.className ||
            (typeof nextProps.shouldComponentUpdateExt === 'function' && nextProps.shouldComponentUpdateExt(nextProps, nextState, this.props, this.state))
        ){
            return true;
        }
        return false;
    }

    render(){
        var { result, columnDefinition, mounted } = this.props;
        var renderFxn = columnDefinition.render || defaultColumnBlockRenderFxn;
        var value = sanitizeOutputValue(
            renderFxn(result, columnDefinition, _.omit(this.props, 'columnDefinition', 'result'))
        );

        var tooltip;
        if (typeof value === 'string') {
            if (this.props.tooltip === true && value.length > 25) tooltip = value;
            value = <span className="value">{ value }</span>;
        } else if (value === null){
            value = <small className="text-300">-</small>;
        }

        var className = "inner";
        if (typeof this.props.className === 'string'){
            className += ' ' + this.props.className;
        }
        return (
            <div className={className} data-tip={tooltip}>{ value }</div>
        );
    }
}



export class HeadersRow extends React.PureComponent {

    static propTypes = {
        'columnDefinitions' : PropTypes.array.isRequired,//ResultRow.propTypes.columnDefinitions,
        'mounted' : PropTypes.bool.isRequired
    }

    constructor(props){
        super(props);
        this.throttledSetHeaderWidths = _.debounce(_.throttle(this.setHeaderWidths.bind(this), 1000), 350);
        this.setHeaderWidths = this.setHeaderWidths.bind(this);
        this.onAdjusterDrag = this.onAdjusterDrag.bind(this);
        this.render = this.render.bind(this);
        this.state = {
            widths : (props.headerColumnWidths && props.headerColumnWidths.slice(0)) || null
        };
    }

    componentWillReceiveProps(nextProps){
        if (nextProps.headerColumnWidths !== this.props.headerColumnWidths){
            this.setState({ 'widths' : nextProps.headerColumnWidths });
        }
    }

    setHeaderWidths(idx, evt, r){
        if (typeof this.props.setHeaderWidths !== 'function') throw new Error('props.setHeaderWidths not a function');
        setTimeout(()=> this.props.setHeaderWidths(this.state.widths.slice(0)), 0);
    }

    getWidthFor(idx){
        return (
            (Array.isArray(this.state.widths) && this.state.widths[idx]) ||
            (Array.isArray(this.props.headerColumnWidths) && this.props.headerColumnWidths[idx]) ||
            getColumnWidthFromDefinition(this.props.columnDefinitions[idx], this.props.mounted)
        );
    }

    onAdjusterDrag(idx, evt, r){
        var widths = this.state.widths.slice(0);
        widths[idx] = Math.max(this.props.columnDefinitions[idx].minColumnWidth || this.props.defaultMinColumnWidth || 55, r.x );
        this.setState({ 'widths' : widths });
    }

    render(){
        var { isSticky, stickyStyle, tableLeftOffset, tableContainerWidth, columnDefinitions, stickyHeaderTopOffset, renderDetailPane, headerColumnWidths } = this.props,
            isAdjustable = headerColumnWidths && this.state.widths;
        return (
            <div className={
                    "search-headers-row"
                    + (isAdjustable ? '' : ' non-adjustable')
                    + (isSticky ? ' stickied' : '')
                    + (typeof renderDetailPane !== 'function' ? ' no-detail-pane' : '')
                } style={
                    isSticky ? _.extend({}, stickyStyle, { 'top' : -stickyHeaderTopOffset, 'left' : tableLeftOffset, 'width' : tableContainerWidth })
                : null}>
                <div className="columns clearfix" style={{
                    'left'  : isSticky ? (stickyStyle.left || 0) - (tableLeftOffset || 0) : null,
                    'width' : (stickyStyle && stickyStyle.width) || null
                }}>
                {
                    _.map(columnDefinitions, (colDef, i)=>{
                        var { sortColumn, sortBy, sortReverse } = this.props,
                            w = this.getWidthFor(i),
                            sorterIcon;

                        if (!colDef.noSort && typeof sortBy === 'function' && w >= 50){                            
                            sorterIcon = <ColumnSorterIcon sortByFxn={sortBy} currentSortColumn={sortColumn} descend={sortReverse} value={colDef.field} />;
                        }
                        return (
                            <div
                                data-field={colDef.field}
                                key={colDef.field}
                                className={"search-headers-column-block" + (colDef.noSort ? " no-sort" : '')}
                                style={{ width : w }}>
                                <div className="inner">
                                    <span className="column-title">{ colDef.colTitle || colDef.title }</span>
                                    { sorterIcon }
                                </div>
                                { Array.isArray(headerColumnWidths) ?
                                    <Draggable position={{x:w,y:0}} axis="x" onDrag={this.onAdjusterDrag.bind(this, i)} onStop={this.setHeaderWidths.bind(this, i)}>
                                        <div className="width-adjuster"/>
                                    </Draggable>
                                : null }
                            </div>
                        );
                    })
                }
                </div>
            </div>
        );
    }
}<|MERGE_RESOLUTION|>--- conflicted
+++ resolved
@@ -236,8 +236,7 @@
         'widthMap' : {'lg' : 140, 'md' : 120, 'sm' : 120},
         'render' : function(result, columnDefinition, props, width){
             if (!result.date_published) return null;
-<<<<<<< HEAD
-            return <DateUtility.LocalizedTime timestamp={result.date_published} formatType='date-sm' />;
+            return DateUtility.formatPublicationDate(result.date_published);
         },
         'order' : 504
     },
@@ -266,14 +265,6 @@
 
             return <span key="val">{ number_of_experiments }</span>;
         }
-=======
-            return DateUtility.formatPublicationDate(result.date_published);
-        }
-    },
-    'number_of_experiments' : {
-        'title' : '# of Experiments',
-        'widthMap' : {'lg' : 68, 'md' : 68, 'sm' : 50}
->>>>>>> a127c649
     },
     'number_of_files' : {
         'title' : '# of Files',

--- conflicted
+++ resolved
@@ -176,15 +176,6 @@
  * It takes a different param signature than ordinary file-detail columns, which accept `file`, `fieldName`, `headerIndex`, and `fileEntryBlockProps`.
  *
  * @todo (MAYBE) Create a new file and put this as well as FileEntryBlocks into it (?)
-<<<<<<< HEAD
- *
- * @param {File} file - File for row/column.
- * @param {Object} fileEntryBlockProps - Props passed down from FileEntryBlock, including reference to parent StackedTable as expTable.
- * @param {Object} param - Props passed in from a FileEntryBlock.
- * @param {string} param.fileAtId - The atId of current file.
- * @param {string} param.fileTitleString - The title of current of file.
-=======
->>>>>>> 4d7844fb
  * @returns {?JSX.Element}
  */
 export function renderFileTitleColumn(file, field, detailIndex, fileEntryBlockProps){
@@ -458,11 +449,7 @@
             /* No Files Exist */
             contents.push(
                 <StackedBlock key="single-empty-item" hideNameOnHover={false} columnClass="file-group">
-<<<<<<< HEAD
-                    { _.pluck(fullColumnHeaders, 'title').indexOf('File Pair') > -1 ? <StackedBlockName/> : null }
-=======
                     { _.pluck(fullColumnHeaders, 'title').indexOf('File Group') > -1 ? <StackedBlockName/> : null }
->>>>>>> 4d7844fb
                     <StackedBlockList title="Files" className="files">
                         <FileEntryBlock file={null} columnHeaders={fullColumnHeaders} href={href} />
                     </StackedBlockList>
@@ -472,11 +459,7 @@
 
         var experimentVisibleName = (
                 exp.tec_rep_no ? 'Tech Replicate ' + exp.tec_rep_no :
-<<<<<<< HEAD
-                    exp.experiment_type ? exp.experiment_type :
-=======
                     (exp.experiment_type && exp.experiment_type.display_title) ? exp.experiment_type.display_title :
->>>>>>> 4d7844fb
                         exp.accession
             ),
             experimentAtId  = object.itemUtil.atId(exp),
@@ -491,11 +474,7 @@
         return (
             <StackedBlock key={ experimentAtId || exp.tec_rep_no || i } hideNameOnHover={false} columnClass="experiment" stripe={this.cache.oddExpRow}
                 label={<StackedBlockNameLabel title="Experiment" accession={exp.accession} subtitleVisible />}>
-<<<<<<< HEAD
-                <StackedBlockName relativePosition={expFxn.fileCount(exp) > 6}>
-=======
                 <StackedBlockName relativePosition={expFxn.fileCountFromSingleExperiment(exp) > 6}>
->>>>>>> 4d7844fb
                     { experimentAtId ? <a href={experimentAtId} className="name-title">{ linkTitle }</a> : <span className="name-title">{ linkTitle }</span> }
                 </StackedBlockName>
                 <StackedBlockList title={listTitle} className={contentsClassName}

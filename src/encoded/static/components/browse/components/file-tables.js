--- conflicted
+++ resolved
@@ -4,15 +4,10 @@
 import PropTypes from 'prop-types';
 import _ from 'underscore';
 import memoize from 'memoize-one';
-<<<<<<< HEAD
-import { StackedBlock, StackedBlockList, StackedBlockName, StackedBlockNameLabel, StackedBlockTable, FileEntryBlock, FilePairBlock } from './StackedBlockTable';
-import { expFxn, console, isServerSide, analytics, object, Schemas, typedefs } from './../../util';
-=======
 import url from 'url';
 import { Button, DropdownButton, MenuItem } from 'react-bootstrap';
 import { StackedBlock, StackedBlockList, StackedBlockName, StackedBlockNameLabel, StackedBlockTable, FileEntryBlock, FilePairBlock } from './StackedBlockTable';
 import { expFxn, console, isServerSide, analytics, object, Schemas, typedefs, fileUtil, navigate } from './../../util';
->>>>>>> 54512b79
 
 var { Item, ExperimentSet } = typedefs;
 
@@ -315,12 +310,6 @@
         });
     }
 
-<<<<<<< HEAD
-    static metricColumnHeaders(showMetricColumns, experimentSet){
-        // Ensure we have explicit boolean (`false`), else figure out if to show metrics columns from contents of exp array.
-        showMetricColumns = (typeof showMetricColumns === 'boolean' && showMetricColumns) || ProcessedFilesQCStackedTable.filterFiles(
-            expFxn.allFilesFromExperiments(experimentSet.experiments_in_set || [], false, false, true), true
-=======
     /**
      * Adds Total Sequences matric column if any raw files in expSet have a `quality_metric`.
      * Or if param `showMetricColumns` is set to true;
@@ -334,7 +323,6 @@
         // Ensure we have explicit boolean (`false`), else figure out if to show metrics columns from contents of exp array.
         showMetricColumns = (typeof showMetricColumns === 'boolean' && showMetricColumns) || ProcessedFilesQCStackedTable.filterFiles(
             expFxn.allFilesFromExperimentSet(experimentSet, false), true
->>>>>>> 54512b79
         ) ? true : false;
 
         if (!showMetricColumns) return null;
@@ -410,33 +398,6 @@
 
     renderExperimentBlock(exp,i){
         this.cache.oddExpRow = !this.cache.oddExpRow;
-<<<<<<< HEAD
-        const { experimentSet, collapseLongLists, collapseShow, collapseLimit, columnHeaders, showMetricsColumns } = this.props;
-
-        const allRawFiles = exp.files || [];
-        const filePairs = expFxn.groupFilesByPairs(allRawFiles);
-        const unpairedFiles = expFxn.findUnpairedFiles(allRawFiles);
-
-        var fullColumnHeaders = RawFilesStackedTable.columnHeaders(columnHeaders, showMetricsColumns, experimentSet),
-            contentsClassName   = 'files',
-            contents            = [];
-
-        if (Array.isArray(filePairs) && filePairs.length > 0){
-            contentsClassName = 'file-groups';
-            contents = contents.concat(_.map(filePairs, function(filePair,j){
-                // Ensure can be converted to accessionTriple
-                filePair = _.map(filePair, function(f){
-                    return RawFilesStackedTable.extendFile(f, exp, experimentSet);
-                });
-                return (
-                    <FilePairBlock key={j} files={filePair}
-                        excludeChildrenCheckboxes={true}
-                        excludeOwnCheckbox={false}
-                        label={filePairs.length > 1 ?
-                            { 'title' : "Pair " + (j + 1) } : { 'title' : "Pair" }
-                        }
-                        isSingleItem={_.reduce(filePairs, function(m,fp){ return m + (fp || []).length; }, 0) + exp.files.length + contents.length < 2 ? true : false}
-=======
         const { experimentSet, collapseLongLists, collapseShow, collapseLimit, columnHeaders, showMetricsColumns, href } = this.props;
 
         const allRawFiles = exp.files || [];
@@ -469,33 +430,21 @@
                         label={<StackedBlockNameLabel title={fileGroups.length > 1 ? labelTitle + " " + (j + 1) : labelTitle} />}
                         href={href}
                         isSingleItem={_.reduce(fileGroups, function(m,fp){ return m + (fp || []).length; }, 0) + exp.files.length + contents.length < 2 ? true : false}
->>>>>>> 54512b79
                     />
                 );
             }));
         }
 
         // Add in remaining unpaired files, if any.
-<<<<<<< HEAD
-        if (Array.isArray(unpairedFiles) && unpairedFiles.length > 0){
-            contents = contents.concat(_.map(unpairedFiles, function(file, j){
-=======
         if (haveUngroupedFiles){
             contents = contents.concat(_.map(ungroupedFiles, function(file, j){
->>>>>>> 54512b79
                 const extendedFile = RawFilesStackedTable.extendFile(file, exp, experimentSet);
 
                 return (
                     <FilePairBlock key={object.atIdFromObject(extendedFile) || j} files={[extendedFile]}
-<<<<<<< HEAD
-                        label={{ 'title' : "File" }}
-                        isSingleItem={unpairedFiles.length + contents.length < 2 ? true : false}
-                        columnClass="file-group" hideNameOnHover={true}
-=======
                         label={<StackedBlockNameLabel title="File"/>}
                         isSingleItem={ungroupedFiles.length + contents.length < 2 ? true : false}
                         columnClass="file-group" hideNameOnHover={true} href={href}
->>>>>>> 54512b79
                     />
                 );
 
@@ -508,11 +457,7 @@
                 <StackedBlock key="single-empty-item" hideNameOnHover={false} columnClass="file-group">
                     { _.pluck(fullColumnHeaders, 'title').indexOf('File Pair') > -1 ? <StackedBlockName/> : null }
                     <StackedBlockList title="Files" className="files">
-<<<<<<< HEAD
-                        <FileEntryBlock file={null} columnHeaders={fullColumnHeaders} />
-=======
                         <FileEntryBlock file={null} columnHeaders={fullColumnHeaders} href={href} />
->>>>>>> 54512b79
                     </StackedBlockList>
                 </StackedBlock>
             );
@@ -534,24 +479,11 @@
 
         return (
             <StackedBlock key={ experimentAtId || exp.tec_rep_no || i } hideNameOnHover={false} columnClass="experiment" stripe={this.cache.oddExpRow}
-<<<<<<< HEAD
-                label={{
-                    'accession'       : exp.accession,
-                    'title'           : 'Experiment',
-                    'subtitle'        : experimentVisibleName,
-                    'subtitleVisible' : true
-                }}>
-                <StackedBlockName relativePosition={expFxn.fileCount(exp) > 6}>
-                    { experimentAtId ? <a href={experimentAtId} className="name-title">{ linkTitle }</a> : <span className="name-title">{ linkTitle }</span> }
-                </StackedBlockName>
-                <StackedBlockList title="Files" className={contentsClassName}
-=======
                 label={<StackedBlockNameLabel title="Experiment" accession={exp.accession} subtitleVisible />}>
                 <StackedBlockName relativePosition={expFxn.fileCount(exp) > 6}>
                     { experimentAtId ? <a href={experimentAtId} className="name-title">{ linkTitle }</a> : <span className="name-title">{ linkTitle }</span> }
                 </StackedBlockName>
                 <StackedBlockList title={listTitle} className={contentsClassName}
->>>>>>> 54512b79
                     collapseLimit={collapseLimit || 3} collapseShow={collapseShow || 2} collapseLongLists={collapseLongLists}>
                     { contents }
                 </StackedBlockList>
@@ -606,7 +538,6 @@
     render(){
         const { experimentSet, columnHeaders, showMetricsColumns, collapseLongLists } = this.props;
         const { accession, experiments_in_set, replicate_exps } = experimentSet;
-<<<<<<< HEAD
 
         const experimentsGroupedByBiosample = expFxn.groupExperimentsByBiosampleRepNo(
             expFxn.combineWithReplicateNumbers(replicate_exps, experiments_in_set)
@@ -614,23 +545,6 @@
 
         const showMoreExtTitle = experimentsGroupedByBiosample.length > 5 ?
             'with ' + _.flatten(experimentsGroupedByBiosample.slice(3), true).length + ' Experiments' : null;
-
-        //const biosampleBlocks = this.renderRootStackedBlockListOfBiosamplesWithExperiments(
-        //    expFxn.groupExperimentsByBiosampleRepNo(
-        //        expFxn.groupFilesByPairsForEachExperiment(
-        //            expFxn.combineWithReplicateNumbers(replicate_exps, experiments_in_set)
-        //        )
-        //    )
-        //);
-=======
-
-        const experimentsGroupedByBiosample = expFxn.groupExperimentsByBiosampleRepNo(
-            expFxn.combineWithReplicateNumbers(replicate_exps, experiments_in_set)
-        );
-
-        const showMoreExtTitle = experimentsGroupedByBiosample.length > 5 ?
-            'with ' + _.flatten(experimentsGroupedByBiosample.slice(3), true).length + ' Experiments' : null;
->>>>>>> 54512b79
 
         const fullColumnHeaders = RawFilesStackedTable.columnHeaders(columnHeaders, showMetricsColumns, experimentSet);
 
@@ -659,13 +573,8 @@
             //{ columnClass: 'biosample',     className: 'text-left',     title: 'Biosample',     initialWidth: 115   },
             { columnClass: 'experiment',    className: 'text-left',     title: 'Experiment',    initialWidth: 165   },
             //{ columnClass: 'file-group',  title: 'File Group',initialWidth: 40, visibleTitle : <i className="icon icon-download"></i> },
-<<<<<<< HEAD
-            { columnClass: 'file',        title: 'File',      initialWidth: 130 },
-            { columnClass: 'file-detail', title: 'File Type', initialWidth: 120 },
-=======
             { columnClass: 'file',        title: 'File',      initialWidth: 135, render: renderFileTitleColumn },
             { columnClass: 'file-detail', title: 'File Type', initialWidth: 120, render: renderFileTypeSummaryColumn },
->>>>>>> 54512b79
             { columnClass: 'file-detail', title: 'File Size', initialWidth: 70, field : "file_size" }
         ],
         'collapseLongLists' : true,
@@ -694,21 +603,14 @@
     }
 
     renderFileBlocksForExperiment(filesForExperiment){
-<<<<<<< HEAD
-=======
         const { href } = this.props;
->>>>>>> 54512b79
         var fileBlocks = [],
             filesWithPermissions = _.filter(filesForExperiment, object.itemUtil.atId);
 
         _.forEach(filesWithPermissions, (file, idx) => {
             this.oddExpRow = !this.oddExpRow;
             fileBlocks.push(
-<<<<<<< HEAD
-                <FileEntryBlock key={object.atIdFromObject(file) || idx} file={file} hideNameOnHover={true}
-=======
                 <FileEntryBlock key={object.atIdFromObject(file) || idx} file={file} hideNameOnHover={false} href={href}
->>>>>>> 54512b79
                     isSingleItem={filesForExperiment.length === 1 && filesWithPermissions.length === 1} stripe={this.oddExpRow} />
             );
         });
@@ -716,11 +618,7 @@
         if (filesWithPermissions.length < filesForExperiment.length){
             this.oddExpRow = !this.oddExpRow;
             fileBlocks.push(
-<<<<<<< HEAD
-                <FileEntryBlock key="no-view-permission-file-or-files" file={{ 'error' : 'no view permissions' }}
-=======
                 <FileEntryBlock key="no-view-permission-file-or-files" file={{ 'error' : 'no view permissions' }} href={href}
->>>>>>> 54512b79
                     isSingleItem={filesWithPermissions.length === 0} stripe={this.oddExpRow} hideNameOnHover={false} />
             );
         }
@@ -741,19 +639,12 @@
         }), ([ experimentAccession, filesForExperiment ])=>{
 
             const experiment = filesForExperiment[0].from_experiment; // All should have same 1
-<<<<<<< HEAD
-            const nameTitle = (
-                experimentAccession === 'global' ? (
-                    // Case if came from multiple experiments
-                    <div style={{ 'fontSize' : '1.25rem', 'lineHeight' : '16px', 'height': 16 }} className="text-300">Multiple Experiments</div>
-=======
 
             const nameTitle = (
                 experimentAccession === 'global' ? ( // Case if came from multiple experiments
                     <div style={{ 'fontSize' : '1.25rem', 'height': 16 }} className="text-300">
                         Multiple Experiments
                     </div>
->>>>>>> 54512b79
                 ) : (
                     (experiment && typeof experiment.display_title === 'string' && experiment.display_title.replace(' - ' + experimentAccession, '')) || experimentAccession
                 )
@@ -774,22 +665,12 @@
 
             return (
                 <StackedBlock columnClass="experiment" hideNameOnHover={experimentAccession === 'global'}
-<<<<<<< HEAD
-                    key={experimentAccession} label={{
-                        'title' : experimentAccession === 'global' ? 'From Multiple Experiments' : 'Experiment',
-                        'subtitleVisible' : true,
-                        'accession' : experimentAccession === 'global' ? expSetAccession : experimentAccession
-                    }}>
-                    { nameBlock }
-                    <StackedBlockList className="files" collapseLongLists={collapseLongLists} title={titleForFiles} showMoreExtTitle={null}>
-=======
                     key={experimentAccession} label={
                         <StackedBlockNameLabel title={experimentAccession === 'global' ? 'From Multiple Experiments' : 'Experiment'}
                             accession={experimentAccession === 'global' ? expSetAccession : experimentAccession} subtitleVisible />
                     }>
                     { nameBlock }
                     <StackedBlockList className="files" title={titleForFiles} showMoreExtTitle={null}>
->>>>>>> 54512b79
                         { this.renderFileBlocksForExperiment(filesForExperiment) }
                     </StackedBlockList>
                 </StackedBlock>
@@ -801,19 +682,11 @@
 
     render(){
         const { files, collapseLongLists } = this.props;
-<<<<<<< HEAD
-        return (
-            <StackedBlockTable {..._.omit(this.props, 'children', 'files')} className="expset-processed-files" fadeIn>
-                <StackedBlockList className="sets" collapseLongLists={collapseLongLists}>
-                    { this.renderExperimentBlocks(ProcessedFilesStackedTable.filesGroupedByExperimentOrGlobal(files)) }
-                </StackedBlockList>
-=======
         const filesGroupedByExperimentOrGlobal = ProcessedFilesStackedTable.filesGroupedByExperimentOrGlobal(files);
         const experimentBlocks = this.renderExperimentBlocks(filesGroupedByExperimentOrGlobal);
         return (
             <StackedBlockTable {..._.omit(this.props, 'children', 'files')} className="expset-processed-files" fadeIn>
                 <StackedBlockList className="sets" collapseLongLists={collapseLongLists}>{ experimentBlocks }</StackedBlockList>
->>>>>>> 54512b79
             </StackedBlockTable>
         );
     }

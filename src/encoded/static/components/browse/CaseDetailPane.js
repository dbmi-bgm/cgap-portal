'use strict';

import React from 'react';
import PropTypes from 'prop-types';
import _ from 'underscore';
import memoize from 'memoize-one';

import { object, layout } from '@hms-dbmi-bgm/shared-portal-components/es/components/util';
import { StackedBlockTable, StackedBlock, StackedBlockList, StackedBlockName, StackedBlockNameLabel } from '@hms-dbmi-bgm/shared-portal-components/es/components/browse/components/StackedBlockTable';
import { responsiveGridState } from './../util/layout';


export class CaseDetailPane extends React.PureComponent {

    static propTypes = {
        'result' : PropTypes.object.isRequired,
        'detailPaneStateCache' : PropTypes.object.isRequired,
        'updateDetailPaneStateCache' : PropTypes.func.isRequired,
        'setDetailHeightFromPane' : PropTypes.func.isRequired,
        'containerWidth' : PropTypes.number,
        'paddingWidth' : PropTypes.number,
        'windowWidth' : PropTypes.number,
        'href' : PropTypes.string,
        'minimumWidth' : PropTypes.number
    };

    static defaultProps = {
        'paddingWidth' : 0,
        'minimumWidth' : 725,
    };

    constructor(props){
        super(props);
        const { detailPaneStateCache = {}, result: { "@id": resultID } } = props;
        this.toggleOpenFamily = this.toggleOpenFamily.bind(this);
        this.state = detailPaneStateCache[resultID] || {
            // Keyed by family index (b.c. unsure if a family "@id" exists, and if so, if lack of view permission for it is possible)
            familiesOpen: {}
        };
    }

    /** Save own state to DetailPaneStateCache.detailPaneStateCache */
    componentWillUnmount(){
        const { result: { "@id": resultID }, updateDetailPaneStateCache } = this.props;

        if (typeof updateDetailPaneStateCache !== "function") {
            return;
        }

        const { familiesOpen } = this.state;

        const anyOpen = Object.keys(familiesOpen).length > 0;
        updateDetailPaneStateCache(resultID, anyOpen ? { ...this.state } : null);
    }

    toggleOpenFamily(familyIndx){
        this.setState(function({ familiesOpen: prevOpen }){
            const familiesOpen = { ...prevOpen };
            familiesOpen[familyIndx] = !(familiesOpen[familyIndx] || false);
            return { familiesOpen };
        }, ()=>{
            const { setDetailHeightFromPane } = this.props;
            if (typeof setDetailHeightFromPane === "function") {
                setDetailHeightFromPane();
            }
        });
    }

    render(){
        const { paddingWidthMap, paddingWidth, containerWidth, windowWidth, result, minimumWidth, detailPaneStateCache, updateDetailPaneStateCache } = this.props;
        const { familiesOpen } = this.state;
        const { family = null, secondary_families = null, cohort, project } = result;

        let usePadWidth = paddingWidth || 0;
        if (paddingWidthMap){
            usePadWidth = paddingWidthMap[responsiveGridState(windowWidth)] || paddingWidth;
        }
        const commonFamilySectionProps = {
            containerWidth, result, minimumWidth, paddingWidth: usePadWidth,
            detailPaneStateCache, updateDetailPaneStateCache
        };

        let families = [];
        if (family !== null) {
            families.push(family);
            if (secondary_families !== null && secondary_families.length > 0) {
                families = families.concat(secondary_families);
            }
        }

        // Once primary/other family objects added to Case schema, update to use those instead
        const familySections = families.map((family, familyIndex) => {
            const { '@id': familyID } = family;
            const open = familiesOpen[familyIndex];
            return (
                <FamilySection {...commonFamilySectionProps} {...{ family, familyIndex, open }}
                    key={familyID} onToggleOpen={this.toggleOpenFamily} />
            );
        });

        return (
            <div className="family-info-wrapper">
                <div className="family-addinfo">
                    <div className="row">
                        <div className="col-md-6 addinfo-properties-section">
                            <div className="row mb-05 clearfix">
                                <div className="col-4 col-sm-3 text-500">
                                    Cohort:
                                </div>
                                <div className="col-8 col-sm-9 family-addinfo-val">
                                    { object.itemUtil.generateLink(cohort) || <small><em>None</em></small> }
                                </div>
                            </div>
                            <div className="row mb-05 clearfix">
                                <div className="col-4 col-sm-3 text-500">
                                    Project:
                                </div>
                                <div className="col-8 col-sm-9 family-addinfo-val">
                                    { object.itemUtil.generateLink(project) || <small><em>None</em></small> }
                                </div>
                            </div>
                        </div>
                    </div>
                </div>
                <div style={{ width: containerWidth ? (containerWidth - usePadWidth) : null }} className="family-tables-container overflow-auto"> {/*formerly files-tables-container */}
                    { familySections }
                </div>
            </div>
        );
    }
}


/**
 * Renders a collapsible button that opens to reveal a FamilyReportStackedTable containing information
 * about each individual/sample/case in the current family.
 */
class FamilySection extends React.Component {

    constructor(props) {
        super(props);
        this.onToggle = _.throttle(this.onToggle.bind(this), 750, { 'trailing' : false });
    }

    onToggle(e) {
        e.preventDefault();
        e.stopPropagation();
        const { onToggleOpen, familyIndex } = this.props;
        onToggleOpen(familyIndex);
    }

    render() {
        const { family, result, open, containerWidth, minimumWidth, paddingWidth } = this.props;
        return (
            <div className="family-table-section">
                <h4 className="pane-section-title" onClick={this.onToggle}>
                    <div className="col-auto pr-0">
                        <i className={"toggle-open-icon icon icon-fw fas icon-" + (open ? 'minus' : 'plus')} />
                    </div>
                    <div className="col">
                        { family.display_title }: <span className="text-200 font-italic">Family &amp; Report History</span>
                    </div>
                </h4>
                { open ? (
                    <FamilyReportStackedTable
                        {...{ result, family }} preventExpand={true}
                        width={containerWidth ? (Math.max(containerWidth - paddingWidth, minimumWidth) /* account for padding of pane */) : null}
                        fadeIn={false} collapseLongLists
                    />
                ) : null }
            </div>
        );
    }
}

/**
 * Used within Case Search
 *
 * Shows individuals within a passed-in family, as well as any sample analyses objects related to that Case.
 * Takes in the current case item ('result' prop) and a single family associated with said case
 * and renders a table containing all of the accessions/various IDs for each individual, sample,
 * and report/case in that family. Result rows are sorted by individual (first proband, then individuals
 * with samples, then the rest).
 *
 * @todo (?) Highlight current case throughout the table using 'result' prop.
 * @todo Maybe we can migrate to simpler flex/css instead of StackedTable eventually..
 */
export class FamilyReportStackedTable extends React.PureComponent {

    // Keeping these builtInHeader methods separate in case we want to build in custom columns later
    static builtInHeaders = [
        { columnClass: 'individual',    className: 'text-left',         title: 'Individual',                initialWidth: 200   },
        { columnClass: 'libraries',     className: 'text-left',         title: 'Sequencing Libraries',      initialWidth: 80    },
        /* report + analysis columns have no labels, but have left alignment, so we add 12px padding left to visually align header to it better */
        { columnClass: 'analysis',      className: 'text-left pl-12',         title: 'Analysis',            initialWidth: 80    },
        { columnClass: 'report',        className: 'text-left pl-12',   title: 'Report',                    initialWidth: 260   }
    ];

    /* Built-in headers */
    static staticColumnHeaders(columnHeaders){
        return FamilyReportStackedTable.builtInHeaders.map(function(staticCol){
            const foundColumnFromParamHeaders = _.findWhere(columnHeaders, { 'title' : staticCol.title });
            return { ...staticCol, ...(foundColumnFromParamHeaders || {}) };
        });
    }

    static propTypes = {
        // 'columnHeaders'             : PropTypes.array,
        'result'                    : PropTypes.object,
        'family'                    : PropTypes.object,
        'collapseLongLists'         : PropTypes.bool,
        'preventExpand'             : PropTypes.bool,
    };

    static defaultProps = {
        'fadeIn'        : true,
        'width'          : "100%",
        'collapseLongLists' : true,
        'showMetricColumns' : null,
        'preventExpand'     : false
    };

    static renderEmptyBlock(columnClass) {
        return (
            <StackedBlock {...{ columnClass }} subtitleVisible={false}
                label={<StackedBlockNameLabel title={null} accession={null} subtitle={null} subtitleVisible={false}/>}>
                <StackedBlockName>
                    <span className="name-title"></span>
                </StackedBlockName>
            </StackedBlock>
        );
    }

    constructor(props){
        super(props);
        this.renderSampleBlock = this.renderSampleBlock.bind(this);
        this.renderIndividualBlock = this.renderIndividualBlock.bind(this);
        this.renderIndividualBlockList = this.renderIndividualBlockList.bind(this);
        this.memoized = {
            staticColumnHeaders: memoize(FamilyReportStackedTable.staticColumnHeaders)
        };
    }

    /**
     * Renders an sample analysis block, and nested blocks for the reports and cases that use the current sample
     * @param {object} sample               A single sample item/object
     * @param {object} reportBlockMapping   Mapping of report atIDs to a JSX element representing a report block
     * @param {object} caseToReportMap      Mapping of case atIDs to a report atID
     *
     * Mappings are created and passed in from this.renderIndividualBlock because of difficulty mapping
     * samples to specific cases. Each case in Family.analysis_groups[i] is checked for the current sample.
     * Once a case using this sample is found, caseToReportMap and reportBlockMapping are used to render a
     * report block containing case AND report information.
     */
    renderSampleBlock(sample, reportBlockMapping = null, caseToReportMap = null){
        const { family = null } = this.props;
        const { analysis_groups: analysisGroups = [] } = family || {};
        const { '@id': atId = null, workup_type = null, accession = null } = sample || {};

        return (
            <StackedBlock columnClass="libraries" hideNameOnHover={false} key={atId} id={atId}
                label={<StackedBlockNameLabel title="Sample" subtitle="Library" accession={accession} subtitleVisible/>}>
                <StackedBlockName>
                    <div className="name-title text-left pt-2 pb-2">
                        { atId ? <a href={atId}>{ workup_type }</a> : <span>{ workup_type }</span> }
                    </div>
                </StackedBlockName>
                <StackedBlockList className="analysis" title="Analysis">
                    { analysisGroups.filter(function({ samples: analysisGroupSamples = [] }){
                        if (analysisGroupSamples.length > 0) {
                            if (_.any(analysisGroupSamples, function({ "@id": agSampleID }){
                                return agSampleID === atId;
                            })) {
                                return true;
                            } else {
                                return false;
                            }
                        }
                        return true;
                    }).map((analysisGroup) => {
                        const { analysis_type = null, analysis_version = null, cases: groupCases = [] } = analysisGroup || {};

                        // Figure out which report is associated with the current analysis group & sample
                        const groupCase = groupCases.find(function(groupCase){
                            const { sample: { '@id': groupCaseSampleAtId = null } = {} } = groupCase || {};
                            if (groupCaseSampleAtId === atId) {
                                return true;
                            }
                            return false;
                        });

                        const { '@id': groupCaseAtId = null } = groupCase || {};

                        const reportBlockId = caseToReportMap[groupCaseAtId];
                        const fallbackKey = 'case-' + groupCaseAtId;
                        const analysis_title = analysis_type + (analysis_version ? " (" + analysis_version + ")" : "");
                        let reportBlock = null;

                        if (reportBlockId) {
                            reportBlock = reportBlockMapping[reportBlockId];
                        // TODO: Rework this entire method of passing case through; didn't realize case was necessary early on and needed this
                        } else if (reportBlockMapping[fallbackKey]) {
                            reportBlock = reportBlockMapping[fallbackKey] || null;
                        }

                        return (
                            <StackedBlock key={analysis_type} columnClass="analysis" hideNameOnHover={false}
                                label={<StackedBlockNameLabel title={null} subtitle={null} accession={null} subtitleVisible/>}>
                                <StackedBlockName>
<<<<<<< HEAD
                                    <span className="name-title">{ analysis_title }</span>
=======
                                    <span className="name-title text-left d-block">{ analysis_type }</span>
>>>>>>> 80507f8c
                                </StackedBlockName>
                                <StackedBlockList className="report" title="Report">
                                    { reportBlock ? <StackedBlockList className="report" title="Report">{reportBlock}</StackedBlockList> : FamilyReportStackedTable.renderEmptyBlock("report") }
                                </StackedBlockList>
                            </StackedBlock>
                        );
                    }) }
                </StackedBlockList>
            </StackedBlock>
        );
    }

    renderIndividualBlock(individual, role) {
        const { "@id": atId = null, individual_id = null, display_title = null, case: cases = [], accession = null, samples: indvSamples = [] } = individual || {};

        // reportToReportBlockMap maps report atIds to JSX elements rendering a report block containing case & report info.
        // Note: in cases where there is a case but no report, a key with `case-{caseReportID}` is entered here, mapping to a report-less case block
        const reportToReportBlockMap = {};
        const caseToReportMap = {}; // maps case atIds to report atIds

        // Populate mappings with case and report info for rendering alongside appropriate samples in renderSampleBlock
        cases.forEach((currCase) => {
            const { '@id': caseAtId = null, case_title = null, sample = null, report = null } = currCase || {};
            const { '@id': sampleAtId = null } = sample || {};
            const { '@id' : reportAtId = null, display_title : reportTitle = null } = report || {};

            if (sampleAtId && reportAtId) {
                reportToReportBlockMap[reportAtId] = (
                    <StackedBlock columnClass="report" hideNameOnHover={false} key={reportAtId} id={reportAtId}
                        label={<StackedBlockNameLabel title={null} accession={null} subtitleVisible/>}>
                        <StackedBlockName>
                            <div className="d-flex text-left">
                                <span className="mr-07 text-nowrap">Case ID:</span>
                                { caseAtId ? <a href={caseAtId} className="name-title text-capitalize">{ case_title }</a> : <span className="name-title text-capitalize">{ case_title }</span>}
                            </div>
                            <div className="d-flex text-left">
                                <span className="mr-07 text-nowrap">Report:</span>
                                { reportAtId ? <a href={reportAtId} className="name-title text-capitalize">{ reportTitle }</a> : <span className="name-title text-capitalize">{ reportTitle }</span>}
                            </div>
                        </StackedBlockName>
                    </StackedBlock>);
                caseToReportMap[caseAtId] = reportAtId;
            } else { // render an appropriate block when there is a case but no report by mapping case+[caseAtID] : JSX block
                reportToReportBlockMap['case-' + caseAtId] = (
                    <StackedBlock columnClass="report" hideNameOnHover={false} key={reportAtId} id={reportAtId}
                        label={<StackedBlockNameLabel title={null} accession={null} subtitleVisible/>}>
                        <StackedBlockName>
                            <div className="d-flex text-left">
                                <span className="mr-07 text-nowrap">Case ID:</span>
                                { caseAtId ?
                                    <a href={caseAtId} className="name-title text-capitalize">{ case_title }</a>
                                    : <span className="name-title text-capitalize">{ case_title }</span>
                                }
                            </div>
                        </StackedBlockName>
                    </StackedBlock>);
                caseToReportMap[caseAtId] = reportAtId;
            }
        });

        return (
            <StackedBlock hideNameOnHover={false} columnClass="individual" key={atId} id={atId}
                label={<StackedBlockNameLabel title="CGAP ID" accession={accession} subtitleVisible/>}>
                <StackedBlockName>
                    <div className="name-title pt-2 pb-2 text-left">
                        { atId ?
                            <a href={atId} className="text-capitalize">
                                { role || display_title }
                            </a>
                            : <span className="text-capitalize">{ role || display_title }</span>
                        }
                        { individual_id ? <span> ({individual_id})</span> : null }
                    </div>
                </StackedBlockName>
                <StackedBlockList className="libraries" title="Sequencing Libraries">
                    { indvSamples.map((thisSample) => this.renderSampleBlock(thisSample, reportToReportBlockMap, caseToReportMap))}
                </StackedBlockList>
            </StackedBlock>
        );
    }

    renderIndividualBlockList() {
        const { family = null, preventExpand } = this.props;
        const { members = [], proband = null, relationships = [] } = family || {};

        const showMoreExtTitle = (
            <React.Fragment>
                { preventExpand ? <a href={object.itemUtil.atId(family)}>(view Family)</a> : null }
            </React.Fragment>
        );

        // Create a mapping of individual accessions to relationships/sex
        const relationshipMapping = {};
        relationships.forEach((item) => {
            const { relationship = null, sex = null, individual = null } = item;
            relationshipMapping[individual] = { sex, relationship };
        });

        // Sort individuals (proband first, then individuals with samples, then all others)
        const sortedMembers = _(members).chain().sortBy(function(member) {
            const { accession = null } = member;
            const { accession: pAccession = null } = proband;
            return accession === pAccession;
        }).sortBy(function(member) {
            const { samples = [] } = member;
            return samples.length > 0;
        }).value().reverse();

        // Render each individual's block in according to relationship
        const indvBlocks = sortedMembers.map((familyMember) => {
            const { accession: currId = null, display_title = null } = familyMember;
            const { relationship: currRelationship = null } = relationshipMapping[currId] || {};
            return this.renderIndividualBlock(familyMember, currRelationship || display_title );
        });

        return (
            <StackedBlockList className="individuals" title="Individuals" showMoreExtTitle={showMoreExtTitle}>
                { indvBlocks }
            </StackedBlockList>
        );
    }

    /**
     * Here we render nested divs for a 'table' of experiments with shared elements spanning multiple rows,
     * e.g. Individual's height is the combined height of its containing sample rows.
     *  _______________________________________________________
     * |                                                       |
     * |             Sample Library       Analysis & Report    |
     * |                                                       |
     * | Individual  __________________________________________|
     * |                                                       |
     * |             Sample Library       Analysis & Report    |
     * |                                                       |
     * |_______________________________________________________|
     *
     * Much of styling/layouting is defined in CSS.
     */
    render(){
        const { columnHeaders: propColHeaders, showMetricsColumns, width, preventExpand = false } = this.props;
        const columnHeaders = this.memoized.staticColumnHeaders(propColHeaders, showMetricsColumns);
        return (
            <div className="stacked-block-table-outer-container overflow-auto">
                <StackedBlockTable {...{ preventExpand, columnHeaders, width }} stackDepth="0" collapseShow="3"
                    fadeIn collapseLongLists={true} defaultCollapsed={true}
                    handleFileCheckboxChange={this.handleFileCheckboxChange}>
                    { this.renderIndividualBlockList()}
                </StackedBlockTable>
            </div>
        );
    }
}

/**
 * Used within Accessioning tab on Case View.
 *
 * Takes in the current case item ('result' prop) and a single family associated with said case
 * and renders a table containing all of the accessions/various IDs for each individual, sample,
 * and report/case in that family. Current case is highlighted throughout the table, and results
 * are sorted by individual (first proband, then individuals with samples, then the rest).
 *
 * @todo Move into static/item-pages/CaseView (either own file or inside index.js or (preferred?) new file AccesioningTab.js)
 */
export class FamilyAccessionStackedTable extends React.PureComponent {

    // Keeping these builtInHeaders separate in case we want to build in custom columns later
    static builtInHeaders = [
        { columnClass: 'individual',    title: 'Individual',            initialWidth: 220   },
        { columnClass: 'libraries',     title: 'Sequencing',            initialWidth: 220   },
        { columnClass: 'report',        title: 'Report',                initialWidth: 200   }
    ];

    /* Built-in headers */
    static staticColumnHeaders(columnHeaders){
        return FamilyAccessionStackedTable.builtInHeaders.map(function(staticCol){
            const foundColumnFromParamHeaders = _.findWhere(columnHeaders, { 'title' : staticCol.title });
            return { ...staticCol, ...(foundColumnFromParamHeaders || {}) };
        });
    }

    static propTypes = {
        'columnHeaders'             : PropTypes.array,
        'result'                    : PropTypes.object,
        'family'                    : PropTypes.object,
        'collapseLongLists'         : PropTypes.bool,
        'preventExpand'             : PropTypes.bool,
    };

    static defaultProps = {
        'fadeIn'        : true,
        'width'         : "100%", // TODO: Fix, seems to fail prop validation
        'collapseLongLists' : true,
        'showMetricColumns' : null,
        'preventExpand'     : false
    };

    static renderEmptyBlock(columnClass) {
        return (
            <StackedBlock {...{ columnClass }} subtitleVisible={false}
                label={<StackedBlockNameLabel title={null} accession={null} subtitle={null} subtitleVisible={false}/>}>
                <StackedBlockName>
                    <span className="name-title">-</span>
                </StackedBlockName>
            </StackedBlock>
        );
    }

    constructor(props){
        super(props);
        this.renderSampleBlock = this.renderSampleBlock.bind(this);
        this.renderIndividualBlock = this.renderIndividualBlock.bind(this);
        this.renderIndividualBlockList = this.renderIndividualBlockList.bind(this);
    }

    /**
     * Renders a sample block, and nested blocks for the reports/cases that use the current sample
     * @param {object} sample       A single sample item/object
     * @param {array} reportBlocks  An array of pre-defined JSX elements containing markup
     *                              for report/case blocks that use the current sample
     *                              (logic for determining what blocks to map to what samples
     *                              is located in this.renderIndividualBlock)
     */
    renderSampleBlock(sample, reportBlocks = null){
        const { result } = this.props;
        const { sample: resultSample = null } = result;
        const { '@id': resultSampleAtId = null } = resultSample;


        const { '@id': atId = null, specimen_collection_date = null, specimen_type = null,
            workup_type = null, accession = null, sequence_id = null,
            bam_sample_id = null, other_specimen_ids, specimen_accession = null } = sample;

        // Check if this is the current case
        const isSampleForResult = resultSampleAtId === atId;

        const sampleAccessionTable = (
            <div className="w-100" style={{ maxWidth: "70%" }}>
                <table className="accession-table w-100">
                    <tbody>
                        { bam_sample_id ?
                            <tr>
                                <td className="accession-table-title">BAM Sample ID</td>
                                <td>{ bam_sample_id }</td>
                            </tr>: null }
                        { sequence_id ?
                            <tr>
                                <td className="accession-table-title">Sequence ID</td>
                                <td>{ sequence_id }</td>
                            </tr>: null }
                        { specimen_accession ?
                            <tr>
                                <td className="accession-table-title">Specimen ID</td>
                                <td>{ specimen_accession }</td>
                            </tr>: null
                        }
                        { other_specimen_ids ?
                            other_specimen_ids.map((obj) => {
                                const { id_type = null, id = null } = obj;
                                return (
                                    <tr key={id+id_type}>
                                        <td className="accession-table-title">{id_type}</td>
                                        <td>{ id }</td>
                                    </tr>);
                            }): null
                        }
                        <tr>
                            <td className="accession-table-title">CGAP Sample ID</td>
                            <td>{accession}</td>
                        </tr>
                        { specimen_type ?
                            <tr>
                                <td className="accession-table-title">Sample Type</td>
                                <td>{specimen_type }</td>
                            </tr>: null}
                        { specimen_collection_date ?
                            <tr>
                                <td className="accession-table-title">Collected</td>
                                <td>{specimen_collection_date }</td>
                            </tr>: null }
                    </tbody>
                </table>
            </div>);

        return (
            <StackedBlock columnClass="libraries" hideNameOnHover={false} key={atId} id={atId}>
                { (atId && workup_type) ?
                    <StackedBlockName className="flex-row align-items-center justify-content-between">
                        <div className="d-flex">
                            <a href={atId} data-tip="View Sample" className={`name-title ${isSampleForResult ? 'current-case' : ''}`}>
                                { workup_type }
                            </a>
                        </div>
                        { sampleAccessionTable }
                    </StackedBlockName> :
                    <StackedBlockName>
                        { workup_type ? null : "No workup type found for sample"}
                        { atId ?
                            <a href={atId} data-tip={workup_type ? null: "View Sample"} className="name-title">
                                { workup_type || accession }
                            </a> : <span className="name-title">{ workup_type || accession }</span>}
                    </StackedBlockName>
                }

                <StackedBlockList className="report" title="Report">
                    { reportBlocks ? reportBlocks : FamilyAccessionStackedTable.renderEmptyBlock("report") }
                </StackedBlockList>
            </StackedBlock>
        );
    }

    /**
     * Renders a row for an individual, and then its nested sample and case/report blocks.
     * @param {object} individual       The current row's individual item object
     * @param {string} role             Relationship of the current individual to this family's proband
     * @param {string} familyId         AtId for the family represented by this table
     * @param {string} familyAccession  Accession for the family represented by this table
     *
     * Note: because an individual may be connected to many cases (which may or may not use the same samples),
     * this method also contains logic for mapping the various samples this chosen individual may have to its
     * various cases/associated reports. Individuals.cases[i].sample is compared to the current individual's samples
     * to determine what samples are aligned with what cases, and render appropriate sample blocks
     * (and nested case/report blocks).
     */
    renderIndividualBlock(individual = null, role = null, familyId = null, familyAccession = null) {
        const { result = null, family = null } = this.props;
        const { analysis_groups: analysisGroups = [] } = family || {};
        const { "@id": resultCaseAtId = null } = result || {};

        // Individual from params
        const { "@id": atId = null, individual_id = null, display_title = null, case: cases = [], accession = null, samples: indvSamples = [] } = individual || {};

        // A mapping of sample @ids to an array of report/case blocks
        const sampleToCaseReportBlockMap = {};

        // Generate a set of report/case blocks for each case
        cases.forEach((currCase) => {
            const { '@id': caseAtId = null, accession: caseAccession = null, case_title = null, sample = null, report = null } = currCase || {};
            const { '@id': sampleAtId = null } = sample || {};
            const { '@id' : reportAtId = null, accession: reportAccession = null } = report || {};

            // Is this case the current case?
            const isResultCase = caseAtId === resultCaseAtId;

            // Used as title for report/case block
            let analysisTitle = null;

            // Search each analysis group for one with the current case
            analysisGroups.forEach((analysisGroup) => {
                const { cases: casesInAnalysisGroup = [], analysis_type = null, analysis_version = null } = analysisGroup || {};
                casesInAnalysisGroup.forEach((agCase) => {
                    const { '@id': agCaseAtId } = agCase || {};
                    if (agCaseAtId === caseAtId) {
                        analysisTitle = analysis_type + (analysis_version ? " (" + analysis_version + ")" : "");
                    }
                });
            });

            if (sampleAtId) {
                const thisReportBlock = (
                    <StackedBlock columnClass="report" hideNameOnHover={false} key={reportAtId} id={reportAtId}>
                        <StackedBlockName className="flex-row align-items-center justify-content-between">
                            <div className="d-flex">
                                { reportAtId ?
                                    <a href={reportAtId} className={"name-title" + (isResultCase ? " current-case": "")}>
                                        { analysisTitle }
                                    </a> : <span className={"name-title" + (isResultCase ? " current-case": "")}>{ analysisTitle }</span>}
                            </div>
                            <div className="w-100" style={{ maxWidth: "70%" }}>
                                <table className="accession-table w-100">
                                    <tbody>
                                        { case_title ?
                                            <tr>
                                                <td className="accession-table-title">Case ID</td>
                                                <td>{case_title}</td>
                                            </tr>
                                            : null}
                                        { caseAtId ?
                                            <tr>
                                                <td className="accession-table-title">CGAP Case ID</td>
                                                <td>{caseAccession}</td>
                                            </tr>
                                            : null}
                                        { reportAtId ?
                                            <tr>
                                                <td className="accession-table-title">Report ID</td>
                                                <td>{reportAccession}</td>
                                            </tr>
                                            : null}
                                    </tbody>
                                </table>
                            </div>
                        </StackedBlockName>
                    </StackedBlock>);

                if (sampleToCaseReportBlockMap[sampleAtId] === undefined) {
                    sampleToCaseReportBlockMap[sampleAtId] = [thisReportBlock];
                } else {
                    sampleToCaseReportBlockMap[sampleAtId].push(thisReportBlock);
                }
            }
        });

        return ( // We can pass 'className={..}' to this if needed.
            <StackedBlock hideNameOnHover={false} columnClass="individual" key={atId} id={atId}>
                <StackedBlockName className="flex-row align-items-center justify-content-between">
                    <div className="d-flex flex-column individual-role">
                        { atId ?
                            <a href={atId} className={`name-title text-capitalize ${(result.individual['@id'] === individual['@id']) ? "current-case" : ""}`}>
                                { role || display_title }
                            </a> : <span className={`name-title text-capitalize ${(result.individual['@id'] === individual['@id']) ? "current-case" : ""}`}>{ role || display_title }</span>}
                        <span className="d-block text-small">({ individual_id ? individual_id : (display_title !== accession) ? display_title : "N/A" })</span>
                    </div>
                    <div className="w-100" style={{ maxWidth: "70%" }}>
                        <table className="accession-table w-100">
                            <tbody>
                                { individual_id ?
                                    <tr>
                                        <td className="accession-table-title">Institutional ID</td>
                                        <td>{ individual_id }</td>
                                    </tr> : null }
                                { accession ?
                                    <tr>
                                        <td className="accession-table-title">CGAP Individual ID</td>
                                        <td>{ accession }</td>
                                    </tr> : null }
                                { familyId ?
                                    <tr>
                                        <td className="accession-table-title">Family ID</td>
                                        <td>{ familyId }</td>
                                    </tr> : null }
                                { familyAccession ?
                                    <tr>
                                        <td className="accession-table-title">CGAP Family ID</td>
                                        <td>{ familyAccession }</td>
                                    </tr> : null }
                            </tbody>
                        </table>
                    </div>
                </StackedBlockName>
                <StackedBlockList className="libraries" title="Sequencing Libraries">
                    { indvSamples.map((thisSample) =>
                    {
                        const { '@id' : thisSampleAtId } = thisSample || {};

                        const reportBlocks = sampleToCaseReportBlockMap[thisSampleAtId];
                        return this.renderSampleBlock(thisSample, reportBlocks);
                    })}
                </StackedBlockList>
            </StackedBlock>
        );
    }

    renderIndividualBlockList() {
        const { family = null } = this.props;
        const { members = [], proband = null, relationships = [], accession: familyAccession = null, family_id: familyId } = family || {};

        // Create a mapping of individual accessions to relationships/sex
        const relationshipMapping = {};
        relationships.forEach((item) => {
            const { relationship = null, sex = null, individual = null } = item;
            relationshipMapping[individual] = { sex, relationship };
        });

        // Sort individuals (proband first, then individuals with samples, then all others)
        const sortedMembers = _(members).chain().sortBy(function(member) {
            const { accession = null } = member;
            const { accession: pAccession = null } = proband;
            return accession === pAccession;
        }).sortBy(function(member) {
            const { samples = [] } = member;
            return samples.length > 0;
        }).value().reverse();

        const indvBlocks = sortedMembers.map((familyMember) => {
            const currId = familyMember['accession'];
            const { relationship: currRelationship = null, sex: currSex = null } = relationshipMapping[currId] || {};
            return this.renderIndividualBlock(familyMember, currRelationship || currId , familyId, familyAccession );
        });

        return (
            <StackedBlockList className="individuals" title="Individuals" defaultCollapsed={false}>
                { indvBlocks }
            </StackedBlockList>
        );
    }

    /**
     * Here we render nested divs for a 'table' of experiments with shared elements spanning multiple rows,
     * e.g. Individual's height is the combined height of its containing sample rows.
     *  _______________________________________________________
     * |                                                       |
     * |             Sequencing Libraries       Report         |
     * |                                                       |
     * | Individual  __________________________________________|
     * |                                                       |
     * |             Sequencing Libraries       Report         |
     * |                                                       |
     * |_______________________________________________________|
     *
     * Much of styling/layouting is defined in CSS.
     */
    render(){
        const {
            columnHeaders: propColHeaders,
            className = null,
            collapseShow = 3,
            showMetricsColumns,
            // TODO: forgot if `width` is actually necessary anymore; used to be display:table-cell blocks with float left before was refactored to flex.
            // If not needed, we could delete here and in SPC, else pass down via like utility function `getWideContainerWidth(windowWidth)`.
            width,
            preventExpand
        } = this.props;
        const columnHeaders = FamilyAccessionStackedTable.staticColumnHeaders(propColHeaders, showMetricsColumns);
        const cls = "stacked-block-table-outer-container overflow-auto" + (cls ? " " + cls : "");
        return (
            <div className={cls}>
                <StackedBlockTable {...{ columnHeaders, width, preventExpand, collapseShow }} stackDepth={0}
                    fadeIn allFiles={[]} collapseLongLists={true} defaultCollapsed={true}
                    handleFileCheckboxChange={this.handleFileCheckboxChange}>
                    { this.renderIndividualBlockList()}
                </StackedBlockTable>
            </div>
        );
    }
}<|MERGE_RESOLUTION|>--- conflicted
+++ resolved
@@ -307,11 +307,7 @@
                             <StackedBlock key={analysis_type} columnClass="analysis" hideNameOnHover={false}
                                 label={<StackedBlockNameLabel title={null} subtitle={null} accession={null} subtitleVisible/>}>
                                 <StackedBlockName>
-<<<<<<< HEAD
-                                    <span className="name-title">{ analysis_title }</span>
-=======
-                                    <span className="name-title text-left d-block">{ analysis_type }</span>
->>>>>>> 80507f8c
+                                    <span className="name-title text-left d-block">{ analysis_title }</span>
                                 </StackedBlockName>
                                 <StackedBlockList className="report" title="Report">
                                     { reportBlock ? <StackedBlockList className="report" title="Report">{reportBlock}</StackedBlockList> : FamilyReportStackedTable.renderEmptyBlock("report") }

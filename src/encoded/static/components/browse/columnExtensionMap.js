--- conflicted
+++ resolved
@@ -315,54 +315,12 @@
     /** "Bioinformatics" column title */
     'sample_processing.analysis_type': {
         'render' : function renderBioinformaticsColumn(result, parentProps){
-<<<<<<< HEAD
             const { '@id' : resultHrefPath, sample_processing = null } = result;
-            if (!resultHrefPath || !sample_processing) return null; // Fallback to null / '-' in case so (not showing datetitle etc)
-=======
-            const { '@id' : resultHrefPath, sample = null, sample_processing = null, vcf_file = null } = result;
-            if (!sample_processing) return null; // Unsure if possible, but fallback to null / '-' in case so (not showing datetitle etc)
-            const {
-                analysis_type: mainTitle = null,
-                last_modified: { date_modified: date = null } = {}
-            } = sample_processing;
-            const {
-                files = [],
-                // processed_files = []
-            } = sample || {};
-
-            let status = null;
-            let statusTip = null;
-
-            // Ensure fastQs exist
-            for (let i = 0; i < files.length; i++) {
-                const file = files[i];
-                const { uuid = null, status: fileStatus = null } = file;
-                if (!uuid || fileStatus === "uploading" || fileStatus === "upload_failed" || !fileStatus) {
-                    statusTip = "No fastq files";
-                    status = "not started";
-                    break;
-                } else {
-                    statusTip = "Fastq file(s) uploaded";
-                    status = "in progress";
-                }
-            }
-
-            // If fastQs are present... check if ingested
-            if (status === "in progress") {
-                const { file_ingestion_status: ingestionStatus = null } = vcf_file || {};
-                if (ingestionStatus && ingestionStatus === "Ingested") {
-                    statusTip = "Variants are ingested";
-                    status = "complete";
-                }
-            }
-
-            // Check if overall QCs passed (not yet implemented) -- to add later
-
-            // Unlikely to show in non-Case item results, so didn't add Case filter
->>>>>>> 364636b7
+            if (!sample_processing) return null; // Fallback to null / '-' in case so (not showing datetitle etc)
+
             return (
                 <a href={resultHrefPath + "#case-info.bioinformatics"} className="adv-block-link">
-                    <BiosampleMultiLevelColumn result={result} />
+                    <BioinformaticsMultiLevelColumn result={result} />
                 </a>
             );
         }
@@ -485,15 +443,15 @@
 };
 
 
-const BiosampleMultiLevelColumn = React.memo(function BiosampleMultiLevelColumn({ result }){
-    const { sample, sample_processing } = result;
+const BioinformaticsMultiLevelColumn = React.memo(function BioinformaticsMultiLevelColumn({ result }){
+    const { sample, sample_processing, vcf_file } = result;
     const {
         analysis_type: mainTitle = null,
         last_modified: { date_modified: date = null } = {}
     } = sample_processing;
     const {
         files = [],
-        processed_files = []
+        /* processed_files = [] */
     } = sample || {};
 
     const filesLen = files.length;
@@ -515,23 +473,17 @@
         }
     }
 
-    // If fastQs are present...
+    // If fastQs are present... check if ingested
     if (filesLen > 0 && status === null) {
         status = "running";
-        // Check if VCFs have been ingested & if QCs passed
-        for (let j = 0; j < processed_files.length; j++) {
-            const procFile = processed_files[j];
-            const { file_ingestion_status: ingestionStatus = null, file_format = null } = procFile || {};
-            const { file_format: fileType } = file_format || {};
-            if ((fileType === "vcf_gz" || fileType === "gvcf_gz") && ingestionStatus === "Ingested") {
-                statusTip = "Variants are ingested";
-                status = "complete";
-                break;
-                // TODO: Add QC status from overall QC status once implemented
-            } // Else no VCF or not yet ingested, ignore.
-
+        const { file_ingestion_status: ingestionStatus = null } = vcf_file || {};
+        if (ingestionStatus === "Ingested") {
+            statusTip = "Variants are ingested";
+            status = "complete";
         }
     }
+
+    // Check if overall QCs passed (not yet implemented) -- to add later
 
     // Unlikely to show in non-Case item results, so didn't add Case filter
     return <MultiLevelColumn {...{ mainTitle, date, status, statusTip }} dateTitle="Last Update:" />;

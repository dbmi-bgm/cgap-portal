--- conflicted
+++ resolved
@@ -5,14 +5,10 @@
 var Markdown = require('markdown-to-jsx');
 var TableOfContents = require('./table-contents');
 var globals = require('./../globals');
-<<<<<<< HEAD
-var { isServerSide } = require('./../util');
-=======
->>>>>>> ac646890
-
-/** 
- * These are a set of 'mixin' functions which can be used directly on Static Page components. 
- * Simply reference the component method to the relevant method below in React.createClass(..) 
+
+/**
+ * These are a set of 'mixin' functions which can be used directly on Static Page components.
+ * Simply reference the component method to the relevant method below in React.createClass(..)
  */
 var StaticPageBase = module.exports = {
 
@@ -120,7 +116,7 @@
         },
 
         withTableOfContents : function(){
-            
+
             var context = StaticPageBase.parseSectionsContent(this.props.context);
             return (
                 <StaticPageBase.Wrapper
@@ -164,7 +160,7 @@
                     <TableOfContents
                         context={context}
                         pageTitle={title}
-                        fixedWidth={(1140 * ((12 - contentColSize) / 12))} 
+                        fixedWidth={(1140 * ((12 - contentColSize) / 12))}
                         navigate={this.props.navigate}
                         href={this.props.href}
                         maxHeaderDepth={toc && context.toc['header-depth'] || 6}
@@ -176,7 +172,7 @@
         },
 
         render : function(){
-            
+
             var title = this.props.title || (this.props.context && this.props.context.title) || null;
             var contentColSize = this.contentColSize();
             var mainColClassName = "col-xs-12 col-sm-12 col-lg-" + contentColSize;
@@ -215,7 +211,7 @@
             componentWillUnmount : function(){ delete this.id; },
             render : function(){
                 return React.createElement(
-                    this.props.type, 
+                    this.props.type,
                     {
                         'children' : this.props.children,
                         'id' : this.getID(true),
@@ -245,10 +241,10 @@
 
         render : function(){
             var c = this.props.content;
-            
+
             return (
                 <div className={this.props.entryType + "-entry static-section-entry"} id={this.props.section}>
-                    { c && c.title ? 
+                    { c && c.title ?
                         <h2 className="fourDN-header">{ c.title }</h2>
                     : null }
                     { this.renderEntryContent(this.props.className) }

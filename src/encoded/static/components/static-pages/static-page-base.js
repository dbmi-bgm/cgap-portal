'use strict';

var React = require('react');
var _ = require('underscore');
var Markdown = require('markdown-to-jsx');
var TableOfContents = require('./table-contents');
var globals = require('./../globals');
<<<<<<< HEAD
var { isServerSide } = require('./../util');
=======
>>>>>>> 4683ddfa

/** 
 * These are a set of 'mixin' functions which can be used directly on Static Page components. 
 * Simply reference the component method to the relevant method below in React.createClass(..) 
 */
var StaticPageBase = module.exports = {

    getDefaultProps : function(){
        return {
            "context" : {
                "title" : "Page Title",
                "content" : {
                    "sectionNameID1" : {
                        "order"      : 0,
                        "title"      : "Section Title 1",
                        "content"    : "<h2>Hello</h2>",
                        "filetype"   : "html"
                    },
                    "sectionNameID2" : {
                        "order"      : 1,
                        "title"      : "Section Title 2",
                        "content"    : "<h2>World</h2>",
                        "filetype"   : "html"
                    }
                }
            }
        };
    },

    sortedSections : function(){
        if (!this.props.context || !this.props.context.content) return null;
    },

    renderSections : function(renderMethod, context){
        if (!context || !context.content) return null;
        return _(context.content).chain()
            .pairs()
            .sort(function(a,b){
                a = a[1]; b = b[1];
                return a.order - b.order;
            })
            .map(function(contentPair){
                return renderMethod(contentPair[0] /* = key for section */, contentPair[1] /* = content */);
            })
            .value();
    },

    parseSectionsContent : function(context = this.props.context){

        return _.extend(
            {},
            context,
            {
                'content' : _(context.content).chain()
                    .pairs()
                    .map(function(sectionPair){
                        var s = sectionPair[1];
                        if (s.filetype === 'md'){
                            return [sectionPair[0], _.extend(
                                {}, s, {
                                    'content' : Markdown.compiler(s.content, {
                                        'overrides' : _(['h1','h2','h3','h4', 'h5']).chain()
                                            .map(function(type){
                                                return [type, {
                                                    component : StaticPageBase.Entry.Heading,
                                                    props : { 'type' : type }
                                                }];
                                            })
                                            .object()
                                            .value()
                                        })
                                }
                            )];
                        } else {
                            return [sectionPair[0], s];
                        }
                    })
                    .object()
                    .value()
            }
        );
    },

    // TODO: fix ugly hack, wherein I set id in the h3 above actual spot because the usual way of doing anchors cut off entries
    render: {

        base : function(){
            var context = StaticPageBase.parseSectionsContent(this.props.context);
            return (
                <StaticPageBase.Wrapper
                    title={context.title}
                    tableOfContents={typeof context.toc === 'undefined' || context.toc.enabled === false ? false : true}
                    context={context}
                    navigate={this.props.navigate}
                    href={this.props.href}
                >
                    { StaticPageBase.renderSections(this.entryRenderFxn, context) }
                </StaticPageBase.Wrapper>
            );
        },

        simple : function() {
            var context = StaticPageBase.parseSectionsContent(this.props.context);
            return (
                <StaticPageBase.Wrapper title={context.title}>
                    { StaticPageBase.renderSections(this.entryRenderFxn, context) }
                </StaticPageBase.Wrapper>
            );
        },

        withTableOfContents : function(){
            
            var context = StaticPageBase.parseSectionsContent(this.props.context);
            return (
                <StaticPageBase.Wrapper
                    title={context.title}
                    tableOfContents={true}
                    context={context}
                    navigate={this.props.navigate}
                    href={this.props.href}
                >
                    { StaticPageBase.renderSections(this.entryRenderFxn, context) }
                </StaticPageBase.Wrapper>
            );
        },
    },

    Wrapper : React.createClass({

        getDefaultProps : function(){
            return {
                'contentColSize' : 9,
                'tableOfContents' : false,
                'tocListStyles' : ['decimal', 'lower-alpha', 'lower-roman']
            };
        },

        contentColSize : function(){
            return Math.min(
                this.props.tableOfContents ? 9 : 12,
                Math.max(6, this.props.contentColSize) // Min 6.
            );
        },

        renderToC : function(){
            if (!this.props.tableOfContents || this.props.tableOfContents.enabled === false) return null;
            var contentColSize = this.contentColSize();
            var context = this.props.context;
            var toc = context.toc || typeof this.props.tableOfContents === 'object' ? this.props.tableOfContents : {};
            var title = this.props.title || (context && context.title) || null;
            return (
                <div className={'pull-right col-xs-12 col-sm-12 col-lg-' + (12 - contentColSize)}>
                    <TableOfContents
                        context={context}
                        pageTitle={title}
                        fixedWidth={(1140 * ((12 - contentColSize) / 12))} 
                        navigate={this.props.navigate}
                        href={this.props.href}
                        maxHeaderDepth={toc && context.toc['header-depth'] || 6}
                        includeTop={toc && context.toc['include-top-link']}
                        listStyleTypes={['none'].concat((toc && context.toc['list-styles']) || this.props.tocListStyles)}
                    />
                </div>
            );
        },

        render : function(){
            
            var title = this.props.title || (this.props.context && this.props.context.title) || null;
            var contentColSize = this.contentColSize();
            var mainColClassName = "col-xs-12 col-sm-12 col-lg-" + contentColSize;

            return (
                <div className="static-page row">
                    <div className={mainColClassName}>
                        <h1 className="page-title">{ title }</h1>
                    </div>
                    { this.renderToC() }
                    <div className={mainColClassName}>
                        { this.props.children }
                    </div>
                </div>
            );
        }
    }),

    Entry : {

        Heading : React.createClass({
            getDefaultProps : function(){
                return {
                    'type' : 'h1',
                    'id' : null
                };
            },
            getID : function(set = false){
                if (typeof this.id === 'string') return this.id;
                var id = (this.props && this.props.id) || TableOfContents.slugifyReactChildren(this.props.children);
                if (set){
                    this.id = id;
                }
                return id;
            },
            componentWillUnmount : function(){ delete this.id; },
            render : function(){
                return React.createElement(
                    this.props.type, 
                    {
                        'children' : this.props.children,
                        'id' : this.getID(true),
                        'ref' : 'el'
                    }
                );
            }
        }),

        renderEntryContent : function(baseClassName){
            var content  = (this.props.content && this.props.content.content)  || null;
            var filetype = (this.props.content && this.props.content.filetype) || null;
            if (!content) return null;
            var placeholder = false;
            if (typeof content === 'string' && content.slice(0,12) === 'placeholder:'){
                placeholder = true;
                content = this.replacePlaceholder(content.slice(12).trim().replace(/\s/g,'')); // Remove all whitespace to help reduce any typo errors.
            }

            var className = "fourDN-content" + (baseClassName? ' ' + baseClassName : '');
            if (placeholder || filetype === 'md'){
                return <div className={className}>{ content }</div>;
            } else {
                return <div className={className} dangerouslySetInnerHTML={{__html: content }}></div>;
            }
        },

        render : function(){
            var c = this.props.content;
            
            return (
                <div className={this.props.entryType + "-entry static-section-entry"} id={this.props.section}>
                    { c && c.title ? 
                        <h2 className="fourDN-header">{ c.title }</h2>
                    : null }
                    { this.renderEntryContent(this.props.className) }
                </div>
            );
        }

    }

};

var StaticPageExample = React.createClass({

    statics : {

        Entry : React.createClass({

            getDefaultProps : function(){
                return {
                    'section'   : null,
                    'content'   : null,
                    'entryType' : 'help',
                    'className' : null
                };
            },

            replacePlaceholder : function(placeholderString){
                return content;
            },

            renderEntryContent : StaticPageBase.Entry.renderEntryContent,
            render : StaticPageBase.Entry.render
        })

    },

    propTypes : {
        context : React.PropTypes.shape({
            "title" : React.PropTypes.string,
            "content" : React.PropTypes.shape({
                "sectionID1" : React.PropTypes.object,
                "sectionID2" : React.PropTypes.object,
                "sectionID3" : React.PropTypes.object,
                "sectionIDFour" : React.PropTypes.object
            }).isRequired
        }).isRequired
    },

    entryRenderFxn : function(key, content){
        return <StaticPageExample.Entry key={key} section={key} content={content} />;
    },

    /** Use common funcs for rendering body. Create own for more custom behavior/layouts, using these funcs as base. */
    getDefaultProps : StaticPageBase.getDefaultProps,
    renderSections  : StaticPageBase.renderSections,
    render          : StaticPageBase.render.simple
});

globals.content_views.register(StaticPageExample, 'StaticPage');<|MERGE_RESOLUTION|>--- conflicted
+++ resolved
@@ -5,10 +5,6 @@
 var Markdown = require('markdown-to-jsx');
 var TableOfContents = require('./table-contents');
 var globals = require('./../globals');
-<<<<<<< HEAD
-var { isServerSide } = require('./../util');
-=======
->>>>>>> 4683ddfa
 
 /** 
  * These are a set of 'mixin' functions which can be used directly on Static Page components. 

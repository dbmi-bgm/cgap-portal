--- conflicted
+++ resolved
@@ -119,11 +119,7 @@
 
         var icon = null;
         if (this.props.icon){
-<<<<<<< HEAD
-            if (typeof this.props.icon === true){
-=======
             if (this.props.icon === true){
->>>>>>> 88c380ac
                 icon = <i className={"icon text-small icon-" + (this.state.active ? 'minus' : 'plus')}></i>;
             } else {
                 icon = this.props.icon; // Custom icon maybe for future
@@ -184,24 +180,6 @@
                     </h4>
                 </div>
                 <div className="row">
-<<<<<<< HEAD
-                    <div className="col-md-7 col-xs-12">
-                        <h3 className="fourDN-header">Welcome</h3>
-                        <div className="fourDN-content text-justify" dangerouslySetInnerHTML={{__html: c.description}}></div>
-                    </div>
-                    <div className="col-md-5 col-xs-12">
-                        <h3 className="fourDN-header">Announcements</h3>
-                        {announcements}
-                    </div>
-                </div>
-                <div className="row">
-                    <div className="col-md-9 col-xs-12">
-
-                    </div>
-                    <div className="col-md-3 col-xs-12">
-                        <h3 className="fourDN-header">4DN Links</h3>
-                        <div className="fourDN-content"dangerouslySetInnerHTML={{__html: c.links}}></div>
-=======
                     <div className="col-md-6 col-xs-12">
                         <h3 className="fourDN-header">Welcome</h3>
                         <div className="fourDN-content text-justify" dangerouslySetInnerHTML={{__html: c.description}}></div>
@@ -209,7 +187,6 @@
                     <div className="col-md-6 col-xs-12">
                         <h3 className="fourDN-header">Announcements</h3>
                         {announcements}
->>>>>>> 88c380ac
                     </div>
 
                     <div className="col-xs-12 col-sm-12 col-md-6 homepage-links-row">

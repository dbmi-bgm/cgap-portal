'use strict';

import React from 'react';
import PropTypes from 'prop-types';
import _ from 'underscore';
import { console } from'./../util';
import * as announcements_data from '../../data/announcements_data';
import { Collapse } from 'react-bootstrap';
import * as store from '../../store';
import * as globals from './../globals';
import { BannerEntry, Announcements } from './components';


/**
 * Homepage View component. Gets rendered at '/' and '/home' paths.
 * 
 * @module {Component} static-pages/home
 * @prop {Object} context - Should have properties typically needed for any static page.
 */


export default class HomePage extends React.Component {

    static propTypes = {
<<<<<<< HEAD
        "context" : React.PropTypes.shape({
            "content" : React.PropTypes.shape({
                "description" : React.PropTypes.string,
                "links" : React.PropTypes.string
=======
        "context" : PropTypes.shape({
            "content" : PropTypes.shape({
                "description" : PropTypes.string,
                "links" : PropTypes.string
>>>>>>> 30231e09
            }).isRequired
        }).isRequired
    }

    /**
     * Render old subheading
     * 
     * @deprecated
     * @inner
     * @memberof module:static-pages/home
     * @returns {Element} H4 React Element with quick summary: "The portal currently hosts X from the 4DN network and Y from other sources over Z."
     */
    summaryHeading(){
        var experiment4DNBanner = <BannerEntry session={this.props.session} text='experiments' defaultFilter="4DN" destination="/browse/?type=ExperimentSetReplicate&experimentset_type=replicate&limit=all" fetchLoc='/search/?type=Experiment&award.project=4DN&format=json'/>;
        var experimentExtBanner = <BannerEntry session={this.props.session} text='experiments' defaultFilter="External" destination="/browse/?type=ExperimentSetReplicate&experimentset_type=replicate&limit=all" fetchLoc='/search/?type=Experiment&award.project=External&format=json'/>;
        var biosourceBanner = <BannerEntry session={this.props.session} text='cell types' destination='/search/?type=Biosource' fetchLoc='/search/?type=Biosource&format=json'/>;
        return (
            <h4 className="text-300 col-sm-8" style={{ float: 'none', padding : 0 }}>
                The portal currently hosts {experiment4DNBanner} from
                the 4DN network and {experimentExtBanner} from other
                sources over {biosourceBanner}.
            </h4>
        );
    }

    /**
     * Render old homepage banner.
     * @deprecated
     * @returns {Element} A React <div> element.
     */
    banner(){
        return (
            <div className="fourDN-banner text-left">
                <h1 className="page-title" style={{ fontSize : '3.25rem' }}>4DN Data Portal</h1>
                { this.summaryHeading() }
            </div>
        );
    }

    /**
     * The render function. Renders homepage contents.
     * @returns {Element} A React <div> element.
     */
    render() {
        var c = this.props.context.content; // Content
       
        return (
            <div className="home-content-area">
                <div className="row">

                    <div className="col-md-6 col-xs-12">
                        <h2 className="fourDN-header">Welcome</h2>
                        <div className="fourDN-content text-justify" dangerouslySetInnerHTML={{__html: c.description}}/>
                    </div>

                    <div className="col-md-6 col-xs-12">
                        <h2 className="fourDN-header">Announcements</h2>
                        <Announcements/>
                    </div>

                </div>

                <div className="homepage-links-row">
                    <h4 className="fourDN-header">Links</h4>
                    <div className="links-wrapper clearfix">
                        <div className="link-block">
                                <a href="http://www.4dnucleome.org/" target="_blank">Main Portal</a>
                        </div>
                        <div className="link-block">
                            <a href="http://dcic.4dnucleome.org/" target="_blank">4DN DCIC</a>
                        </div>
                        <div className="link-block">
                            <a href="https://commonfund.nih.gov/4Dnucleome/index" target="_blank">NIH Common Fund</a>
                        </div>
                        <div className="link-block">
                            <a href="https://commonfund.nih.gov/4Dnucleome/FundedResearch" target="_blank">Centers and Labs</a>
                        </div>
                    </div>
                    <br/>
                </div>

            </div>
        );
    }


}

globals.content_views.register(HomePage, 'HomePage');<|MERGE_RESOLUTION|>--- conflicted
+++ resolved
@@ -22,17 +22,10 @@
 export default class HomePage extends React.Component {
 
     static propTypes = {
-<<<<<<< HEAD
-        "context" : React.PropTypes.shape({
-            "content" : React.PropTypes.shape({
-                "description" : React.PropTypes.string,
-                "links" : React.PropTypes.string
-=======
         "context" : PropTypes.shape({
             "content" : PropTypes.shape({
                 "description" : PropTypes.string,
                 "links" : PropTypes.string
->>>>>>> 30231e09
             }).isRequired
         }).isRequired
     }

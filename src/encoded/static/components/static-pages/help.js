// Render a simple static help page

import React from 'react';
import PropTypes from 'prop-types';
import _ from 'underscore';
import { content_views } from '../globals';
import * as StaticPageBase from './static-page-base';
import { Button } from 'react-bootstrap';

class Entry extends React.Component {

    static defaultProps = {
        'section'   : null,
        'content'   : null,
        'entryType' : 'help',
        'className' : 'text-justified'
    }

    constructor(props){
        super(props);
        this.renderEntryContent = StaticPageBase.Entry.renderEntryContent.bind(this);
        this.render = StaticPageBase.Entry.render.bind(this);
    }

    replacePlaceholder(placeholderString){
        if (placeholderString === '<SlideCarousel/>'){
            return (<SlideCarousel />);
        }
        return placeholderString;
    }
}

export default class HelpPage extends React.Component {

    static propTypes = {
        'context' : PropTypes.shape({
            "title" : PropTypes.string,
            "content" : PropTypes.shape({
                "gettingStarted" : PropTypes.object,
                "metadataStructure1" : PropTypes.object,
                "metadataStructure2" : PropTypes.object,
                "restAPI" : PropTypes.object
            }).isRequired
        }).isRequired
    }

    static defaultProps = StaticPageBase.getDefaultProps()
<<<<<<< HEAD

    constructor(props){
        super(props);
        this.entryRenderFxn = this.entryRenderFxn.bind(this);
        this.parseSectionsContent = StaticPageBase.parseSectionsContent.bind(this);
        this.renderSections = StaticPageBase.renderSections.bind(this);
        this.render = StaticPageBase.render.base.bind(this);
    }

    entryRenderFxn(key, content, context){
        return (<Entry key={key} section={key} content={content} context={context} />);
    }

=======

    constructor(props){
        super(props);
        this.entryRenderFxn = this.entryRenderFxn.bind(this);
        this.parseSectionsContent = StaticPageBase.parseSectionsContent.bind(this);
        this.renderSections = StaticPageBase.renderSections.bind(this);
        this.render = StaticPageBase.render.base.bind(this);
    }

    entryRenderFxn(key, content, context){
        return (<Entry key={key} section={key} content={content} context={context} />);
    }

>>>>>>> 30231e09
}


content_views.register(HelpPage, 'HelpPage');

class SlideCarousel extends React.Component {

    constructor(props){
        super(props);
        this.handleForward = this.handleForward.bind(this);
        this.handleBackward = this.handleBackward.bind(this);
        this.render = this.render.bind(this);
        this.state = {
            index: 0,
            slideTitles: [
                "Slide01.png", "Slide02.png", "Slide03.png", "Slide04.png",
                "Slide05.png", "Slide06.png", "Slide07.png", "Slide08.png",
                "Slide09.png", "Slide10.png", "Slide11.png", "Slide12.png",
                "Slide13.png", "Slide14.png", "Slide15.png", "Slide16.png"
            ]
        };
    }

    handleForward(){
        var nextIdx;
        if (this.state.index + 1 < this.state.slideTitles.length) {
            nextIdx = this.state.index + 1;
        }else{
            nextIdx = this.state.index;
        }
        this.setState({
            index: nextIdx
        });
    }

    handleBackward(){
        var nextIdx;
        if (this.state.index - 1 >= 0) {
            nextIdx = this.state.index - 1;
        }else{
            nextIdx = this.state.index;
        }
        this.setState({
            index: nextIdx
        });
    }

    render() {
        var slideName = "/static/img/Metadata_structure_slides/" + this.state.slideTitles[this.state.index];
        var slide = <img width={720} height={540} alt="720x540" src={slideName}></img>;
        return(
            <div className="slide-display">
                <div className="slide-controls">
                    <Button disabled={this.state.index == 0} bsSize="xsmall" onClick={this.handleBackward}>Previous</Button>
                    <Button disabled={this.state.index == this.state.slideTitles.length-1} bsSize="xsmall" onClick={this.handleForward}>Next</Button>
                </div>
                {slide}
            </div>
        );
    }

}<|MERGE_RESOLUTION|>--- conflicted
+++ resolved
@@ -45,7 +45,6 @@
     }
 
     static defaultProps = StaticPageBase.getDefaultProps()
-<<<<<<< HEAD
 
     constructor(props){
         super(props);
@@ -59,21 +58,6 @@
         return (<Entry key={key} section={key} content={content} context={context} />);
     }
 
-=======
-
-    constructor(props){
-        super(props);
-        this.entryRenderFxn = this.entryRenderFxn.bind(this);
-        this.parseSectionsContent = StaticPageBase.parseSectionsContent.bind(this);
-        this.renderSections = StaticPageBase.renderSections.bind(this);
-        this.render = StaticPageBase.render.base.bind(this);
-    }
-
-    entryRenderFxn(key, content, context){
-        return (<Entry key={key} section={key} content={content} context={context} />);
-    }
-
->>>>>>> 30231e09
 }
 
 

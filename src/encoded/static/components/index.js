--- conflicted
+++ resolved
@@ -19,9 +19,7 @@
 import ReleaseUpdates                       from './static-pages/ReleaseUpdates';
 
 
-<<<<<<< HEAD
 import DefaultItemView                      from './item-pages/DefaultItemView';
-import CohortView, { CohortSubmissionView } from './item-pages/CohortView';
 import CaseView, { CaseSubmissionView }     from './item-pages/CaseView';
 import VariantSampleView                    from './item-pages/VariantSampleView';
 import IndividualView                       from './item-pages/IndividualView';
@@ -35,40 +33,21 @@
 import StaticSectionView                    from './item-pages/StaticSectionView';
 import CGAPSubmissionView                   from './forms/CGAPSubmissionView';
 import SearchView                           from './browse/SearchView';
-=======
-import DefaultItemView          from './item-pages/DefaultItemView';
-import CaseView, { CaseSubmissionView } from './item-pages/CaseView';
-import IndividualView           from './item-pages/IndividualView';
-import FileProcessedView        from './item-pages/FileProcessedView';
-import SampleView               from './item-pages/SampleView';
-import HealthView               from './item-pages/HealthView';
-import UserView, { ImpersonateUserForm } from './item-pages/UserView';
-import SchemaView               from './item-pages/SchemaView';
-import FallbackView             from './item-pages/FallbackView';
-import DocumentView             from './item-pages/DocumentView';
-import StaticSectionView        from './item-pages/StaticSectionView';
-import CGAPSubmissionView       from './forms/CGAPSubmissionView';
-import SearchView               from './browse/SearchView';
->>>>>>> d161866a
 
 /**
  * These content_view.register actions occur in this index.js as otherwise
  * the item-type-view files might not be included in the compiled build.js
  * due to webpack/babel tree-shaking config/plugins.
  */
-content_views.register(StaticPage,    'StaticPage');
-content_views.register(DirectoryPage, 'DirectoryPage');
+content_views.register(StaticPage,              'StaticPage');
+content_views.register(DirectoryPage,           'DirectoryPage');
 
 content_views.register(HomePage,                'HomePage');
 content_views.register(ReleaseUpdates,          'Release-updatesPage');
 
 content_views.register(DefaultItemView,         'Item');
 content_views.register(CaseView,                'Case');
-<<<<<<< HEAD
-content_views.register(CohortView,              'Cohort');
 content_views.register(VariantSampleView,       'VariantSample');
-=======
->>>>>>> d161866a
 content_views.register(IndividualView,          'Individual');
 content_views.register(FileProcessedView,       'FileProcessed');
 content_views.register(SampleView,              'Sample');

--- conflicted
+++ resolved
@@ -20,10 +20,7 @@
 
 import DefaultItemView                      from './item-pages/DefaultItemView';
 import CaseView                             from './item-pages/CaseView';
-<<<<<<< HEAD
 import ReportView                           from './item-pages/ReportView';
-=======
->>>>>>> ca569f5a
 import VariantSampleView                    from './item-pages/VariantSampleView';
 import StructuralVariantSampleView          from './item-pages/StructuralVariantSampleView';
 import IndividualView                       from './item-pages/IndividualView';

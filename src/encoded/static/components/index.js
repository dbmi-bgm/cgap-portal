--- conflicted
+++ resolved
@@ -40,36 +40,10 @@
  * the item-type-view files might not be included in the compiled build.js
  * due to webpack/babel tree-shaking config/plugins.
  */
-<<<<<<< HEAD
-content_views.register(StaticPage,              'StaticPage');
-content_views.register(DirectoryPage,           'DirectoryPage');
-
-content_views.register(HomePage,                'HomePage');
-
-content_views.register(DefaultItemView,         'Item');
-content_views.register(CaseView,                'Case');
-content_views.register(VariantSampleView,       'VariantSample');
-content_views.register(IndividualView,          'Individual');
-content_views.register(FileProcessedView,       'FileProcessed');
-content_views.register(SampleView,              'Sample');
-content_views.register(HealthView,              'Health');
-content_views.register(DocumentView,            'Document');
-content_views.register(DocumentView,            'Image');
-content_views.register(SchemaView,              'JSONSchema');
-content_views.register(UserView,                'User');
-content_views.register(ImpersonateUserForm,     'User', 'impersonate-user');
-content_views.register(StaticSectionView,       'StaticSection');
-
-content_views.register(CGAPSubmissionView,      'Item', 'edit');
-content_views.register(CGAPSubmissionView,      'Item', 'create');
-content_views.register(CGAPSubmissionView,      'Item', 'clone');
-content_views.register(CGAPSubmissionView,      'Search', 'add');
-=======
 content_views.register(StaticPage,                  'StaticPage');
 content_views.register(DirectoryPage,               'DirectoryPage');
 
 content_views.register(HomePage,                    'HomePage');
-content_views.register(ReleaseUpdates,              'Release-updatesPage');
 
 content_views.register(DefaultItemView,             'Item');
 content_views.register(CaseView,                    'Case');
@@ -80,6 +54,7 @@
 content_views.register(SampleView,                  'Sample');
 content_views.register(HealthView,                  'Health');
 content_views.register(DocumentView,                'Document');
+content_views.register(DocumentView,                'Image');
 content_views.register(SchemaView,                  'JSONSchema');
 content_views.register(UserView,                    'User');
 content_views.register(ImpersonateUserForm,         'User', 'impersonate-user');
@@ -89,7 +64,6 @@
 content_views.register(CGAPSubmissionView,          'Item', 'create');
 content_views.register(CGAPSubmissionView,          'Item', 'clone');
 content_views.register(CGAPSubmissionView,          'Search', 'add');
->>>>>>> 9787f90f
 // content_views.register(CaseSubmissionView,      'CaseSearchResults', 'add');
 content_views.register(ExcelSubmissionView,         'IngestionSubmission', 'create');
 content_views.register(ExcelSubmissionView,         'IngestionSubmissionSearchResults', 'add');

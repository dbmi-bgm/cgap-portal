--- conflicted
+++ resolved
@@ -1,13 +1,6 @@
 'use strict';
 
 import React from 'react';
-<<<<<<< HEAD
-import { Panel } from 'react-bootstrap';
-import url from 'url';
-import * as globals from './../globals';
-import { AuditIndicators, AuditDetail, AuditMixin } from './../audit';
-import { console, object, Filters } from './../util';
-=======
 import PropTypes from 'prop-types';
 import { Panel } from 'react-bootstrap';
 import _ from 'underscore';
@@ -15,7 +8,6 @@
 import * as globals from './../globals';
 import { AuditIndicators, AuditDetail, AuditMixin } from './../audit';
 import { console, object, Filters, Schemas } from './../util';
->>>>>>> 30231e09
 import AuditTabView from './components/AuditTabView';
 
 

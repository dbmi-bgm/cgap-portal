--- conflicted
+++ resolved
@@ -124,13 +124,10 @@
                 title : "Project Version",
                 description : "Software version for this portal's software."
             },
-<<<<<<< HEAD
-=======
             'python_version': {
                 title : "Python Version",
                 description : "Software version of Python used by this portal.",
             },
->>>>>>> abf4b1a1
             'spc_version': {
                 title : "Shared Portal Components Version",
                 description : "Software version of shared-portal-components package being used."

'use strict';

import React from 'react';
import PropTypes from 'prop-types';
import url from 'url';
import { Button } from 'react-bootstrap';
import { content_views } from './../globals';
import { ajax, console, object, Filters, JWT, DateUtility, layout, navigate } from './../util';
import { ItemPageTitle, ItemDetailList } from './components';
import ReactTooltip from 'react-tooltip';
import * as vizUtil from './../viz/utilities';
import * as d3 from 'd3';
import _ from 'underscore';
import JSONTree from 'react-json-tree';

/**
 * Fallback content_view for pages which are not specifically 'Items.
 * Renders out JSON.
 *
 * @export
 * @class Item
 * @extends {React.Component}
 */
export class HealthView extends React.Component {

    static notFinishedIndexing(db_es_total){
        return db_es_total && (db_es_total.indexOf('< DB has') > -1 || db_es_total.indexOf('loading') > -1) ? true : false;
    }

    static propTypes = {
        'href' : PropTypes.string
    }

    static defaultProps = {
        'pollCountsInterval': 10000,
        'pollDataInterval'  : 5000
    }

    constructor(props){
        super(props);
        this.render = this.render.bind(this);
        this.componentDidMount = this.componentDidMount.bind(this);
        this.getCounts = _.throttle(this.getCounts.bind(this), 1000);
        this.state = {
            'db_es_total' : "loading...",
            'db_es_compare' : "loading...",
            'mounted' : false
        };
    }

    componentDidMount(){
        this.setState({ 'mounted' : true }, this.getCounts.bind(this, true));
    }

    getCounts(initialCall = false){
        var pastState = _.clone(this.state);
        this.setState({
            'db_es_total' : "loading...",
        }, ()=>{
            ajax.load('/counts?format=json', (resp)=>{
                this.setState({
                    'db_es_total' : resp.db_es_total,
                    'db_es_compare': resp.db_es_compare,
                }, ()=>{
                    if (HealthView.notFinishedIndexing(resp.db_es_total)) {
                        setTimeout(this.getCounts, this.props.pollCountsInterval);
                    }
                });
            }, 'GET', (resp)=>{
                this.setState({
                    'error' : resp.error || resp.message,
                    'db_es_total' : null,
                    'db_es_compare': null
                });
            });
        });
    }

    render() {
        var context = this.props.context;
        var title = typeof context.title == "string" ? context.title : url.parse(this.props.href).path;

        var notFinishedIndexing = HealthView.notFinishedIndexing(this.state.db_es_total);

        return (
            <div className="view-item">
                <hr/>
                <h3 className="text-400 mb-2 mt-3">Configuration</h3>
                {typeof context.description == "string" ? <p className="description">{context.description}</p> : null}
                <ItemDetailList excludedKeys={ItemDetailList.Detail.defaultProps.excludedKeys.concat(['content'])} hideButtons context={context} schemas={this.props.schemas} keyTitleDescriptionMap={{
                    'blob_bucket' : {
                        title : "Blob Bucket",
                        description : "Name of S3 bucket used for blob data."
                    },
                    'beanstalk_env' : {
                        title : "Beanstalk Environment",
                        description : "Which Elastic Beanstalk environment this instance running on."
                    },
                    'content' : {
                        title : "Extra Information"
                    },
                    'database' : {
                        title : "Database Location",
                        description : "URI used to connect to the back-end PgSQL DB."
                    },
                    'elasticsearch' : {
                        title : "ElasticSearch Location",
                        description : "URI used to connect to the back-end ES instance."
                    },
                    'file_upload_bucket' : {
                        title : "File Upload Bucket",
                        description : "Where uploaded files are stored."
                    },
                    'load_data' : {
                        title : "Data Loaded",
                        description : "Data which was loaded into database on initialization or boot."
                    },
                    'ontology_updated' : {
                        title : 'Last Ontology Update',
                        description : "Last time ontologies were updated."
                    },
                    'system_bucket' : {
                        title : 'System Bucket',
                        description : "Name of S3 Bucket used for system data."
                    },
                    'aggregations' : {
                        title : 'Aggregations',
                        description : "Aggregations of ES-indexed data."
                    }
                }} />

                <Button className="refresh-counts-button pull-right mt-2" onClick={this.getCounts.bind(this, false)}><i className="icon icon-refresh"/>&nbsp; Refresh Counts</Button>
                <h3 className="text-400 mb-2 mt-3">Database Counts</h3>

                <ItemDetailList excludedKeys={ItemDetailList.Detail.defaultProps.excludedKeys.concat(['content'])} hideButtons context={_.pick(this.state, 'db_es_total', 'db_es_compare')} schemas={this.props.schemas} keyTitleDescriptionMap={{
                    'db_es_total' : {
                        title : "DB and ES Counts",
                        description : "Total counts of items in database and elasticsearch."
                    },
                    'db_es_compare' : {
                        title : "DB and ES Counts by Type",
                        description : "Counts of items in database and elasticsearch for each doc_type index."
                    }
                }} />

                <layout.WindowResizeUpdateTrigger>
                    <layout.WidthProvider ref="widthProvider">
                        <HealthChart db_es_compare={this.state.db_es_compare} mounted={this.state.mounted} session={this.props.session} context={context} height={600} notFinishedIndexing={notFinishedIndexing} pollDataInterval={this.props.pollDataInterval} />
                    </layout.WidthProvider>
                </layout.WindowResizeUpdateTrigger>

            </div>
        );
    }
}

content_views.register(HealthView, 'Health');

class HealthChart extends React.Component {

    static es_compare_to_d3_hierarchy(es_compare){
        if (!es_compare || typeof es_compare !== 'object') return null;
        return {
            'name' : 'Indexing Status',
<<<<<<< HEAD
            'children' : _.map(_.pairs(es_compare), function(pair){
                var itemType = pair[0];
=======
            'children' : _.filter(_.map(_.pairs(es_compare), function(pair){
                var itemType = pair[0];
                if (itemType === 'ontology_term') return null;
>>>>>>> 0c403e5c
                var compareString = pair[1];
                var dbCount = parseInt(compareString.slice(4));
                var esCount = parseInt(compareString.slice(11 + (dbCount + '').length));
                return { 'name' : itemType, 'children' : [{ 'name' : 'Indexed', 'size' : esCount }, { 'name' : 'Left to Index', 'size' : dbCount - esCount } ] };
<<<<<<< HEAD
            })
=======
            }))
>>>>>>> 0c403e5c
        };
    }

    static defaultProps = {
        'mounted' : false,
    }

    componentDidUpdate(pastProps, pastState){      
        this.drawTreeMap();
        this.transitionSize();
    }

    transition(d3Selection){
        d3Selection.transition()
            .duration(750)
            .attr('transform', function(d) { return "translate(" + d.x0 + "," + d.y0 + ")"; })
            .select("rect")
            .attr("width", function(d) { return d.x1 - d.x0; })
            .attr("height", function(d) { return d.y1 - d.y0; });
    }

    transitionSize(){
        if (!this.props.mounted) return null;
        var svg = this.refs && this.refs.svg && d3.select(this.refs.svg);
        svg.selectAll('g').transition()
            .duration(750)
            .attr('transform', function(d) { return "translate(" + d.x0 + "," + d.y0 + ")"; })
            .select("rect")
            .attr("width", function(d) { return d.x1 - d.x0; })
            .attr("height", function(d) { return d.y1 - d.y0; });
    }

    drawTreeMap(){
        var { width, height, mounted } = this.props;

        var dataToShow = HealthChart.es_compare_to_d3_hierarchy(this.props.db_es_compare);

        if (!dataToShow || !mounted) return null;

        var svg = this.refs && this.refs.svg && d3.select(this.refs.svg);

        var fader = function(color) { return d3.interpolateRgb(color, "#fff")(0.2); };
        var colorFallback = d3.scaleOrdinal(d3.schemeCategory20.map(fader));

        function colorStatus(origColor, status){
            var d3Color;
            if (['deleted', 'Left to Index'].indexOf(status) > -1){
                d3Color = d3.color(origColor);
                return d3Color.darker(1);
            }
            if (['upload failed'].indexOf(status) > -1){
                return d3.interpolateRgb(origColor, "rgb(222, 82, 83)")(0.6);
            }
            if (['released to lab', 'released to project', 'in review by lab', 'in review by project'].indexOf(status) > -1){
                d3Color = d3.color(origColor);
                return d3Color.darker(0.5);
            }
            if (['uploaded', 'released', 'current'].indexOf(status) > -1){
                d3Color = d3.color(origColor);
                return d3Color.brighter(0.25);
            }
            return origColor;
        }

        var treemap = d3.treemap()
            .tile(d3.treemapResquarify)
            .size([width, height])
            .round(true)
            .paddingInner(1);

        var root = d3.hierarchy(dataToShow)
            .eachBefore(function(d) {d.data.id = (d.parent ? d.parent.data.id + "." : "") + d.data.name; })
            .sum(function(d){ return d.size; })
            .sort(function(a, b) { return b.height - a.height || b.value - a.value; });

        treemap(root);

        var cell = svg.selectAll("g").data(root.leaves(), function(n){
            return n.data.id;
        });

        cell.exit().remove();

        var enteringCells = cell.enter();

        var enteringCellGroups = enteringCells.append("g")
            .attr('class', 'treemap-rect-elem')
            .attr("transform", function(d) { return "translate(" + d.x0 + "," + d.y0 + ")"; })
            .attr("data-tip", function(d){ return '<span class="text-500">' + d.parent.data.name + "</span><br/>" + d.data.size + ' Items<br/>Status: ' + d.data.name; })
            .attr("data-html", function(d){ return true; })
            .on("click", function(d) {
                navigate('/search/?type=' + d.parent.data.name + '&status=' + d.data.name);
            })
            .attr("data-effect", function(d){ return 'float'; });

        enteringCellGroups.append("rect")
            .attr("id", function(d) { return d.data.id.replace(/ /g, '_'); })
            .attr("width", function(d) { return d.x1 - d.x0; })
            .attr("height", function(d) { return d.y1 - d.y0; })
            .attr("fill", function(d) { return colorStatus(colorFallback(d.parent.data.name), d.data.name); });

        enteringCellGroups.append("clipPath")
            .attr("id", function(d) { return "clip-" + d.data.id.replace(/ /g, '_'); })
            .append("use")
            .attr("xlink:href", function(d) { return "#" + d.data.id.replace(/ /g, '_'); });

        enteringCellGroups.append("text")
            .attr("clip-path", function(d) { return "url(#clip-" + d.data.id.replace(/ /g, '_') + ")"; })
            .attr('class', 'title-text')
            .selectAll("tspan")
            .data(function(d) { return _.map(d.parent.data.name.split(/(?=[_][^_])/g), function(s){ return s.replace(/(_)/g, ''); }); })
            .enter().append("tspan")
            .attr("x", 4)
            .attr("y", function(d, i) { return 13 + i * 10; })
            .text(function(d) { return d; });

        ReactTooltip.rebuild();
    }

    render(){
        var { width, height, mounted } = this.props;

        if (!mounted) return null;

        return (
            <div>
                <h5 className="text-400 mt-2 pull-right mb-0"><em>Excluding OntologyTerm</em></h5>
                <h3 className="text-400 mb-2 mt-3">Types in ElasticSearch</h3>
                <style dangerouslySetInnerHTML={{
                    __html : (
                        '.treemap-rect-elem { cursor: pointer; }' +
                        '.treemap-rect-elem .title-text { fill: rgba(0,0,0,0.5); font-size: 0.75rem; }' +
                        '.treemap-rect-elem:hover .title-text { fill: #000; }'
                    )
                }}/>
                <svg width={width} height={height} ref="svg" />
            </div>
        );

    }
}<|MERGE_RESOLUTION|>--- conflicted
+++ resolved
@@ -162,23 +162,14 @@
         if (!es_compare || typeof es_compare !== 'object') return null;
         return {
             'name' : 'Indexing Status',
-<<<<<<< HEAD
-            'children' : _.map(_.pairs(es_compare), function(pair){
-                var itemType = pair[0];
-=======
             'children' : _.filter(_.map(_.pairs(es_compare), function(pair){
                 var itemType = pair[0];
                 if (itemType === 'ontology_term') return null;
->>>>>>> 0c403e5c
                 var compareString = pair[1];
                 var dbCount = parseInt(compareString.slice(4));
                 var esCount = parseInt(compareString.slice(11 + (dbCount + '').length));
                 return { 'name' : itemType, 'children' : [{ 'name' : 'Indexed', 'size' : esCount }, { 'name' : 'Left to Index', 'size' : dbCount - esCount } ] };
-<<<<<<< HEAD
-            })
-=======
             }))
->>>>>>> 0c403e5c
         };
     }
 

--- conflicted
+++ resolved
@@ -50,12 +50,8 @@
                     title = info.title;
                 }
             }
-<<<<<<< HEAD
-
-
-=======
-            
->>>>>>> d2ba40c1
+
+
             return (
                 <div className="tooltip-info-container">
                     <span>{ title || key } { tooltip !== null ?
@@ -401,29 +397,8 @@
             }
         }),
 
-<<<<<<< HEAD
-        Detail : Detail,
-
-        /**
-         * Renders page title appropriately for a provided props.context.
-         *
-         * @memberof module:item-pages/item-view
-         * @type {Component}
-         */
-        Title : React.createClass({
-            /** @ignore */
-            render : function(){
-                var title = globals.listing_titles.lookup(this.props.context)({context: this.props.context});
-                return (
-                    <h1 className="page-title">
-                        {this.props.context['@type'][0]} <span className="subtitle prominent">{ title }</span>
-                    </h1>
-                );
-            }
-        })
-=======
+
         Detail : Detail
->>>>>>> d2ba40c1
 
     },
 

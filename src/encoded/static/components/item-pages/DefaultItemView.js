'use strict';

import React from 'react';
import { panel_views, itemClass, content_views } from './../globals';
import { Button, Collapse } from 'react-bootstrap';
import _ from 'underscore';
import { ItemPageTitle, ItemHeader, ItemDetailList, TabbedView, AuditTabView, ExternalReferenceLink, FilesInSetTable, FormattedInfoBlock, ItemFooterRow, Publications, AttributionTabView } from './components';
import { console, object, DateUtility, Filters, layout, Schemas, fileUtil } from './../util';

/**
 * This Component renders out the default Item page view for Item objects/contexts which do not have a more specific
 * Item page template associated with them.
 *
 * @module {Component} item-pages/DefaultItemView
 */


/**
 * The ItemBaseView class extends React.Component to provide some helper functions to be used from an Item View page.
 * Notably, a componentDidMount and this.state is created, where upon mounting, details of submitter, lab, and award are AJAXed in.
 * These can then be used from your Item view render method via this.state.details_submitted_by or this.props.context.submitted_by (if not fetched), etc.
 *
 * Alternatively, a this.renderAttributionColumn function is available to render out a Bootstrap column (provide own className containing col sizes) containing all 3 attributions.
 */
export class ItemBaseView extends React.Component {

    constructor(props){
        super(props);
        this.getCommonTabs = this.getCommonTabs.bind(this);
        this.getTabViewContents = this.getTabViewContents.bind(this);
        this.itemHeader = this.itemHeader.bind(this);
        this.state = {};
    }

<<<<<<< HEAD
    getCommonTabs(context = this.props.context){
        var returnArr = [];
        if (context.lab || context.submitted_by || context.publications_of_set || context.produced_in_pub) returnArr.push(AttributionTabView.getTabObject(context));
        returnArr.push(ItemDetailList.getTabObject(context, this.props.schemas));
        returnArr.push(AuditTabView.getTabObject(context));
        return returnArr;
    }

    getDefaultTabs(context = this.props.context){
        var returnArr = [];
        returnArr.push(ItemDetailList.getTabObject(context, this.props.schemas));
        if (context.lab || context.submitted_by || context.publications_of_set || context.produced_in_pub) returnArr.push(AttributionTabView.getTabObject(context));
        returnArr.push(AuditTabView.getTabObject(context));
        return returnArr;
=======
    getCommonTabs(){
        return [
            AttributionTabView.getTabObject(this.props.context),
            ItemDetailList.getTabObject(this.props.context, this.props.schemas),
            AuditTabView.getTabObject(this.props.context)
        ];
    }

    getDefaultTabs(){
        return [
            ItemDetailList.getTabObject(this.props.context, this.props.schemas),
            AttributionTabView.getTabObject(this.props.context),
            AuditTabView.getTabObject(this.props.context)
        ];
>>>>>>> 985dd1b2
    }
    
    itemClassName(){
        return itemClass(this.props.context, 'view-detail item-page-container');
    }

    getTabViewContents(){
        return this.getDefaultTabs();
<<<<<<< HEAD
    }

    /**
     * @returns {{ 'title' : string, 'description' : string }} Object with 'title' and 'description' (used for tooltip) to show detailed or base type info at top left of page, under title.
     */
    typeInfo(){
        return null;
=======
>>>>>>> 985dd1b2
    }

    itemHeader(){
        return (
            <ItemHeader.Wrapper context={this.props.context} className="exp-set-header-area" href={this.props.href} schemas={this.props.schemas}>
                <ItemHeader.TopRow typeInfo={this.typeInfo()} />
                <ItemHeader.MiddleRow />
                <ItemHeader.BottomRow />
            </ItemHeader.Wrapper>
        );
    }

    itemMidSection(){
        return <Publications.ProducedInPublicationBelowHeaderRow produced_in_pub={this.props.context.produced_in_pub} />;
    }

    tabbedView(){
        return <TabbedView contents={this.getTabViewContents} />;
    }

    itemFooter(){
        return null; /*<ItemFooterRow context={context} schemas={schemas} />*/
    }
<<<<<<< HEAD
=======

    render() {
        var schemas = this.props.schemas || {};
        var context = this.props.context;
>>>>>>> 985dd1b2

    render() {
        return (
            <div className={this.itemClassName()}>

                { this.itemHeader() }
                { this.itemMidSection() }

                <div className="row">
                    <div className="col-xs-12 col-md-12 tab-view-container" ref="tabViewContainer">
<<<<<<< HEAD
                        <layout.WindowResizeUpdateTrigger children={this.tabbedView()} />
=======
                        <layout.WindowResizeUpdateTrigger>
                            { this.tabbedView() }
                        </layout.WindowResizeUpdateTrigger>
>>>>>>> 985dd1b2
                    </div>
                </div>
                <br/>
                { this.itemFooter() }
            </div>
        );
    }

}

/**
 * @alias module:item-pages/DefaultItemView
 */
export default class DefaultItemView extends ItemBaseView {

    constructor(props){
        super(props);
        this.render = this.render.bind(this);
    }
    /*
    topRightHeaderSection(){
        var r = [];
        // TODO: EDIT ACTIONS
        return r;
    }
    */
    /* Not even needed.
    render() {
        return super.render();
    }
    */

}

content_views.register(DefaultItemView, 'Item');



/** Helper Components */

export class OverviewHeadingContainer extends React.Component {

    static defaultProps = {
        'className'     : 'with-background mb-3 mt-1',
        'defaultOpen'   : true,
        'headingTitleElement' : 'h4',
        'headingTitle'  : 'Properties'
    }

    constructor(props){
        super(props);
        this.toggle = _.throttle(function(){ this.setState({ 'open' : !this.state.open }); }.bind(this), 500);
        this.state = { 'open' : props.defaultOpen };
    }

    renderTitle(){
<<<<<<< HEAD
        return <span><i className={"expand-icon icon icon-" + (this.state.open ? 'minus' : 'plus')} data-tip={this.state.open ? 'Collapse' : 'Expand'}/>{ this.props.headingTitle } <i className={"icon icon-angle-right" + (this.state.open ? ' icon-rotate-90' : '')}/></span>;
=======
        return <span><i className="title-icon icon icon-sticky-note"/>{ this.props.headingTitle } <i className={"icon icon-angle-right" + (this.state.open ? ' icon-rotate-90' : '')}/></span>;
>>>>>>> 985dd1b2
    }

    render(){
        return (
            <div className={"overview-blocks-header" + (this.state.open ? ' is-open' : ' is-closed') + (typeof this.props.className === 'string' ? ' ' + this.props.className : '')}>
                { this.props.headingTitleElement ? React.createElement(this.props.headingTitleElement, { 'className' : 'tab-section-title clickable with-accent', 'onClick' : this.toggle }, this.renderTitle()) : null }
                <Collapse in={this.state.open}>
                    <div className="inner">
                        <hr className="tab-section-title-horiz-divider"/>
                        <div className="row overview-blocks">{ this.props.children }</div>
                    </div>
                </Collapse>
            </div>
        );
    }
}


<<<<<<< HEAD
export class EmbeddedItemWithAttachment extends React.Component {

    constructor(props){
        super(props);
        this.filename = this.filename.bind(this);
    }

    filename(){
        return (this.props.item && this.props.item.attachment && this.props.item.attachment.download) || object.itemUtil.getTitleStringFromContext(this.props.item) || null;
    }
    
    render(){
        var { item, index } = this.props,
            linkToItem = object.itemUtil.atId(item),
            isInArray = typeof index === 'number';

        if (!item || !linkToItem) return null;

        var itemTitle = object.itemUtil.getTitleStringFromContext(item);

        var viewAttachmentButton = null;
        var haveAttachment = (item.attachment && item.attachment.href && typeof item.attachment.href === 'string');
        if (haveAttachment){
            viewAttachmentButton = (
                <fileUtil.ViewFileButton title="File" bsSize="small" mimeType={item.attachment.type || null} filename={this.filename()} href={linkToItem + item.attachment.href} disabled={!haveAttachment} className='text-ellipsis-container btn-block' />
            );
        }
        
        return (
            <div className={"embedded-item-with-attachment" + (isInArray ? ' in-array' : '')} key={linkToItem}>
                <div className="row">
                    <div className={"col-xs-12 col-sm-6 col-md-6 link-to-item-col" + (isInArray ? ' in-array' : '')} data-array-index={index}>
                        <div className="inner">
                            { isInArray ? <span>{ index + 1 }. </span> : null}{ object.itemUtil.generateLink(item, true) }
                        </div>
                    </div>
                    <div className="col-xs-12 col-sm-6 col-md-6 pull-right view-attachment-button-col">{ viewAttachmentButton }</div>
                </div>
            </div>
        );
    }
}

export class EmbeddedItemWithImageAttachment extends EmbeddedItemWithAttachment {

    isAttachmentImage(filename = null){
        return fileUtil.isFilenameAnImage(this.filename());
    }

    caption(){
        var item = this.props.item;
        var captionText = item.caption || item.description || (item.attachment && item.attachment.caption) || this.filename();
        //var size = item.attachment && item.attachment.size
        if (captionText){
            return <div className="caption">{ captionText }</div>;
        }
        return null;
    }

    render(){
        var { item, index } = this.props,
            linkToItem = object.itemUtil.atId(item),
            isInArray = typeof index === 'number';

        if (!item || !linkToItem) return null;

        var haveAttachment = (item.attachment && item.attachment.href && typeof item.attachment.href === 'string');
        var isAttachmentImage = this.isAttachmentImage();

        if (!haveAttachment || !isAttachmentImage) return <EmbeddedItemWithAttachment {...this.props} />;

        var imageElem = <a href={linkToItem} className="image-wrapper"><img className="embedded-item-image" src={linkToItem + item.attachment.href} /></a>;
        var captionText = (item.attachment && item.attachment.caption) || this.filename();
        
        return (
            <div className={"embedded-item-with-attachment is-image" + (isInArray ? ' in-array' : '')} key={linkToItem}>
                <div className="inner">{ imageElem }{ this.caption() }</div>
            </div>
        );
    }
}


=======
>>>>>>> 985dd1b2
export class OverViewBodyItem extends React.Component {

    /** Preset Functions to render various Items or property types. Feed in via titleRenderFxn prop. */
    static titleRenderPresets = {
        'default' : function(field, value, jsxAllowed = true, addDescriptionTip = true, index = null, wrapperElementType = 'li' ){
            var calcdName = Schemas.Term.toName(field, value, jsxAllowed, addDescriptionTip);
            if (wrapperElementType === 'div' && typeof index === 'number') {
                return [((index + 1) + '. '), calcdName];
            }
            return calcdName;
        },
        'biosample_treatments' : function(field, treatment, allowJX = true, includeDescriptionTips = true, index = null, wrapperElementType = 'li' ){
            if (!treatment || !treatment.display_title || !object.atIdFromObject(treatment)){
                return null;
            }
            return (
                <div key={object.atIdFromObject(treatment)} >
                    { wrapperElementType === 'div' && typeof index === 'number' ? (index + 1) + '. ' : null }
                    { object.itemUtil.generateLink(treatment, true) }
                    <div>({ treatment.treatment_type })</div>
                </div>
            );
        },
        'local_date_time' : function(field, timestamp){
            return timestamp ? <DateUtility.LocalizedTime timestamp={timestamp} formatType="date-time-md" /> : null;
        },
        'local_date' : function(field, timestamp){
            return timestamp ? <DateUtility.LocalizedTime timestamp={timestamp} formatType="date-md" /> : null;
        },
        'embedded_item_with_attachment' : function(field, item, allowJX = true, includeDescriptionTips = true, index = null, wrapperElementType = 'li' ){
            return <EmbeddedItemWithAttachment {...{ item, index }} />;
        },
        'embedded_item_with_image_attachment' : function(field, item, allowJX = true, includeDescriptionTips = true, index = null, wrapperElementType = 'li' ){
            return <EmbeddedItemWithImageAttachment {...{ item, index }} />;
        },
        'url_string' : function(field, value, allowJSX = true, includeDescriptionTips = true, index = null, wrapperElementType = 'li'){
            if (typeof value !== 'string') return null;
            return <a href={value} style={{ 'overflowWrap' : 'break-word' }}>{value}</a>;
        }
    }

    /** If we have a list, wrap each in a <li> and calculate value, else return items param as it was passed in. */
    static createList(items, property, titleRenderFxn = OverViewBodyItem.titleRenderPresets.default, addDescriptionTipForLinkTos = true, listItemElement = 'li', listItemElementProps = null){

        // Preprocess / uniqify:
        if (Array.isArray(items)) {
            items = _.filter(_.flatten(items), function(item){ return item !== null && typeof item !== 'undefined'; });
        }
        if (Array.isArray(items) && _.every(items, function(item){ return typeof item === 'string' || typeof item === 'number'; } )) {
            items = _.uniq(items);
        } else if (Array.isArray(items) && items.length > 1 && items[0] && items[0].display_title && object.atIdFromObject(items[0])) {
            items = _.uniq(items, false, function(b){ return object.atIdFromObject(b); });
        }

        // Null value
        if (items === null || typeof items === 'undefined') {
            return null;
        } else if (Array.isArray(items) && items.length === 0){
            return null;
        } else if (Array.isArray(items) && _.every(items, function(item){ return item === null || typeof item === 'undefined'; })){
            return null;
        }

        // Item List
        if (Array.isArray(items) && items.length > 1 && items[0].display_title && object.atIdFromObject(items[0])){
            items = _.map(items, function(b,i){
                return React.createElement(listItemElement, _.extend({ 'key' : object.atIdFromObject(b) || i }, listItemElementProps || {}), titleRenderFxn(property, b, true, addDescriptionTipForLinkTos, i, listItemElement) );
            });
        } else if (Array.isArray(items) && items.length === 1 && items[0].display_title && object.atIdFromObject(items[0])) {
            return titleRenderFxn(property, items[0], true, addDescriptionTipForLinkTos, null, 'div');
        } else if (Array.isArray(items) && items.length > 1){
            items = _.map(items, function(b,i){
                return React.createElement(  listItemElement  ,  _.extend({ 'key' : i }, listItemElementProps || {})  ,  titleRenderFxn(property, b, true, addDescriptionTipForLinkTos, i, listItemElement)  );
            });
        } else if (Array.isArray(items) && items.length === 1){
            items = titleRenderFxn(property, items[0], true, addDescriptionTipForLinkTos, null, 'div');
        } else if (!Array.isArray(items)){
            return titleRenderFxn(property, items, true, addDescriptionTipForLinkTos, 'div');
        }
        return items;
    }

    static defaultProps = {
        'titleRenderFxn'                : OverViewBodyItem.titleRenderPresets.default,
        'hideIfNoValue'                 : false,
        'wrapInColumn'                  : false,
        'addDescriptionTipForLinkTos'   : true,
        'listWrapperElement'            : 'ol',
        'listWrapperElementProps'       : null,
        'listItemElement'               : 'li',
        'listItemElementProps'          : null,
        'columnExtraClassName'          : null,
        'singleItemClassName'           : null,
        'fallbackTitle'                 : null,
        'propertyForLabel'              : null
    }

    /** Feeds params + props into static function */
    createList(valueForProperty, listItemElement, listItemElementProps){
        return OverViewBodyItem.createList(valueForProperty, this.props.property, this.props.titleRenderFxn, this.props.addDescriptionTipForLinkTos, listItemElement, listItemElementProps);
    }

    render(){
        var { 
            result, property, fallbackValue, fallbackTitle, titleRenderFxn, addDescriptionTipForLinkTos, propertyForLabel,
            listWrapperElement, listWrapperElementProps, listItemElement, listItemElementProps, wrapInColumn, columnExtraClassName, singleItemClassName
        } = this.props;
        
        function fallbackify(val){
            return val || fallbackValue || 'None';
        }

        listItemElementProps = (listItemElementProps && _.clone(listItemElementProps)) || {};
        listWrapperElementProps = (listWrapperElementProps && _.clone(listWrapperElementProps)) || {};
        listItemElementProps.className = (listItemElementProps.className || '') + ' overview-list-element';
        listWrapperElementProps.className = (listWrapperElementProps.className || '') + ' overview-list-elements-container embedded-item-with-attachment-container';

        if (titleRenderFxn === OverViewBodyItem.titleRenderPresets.embedded_item_with_attachment){
            listItemElement = 'div';
            listWrapperElement = 'div';
        }
        var resultPropertyValue = this.createList( object.getNestedProperty(result, property), listItemElement, listItemElementProps );

        if (this.props.hideIfNoValue && (!resultPropertyValue || (Array.isArray(resultPropertyValue) && resultPropertyValue.length === 0))){
            return null;
        }

        var innerBlockReturned = null;
        propertyForLabel = propertyForLabel || property;

        if (Array.isArray(resultPropertyValue)){
            innerBlockReturned = (
                <div className="inner" key="inner">
                    <object.TooltipInfoIconContainerAuto
                        {..._.pick(this.props, 'result', 'tips', 'schemas', 'fallbackTitle')}
                        property={propertyForLabel}
                        title={this.props.overrideTitle}
                        elementType="h5"
                    />
                    { resultPropertyValue ? ( resultPropertyValue.length > 1 ?
                        React.createElement(listWrapperElement, listWrapperElementProps || null, fallbackify(resultPropertyValue))
                            : fallbackify(resultPropertyValue) )
                                : fallbackify(null)
                    }
                </div>
            );
        } else {
            innerBlockReturned = (
                <div className="inner" key="inner">
                    <object.TooltipInfoIconContainerAuto {..._.pick(this.props, 'result', 'tips', 'fallbackTitle', 'schemas')} elementType="h5" property={propertyForLabel} title={this.props.overrideTitle} />
                        <div key="single-value" className={"overview-single-element" + (singleItemClassName ? ' ' + singleItemClassName : '') + (!resultPropertyValue ? ' no-value' : '')}>
                            { fallbackify(resultPropertyValue) }
                        </div>
                </div>
            );
        }

        if (wrapInColumn){
            var outerClassName = (columnExtraClassName ? columnExtraClassName : '');
            if (typeof wrapInColumn === 'string'){
                // MAYBE TODO-REMOVE / ANTI-PATTERN
                if (wrapInColumn === 'auto' && this._reactInternalInstance && this._reactInternalInstance._hostParent && this._reactInternalInstance._hostParent._currentElement && this._reactInternalInstance._hostParent._currentElement.props && Array.isArray(this._reactInternalInstance._hostParent._currentElement.props.children)){
                    var rowCountItems = React.Children.count(this._reactInternalInstance._hostParent._currentElement.props.children);
                    outerClassName += ' col-md-' + (12 / rowCountItems) + ' col-xs-6';
                } else outerClassName += ' ' + wrapInColumn;
            } else {
                outerClassName += " col-xs-6 col-md-4"; // Default column sizing
            }
            return <div className={outerClassName} key="outer" children={innerBlockReturned} />;
        } else return innerBlockReturned;

    }
}<|MERGE_RESOLUTION|>--- conflicted
+++ resolved
@@ -32,7 +32,6 @@
         this.state = {};
     }
 
-<<<<<<< HEAD
     getCommonTabs(context = this.props.context){
         var returnArr = [];
         if (context.lab || context.submitted_by || context.publications_of_set || context.produced_in_pub) returnArr.push(AttributionTabView.getTabObject(context));
@@ -47,22 +46,6 @@
         if (context.lab || context.submitted_by || context.publications_of_set || context.produced_in_pub) returnArr.push(AttributionTabView.getTabObject(context));
         returnArr.push(AuditTabView.getTabObject(context));
         return returnArr;
-=======
-    getCommonTabs(){
-        return [
-            AttributionTabView.getTabObject(this.props.context),
-            ItemDetailList.getTabObject(this.props.context, this.props.schemas),
-            AuditTabView.getTabObject(this.props.context)
-        ];
-    }
-
-    getDefaultTabs(){
-        return [
-            ItemDetailList.getTabObject(this.props.context, this.props.schemas),
-            AttributionTabView.getTabObject(this.props.context),
-            AuditTabView.getTabObject(this.props.context)
-        ];
->>>>>>> 985dd1b2
     }
     
     itemClassName(){
@@ -71,7 +54,6 @@
 
     getTabViewContents(){
         return this.getDefaultTabs();
-<<<<<<< HEAD
     }
 
     /**
@@ -79,8 +61,6 @@
      */
     typeInfo(){
         return null;
-=======
->>>>>>> 985dd1b2
     }
 
     itemHeader(){
@@ -104,13 +84,6 @@
     itemFooter(){
         return null; /*<ItemFooterRow context={context} schemas={schemas} />*/
     }
-<<<<<<< HEAD
-=======
-
-    render() {
-        var schemas = this.props.schemas || {};
-        var context = this.props.context;
->>>>>>> 985dd1b2
 
     render() {
         return (
@@ -121,13 +94,7 @@
 
                 <div className="row">
                     <div className="col-xs-12 col-md-12 tab-view-container" ref="tabViewContainer">
-<<<<<<< HEAD
                         <layout.WindowResizeUpdateTrigger children={this.tabbedView()} />
-=======
-                        <layout.WindowResizeUpdateTrigger>
-                            { this.tabbedView() }
-                        </layout.WindowResizeUpdateTrigger>
->>>>>>> 985dd1b2
                     </div>
                 </div>
                 <br/>
@@ -184,11 +151,7 @@
     }
 
     renderTitle(){
-<<<<<<< HEAD
         return <span><i className={"expand-icon icon icon-" + (this.state.open ? 'minus' : 'plus')} data-tip={this.state.open ? 'Collapse' : 'Expand'}/>{ this.props.headingTitle } <i className={"icon icon-angle-right" + (this.state.open ? ' icon-rotate-90' : '')}/></span>;
-=======
-        return <span><i className="title-icon icon icon-sticky-note"/>{ this.props.headingTitle } <i className={"icon icon-angle-right" + (this.state.open ? ' icon-rotate-90' : '')}/></span>;
->>>>>>> 985dd1b2
     }
 
     render(){
@@ -207,7 +170,6 @@
 }
 
 
-<<<<<<< HEAD
 export class EmbeddedItemWithAttachment extends React.Component {
 
     constructor(props){
@@ -291,8 +253,6 @@
 }
 
 
-=======
->>>>>>> 985dd1b2
 export class OverViewBodyItem extends React.Component {
 
     /** Preset Functions to render various Items or property types. Feed in via titleRenderFxn prop. */

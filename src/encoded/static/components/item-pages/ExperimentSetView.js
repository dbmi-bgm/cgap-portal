--- conflicted
+++ resolved
@@ -8,11 +8,7 @@
 import * as globals from './../globals';
 import ExperimentsTable from './../experiments-table';
 import { ItemPageTitle, ItemHeader, FormattedInfoBlock, ItemDetailList, ItemFooterRow, Publications, TabbedView, AuditTabView, AttributionTabView } from './components';
-<<<<<<< HEAD
-import FacetList from './../facetlist';
-=======
 import FacetList, { ReduxExpSetFiltersInterface } from './../facetlist';
->>>>>>> 30231e09
 
 /**
  * Contains the ExperimentSetView component, which renders out the ExperimentSet view/page.

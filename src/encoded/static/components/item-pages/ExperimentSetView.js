--- conflicted
+++ resolved
@@ -316,62 +316,6 @@
 export class ProcessedFilesStackedTableSection extends React.PureComponent {
 
     /**
-<<<<<<< HEAD
-     * Renderer for "columnClass" : "file" column definition.
-     * It takes a different param signature than ordinary file-detail columns, which accept `file`, `fieldName`, `headerIndex`, and `fileEntryBlockProps`.
-     *
-     * @param {File} file - File for row/column.
-     * @param {{ expTable: { props: { leftPanelCollapsed: boolean, resetDivider: function }}}} tableProps - Props passed down from FileEntryBlock, including reference to parent StackedTable as expTable.
-     * @param {Object} param - Props passed in from a FileEntryBlock.
-     * @param {string} param.fileAtId - The atId of current file.
-     * @param {string} param.fileTitleString - The title of current of file.
-     * @returns {?JSX.Element}
-     */
-    static renderFileColumn(file, tableProps, { fileAtId, fileTitleString }){
-        const className = file.accession ? 'mono-text' : null;
-        const title = (fileAtId?
-            <a href={fileAtId} className={className}>{ fileTitleString }</a> : <div className={className}>{ fileTitleString }</div>
-        );
-
-        /**
-         * Allow these file rows to be dragged to other places.
-         * @todo Move to file-tables.js if removing higlass-related stuff.
-         */
-        var onDragStart = function(evt){
-            if (!evt || !evt.dataTransfer) return;
-            var windowHrefParts = window && window.location;
-            if (windowHrefParts && windowHrefParts.protocol && windowHrefParts.hostname){
-                var formedURL = (
-                    (hrefParts.protocol || '') +
-                    (hrefParts.hostname ? '//' +  hrefParts.hostname + (hrefParts.port ? ':' + hrefParts.port : '') : '') +
-                    fileAtId
-                );
-                evt.dataTransfer.setData('text/plain', formedURL);
-                evt.dataTransfer.setData('text/uri-list', formedURL);
-            }
-            evt.dataTransfer.setData('text/4dn-item-id', fileAtId);
-            evt.dataTransfer.setData('text/4dn-item-json', JSON.stringify(file));
-        };
-
-        // This file itself has a HiGlass Item -- show an icon to indicate
-        if (file && file.higlass_uid){
-            return (
-                <span onDragStart={onDragStart}>
-                    { title }
-                    <span className="indicator-higlass-available in-stacked-table-icon-indicator">
-                        <i className="icon icon-angle-left mr-04" />
-                        <i className="icon icon-fw icon-television text-smaller" data-tip="This file may be visualized with HiGlass." />
-                    </span>
-                </span>
-            );
-        }
-
-        return <span onDragStart={onDragStart}>{title}</span>;
-    }
-
-    /**
-=======
->>>>>>> 4d7844fb
     * Searches the context for HiGlass static_content, and returns the HiGlassItem (except the viewconfig)
     * @param {object} context - Object that has static_content.
     * @return {object} Returns the HiGlassItem in the context (or null if it doesn't)

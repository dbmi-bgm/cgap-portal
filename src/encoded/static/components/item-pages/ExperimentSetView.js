--- conflicted
+++ resolved
@@ -120,11 +120,7 @@
     }
 
     itemFooter(){
-<<<<<<< HEAD
         return null; //<ItemFooterRow context={this.props.context} schemas={this.props.schemas} />;
-=======
-        return <ItemFooterRow context={this.props.context} schemas={this.props.schemas} />;
->>>>>>> 985dd1b2
     }
 
 }

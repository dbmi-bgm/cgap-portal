'use strict';

import React from 'react';
import PropTypes from 'prop-types';
import _ from 'underscore';
import memoize from 'memoize-one';
import { Collapse, Button } from 'react-bootstrap';
import { console, object, isServerSide, expFxn, layout, Schemas, fileUtil, typedefs } from './../util';
import { ItemHeader, FlexibleDescriptionBox, HiGlassAjaxLoadContainer, HiGlassPlainContainer, AdjustableDividerRow, OverviewHeadingContainer } from './components';
import { OverViewBodyItem } from './DefaultItemView';
import WorkflowRunTracingView, { FileViewGraphSection } from './WorkflowRunTracingView';
import { RawFilesStackedTableExtendedColumns, ProcessedFilesStackedTable, ProcessedFilesQCStackedTable } from './../browse/components';
import { EmbeddedHiglassActions } from './../static-pages/components';
var { Item, File, ExperimentSet } = typedefs;

// import { SET } from './../testdata/experiment_set/replicate_4DNESXZ4FW4';
// import { SET } from './../testdata/experiment_set/replicate_with_bigwigs';


/**
 * ExperimentSet Item view/page.
 *
 * @prop {Object} schemas - state.schemas passed down from app Component.
 * @prop {ExperimentSet} context - JSON representation of current ExperimentSet item.
 */
export default class ExperimentSetView extends WorkflowRunTracingView {

    static propTypes = {
        'schemas' : PropTypes.object,
        'context' : PropTypes.object
    };

    constructor(props){
        super(props);
        this.isWorkflowNodeCurrentContext = this.isWorkflowNodeCurrentContext.bind(this);
        this.getTabViewContents = this.getTabViewContents.bind(this);
        var state = {
            // `selectedFiles` not currently used -- can be passed down to RawFilesStackedTableExtendedColumns eventually to enable selection & download.
            //'selectedFiles': new Set(),
            'mounted' : false
        };
        if (!this.state) this.state = state; // May inherit from WorkfowRunTracingView
        else _.extend(this.state, state);
    }

    static anyOtherProcessedFilesExist = memoize(function(context){
        var otherProcessedFilesFromExpSetExist = (Array.isArray(context.other_processed_files) && context.other_processed_files.length > 0);

        if (otherProcessedFilesFromExpSetExist){ // Ensure have permissions
            otherProcessedFilesFromExpSetExist = OtherProcessedFilesStackedTableSection.checkOPFCollectionsPermissions(context.other_processed_files);
        }
        var expsInSetExist = (Array.isArray(context.experiments_in_set) && context.experiments_in_set.length > 0);
        if (!otherProcessedFilesFromExpSetExist && !expsInSetExist) return false;

        if (expsInSetExist){
            var expsOPFCollections = _.pluck(context.experiments_in_set, 'other_processed_files');
            var otherProcessedFilesFromExpsExist = _.any(expsOPFCollections || [], OtherProcessedFilesStackedTableSection.checkOPFCollectionsPermissions);
            if (!otherProcessedFilesFromExpSetExist && !otherProcessedFilesFromExpsExist) return false;
        }
        return true;
    });

    isWorkflowNodeCurrentContext(node){
        var ctx = this.props.context;
        if (!ctx) return false;
        if (!node || !node.meta || !node.meta.run_data || !node.meta.run_data.file) return false;
        if (Array.isArray(node.meta.run_data.file)) return false;
        if (typeof node.meta.run_data.file.accession !== 'string') return false;
        if (!ctx.processed_files || !Array.isArray(ctx.processed_files) || ctx.processed_files.length === 0) return false;
        if (_.contains(_.pluck(ctx.processed_files, 'accession'), node.meta.run_data.file.accession)) return true;
        return false;
    }

    /**
     * Executed on width change, as well as this ItemView's prop change.
     */
    getTabViewContents(){
        var { context, schemas, windowWidth, href } = this.props;

        //context = SET;

        var processedFiles      = expFxn.allProcessedFilesFromExperimentSet(context),
            processedFilesLen   = (processedFiles && processedFiles.length) || 0,
            rawFiles            = expFxn.allFilesFromExperimentSet(context, false),
            rawFilesLen         = (rawFiles && rawFiles.length) || 0,
            width               = this.getTabViewWidth(),
            commonProps         = { width, context, schemas, windowWidth, href },
            tabs                = [];

        if (processedFilesLen > 0){

            // Processed Files Table Tab
            tabs.push({
                tab : <span><i className="icon icon-microchip icon-fw"/> { processedFilesLen } Processed File{ processedFilesLen > 1 ? 's' : '' }</span>,
                key : 'processed-files',
                content : <ProcessedFilesStackedTableSection files={processedFiles} {...commonProps} {...this.state} />
            });

        }

        // Raw files tab, if have experiments with raw files
        if (rawFilesLen > 0){
            tabs.push({
                tab : <span><i className="icon icon-leaf icon-fw"/> { rawFilesLen } Raw File{ rawFilesLen > 1 ? 's' : '' }</span>,
                key : 'raw-files',
                content : <RawFilesStackedTableSection files={rawFiles} {...commonProps} {...this.state} />
            });
        }

        if (processedFilesLen > 0){
            // Graph Section Tab
            tabs.push(FileViewGraphSection.getTabObject(
                _.extend({}, this.props, { 'isNodeCurrentContext' : this.isWorkflowNodeCurrentContext }),
                this.state,
                this.handleToggleAllRuns,
                width
            ));
        }

        // Other Files Tab
        if (ExperimentSetView.anyOtherProcessedFilesExist(context)){
            tabs.push({
                tab : <span><i className="icon icon-files-o icon-fw"/> Supplementary Files</span>,
                key : 'supplementary-files',
                content : <OtherProcessedFilesStackedTableSection {...commonProps} {...this.state} />
            });
        }

        return tabs.concat(this.getCommonTabs(this.props)).map((tabObj)=>{
            return _.extend(tabObj, {
                'style' : { minHeight : Math.max(this.state.mounted && !isServerSide() && (window.innerHeight - 180), 100) || 800 }
            });
        });

    }

    itemHeader(){
        return <ExperimentSetHeader {...this.props} />;
    }

    itemMidSection(){
        return (
            <React.Fragment>
                { super.itemMidSection() }
                <OverviewHeading context={this.props.context} schemas={this.props.schemas} key="overview"
                    className="with-background mb-2 mt-1" title="Experiment Set Properties" prependTitleIcon prependTitleIconFxn={(open, props)=>
                        <i className="expand-icon icon icon-th-list" />
                    } />
            </React.Fragment>
        );
    }
}



class OverviewHeading extends React.PureComponent {
    render(){
        var expSet = this.props.context;
        var tips = object.tipsFromSchema(this.props.schemas || Schemas.get(), expSet);
        var commonProps = { 'result' : expSet, 'tips' : tips, 'wrapInColumn' : 'col-sm-6 col-md-3' };
        return (
            <OverviewHeadingContainer {...this.props}>
                {/* <OverViewBodyItem result={expSet} tips={tips} property='award.project' fallbackTitle="Project" wrapInColumn={col} /> */}
                <OverViewBodyItem {...commonProps} property='experimentset_type' fallbackTitle="Set Type" />
                <OverViewBodyItem {...commonProps} property='experiments_in_set.biosample.biosource.individual.organism' fallbackTitle="Organism" />
                <OverViewBodyItem {...commonProps} property='experiments_in_set.biosample.biosource.biosource_type' fallbackTitle="Biosource Type" />
                <OverViewBodyItem {...commonProps} property='experiments_in_set.biosample.biosource_summary' fallbackTitle="Biosource" />

                <OverViewBodyItem {...commonProps} property='experiments_in_set.experiment_type' fallbackTitle="Experiment Type(s)" />
                <OverViewBodyItem {...commonProps} property='experiments_in_set.experiment_categorizer.combined' fallbackTitle="Assay Details" titleRenderFxn={function(field, val, allowJX = true, includeDescriptionTips = true, index = null, wrapperElementType = 'li', fullObject = null){
                    var expCatObj = _.uniq(object.getNestedProperty(fullObject, 'experiments_in_set.experiment_categorizer'), false, 'combined');
                    expCatObj = (Array.isArray(expCatObj) && expCatObj.length === 1 && expCatObj[0]) || expCatObj;
                    if (expCatObj && expCatObj.combined && expCatObj.field && typeof expCatObj.value !== 'undefined'){
                        return <span><span className="text-500">{ expCatObj.field }:</span> { expCatObj.value }</span>;
                    }
                    return OverViewBodyItem.titleRenderPresets.default(...arguments);
                }} />
                <OverViewBodyItem {...commonProps} property='experiments_in_set.biosample.modifications.modification_type' fallbackTitle="Modification Type" />
                <OverViewBodyItem {...commonProps} property='experiments_in_set.biosample.treatments.treatment_type' fallbackTitle="Treatment Type" />
            </OverviewHeadingContainer>
        );
    }
}




/**
 * Renders ItemHeader parts wrapped in ItemHeader.Wrapper, with appropriate values.
 *
 * @prop {Object} context - Same context prop as available on parent component.
 * @prop {string} href - Current page href, passed down from app or Redux store.
 */
class ExperimentSetHeader extends React.PureComponent {
    render() {
        if (this.props.debug) console.log('render ExperimentSetHeader');
        return (
            <ItemHeader.Wrapper {..._.pick(this.props, 'href', 'context', 'schemas', 'windowWidth')} className="exp-set-header-area">
                <ItemHeader.TopRow />
                <ItemHeader.MiddleRow />
                <ItemHeader.BottomRow />
            </ItemHeader.Wrapper>
        );
    }
}


export class RawFilesStackedTableSection extends React.PureComponent {
    render(){
        const { context, files } = this.props;
        const fileCount = files.length;
        const anyFilesWithMetrics = !!(ProcessedFilesQCStackedTable.filterFiles(files, true));

        return (
            <div className="overflow-hidden">
                <h3 className="tab-section-title">
                    <span className="text-400">{ fileCount }</span> Raw File{ fileCount > 1 ? 's' : '' }
                </h3>
                <div className="exp-table-container">
                    <RawFilesStackedTableExtendedColumns
<<<<<<< HEAD
                        {..._.pick(this.props, 'width', 'windowWidth')}
=======
                        {..._.pick(this.props, 'width', 'windowWidth', 'href')}
>>>>>>> 54512b79
                        experimentSet={context}
                        showMetricColumns={anyFilesWithMetrics}
                        keepCounts={false}
                        collapseLongLists={true}
                        collapseLimit={10}
                        collapseShow={7}
                    />
                </div>
            </div>
        );
    }
}

/**
 * TODO: Move to HiGlassTabView.js ?
 */
export class HiGlassAdjustableWidthRow extends React.PureComponent {

    static propTypes = {
        'width' : PropTypes.number.isRequired,
        'mounted' : PropTypes.bool.isRequired,
        'renderRightPanel' : PropTypes.func,
        'windowWidth' : PropTypes.number.isRequired,
        'higlassItem' : PropTypes.object,
    };

    constructor(props){
        super(props);
        this.correctHiGlassTrackDimensions = _.debounce(this.correctHiGlassTrackDimensions.bind(this), 100);
        this.higlassContainerRef = React.createRef();
    }

    componentDidUpdate(pastProps){
        if (pastProps.width !== this.props.width){
            this.correctHiGlassTrackDimensions();
        }
    }

    /**
     * This is required because HiGlass doesn't always update all of own tracks' widths (always updates header, tho)
     */
    correctHiGlassTrackDimensions(){
        var internalHiGlassComponent = this.higlassContainerRef.current && this.higlassContainerRef.current.getHiGlassComponent();
        if (!internalHiGlassComponent) {
            console.warn('Internal HiGlass Component not accessible.');
            return;
        }
        setTimeout(HiGlassPlainContainer.correctTrackDimensions, 10, internalHiGlassComponent);
    }

    render(){
        var { mounted, width, children, renderRightPanel, renderLeftPanelPlaceholder, windowWidth,
            leftPanelDefaultCollapsed, leftPanelCollapseHeight, leftPanelCollapseWidth, higlassItem } = this.props;

        // Don't render the HiGlass view if it isn't mounted yet or there is nothing to display.
        if (!mounted || !higlassItem || !object.itemUtil.atId(higlassItem)) {
            return (renderRightPanel && renderRightPanel(width, null)) || children;
        }

        var minOpenHeight = 300,
            maxOpenHeight = 800;

        return (
            <AdjustableDividerRow {...{ width, mounted, leftPanelCollapseHeight, leftPanelDefaultCollapsed, renderRightPanel, windowWidth }}
                height={minOpenHeight} leftPanelClassName="expset-higlass-panel"
                leftPanelCollapseWidth={leftPanelCollapseWidth || 240} // TODO: Change to 240 after updating to HiGlass version w/ resize viewheader stuff fixed.
                renderLeftPanel={(leftPanelWidth, resetXOffset, collapsed, rightPanelHeight)=>{
                    if (collapsed){
                        var useHeight = leftPanelCollapseHeight || rightPanelHeight || minOpenHeight;
                        if (typeof renderLeftPanelPlaceholder === 'function'){
                            return renderLeftPanelPlaceholder(leftPanelWidth, resetXOffset, collapsed, useHeight);
                        } else {
                            return (
                                <h5 className="placeholder-for-higlass text-center clickable mb-0 mt-0" style={{ 'lineHeight': useHeight + 'px', 'height': useHeight }} onClick={resetXOffset}
                                    data-html data-place="right" data-tip="Open HiGlass Visualization for file(s)">
                                    <i className="icon icon-fw icon-television"/>
                                </h5>
                            );
                        }
                    } else {
                        return (
                            <React.Fragment>
                                <EmbeddedHiglassActions context={higlassItem} showDescription={false} />
                                <HiGlassAjaxLoadContainer higlassItem={higlassItem} className={collapsed ? 'disabled' : null} style={{'padding-top':'10px'}} height={Math.min(Math.max(rightPanelHeight - 16, minOpenHeight - 16), maxOpenHeight)} ref={this.higlassContainerRef} />
                            </React.Fragment>
                        );
                    }
                }}
                rightPanelClassName="exp-table-container" onDrag={this.correctHiGlassTrackDimensions} />
        );
    }
}


export class ProcessedFilesStackedTableSection extends React.PureComponent {

    /**
     * Renderer for "columnClass" : "file" column definition.
     * It takes a different param signature than ordinary file-detail columns, which accept `file`, `fieldName`, `headerIndex`, and `fileEntryBlockProps`.
     *
     * @param {File} file - File for row/column.
     * @param {{ expTable: { props: { leftPanelCollapsed: boolean, resetDivider: function }}}} tableProps - Props passed down from FileEntryBlock, including reference to parent StackedTable as expTable.
     * @param {Object} param - Props passed in from a FileEntryBlock.
     * @param {string} param.fileAtId - The atId of current file.
     * @param {string} param.fileTitleString - The title of current of file.
     * @returns {?JSX.Element}
     */
    static renderFileColumn(file, tableProps, { fileAtId, fileTitleString }){
        const className = file.accession ? 'mono-text' : null;
        const title = (fileAtId?
            <a href={fileAtId} className={className}>{ fileTitleString }</a> : <div className={className}>{ fileTitleString }</div>
        );

        /**
         * Allow these file rows to be dragged to other places.
         * @todo Move to file-tables.js if removing higlass-related stuff.
         */
        var onDragStart = function(evt){
            if (!evt || !evt.dataTransfer) return;
            var windowHrefParts = window && window.location;
            if (windowHrefParts && windowHrefParts.protocol && windowHrefParts.hostname){
                var formedURL = (
                    (hrefParts.protocol || '') +
                    (hrefParts.hostname ? '//' +  hrefParts.hostname + (hrefParts.port ? ':' + hrefParts.port : '') : '') +
                    fileAtId
                );
                evt.dataTransfer.setData('text/plain', formedURL);
                evt.dataTransfer.setData('text/uri-list', formedURL);
            }
            evt.dataTransfer.setData('text/4dn-item-id', fileAtId);
            evt.dataTransfer.setData('text/4dn-item-json', JSON.stringify(file));
        };

        // This file itself has a HiGlass Item -- show an icon to indicate
        if (file && file.higlass_uid){
            return (
                <span onDragStart={onDragStart}>
                    { title }
                    <span className="indicator-higlass-available in-stacked-table-icon-indicator">
                        <i className="icon icon-angle-left mr-04" />
                        <i className="icon icon-fw icon-television text-smaller" data-tip="This file may be visualized with HiGlass." />
                    </span>
                </span>
            );
        }

        return <span onDragStart={onDragStart}>{title}</span>;
    }

    /**
    * Searches the context for HiGlass static_content, and returns the HiGlassItem (except the viewconfig)
    * @param {object} context - Object that has static_content.
    * @return {object} Returns the HiGlassItem in the context (or null if it doesn't)
    */
    static getHiglassItemFromProcessedFiles = memoize(function(context){
        if (!("static_content" in context)) {
            return null;
        }

        // Look for any static_content sections with tab:processed-files as the location and return the first appearance.
        const higlassTab = _.find(context.static_content, function(section){
            return section.location === "tab:processed-files";
        });
        return (higlassTab ? higlassTab.content : null);
    });

    renderTopRow(){
        const { mounted, width, files, context, windowWidth, href } = this.props;

        if (!mounted) return null;

        const processedFilesTableProps = {
            files,
            windowWidth,
            href,
            'collapseLimit' : 10,
            'collapseShow' : 7
        };

        const higlassItem = ProcessedFilesStackedTableSection.getHiglassItemFromProcessedFiles(context);

        if (higlassItem && object.itemUtil.atId(higlassItem)){
            const hiGlassProps = { width, mounted, windowWidth, higlassItem };
            return (
                <HiGlassAdjustableWidthRow {...hiGlassProps} renderRightPanel={function(rightPanelWidth, resetDivider, leftPanelCollapsed){
<<<<<<< HEAD
                    return <ProcessedFilesStackedTable {..._.extend({ leftPanelCollapsed, resetDivider }, processedFilesTableProps)} width={Math.max(rightPanelWidth, 320)} />;
=======
                    return <ProcessedFilesStackedTable {...processedFilesTableProps} width={Math.max(rightPanelWidth, 320)} />;
>>>>>>> 54512b79
                }} />
            );
        } else {
            return <ProcessedFilesStackedTable {...processedFilesTableProps} width={width}/>;
        }
    }

    renderQCMetricsTablesRow(){
        const { width, files, windowWidth, href } = this.props;
        const filesWithMetrics = ProcessedFilesQCStackedTable.filterFiles(files);

        if (!filesWithMetrics || filesWithMetrics.length === 0) return null;

        return (
            <div className="row">
                <div className="exp-table-container col-xs-12">
                    <h3 className="tab-section-title mt-12" key="tab-section-title-metrics">
                        <span>Quality Metrics</span>
                    </h3>
                    <ProcessedFilesQCStackedTable {...{ width, windowWidth, href }} key="metrics-table"
                        files={filesWithMetrics} collapseLimit={10} collapseShow={7} collapseLongLists={true} />
                </div>
            </div>
        );
    }

    render(){
        const { mounted, files } = this.props;

        if (!mounted) return null;

        return (
            <div className="processed-files-table-section exp-table-section">
                <h3 className="tab-section-title">
                    <span><span className="text-400">{ files.length }</span> Processed Files</span>
                </h3>
                { this.renderTopRow() }
                { this.renderQCMetricsTablesRow() }
            </div>
        );
    }
}


export class OtherProcessedFilesStackedTableSectionPart extends React.PureComponent {

    static defaultProps = {
        'defaultOpen' : false
    };

    constructor(props){
        super(props);
        this.toggleOpen = this.toggleOpen.bind(this);
        this.renderFilesTable = this.renderFilesTable.bind(this);

        this.state = {
            'open'      : props.defaultOpen
        };
    }

    toggleOpen(e){
        this.setState(function(oldState){
            return { 'open' : !oldState.open };
        });
    }

    renderFilesTable(width, resetDividerFxn, leftPanelCollapsed){
        var { context, collection, href } = this.props;
        return (
            <ProcessedFilesStackedTable files={collection.files} width={width} collapseLongLists={true} href={href} />
        );
    }

    render(){
        const { collection, index, context, width, mounted, defaultOpen, windowWidth } = this.props;
        const files = collection.files;
        const open = this.state.open;
        const higlassItem = collection.higlass_view_config;
        return (
            <div data-open={open} className="supplementary-files-section-part" key={collection.title || 'collection-' + index}>
                <h4>
                    <span className="inline-block clickable" onClick={this.toggleOpen}>
                        <i className={"text-normal icon icon-fw icon-" + (open ? 'minus' : 'plus')} />
                        { collection.title || "Collection " + index } <span className="text-normal text-300">({ files.length } file{files.length === 1 ? '' : 's'})</span>
                    </span>
                </h4>
                { collection.description ?
                    <FlexibleDescriptionBox description={collection.description} className="description"
                        fitTo="grid" expanded={open} windowWidth={windowWidth} />
                    :
                    <div className="mb-15"/>
                }
                <Collapse in={open} mountOnEnter>
                    <div className="table-for-collection">
                        { higlassItem ?
                            <HiGlassAdjustableWidthRow higlassItem={higlassItem} windowWidth={windowWidth} mounted={mounted} width={width - 21}
                                renderRightPanel={this.renderFilesTable} leftPanelDefaultCollapsed={defaultOpen === false} />
                        : this.renderFilesTable(width - 21) }
                    </div>
                </Collapse>
            </div>
        );
    }
}

/**
* This object renders the "Supplementary Files" section.
*/
export class OtherProcessedFilesStackedTableSection extends React.PureComponent {

    static checkOPFCollectionPermission(opfCollection){
        return _.any(opfCollection.files || [], function(opf){
            return opf && object.itemUtil.atId(opf) && !opf.error;
        });
    }

    static checkOPFCollectionsPermissions(opfCollections){
        return _.any(opfCollections || [], OtherProcessedFilesStackedTableSection.checkOPFCollectionPermission);
    }

    static extendCollectionsWithExperimentFiles = memoize(function(context){
        // Clone -- so we don't modify props.context in place
        var collectionsFromExpSet = _.map(
            context.other_processed_files,
            function(opfCollection){
                return _.extend({}, opfCollection, {
                    'files' : _.map(opfCollection.files || [], function(opf){ return _.extend({ 'from_experiment_set' : context, 'from_experiment' : { 'from_experiment_set' : context, 'accession' : 'NONE' } }, opf); })
                });
            }
        );
        var collectionsFromExpSetTitles = _.pluck(collectionsFromExpSet, 'title');
        var collectionsByTitle = _.object(_.zip(collectionsFromExpSetTitles, collectionsFromExpSet)); // TODO what if 2 titles are identical? Validate/prevent on back-end.

        // Add 'from_experiment' info to each collection file so it gets put into right 'experiment' row in StackedTable.
        var collectionsFromExps = _.reduce(context.experiments_in_set || [], function(m, exp){
            if (Array.isArray(exp.other_processed_files) && exp.other_processed_files.length > 0){
                return m.concat(
                    _.map(exp.other_processed_files, function(opfCollection){
                        return _.extend({}, opfCollection, {
                            'files' : _.map(opfCollection.files || [], function(opf){ return _.extend({ 'from_experiment' : _.extend({ 'from_experiment_set' : context }, exp), 'from_experiment_set' : context }, opf); })
                        });
                    })
                );
            }
            return m;
        }, []);

        var collectionsFromExpsUnBubbled = [];
        _.forEach(collectionsFromExps, function(collection){
            if (collectionsByTitle[collection.title]){
                _.forEach(collection.files, function(f){
                    var duplicateExistingFile = _.find(collectionsByTitle[collection.title].files, function(existFile){ return (object.itemUtil.atId(existFile) || 'a') === (object.itemUtil.atId(f) || 'b'); });
                    if (duplicateExistingFile){
                        console.error('Found existing/duplicate file in ExperimentSet other_processed_files of Experiment File ' + f['@id']);
                    } else {
                        collectionsByTitle[collection.title].files.push(f);
                    }
                });
            } else {
                collectionsByTitle[collection.title] = collection;
            }
        });

        return _.filter(_.values(collectionsByTitle), OtherProcessedFilesStackedTableSection.checkOPFCollectionPermission);
    });

    render(){
        var { context, width, mounted, windowWidth } = this.props,
            gridState = mounted && layout.responsiveGridState(windowWidth),
            otherProcessedFileSetsCombined = OtherProcessedFilesStackedTableSection.extendCollectionsWithExperimentFiles(context);

        return (
            <div className="processed-files-table-section">
                <h3 className="tab-section-title">
                    <span className="text-400">{ otherProcessedFileSetsCombined.length }</span> Collections of Supplementary Files
                </h3>
                <hr className="tab-section-title-horiz-divider"/>
                { _.map(otherProcessedFileSetsCombined, (collection, index, all) => {
                    var defaultOpen = (gridState === 'sm' || gridState === 'xs' || !gridState) ? false : ((all.length < 4) || (index < 2));
                    return <OtherProcessedFilesStackedTableSectionPart {...{ collection, index, context, width, mounted, windowWidth }} key={index} defaultOpen={defaultOpen} />;
                }) }
            </div>
        );
    }
}<|MERGE_RESOLUTION|>--- conflicted
+++ resolved
@@ -218,11 +218,7 @@
                 </h3>
                 <div className="exp-table-container">
                     <RawFilesStackedTableExtendedColumns
-<<<<<<< HEAD
-                        {..._.pick(this.props, 'width', 'windowWidth')}
-=======
                         {..._.pick(this.props, 'width', 'windowWidth', 'href')}
->>>>>>> 54512b79
                         experimentSet={context}
                         showMetricColumns={anyFilesWithMetrics}
                         keepCounts={false}
@@ -408,11 +404,7 @@
             const hiGlassProps = { width, mounted, windowWidth, higlassItem };
             return (
                 <HiGlassAdjustableWidthRow {...hiGlassProps} renderRightPanel={function(rightPanelWidth, resetDivider, leftPanelCollapsed){
-<<<<<<< HEAD
-                    return <ProcessedFilesStackedTable {..._.extend({ leftPanelCollapsed, resetDivider }, processedFilesTableProps)} width={Math.max(rightPanelWidth, 320)} />;
-=======
                     return <ProcessedFilesStackedTable {...processedFilesTableProps} width={Math.max(rightPanelWidth, 320)} />;
->>>>>>> 54512b79
                 }} />
             );
         } else {

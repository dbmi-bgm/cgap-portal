--- conflicted
+++ resolved
@@ -130,11 +130,7 @@
     }
 
     itemFooter(){
-<<<<<<< HEAD
-        return <ItemFooterRow context={this.props.context} schemas={this.props.schemas} />;
-=======
         return null; //<ItemFooterRow context={this.props.context} schemas={this.props.schemas} />;
->>>>>>> da15dce0
     }
 
 }

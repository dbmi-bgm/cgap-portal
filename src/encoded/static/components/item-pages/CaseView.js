'use strict';

import React from 'react';
import PropTypes from 'prop-types';
import memoize from 'memoize-one';
import _ from 'underscore';
import { DropdownButton, DropdownItem } from 'react-bootstrap';
import DefaultItemView from './DefaultItemView';
//import { PedigreeTabView as PedigreeJSTabView } from './IndividualView';
<<<<<<< HEAD
import { console, layout, ajax } from '@hms-dbmi-bgm/shared-portal-components/src/components/util';
import { PedigreeViz } from './../viz/PedigreeViz';
=======
import { console, layout } from '@hms-dbmi-bgm/shared-portal-components/src/components/util';
import { Checkbox } from '@hms-dbmi-bgm/shared-portal-components/src/components/forms/components/Checkbox';
import { PedigreeViz, PedigreeVizView } from './../viz/PedigreeViz';
>>>>>>> 199edc15
import { CollapsibleItemViewButtonToolbar } from './components/CollapsibleItemViewButtonToolbar';
import url from 'url';

class AttachmentInput extends React.Component{

    constructor(props){
        super(props);
        this.handleChange = this.handleChange.bind(this);
    }

    handleChange(e){
        var attachment_props = {};
        const file = e.target.files[0];
        const { context, href } = this.props;
        const { host } = url.parse(href);
        const case_uuid = context.uuid;
        let config_uri;
        if (host.indexOf('localhost') > -1){
            config_uri = 'development.ini';
        }else{
            config_uri = 'production.ini';
        }
        attachment_props.type = file.type;
        attachment_props.download = file.name;
        if(file.size) {attachment_props.size = file.size;}
        var fileReader = new window.FileReader();
        fileReader.readAsText(file);
        fileReader.onloadend = function (e) {
            if(e.target.result){
                attachment_props.href = e.target.result;
                ajax.promise('/' + case_uuid + '/process-pedigree?config_uri=' + config_uri,
                    'PATCH', {}, JSON.stringify(attachment_props)).then((data) => {
                    console.log(data);
                });
            }else{
                alert('There was a problem reading the given file.');
                return;
            }
        }.bind(this);
    }

    render(){
        const attach_title = "Choose a file";
        const labelStyle = {
            'paddingRight':'5px',
            'paddingLeft':'5px'
        };

        return(
            <div>
                <input id={"test_pedigree"} type="file" onChange={this.handleChange} style={{ 'display':'none' }} accept="*/*"/>
                <button type="submit" className="btn btn-outline-dark">
                    <label className="text-400 mb-0" htmlFor={"test_pedigree"} style={labelStyle}>
                        { attach_title }
                    </label>
                </button>
            </div>
        );
    }
}


export default class CaseView extends DefaultItemView {

    getTabViewContents(){
        const { context : { families = [] } } = this.props;
        const initTabs = [];

        if (families.length > 0){ // Remove this outer if condition if wanna show disabled '0 Pedigrees' tab instead
            initTabs.push(PedigreeTabView.getTabObject(this.props));
        }

        return this.getCommonTabs().concat(initTabs);
    }

    // Hacky McHackFace
    render(){
        return(
            <AttachmentInput {...this.props}/>
        );
    }
}
/*
return (
    <CollapsibleItemViewButtonToolbar constantButtons={this.fullScreenButton()} windowWidth={this.props.windowWidth}>
        { elems }
    </CollapsibleItemViewButtonToolbar>
);
*/



export function parseFamilyIntoDataset(family){
    const { members = [], proband: { "@id" : probandID } = {}, ped_file } = family;
    return members.map(function(individual){
        const {
            "@id": id,
            display_title: name,
            life_status = null,
            sex: gender = "undetermined",
            father = {},
            mother = {}
        } = individual;

        // TODO throw error if some expected values not present
        if (typeof life_status !== 'string') throw new Error("Expected type string for life_status property");

        return {
            id, gender, name,
            'father' : father['@id'] || null,
            'mother' : mother['@id'] || null,
            'isProband' : probandID && probandID === id,
            'deceased' : life_status !== 'alive',
            'data' : {
                // Keep non-proband-viz specific data here. TODO: Define/document.
                'individualItem' : individual
            }
        };
    });
}


export class PedigreeTabView extends React.PureComponent {

    static getTabObject(props){
        const { context : { families = [] } } = props;
        const familiesLen = families.length;
        return {
            'tab' : (
                <React.Fragment>
                    <i className="icon icon-sitemap fas icon-fw"/>
                    <span>{ "" + familiesLen + " Pedigree" + (familiesLen > 1 ? "s" : "") }</span>
                </React.Fragment>
            ),
            'key' : 'pedigree',
            'disabled' : familiesLen === 0,
            'content' : <PedigreeTabView {...props} />
        };
    }

    constructor(props){
        super(props);
        this.handleFamilySelect = this.handleFamilySelect.bind(this);
        this.memoized = {
            parseFamilyIntoDataset : memoize(parseFamilyIntoDataset)
        };
        this.state = {
            currentFamilyIdx : 0
        };
    }

    handleFamilySelect(key){
        this.setState({ 'currentFamilyIdx' : parseInt(key) });
    }

    render(){
        const { context, schemas, windowWidth, windowHeight, innerOverlaysContainer } = this.props;
        const { families = [] } = context;
        const { currentFamilyIdx } = this.state;
        const currentFamily = families[currentFamilyIdx];

        const dataset = this.memoized.parseFamilyIntoDataset(currentFamily);
        console.log('DDD', dataset);
        return (
            <div className="overflow-hidden">
                <div className="container-wide">
                    <h3 className="tab-section-title">
                        <span>Pedigree</span>
                        <CollapsibleItemViewButtonToolbar windowWidth={windowWidth}>
                            <FamilySelectionDropdown {...{ families, currentFamilyIdx }} onSelect={this.handleFamilySelect} />
                        </CollapsibleItemViewButtonToolbar>
                    </h3>
                </div>
                <hr className="tab-section-title-horiz-divider"/>
                <PedigreeTabViewBody {...{ dataset, windowWidth, windowHeight, innerOverlaysContainer }} />
            </div>
        );
    }
}


export function PedigreeTabViewBody({ innerOverlaysContainer, dataset, windowWidth, windowHeight }){

    // Hardcoded to avoid trying to measure heights of DOM elems and whatnot.
    // This is duplicated in CSS3 using calc() for more modern browsers. If changing,
    // make sure is changing in both places.

    let height = null;
    const surroundingComponentsHeight = 216; // 215 = footer (50) + navbar (41) + tab-section-title (78) + hr (1) + item page nav (46)
    const rgs = layout.responsiveGridState(windowWidth);
    if (rgs === 'md' || rgs === 'lg' || rgs === 'xl') {
        height = Math.max(windowHeight - surroundingComponentsHeight, 600);
    }
    return (
        <PedigreeViz overlaysContainer={innerOverlaysContainer}
            {...{ dataset, windowWidth, height, width: windowWidth }}
            filterUnrelatedIndividuals={false}>
        </PedigreeViz>
    );
}


const FamilySelectionDropdown = React.memo(function FamilySelectionDropdown(props){
    const { families, currentFamilyIdx = 0, onSelect } = props;
    if (families.length < 2) {
        return null;
    }
    const title = (
        <span>Family <strong>{currentFamilyIdx + 1}</strong></span>
    );
    return (
        <DropdownButton onSelect={onSelect} title={title} variant="outline-dark">
            {
                families.map(function(family, i){
                    const { ped_file = null } = family;
                    const pedFileStr = ped_file && (" (" + ped_file.display_title + ")");
                    return (
                        <DropdownItem key={i} eventKey={i} active={i === currentFamilyIdx}>
                            Family {i + 1}{ pedFileStr }
                        </DropdownItem>
                    );
                })
            }
        </DropdownButton>
    );
});


<|MERGE_RESOLUTION|>--- conflicted
+++ resolved
@@ -6,75 +6,11 @@
 import _ from 'underscore';
 import { DropdownButton, DropdownItem } from 'react-bootstrap';
 import DefaultItemView from './DefaultItemView';
-//import { PedigreeTabView as PedigreeJSTabView } from './IndividualView';
-<<<<<<< HEAD
 import { console, layout, ajax } from '@hms-dbmi-bgm/shared-portal-components/src/components/util';
+import { Checkbox } from '@hms-dbmi-bgm/shared-portal-components/src/components/forms/components/Checkbox';
 import { PedigreeViz } from './../viz/PedigreeViz';
-=======
-import { console, layout } from '@hms-dbmi-bgm/shared-portal-components/src/components/util';
-import { Checkbox } from '@hms-dbmi-bgm/shared-portal-components/src/components/forms/components/Checkbox';
-import { PedigreeViz, PedigreeVizView } from './../viz/PedigreeViz';
->>>>>>> 199edc15
 import { CollapsibleItemViewButtonToolbar } from './components/CollapsibleItemViewButtonToolbar';
 import url from 'url';
-
-class AttachmentInput extends React.Component{
-
-    constructor(props){
-        super(props);
-        this.handleChange = this.handleChange.bind(this);
-    }
-
-    handleChange(e){
-        var attachment_props = {};
-        const file = e.target.files[0];
-        const { context, href } = this.props;
-        const { host } = url.parse(href);
-        const case_uuid = context.uuid;
-        let config_uri;
-        if (host.indexOf('localhost') > -1){
-            config_uri = 'development.ini';
-        }else{
-            config_uri = 'production.ini';
-        }
-        attachment_props.type = file.type;
-        attachment_props.download = file.name;
-        if(file.size) {attachment_props.size = file.size;}
-        var fileReader = new window.FileReader();
-        fileReader.readAsText(file);
-        fileReader.onloadend = function (e) {
-            if(e.target.result){
-                attachment_props.href = e.target.result;
-                ajax.promise('/' + case_uuid + '/process-pedigree?config_uri=' + config_uri,
-                    'PATCH', {}, JSON.stringify(attachment_props)).then((data) => {
-                    console.log(data);
-                });
-            }else{
-                alert('There was a problem reading the given file.');
-                return;
-            }
-        }.bind(this);
-    }
-
-    render(){
-        const attach_title = "Choose a file";
-        const labelStyle = {
-            'paddingRight':'5px',
-            'paddingLeft':'5px'
-        };
-
-        return(
-            <div>
-                <input id={"test_pedigree"} type="file" onChange={this.handleChange} style={{ 'display':'none' }} accept="*/*"/>
-                <button type="submit" className="btn btn-outline-dark">
-                    <label className="text-400 mb-0" htmlFor={"test_pedigree"} style={labelStyle}>
-                        { attach_title }
-                    </label>
-                </button>
-            </div>
-        );
-    }
-}
 
 
 export default class CaseView extends DefaultItemView {
@@ -90,21 +26,7 @@
         return this.getCommonTabs().concat(initTabs);
     }
 
-    // Hacky McHackFace
-    render(){
-        return(
-            <AttachmentInput {...this.props}/>
-        );
-    }
-}
-/*
-return (
-    <CollapsibleItemViewButtonToolbar constantButtons={this.fullScreenButton()} windowWidth={this.props.windowWidth}>
-        { elems }
-    </CollapsibleItemViewButtonToolbar>
-);
-*/
-
+}
 
 
 export function parseFamilyIntoDataset(family){
@@ -171,7 +93,7 @@
     }
 
     render(){
-        const { context, schemas, windowWidth, windowHeight, innerOverlaysContainer } = this.props;
+        const { context, schemas, windowWidth, windowHeight, innerOverlaysContainer, href } = this.props;
         const { families = [] } = context;
         const { currentFamilyIdx } = this.state;
         const currentFamily = families[currentFamilyIdx];
@@ -185,6 +107,7 @@
                         <span>Pedigree</span>
                         <CollapsibleItemViewButtonToolbar windowWidth={windowWidth}>
                             <FamilySelectionDropdown {...{ families, currentFamilyIdx }} onSelect={this.handleFamilySelect} />
+                            <AttachmentInputBtn href={href} context={context} />
                         </CollapsibleItemViewButtonToolbar>
                     </h3>
                 </div>
@@ -226,7 +149,7 @@
         <span>Family <strong>{currentFamilyIdx + 1}</strong></span>
     );
     return (
-        <DropdownButton onSelect={onSelect} title={title} variant="outline-dark">
+        <DropdownButton onSelect={onSelect} title={title} variant="outline-dark" className="mr-05">
             {
                 families.map(function(family, i){
                     const { ped_file = null } = family;
@@ -242,4 +165,55 @@
     );
 });
 
-
+class AttachmentInputBtn extends React.PureComponent {
+
+    constructor(props){
+        super(props);
+        this.handleChange = this.handleChange.bind(this);
+    }
+
+    handleChange(e){
+        const file = e.target.files[0];
+        const attachment_props = {};
+        const { context: { uuid: case_uuid }, href } = this.props;
+        const { host } = url.parse(href);
+        let config_uri;
+        if (host.indexOf('localhost') > -1){
+            config_uri = 'development.ini';
+        } else {
+            config_uri = 'production.ini';
+        }
+        attachment_props.type = file.type;
+        attachment_props.download = file.name;
+        if (file.size) {
+            attachment_props.size = file.size;
+        }
+        const fileReader = new window.FileReader();
+        fileReader.readAsText(file);
+        fileReader.onloadend = (e) => {
+            if (e.target.result) {
+                attachment_props.href = e.target.result;
+                ajax.promise('/' + case_uuid + '/process-pedigree?config_uri=' + config_uri,
+                    'PATCH', {}, JSON.stringify(attachment_props)).then((data) => {
+                    console.log(data);
+                });
+            } else {
+                alert('There was a problem reading the given file.');
+                return;
+            }
+        };
+    }
+
+    render(){
+        return(
+            <React.Fragment>
+                <input id="test_pedigree" type="file" onChange={this.handleChange} className="d-none" accept="*/*"/>
+                <button type="button" className="btn btn-outline-dark" htmlFor="test_pedigree">
+                    <label className="text-400 mb-0" htmlFor="test_pedigree">
+                        Upload new pedigree
+                    </label>
+                </button>
+            </React.Fragment>
+        );
+    }
+}

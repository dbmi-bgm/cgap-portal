--- conflicted
+++ resolved
@@ -4,16 +4,11 @@
 import PropTypes from 'prop-types';
 import _ from 'underscore';
 import DefaultItemView from './DefaultItemView';
-<<<<<<< HEAD
-import { PedigreeTabView } from './IndividualView';
-import { ajax, console } from '@hms-dbmi-bgm/shared-portal-components/src/components/util';
-import url from 'url';
-=======
 //import { PedigreeTabView as PedigreeJSTabView } from './IndividualView';
-import { console, layout } from '@hms-dbmi-bgm/shared-portal-components/src/components/util';
+import { console, layout, ajax } from '@hms-dbmi-bgm/shared-portal-components/src/components/util';
 import { PedigreeViz } from './../viz/PedigreeViz';
 import { CollapsibleItemViewButtonToolbar } from './components/CollapsibleItemViewButtonToolbar';
->>>>>>> a1472a73
+import url from 'url';
 
 class AttachmentInput extends React.Component{
 
@@ -87,15 +82,12 @@
         return this.getCommonTabs().concat(initTabs);
     }
 
-<<<<<<< HEAD
     // Hacky McHackFace
     render(){
         return(
             <AttachmentInput {...this.props}/>
         );
     }
-}
-=======
 }
 /*
 return (
@@ -126,5 +118,4 @@
         //'disabled' : !Array.isArray(context.experiments),
         'content' : <PedigreeTabView {...props} />
     };
-};
->>>>>>> a1472a73
+};
'use strict';

var React = require('react');
var _ = require('underscore');
var url = require('url');
var querystring = require('querystring');
var { Button } = require('react-bootstrap');
var ReactTooltip = require('react-tooltip');
var { console, DateUtility, object } = require('./../../util');
var { FlexibleDescriptionBox } = require('./../../experiment-common');
import PartialList from './PartialList';

/*
var testData = [ // Use this to test list view(s) as none defined in test data.
    { 'link_id' : '~something~here~1', 'display_title' : "Sample Publicstion One which involces this experiment set and other things" },
    { 'link_id' : '~something~here~2', 'display_title' : "Something else wich references this set and has data and many words" },
    { 'link_id' : '~something~here~3', 'display_title' : "Hello 1123" },
    { 'link_id' : '~something~here~4', 'display_title' : "Hello 11234 sdfsfd asfsdf asfgsdg sdfsdg sadfsdg sdgdsg" },
    { 'link_id' : '~something~here~5', 'display_title' : "Hello 112345" },
    { 'link_id' : '~something~here~6', 'display_title' : "Hello 1123456 123456" }
];
*/


/**
 * Display list of publications in a FormattedInfoBlock-styled block.
 * 
 * @memberof module:item-pages/components.Publications
 * @type {Component}
 * @class ListBlock
 * @extends {React.Component}
 */
class ListBlock extends React.Component {

    /**
     * Default props.
     * 
     * @static
     * @memberof ListBlock
     */
    static defaultProps = {
        'persistentCount' : 3,
        'publications' : [],
        'singularTitle' : 'Publication'
    }

    static Publication = class Publication extends React.Component {
        render(){
            var atId = this.props.atId || object.atIdFromObject(this.props);
            return (
                <li className="publication" key={atId}>
                    <a className="text-500" href={atId}>{ this.props.display_title || this.props.title }</a>
                </li>
            );
        }
    }

    state = {
        'open' : false
    }

    constructor(props){
        super(props);
        this.publicationListItems = this.publicationListItems.bind(this);
        this.render = this.render.bind(this);
    }

    publicationListItems(publications = this.props.publications){

        /**
         *  Maps an array of publications to ListBlock.Publication React elements.
         * 
         * @static
         * @private
         * @param {any} pubs - Array of publication objects containing at least link_id and display_title.
         * @returns {Element[]} List of React <li> elements wrapped.
         */
        function pubsToElements(pubs){
            return pubs.map(function(pub, i){
                return <ListBlock.Publication {...pub} key={pub.link_id || i} />;
            });
        }


        if (publications.length <= this.props.persistentCount){
            return <ul>{ pubsToElements(publications) }</ul>;
        } else {
            // Only show first 3, then a 'more' button.

            return (
                <PartialList
                    persistent={pubsToElements(publications.slice(0, this.props.persistentCount))}
                    collapsible={pubsToElements(publications.slice(this.props.persistentCount)) }
                    containerType="ul"
                    open={this.state && this.state.open}
                />
            );
        }
        return null;
    }

    render(){
        var publications = this.props.publications;
        // publications = testData; // Uncomment to test listview.

        if (!Array.isArray(publications) || publications.length < 1){
            return null;
        }

        var isSingleItem = publications.length === 1;

        return (
            <Publications.FormattedInfoWrapper isSingleItem={isSingleItem} singularTitle={this.props.singularTitle}>
                <div>
                    { this.publicationListItems(publications) }
                    { publications.length > this.props.persistentCount ?
                        <Button bsStyle="default" bsSize="small" onClick={()=>{
                            this.setState({ open : !(this.state && this.state.open) });
                        }}>{ this.state && this.state.open ? "Collapse" : "See " + (publications.length - this.props.persistentCount) + " More" }</Button>
                    : null }
                </div>
            </Publications.FormattedInfoWrapper>
        );
    }

};


/**
 * Display a FormattedInfoBlock-style block with custom detail (defined via props.children).
 * 
 * @memberof module:item-pages/components.Publications
 * @class DetailBlock
 * @extends {React.Component}
 * 
 * @prop {string} singularTitle         - Title to show in top left of block. 'S' gets added to end of title if more than 1 item.
 * @prop {Object} publication           - Publication whose link and display_title to display.
 * @prop {Element|Element[]} children   - React Element(s) to display in detail area under title.
 */
class DetailBlock extends React.Component {

    /**
     * @member
     * @static
     */
    static defaultProps = {
        'singularTitle' : 'Publication'
    }

    constructor(props){
        super(props);
        this.render = this.render.bind(this);
    }

    /**
     * @member
     * @instance
     */
    render(){
        var publication = this.props.publication;
        if (typeof publication !== 'object' || !publication) return null;
        return (
            <Publications.FormattedInfoWrapper singularTitle={this.props.singularTitle} isSingleItem={true}>
                <h5 className="block-title">
                    <a href={object.atIdFromObject(publication)}>{ publication.display_title }</a>
                </h5>
                <div className="details">
                    { this.props.children }
                </div>
            </Publications.FormattedInfoWrapper>
        );
    }

}


/**
 * Wraps some React elements, such as a list or title, in a FormattedInfoBlock-styled wrapper.
 * 
 * @memberof module:item-pages/components.Publications
 * @class FormattedInfoWrapper
 * @extends {React.Component}
 * @type {Component}
 * 
 * @prop {boolean} isSingleItem     - Whether there is only 1 item or not.
 * @prop {Element[]} children       - React Elements or Components to be wrapped.
 * @prop {string} [singularTitle]   - Optional. Title displayed in top left label. Defaults to 'Publication'.
 * @prop {string} [className]       - Additional className to be added to wrapper element. 
 * @prop {string} [iconClass='book']- CSS class for icon to be displayed. Defaults to 'book'.
 */
class FormattedInfoWrapper extends React.Component {

    /**
     * @member
     * @type {Object}
     * @static
     */
    static defaultProps = {
        isSingleItem : false,
        singularTitle : 'Publication',
        iconClass : 'book',
        className : null
    }

    constructor(props){
        super(props);
        this.render = this.render.bind(this);
    }

    /**
     * @member
     * @method
     * @instance
     */
    render(){
        return (
            <div className={
                "publications-block formatted-info-panel" +
                (this.props.isSingleItem ? ' single-item' : '') +
                (this.props.className ? ' ' + this.props.className : '')
            }>
                <h6 className="publication-label">{ this.props.singularTitle }{ this.props.isSingleItem ? '' : 's' }</h6>
                <div className="row">
                    <div className="icon-container col-xs-2 col-lg-1">
                        <i className={"icon icon-" + this.props.iconClass} />
                    </div>
                    <div className="col-xs-10 col-lg-11">
                        { this.props.children }
                    </div>
                </div>
            </div>
        );
    }

}


class ShortAttribution extends React.Component {

    render(){
        var pub = this.props.publication;

        var authorsString = null;
        if (Array.isArray(pub.authors)){
            if (pub.authors.length === 1){
                authorsString = pub.authors[0];
            } else {
                authorsString = pub.authors[0];
                if (pub.authors[1]) authorsString += ', ' + pub.authors[1];
                if (pub.authors[2]) authorsString += ', et al.';
            }
        }

        var journalString = null;
        if (typeof pub.journal === 'string'){
            journalString = pub.journal;
        }

        if (journalString){
            authorsString += ', ';
        }

        var yearPublished = null;
        try {
            if (typeof pub.date_published === 'string'){
                yearPublished = (new Date(pub.date_published)).getFullYear();
            }
<<<<<<< HEAD
            if (journalString){
=======
            if (journalString && yearPublished){
>>>>>>> e41e5151
                yearPublished = ' ' + yearPublished;
            }
        } catch (e){
            yearPublished = null;
        }

        return (
            <span>
                { authorsString }
                { journalString? <em>{ journalString }</em> : null }
                { yearPublished }
            </span>
        );
    }

}


/**
 * Shows publications for current Item.
 * Currently, only ExperimentSet seems to have publications so this is present only on Component module:item-pages/ExperimentSetView .
 * 
 * @memberof module:item-pages/components
 * @export
 * @class Publications
 * @type {Component}
 * @extends {React.Component}
 * 
 * @prop {Object[]|null} publications - JSON representation of publications. Should be available through context.publications_of_set for at least ExperimentSet objects.
 */
export default class Publications extends React.Component {

    static ListBlock = ListBlock;
    static DetailBlock = DetailBlock;
    static FormattedInfoWrapper = FormattedInfoWrapper;
    static ShortAttribution = ShortAttribution;

    constructor(props){
        super(props);
        this.shortAbstract = this.shortAbstract.bind(this);
        this.toggleAbstractIcon = this.toggleAbstractIcon.bind(this);
        this.detailRows = this.detailRows.bind(this);
        this.render = this.render.bind(this);
        this.state = {
            'abstractCollapsed' : true
        }
    }

    /**
     * @memberof Publications
     */
    componentDidMount(){
        ReactTooltip.rebuild();
    }

    /**
     * @memberof module:item-pages/components.Publications
     */
    shortAbstract(){
        var abstract = this.props.context.produced_in_pub.abstract;
        if (!abstract || typeof abstract !== 'string') return null;
        if (!this.state.abstractCollapsed) return abstract;
        if (abstract.length > 240){
            return abstract.slice(0, 238) + '...';
        } else {
            return abstract;
        }
    }

    toggleAbstractIcon(publication = this.props.context.produced_in_pub){
        if (!publication || !publication.abstract) return null;
        if (publication && publication.abstract && publication.abstract.length <= 240){
            return null;
        }
        return (
            <i
                className={"icon abstract-toggle icon-fw icon-" + (this.state.abstractCollapsed ? 'plus' : 'minus')}
                data-tip={this.state.abstractCollapsed ? 'See More' : 'Collapse'}
                onClick={(e)=>{
                    this.setState({ abstractCollapsed : !this.state.abstractCollapsed });
                }}
            />
        );
    }

    detailRows(publication = this.props.context.produced_in_pub){
        if (!publication || typeof publication === 'undefined'){
            return [];
        }

        var details = [];

        if (publication && typeof publication.date_published === 'string'){
            details.push({
                'label' : 'Published',
                'content' : DateUtility.format(publication.date_published)
            });
        }

        if (typeof publication.authors === 'string'){
            details.push({
                'label' : 'Authors',
                'content' : publication.authors
            });
        } else if (Array.isArray(publication.authors) && publication.authors.length > 0){
            details.push({
                'label' : 'Author' + (publication.authors.length > 1 ? 's' : ''),
                'content' : publication.authors.join(', ')
            })
        }

        if (typeof publication.abstract === 'string'){
            //var inclProps = {};
            //var shortAbstract = this.shortAbstract();
            //if (shortAbstract !== publication.abstract){
            //    inclProps['data-tip'] = '...' + publication.abstract.slice(238);
            //    inclProps['data-place'] = 'bottom';
            //}
            details.push({
                label : <span>{ this.toggleAbstractIcon() } Abstract</span>,
                content : this.shortAbstract()
            });
        }

        return details;
    }

    render(){
        var context = this.props.context;
        var usedInPublications = [];
        if (Array.isArray(context.publications_of_set) && context.publications_of_set.length > 0){
            usedInPublications = context.publications_of_set.filter(function(pub){
                if (pub.link_id && context.produced_in_pub && context.produced_in_pub.link_id && pub.link_id === context.produced_in_pub.link_id){
                    return false;
                }
                return true;
            });
        }

        return (
            <div className="publications-section">
                <Publications.DetailBlock publication={context.produced_in_pub} singularTitle="Publication Details">
                    {
                        this.detailRows().map(function(d, i){
                            return (
                                <div className="row details-row" key={ d.key || d.label || i }>
                                    <div className="col-xs-2 text-600 text-right label-col">
                                        { d.label }
                                    </div>
                                    <div className="col-xs-10">
                                        { d.content }
                                    </div>
                                </div>
                            );
                        })
                    }
                </Publications.DetailBlock>
                <Publications.ListBlock publications={usedInPublications} singularTitle="Used in Publication" />
            </div>
        );
    }

}
<|MERGE_RESOLUTION|>--- conflicted
+++ resolved
@@ -265,11 +265,7 @@
             if (typeof pub.date_published === 'string'){
                 yearPublished = (new Date(pub.date_published)).getFullYear();
             }
-<<<<<<< HEAD
-            if (journalString){
-=======
             if (journalString && yearPublished){
->>>>>>> e41e5151
                 yearPublished = ' ' + yearPublished;
             }
         } catch (e){

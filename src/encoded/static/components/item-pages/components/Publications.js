'use strict';

var React = require('react');
var _ = require('underscore');
var url = require('url');
var querystring = require('querystring');
var { Button } = require('react-bootstrap');
var ReactTooltip = require('react-tooltip');
var { console, DateUtility, object } = require('./../../util');
var { FlexibleDescriptionBox } = require('./../../experiment-common');
var PartialList = require('./PartialList');

/*
var testData = [ // Use this to test list view(s) as none defined in test data.
    { 'link_id' : '~something~here~1', 'display_title' : "Sample Publicstion One which involces this experiment set and other things" },
    { 'link_id' : '~something~here~2', 'display_title' : "Something else wich references this set and has data and many words" },
    { 'link_id' : '~something~here~3', 'display_title' : "Hello 1123" },
    { 'link_id' : '~something~here~4', 'display_title' : "Hello 11234 sdfsfd asfsdf asfgsdg sdfsdg sadfsdg sdgdsg" },
    { 'link_id' : '~something~here~5', 'display_title' : "Hello 112345" },
    { 'link_id' : '~something~here~6', 'display_title' : "Hello 1123456 123456" }
];
*/


/**
 * Display list of publications in a FormattedInfoBlock-styled block.
 * 
 * @memberof module:item-pages/components.Publications
 * @type {Component}
 * @class ListBlock
 * @extends {React.Component}
 */
class ListBlock extends React.Component {

    /**
     * Default props.
     * 
     * @static
     * @memberof ListBlock
     */
    static defaultProps = {
        'persistentCount' : 3,
        'publications' : [],
        'singularTitle' : 'Publication'
    }

    static Publication = class Publication extends React.Component {
        render(){
            var atId = this.props.atId || object.atIdFromObject(this.props);
            return (
                <li className="publication" key={atId}>
                    <a className="text-500" href={atId}>{ this.props.display_title || this.props.title }</a>
                </li>
            );
        }
    }

    state = {
        'open' : false
    }

    constructor(props){
        super(props);
        this.publicationListItems = this.publicationListItems.bind(this);
        this.render = this.render.bind(this);
    }

    publicationListItems(publications = this.props.publications){

        /**
         *  Maps an array of publications to ListBlock.Publication React elements.
         * 
         * @static
         * @private
         * @param {any} pubs - Array of publication objects containing at least link_id and display_title.
         * @returns {Element[]} List of React <li> elements wrapped.
         */
        function pubsToElements(pubs){
            return pubs.map(function(pub, i){
                return <ListBlock.Publication {...pub} key={pub.link_id || i} />;
            });
        }


        if (publications.length <= this.props.persistentCount){
            return <ul>{ pubsToElements(publications) }</ul>;
        } else {
            // Only show first 3, then a 'more' button.

            return (
                <PartialList
                    persistent={pubsToElements(publications.slice(0, this.props.persistentCount))}
                    collapsible={pubsToElements(publications.slice(this.props.persistentCount)) }
                    containerType="ul"
                    open={this.state && this.state.open}
                />
            );
        }
        return null;
    }

    render(){
        var publications = this.props.publications;
        // publications = testData; // Uncomment to test listview.

        if (!Array.isArray(publications) || publications.length < 1){
            return null;
        }

        var isSingleItem = publications.length === 1;

        return (
            <Publications.FormattedInfoWrapper isSingleItem={isSingleItem} singularTitle={this.props.singularTitle}>
                <div>
                    { this.publicationListItems(publications) }
                    { publications.length > this.props.persistentCount ?
                        <Button bsStyle="default" bsSize="small" onClick={()=>{
                            this.setState({ open : !(this.state && this.state.open) });
                        }}>{ this.state && this.state.open ? "Collapse" : "See " + (publications.length - this.props.persistentCount) + " More" }</Button>
                    : null }
                </div>
            </Publications.FormattedInfoWrapper>
        );
    }

};


/**
 * Display a FormattedInfoBlock-style block with custom detail (defined via props.children).
 * 
 * @memberof module:item-pages/components.Publications
 * @class DetailBlock
 * @extends {React.Component}
 * 
 * @prop {string} singularTitle         - Title to show in top left of block. 'S' gets added to end of title if more than 1 item.
 * @prop {Object} publication           - Publication whose link and display_title to display.
 * @prop {Element|Element[]} children   - React Element(s) to display in detail area under title.
 */
class DetailBlock extends React.Component {

    /**
     * @member
     * @static
     */
    static defaultProps = {
        'singularTitle' : 'Publication'
    }

    constructor(props){
        super(props);
        this.render = this.render.bind(this);
    }

    /**
     * @member
     * @instance
     */
    render(){
        var publication = this.props.publication;
        if (typeof publication !== 'object' || !publication) return null;
        return (
            <Publications.FormattedInfoWrapper singularTitle={this.props.singularTitle} isSingleItem={true}>
                <h5 className="block-title">
                    <a href={object.atIdFromObject(publication)}>{ publication.display_title }</a>
                </h5>
                <div className="details">
                    { this.props.children }
                </div>
            </Publications.FormattedInfoWrapper>
        );
    }

}


/**
 * Wraps some React elements, such as a list or title, in a FormattedInfoBlock-styled wrapper.
 * 
 * @memberof module:item-pages/components.Publications
 * @class FormattedInfoWrapper
 * @extends {React.Component}
<<<<<<< HEAD
 * @type {Component}
 * @prop {boolean} isSingleItem - Whether there is only 1 item or not.
 * @prop {Element[]} children - React Elements or Components to be wrapped.
 * @prop {string} [singularTitle] - Optional. Title displayed in top left label. Defaults to 'Publication'.
=======
 * 
 * @prop {boolean} isSingleItem     - Whether there is only 1 item or not.
 * @prop {Element[]} children       - React Elements or Components to be wrapped.
 * @prop {string} [singularTitle]   - Optional. Title displayed in top left label. Defaults to 'Publication'.
 * @prop {string} [className]       - Additional className to be added to wrapper element. 
 * @prop {string} [iconClass='book']- CSS class for icon to be displayed. Defaults to 'book'.
>>>>>>> 2a0443d4
 */
class FormattedInfoWrapper extends React.Component {

    /**
     * @member
     * @type {Object}
     * @static
     */
    static defaultProps = {
        isSingleItem : false,
        singularTitle : 'Publication',
        iconClass : 'book',
        className : null
    }

    constructor(props){
        super(props);
        this.render = this.render.bind(this);
    }

    /**
     * @member
     * @method
     * @instance
     */
    render(){
        return (
            <div className={
                "publications-block formatted-info-panel" +
                (this.props.isSingleItem ? ' single-item' : '') +
                (this.props.className ? ' ' + this.props.className : '')
            }>
                <h6 className="publication-label">{ this.props.singularTitle }{ this.props.isSingleItem ? '' : 's' }</h6>
                <div className="row">
                    <div className="icon-container col-xs-2 col-lg-1">
                        <i className={"icon icon-" + this.props.iconClass} />
                    </div>
                    <div className="col-xs-10 col-lg-11">
                        { this.props.children }
                    </div>
                </div>
            </div>
        );
    }

}

<<<<<<< HEAD
/**
 * Shows publications for current Item.
 * Currently, only ExperimentSet seems to have publications so this is present only on Component module:item-pages/experiment-set-view .
 * 
 * @memberof module:item-pages/components
 * @export
 * @class Publications
 * @type {Component}
 * @extends {React.Component}
 * @prop {Object[]|null} publications - JSON representation of publications. Should be available through context.publications_of_set for at least ExperimentSet objects.
 */
=======
>>>>>>> 2a0443d4
export default class Publications extends React.Component {

    static ListBlock = ListBlock;
    static DetailBlock = DetailBlock;
    static FormattedInfoWrapper = FormattedInfoWrapper;

    state = {
        'abstractCollapsed' : true
    }

    constructor(props){
        super(props);
        this.shortAbstract = this.shortAbstract.bind(this);
        this.toggleAbstractIcon = this.toggleAbstractIcon.bind(this);
        this.detailRows = this.detailRows.bind(this);
        this.render = this.render.bind(this);
    }

    /**
     * @memberof Publications
     */
    componentDidMount(){
        ReactTooltip.rebuild();
    }

    /**
     * @memberof module:item-pages/components.Publications
     */
    shortAbstract(){
        var abstract = this.props.context.produced_in_pub.abstract;
        if (!abstract || typeof abstract !== 'string') return null;
        if (!this.state.abstractCollapsed) return abstract;
        if (abstract.length > 240){
            return abstract.slice(0, 238) + '...';
        } else {
            return abstract;
        }
    }

    toggleAbstractIcon(publication = this.props.context.produced_in_pub){
        if (!publication || !publication.abstract) return null;
        if (publication && publication.abstract && publication.abstract.length <= 240){
            return null;
        }
        return (
            <i
                className={"icon abstract-toggle icon-fw icon-" + (this.state.abstractCollapsed ? 'plus' : 'minus')}
                data-tip={this.state.abstractCollapsed ? 'See More' : 'Collapse'}
                onClick={(e)=>{
                    this.setState({ abstractCollapsed : !this.state.abstractCollapsed });
                }}
            />
        );
    }

    detailRows(publication = this.props.context.produced_in_pub){
        if (!publication || typeof publication === 'undefined'){
            return [];
        }
        var details = [];
        if (publication && typeof publication.date_published === 'string'){
            details.push({
                'label' : 'Published',
                'content' : DateUtility.format(publication.date_published)
            });
        }
        if (typeof publication.authors === 'string'){
            details.push({
                'label' : 'Authors',
                'content' : publication.authors
            });
        }
        if (typeof publication.abstract === 'string'){
            //var inclProps = {};
            //var shortAbstract = this.shortAbstract();
            //if (shortAbstract !== publication.abstract){
            //    inclProps['data-tip'] = '...' + publication.abstract.slice(238);
            //    inclProps['data-place'] = 'bottom';
            //}
            details.push({
                label : <span>{ this.toggleAbstractIcon() } Abstract</span>,
                content : this.shortAbstract()
            });
        }

        return details;
    }

    render(){
        var context = this.props.context;
        var usedInPublications = [];
        if (Array.isArray(context.publications_of_set) && context.publications_of_set.length > 0){
            usedInPublications = context.publications_of_set.filter(function(pub){
                if (pub.link_id && context.produced_in_pub && context.produced_in_pub.link_id && pub.link_id === context.produced_in_pub.link_id){
                    return false;
                }
                return true;
            });
        }

        return (
            <div className="publications-section">
                <Publications.DetailBlock publication={context.produced_in_pub} singularTitle="Publication Details">
                    {
                        this.detailRows().map(function(d, i){
                            return (
                                <div className="row details-row" key={ d.key || d.label || i }>
                                    <div className="col-xs-2 text-600 text-right label-col">
                                        { d.label }
                                    </div>
                                    <div className="col-xs-10">
                                        { d.content }
                                    </div>
                                </div>
                            );
                        })
                    }
                </Publications.DetailBlock>
                <Publications.ListBlock publications={usedInPublications} singularTitle="Used in Publication" />
            </div>
        );
    }

}
<|MERGE_RESOLUTION|>--- conflicted
+++ resolved
@@ -180,19 +180,12 @@
  * @memberof module:item-pages/components.Publications
  * @class FormattedInfoWrapper
  * @extends {React.Component}
-<<<<<<< HEAD
- * @type {Component}
- * @prop {boolean} isSingleItem - Whether there is only 1 item or not.
- * @prop {Element[]} children - React Elements or Components to be wrapped.
- * @prop {string} [singularTitle] - Optional. Title displayed in top left label. Defaults to 'Publication'.
-=======
  * 
  * @prop {boolean} isSingleItem     - Whether there is only 1 item or not.
  * @prop {Element[]} children       - React Elements or Components to be wrapped.
  * @prop {string} [singularTitle]   - Optional. Title displayed in top left label. Defaults to 'Publication'.
  * @prop {string} [className]       - Additional className to be added to wrapper element. 
  * @prop {string} [iconClass='book']- CSS class for icon to be displayed. Defaults to 'book'.
->>>>>>> 2a0443d4
  */
 class FormattedInfoWrapper extends React.Component {
 
@@ -240,7 +233,7 @@
 
 }
 
-<<<<<<< HEAD
+
 /**
  * Shows publications for current Item.
  * Currently, only ExperimentSet seems to have publications so this is present only on Component module:item-pages/experiment-set-view .
@@ -252,8 +245,6 @@
  * @extends {React.Component}
  * @prop {Object[]|null} publications - JSON representation of publications. Should be available through context.publications_of_set for at least ExperimentSet objects.
  */
-=======
->>>>>>> 2a0443d4
 export default class Publications extends React.Component {
 
     static ListBlock = ListBlock;

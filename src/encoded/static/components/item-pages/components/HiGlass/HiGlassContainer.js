'use strict';

import React from 'react';
import PropTypes from 'prop-types';
import _ from 'underscore';
import { isServerSide, ajax, console, fileUtil } from './../../../util';
import { requestAnimationFrame } from './../../../viz/utilities';
import { HiGlassLocalStorage } from './HiGlassLocalStorage';
import { HiGlassPlainContainer } from './HiGlassPlainContainer';



/**
 * Default set of options for HiGlassConfigurator functions.
 *
 * @type {Object}
 * @constant
 */
const DEFAULT_GEN_VIEW_CONFIG_OPTIONS = {
    'height' : 600,
    'baseUrl' : "https://higlass.4dnucleome.org",
    'supplementaryTracksBaseUrl' : "https://higlass.io",
    'initialDomains' : {
        'x' : [-10000000, 3300000000],
        'y' : [-8000000, 3100000000],
    },
    'extraViewProps' : [],
    'index' : 0,
    'storagePrefix' : HiGlassLocalStorage.DEFAULT_PREFIX,
    'groupID' : null,
    'baseViewProps' : null,
    'excludeAnnotationTracks' : false,
    'contentTrackOptions' : null,
    'annotationTrackOptions' : null
};



/**
 * Dictionary (Object) of functions for building out a viewConfig. Uses common 'options' dictionary.
 *
 * @type {Object.<function>}
 */
export const HiGlassConfigurator = {

    /**
     * AJAX request tilesetUid from higlass server then call either successCallback or fallbackCallback param.
     * Used as a helper function by FileView to check if HiGlass UID of file is valid/registered with HiGlass server
     * before marking the tab as not disabled.
     *
     * @async
     * @param {string} tilesetUid - Same as FileItem.higlass_uid.
     * @param {function} successCallback - Executed upon successful validation of tilesetUid param.
     * @param {function?} [failureCallback] - Executed upon failure to validate tilesetUid.
     * @param {string?} [server] - The base URL or server where tilesetUid would be registered. If not supplied, DEFAULT_GEN_VIEW_CONFIG_OPTIONS.baseUrl is used.
     * @returns {void}
     */
    'validateTilesetUid' : function(tilesetUid, successCallback, failureCallback = null, server = null){
        if (!failureCallback) failureCallback = function(){ console.error('Failed to validate tilesetUid:', tilesetUid, server); };
        if (!server) server = DEFAULT_GEN_VIEW_CONFIG_OPTIONS.baseUrl;

        if (!tilesetUid || !server) {
            failureCallback();
            return false;
        }

        if (Array.isArray(tilesetUid)){
            successCallback = _.after(tilesetUid.length - 1, successCallback);
        }

        function doValidation(currTilesetUid){
            ajax.load(server + '/api/v1/tileset_info/?d=' + currTilesetUid, (resp)=>{
                if (resp[tilesetUid] && resp[tilesetUid].name && Array.isArray(resp[tilesetUid].min_pos) && Array.isArray(resp[tilesetUid].max_pos) && resp[tilesetUid].min_pos.length > 0 && resp[tilesetUid].max_pos.length > 0) {
                    successCallback();
                } else {
                    failureCallback();
                }
            }, 'GET', failureCallback);
        }

        if (Array.isArray(tilesetUid)){
            if (tilesetUid.length === 0) {
                failureCallback();
                return;
            } else if (tilesetUid[0] && typeof tilesetUid[0] === 'object' && tilesetUid[0].tilesetUid){
                tilesetUid = _.pluck(tilesetUid, 'tilesetUid');
            }
            if (!_.every(tilesetUid, function(tuid){ return typeof tuid === 'string'; })) {
                failureCallback();
                return;
            }
            _.forEach(tilesetUid, doValidation);
        }
        doValidation(tilesetUid);
    },

    /**
     * Grabs values for `initialXDomain` and `initialYDomain` from LocalStorage via HiGlassLocalStorage.
     * If none available, falls back to and returns `options.initialDomains` values.
     *
     * @param {{ storagePrefix: string, initialDomains: { x: number[], y: number[] }, groupID: string }} options - Options for configurator.
     * @returns {{ x: number[], y: number[] }} Object with 'x' and 'y' keys & initial domain values to use as part of a newly-generated viewConfig.
     */
    'getInitialDomainsFromStorage' : function(options){
        var storagePrefix = options.storagePrefix || HiGlassLocalStorage.DEFAULT_PREFIX,
            initialDomains = options.initialDomains || DEFAULT_GEN_VIEW_CONFIG_OPTIONS.initialDomains;

        if (typeof options.groupID === 'string'){ // Handle groupID w/o needing to rename/transform prior to this function.
            storagePrefix = HiGlassLocalStorage.DEFAULT_PREFIX + options.groupID + '_';
        }

        // Grab existing singleton HiGlassLocalStorage instance via constructor (or create new) in order to grab domains.
        var storage = new HiGlassLocalStorage(storagePrefix);
        return (storage && storage.getDomains()) || initialDomains;
    },

    /**
     * Returns a JSON object pre-filled with some common values to use as base of VIEWCONFIG which to extend with views.
     * Updates key values from `options.viewConfigBase` object, if any supplied.
     *
     * @param {{ viewConfigBase?: Object, supplementaryTracksBaseUrl: string }} options - Options for configurator. Should have value for `supplementaryTracksBaseUrl`, at minimum.
     * @returns {{ editable: boolean, zoomFixed: boolean, exportViewUrl: string, zoomLocks: Object, locationLocks: Object, trackSourceServers: string[] }} ViewConfig base object.
     */
    'generateViewConfigBase' : function(options = DEFAULT_GEN_VIEW_CONFIG_OPTIONS){
        return _.extend({
            "editable"  : true,
            "zoomFixed" : false,
            "exportViewUrl": "/api/v1/viewconfs",
            "zoomLocks" : {
                "locksByViewUid" : {},
                "locksDict" : {}
            },
            "locationLocks" : {
                "locksByViewUid" : {},
                "locksDict" : {}
            },
            "trackSourceServers": [
                (options.supplementaryTracksBaseUrl || options.baseUrl) + "/api/v1" // Needs to be higlass currently for searchbox to work (until have some coord/search tracks or something in 54.86.. server?).
            ]
        }, options.viewConfigBase || {});
    },

    /**
     * Returns a JSON object pre-filled with some common values to use as base of viewConfig VIEW which to extend with tracks.
     * Updates key values from `options.extraViewProps` object, if any supplied.
     *
     * Uses `options.extraViewProps.genomePositionSearchBox` for genome search box values, if supplied, or generates it dynamically from
     * `options.supplementaryTracksBaseUrl` (subject to change, if we move supplementary tracks), `chromosomeAndAnnotation`, and hard-coded
     * value for autocomplete tileset.
     *
     * Sets layout using `options.extraViewProps.layout` (if available) and/or hard-coded defaults, via `HiGlassConfigurator.generateDefaultLayoutForViewItem`.
     * Sets initialXDomain and initialYDomain using `HiGlassConfigurator.getInitialDomainsFromStorage()` which falls back to `options.initialDomains`.
     *
     * @param {string?} [viewUID] - ID of view to set. If not supplied, one is generated from a static string and `options.index` where `options.index` is assumed to be sourced from a counter of views.
     * @param {{ chromosome: { infoid: string } }} [chromosomeAndAnnotation={}] - Object with chromosome and annotation config info to get infoid from.
     * @param {{ extraViewProps?: Object, supplementaryTracksBaseUrl: string, index?: number, baseUrl: string }} options - Options for configurator. Should have value for `supplementaryTracksBaseUrl`, at minimum.
     * @returns {{ uid: string, layout: Object, initialXDomain: number[], initialYDomain: number[], autocompleteSource: string, genomePositionSearchBox: Object }} ViewConfig base object.
     */
    'generateViewConfigViewBase' : function(viewUID = null, chromosomeAndAnnotation = {}, options = DEFAULT_GEN_VIEW_CONFIG_OPTIONS){
        var { index, extraViewProps, baseUrl, supplementaryTracksBaseUrl } = options;

        viewUID = viewUID || "view-4dn-" + index;

        var genomeSearchUrl = (chromosomeAndAnnotation && chromosomeAndAnnotation.chromosome && chromosomeAndAnnotation.chromosome.server) || supplementaryTracksBaseUrl || baseUrl; // Currently available on HiGlass servers.
        var initialDomains = HiGlassConfigurator.getInitialDomainsFromStorage(options);
        var evp_gpsb = (extraViewProps && extraViewProps.genomePositionSearchBox) || {};

        return _.extend({
            "uid"                       : viewUID,
            "layout"                    : HiGlassConfigurator.generateDefaultLayoutForViewItem(viewUID, (extraViewProps && extraViewProps.layout) || null),
            "initialXDomain"            : initialDomains.x,
            "initialYDomain"            : initialDomains.y,
            "autocompleteSource"        : "/api/v1/suggest/?d=P0PLbQMwTYGy-5uPIQid7A&",
            "genomePositionSearchBox"   : {
                "autocompleteServer"        : evp_gpsb.autocompleteServer || (genomeSearchUrl + "/api/v1"),
                "autocompleteId"            : evp_gpsb.autocompleteId || "P0PLbQMwTYGy-5uPIQid7A",
                "chromInfoServer"           : evp_gpsb.chromInfoServer || (genomeSearchUrl + "/api/v1"),
                "chromInfoId"               : evp_gpsb.chromInfoId || (chromosomeAndAnnotation && chromosomeAndAnnotation.chromosome && chromosomeAndAnnotation.chromosome.infoid) || "NOT SET",
                "visible"                   : (typeof evp_gpsb.visible === 'boolean' ? evp_gpsb.visible : true)
            }
        }, _.omit(extraViewProps, 'layout', 'genomePositionSearchBox'));
    },

    'chromosomeAndAnnotationFromGenomeAssembly' : function(genomeAssembly = 'GRCh38'){
        if (genomeAssembly === 'GRCh38'){ // Human
            return {
                'annotation' : {
                    'name':         'Gene Annotations (hg38)',
                    'tilesetUid':   'P0PLbQMwTYGy-5uPIQid7A'
                },
                'chromosome' : {
                    'name':         'Chromosome Axis',
                    'tilesetUid':   'NyITQvZsS_mOFNlz5C2LJg',
                    'infoid':       'hg38'
                }
            };
        } else if (genomeAssembly == 'GRCm38') { // Mouse
            return {
                'annotation' : {
                    'name':         'Gene Annotations (mm10)',
                    'tilesetUid':   'QDutvmyiSrec5nX4pA5WGQ'
                },
                'chromosome' : {
                    'name':         'Chromosome Axis',
                    'tilesetUid':   'EtrWT0VtScixmsmwFSd7zg',
                    'infoid':       'mm10'
                }
            };
        } else if (genomeAssembly == 'dm6') { // Fly
            return {
                'annotation' : {
                    'name':         'Gene Annotations (dm6)',
                    'tilesetUid':   'B2skqtzdSLyWYPTYM8t8lQ'
                },
                'chromosome' : {
                    'name':         'Chromosome Axis',
                    'tilesetUid':   'f2FZsbCBTbyIx7A-xiRq5Q',
                    'infoid':       'dm6'
                }
            };
        } else {
            throw new Error("No genome assembly supplied.");
        }
    },

    'generateDefaultLayoutForViewItem'(viewItemID, extraLayout = {}){
        return _.extend({
            'moved' : false,
            'static' : true,
            'i' : viewItemID,
            'w' : 12, 'h' : 12,
            'x' : 0,  'y' : 0
        }, extraLayout);
    },


    // ViewConfig

    'generateViewConfigForMultipleViews' : function(viewConfigGenFxn = HiGlassConfigurator.mcool.generateViewConfig, files, options = DEFAULT_GEN_VIEW_CONFIG_OPTIONS){

        // Generate all configs normally
        var allConfigs = _.map(files, function(file, idx){
            return viewConfigGenFxn([file], _.extend({}, options, { 'index' : idx }));
        });

        // Then merge them into one primary config, locking their views/zooms together
        var primaryConf = allConfigs[0];
        var locationLockID = 'LOCATION_LOCK_ID';    // Arbitrary unique ID.
        var zoomLockID = 'ZOOM_LOCK_ID';            // Arbitrary unique ID.

        primaryConf.locationLocks.locksByViewUid[primaryConf.views[0].uid] = locationLockID;
        primaryConf.zoomLocks.locksByViewUid[primaryConf.views[0].uid] = zoomLockID;

        for (var i = 1; i < allConfigs.length; i++){ // Skip first one (== primaryConf), merge into it
            primaryConf.views.push(allConfigs[i].views[0]);
            primaryConf.locationLocks.locksByViewUid[allConfigs[i].views[0].uid] = locationLockID;
            primaryConf.zoomLocks.locksByViewUid[allConfigs[i].views[0].uid] = zoomLockID;
        }

        // Forgot what this is for but is in viewConfigs after UI-initiated locking
        primaryConf.locationLocks.locksDict[locationLockID] = _.extend(_.object(_.map(_.pluck(primaryConf.views, 'uid'), function(uid){
            return [uid, [1550000000, 1550000000, 3030000]]; // TODO: Put somewhere else, figure out what these values should be.
        })), { 'uid' : locationLockID });

        primaryConf.zoomLocks.locksDict[zoomLockID] = _.extend(_.object(_.map(_.pluck(primaryConf.views, 'uid'), function(uid){
            return [uid, [1550000000, 1550000000, 3030000]]; // TODO: Put somewhere else, figure out what these values should be.
        })), { 'uid' : zoomLockID });

        return primaryConf;
    },

    'generateTopAnnotationTrack' : function(trackBaseServer, { chromosome, annotation }, annotationTrackOptions){
        return {
            "name": annotation.name,
            //"created": "2017-07-14T15:27:46.989053Z",
            "server"    : (annotation.server || trackBaseServer) + "/api/v1",
            "tilesetUid": annotation.tilesetUid,
            "type"      : "horizontal-gene-annotations",
            "options"   : _.extend({
                "labelColor"        : "black",
                "labelPosition"     : "hidden",
                "plusStrandColor"   : "black", //"blue",
                "minusStrandColor"  : "black", //"red",
                "trackBorderWidth"  : 0,
                "trackBorderColor"  : "black",
                "name"              : annotation.name
            }, annotationTrackOptions || {}),
            "minHeight" : 55,
            "height"    : 55,
            "header"    : "1\t2\t3\t4\t5\t6\t7\t8\t9\t10\t11\t12\t13\t14",
            "position"  : "top",
            "orientation": "1d-horizontal",
            "uid"       : "top-annotation-track"
        };
    },

    'generateTopChromosomeTrack' : function(trackBaseServer, { chromosome, annotation }){
        return {
            "name"          : chromosome.name,
            //"created": "2017-07-17T14:16:45.346835Z",
            "server"        : (chromosome.server || trackBaseServer) + "/api/v1",
            "tilesetUid"    : chromosome.tilesetUid,
            "type"          : "horizontal-chromosome-labels",
            "local"         : true,
            "minHeight"     : 30,
            "thumbnail"     : null,
            "options"       : {},
            "height"        : 30,
            "position"      : "top",
            "orientation"   : "1d-horizontal",
            "uid"           : "top-chromosome-track"
        };
    },

    // The following sub-objects' 'generateViewConfig' functions take in a tilesetUid (str or list of objects) + and options object (super-set of 'props' passed to HiGlassContainer).

    'mcool' : {

        'generateCenterTrack' : function(file, height, options){
            /*
            var tilesetUidStr;
            if (typeof file.higlass_uid !== 'string') {
                console.warn('File does not have higlass_uid, attempting to use its UUID instead.', file.uuid, file);
                tilesetUidStr = file.uuid;
                if (!tilesetUidStr) throw new Error("No UUID or higlass_uid available on file.");
            } else {
                tilesetUidStr = file.higlass_uid;
            }
            */
            return {
                "uid": "center-mcool-track",
                "type": "combined",
                "height": height,
                "contents": [
                    _.extend({
                        "server": options.baseUrl + "/api/v1",
                        "tilesetUid": file.higlass_uid,
                        "type": "heatmap",
                        "position": "center",
                        "uid": "GjuZed1ySGW1IzZZqFB9BA", // ? Unnecessary?
                        "name" : file.display_title
                    }, options.contentTrackOptions || {})
                ],
                "position": "center"
            };
        },

        'generateLeftAnnotationTrack' : function(trackBaseServer, { chromosome, annotation }, annotationTrackOptions){
            return {
                "name"      : annotation.name,
                //"created": "2017-07-14T15:27:46.989053Z",
                "server"    : trackBaseServer + "/api/v1",
                "tilesetUid": annotation.tilesetUid,
                "uid"       : "left-annotation-track",
                "type"      : "vertical-gene-annotations",
                "options": _.extend({
                    "labelColor"        : "black",
                    "labelPosition"     : "hidden",
                    "plusStrandColor"   : "black", //"blue",
                    "minusStrandColor"  : "black", //"red",
                    "trackBorderWidth"  : 0,
                    "trackBorderColor"  : "black",
                    "name": annotation.name
                }, annotationTrackOptions || {}),
                "width"     : 55,
                "header"    : "1\t2\t3\t4\t5\t6\t7\t8\t9\t10\t11\t12\t13\t14",
                "orientation": "1d-vertical",
                "position"  : "left"
            };
        },

        'generateLeftChromosomeTrack' : function(trackBaseServer, { chromosome, annotation }){
            return {
                "name"          : chromosome.name,
                //"created": "2017-07-17T14:16:45.346835Z",
                "server"        : (chromosome.server || trackBaseServer) + "/api/v1",
                "tilesetUid"    : chromosome.tilesetUid,
                "uid"           : "left-chromosome-track",
                "type"          : "vertical-chromosome-labels",
                "options"       : {},
                "width"         : 20,
                "minWidth"      : 20,
                "orientation"   : "1d-vertical",
                "position"      : "left"
            };
        },

        'generateView' : function(file, options){
            var { height, baseUrl, supplementaryTracksBaseUrl, extraViewProps, index, contentTrackOptions } = options;

            var passedOptions = _.extend({}, options, {
                'extraViewProps' : (Array.isArray(extraViewProps) && extraViewProps[index]) || extraViewProps,
                'contentTrackOptions' : (Array.isArray(contentTrackOptions) && contentTrackOptions[index]) || contentTrackOptions
            });

            // Track definitions, default to human.
            var chromosomeAndAnnotation = HiGlassConfigurator.chromosomeAndAnnotationFromGenomeAssembly(file.genome_assembly);
            var genomeSearchUrl = supplementaryTracksBaseUrl || baseUrl; // Currently available on HiGlass servers.
    
            return _.extend(HiGlassConfigurator.generateViewConfigViewBase("view-4dn-mcool-" + index, chromosomeAndAnnotation, passedOptions), {
                "tracks": {
                    "top" : [
                        HiGlassConfigurator.generateTopAnnotationTrack(genomeSearchUrl, chromosomeAndAnnotation, options.annotationTrackOptions),
                        HiGlassConfigurator.generateTopChromosomeTrack(genomeSearchUrl, chromosomeAndAnnotation)
                    ],
                    "left" : [
                        HiGlassConfigurator.mcool.generateLeftAnnotationTrack(genomeSearchUrl, chromosomeAndAnnotation, options.annotationTrackOptions),
                        HiGlassConfigurator.mcool.generateLeftChromosomeTrack(genomeSearchUrl, chromosomeAndAnnotation)
                    ],
                    "center": [ HiGlassConfigurator.mcool.generateCenterTrack(file, height - 50, passedOptions) ],
                    "right": [],
                    "bottom": []
                }
            });
        },

        /**
         * This function is used to generate a full viewConfig for the HiGlassComponent.
         * Only the "center" view/track is dynamically generated, with other tracks currently being hard-coded to higlass.io data (e.g. hg38 tracks).
         *
         * @param {string|{ tilesetUid: string, extraViewProps: Object.<any> }[]} tilesetUid - A single string (if showing one, full view) or list of objects containing a 'tilesetUid' and 'extraViewProps' - properties which override default 'view' object for each tileset. Use primarily for configuring layouts.
         * @param {Object} options - Additional options for the function.
         * @param {number} [options.height=600] - Default height.
         * @param {string} [options.baseUrl="https://higlass.4dnucleome.org"] - Where to request center tile data from.
         * @param {{ 'x' : number[], 'y' : number[] }} [options.initialDomains] - Initial coordinates. 2 numbers in each array to indicate 'x' and 'y' ranges.
         * @param {{ 'layout' : Object.<boolean|number> }} [options.extraViewProps] - Extra properties to override view in viewConfig with. Is passed down recursively from tilesetUid param if tilesetUid param is list of objects.
         * @param {number} [options.index=0] - Passed down recursively if tilesetUid param is list of objects to help generate unique id for each view.
         * @returns {{ views : { uid : string, initialXDomain : number[], initialYDomain: number[], tracks: { top: {}[], bottom: {}[], left: {}[], center: {}[], right: {}[], bottom: {}[] } }[], trackSourceServers: string[] }} - The ViewConfig for HiGlass.
         */
        'generateViewConfig' : function(files, options = DEFAULT_GEN_VIEW_CONFIG_OPTIONS){

            options = _.extend({}, DEFAULT_GEN_VIEW_CONFIG_OPTIONS, options); // Use defaults for non-supplied options

            // Make sure to override non-falsy-allowed values with defaults.
            _.forEach(['baseUrl', 'supplementaryTracksBaseUrl', 'initialDomains', 'genomeAssembly', 'extraViewProps'], function(k){
                options[k] = options[k] || DEFAULT_GEN_VIEW_CONFIG_OPTIONS[k];
            });

            if (!Array.isArray(files)) throw new Error('Files must be an array');
            if (files.length === 0) throw new Error('Files list must have at least 1 file.');

            // If we have more than one file, generate multiple views -- 1 per file.
            if (files.length > 1){
                return HiGlassConfigurator.generateViewConfigForMultipleViews(HiGlassConfigurator.mcool.generateViewConfig, files, options); // Merge views into 1 array
            }

            // Continuing code assumes a single MCOOL file.

            var file = files[0],
                fileFormat = fileUtil.getFileFormatStr(file);

            if (!file) throw new Error('No file supplied.');
            if (!fileFormat || fileFormat !== 'mcool'){
                console.error('File does not have "file_format" : "mcool"!');
            }

            return _.extend(HiGlassConfigurator.generateViewConfigBase(options), {
                "views": [ HiGlassConfigurator.mcool.generateView(file, options) ]
            });
        }

    },

    'bigwig' : {

        'generateTopContentTrack' : function(bigWigFile, options, { chromosome, annotation }, idx, all){

            var trackHeight = Math.min(Math.max(Math.floor((options.height - 150) / all.length), 20), options.height - 150),
                styleOptions = {
                    "lineStrokeColor"       : "black",
                    "labelPosition"         : "topRight",
                    "labelColor"            : "black",
                    "labelTextOpacity"      : 0.3,
                    "lineStrokeWidth"       : 1.25,
                    "trackBorderWidth"      : 0,
                    "trackBorderColor"      : "black",
                    "showMousePosition"     : true,
                    "mousePositionColor"    : "#999999",
                    "showTooltip"           : false,
                    "axisPositionHorizontal": "left",
                },
                hasExpSetInfo = !!(bigWigFile.from_experiment && bigWigFile.from_experiment.from_experiment_set && bigWigFile.from_experiment.from_experiment_set.accession),
                isOnlyFile = all.length === 1,
                contentTrackOptions = options.contentTrackOptions;

            if (!isOnlyFile && hasExpSetInfo){
                var isFromExperiment = bigWigFile.from_experiment.accession !== 'NONE';
                if (!isFromExperiment){ // Means it came from ExpSet and not Exp, style it to be more prominent compared to Exp processed files.
                    styleOptions.lineStrokeWidth = 2;
                    //styleOptions.showTooltip = true;
                    styleOptions.labelTextOpacity = 1;
                    styleOptions.labelColor = '#888';
                } else {
                    styleOptions.lineStrokeColor = '#333';
                    styleOptions.labelColor = '#888';
                    styleOptions.labelTextOpacity = 0.5;
                }
            }

            if (Array.isArray(contentTrackOptions)){
                contentTrackOptions = contentTrackOptions[options.index];
            }

            return {
                "uid"       : "bigwig-content-track-" + idx,
                "tilesetUid": bigWigFile.higlass_uid,
                "height"    : trackHeight,
                "position"  : "top",
                "server"    : options.baseUrl + "/api/v1",
                "type"      : "horizontal-bar",
                "options"   : _.extend(styleOptions, {
                    "name"          : bigWigFile.display_title,
                    "valueScaling"  : "linear",
                    "coordSystem"   : chromosome.infoid || "NOT SET",
<<<<<<< HEAD
=======
                    "colorRange"    : [
                        "white",
                        "rgba(245,166,35,1.0)",
                        "rgba(208,2,27,1.0)",
                        "black"
                    ]
>>>>>>> 0e3b2856
                }, contentTrackOptions || {})
            };
        },

        'generateView' : function(files, options){
            var { height, baseUrl, supplementaryTracksBaseUrl, extraViewProps, index, excludeAnnotationTracks } = options;

            // Track definitions, default to human.
            var commonGenomeAssembly = _.uniq(_.filter(_.pluck(files, 'genome_assembly')))[0]; // Use first for now.
            var chromosomeAndAnnotation = HiGlassConfigurator.chromosomeAndAnnotationFromGenomeAssembly(commonGenomeAssembly);

            var genomeSearchUrl = supplementaryTracksBaseUrl || baseUrl; // Currently available on HiGlass servers.

            var initialDomains = HiGlassConfigurator.getInitialDomainsFromStorage(options);

            const tracks = []; // Will be used as single 'top' tracks list.

            if (!excludeAnnotationTracks) {
                tracks.push(HiGlassConfigurator.generateTopAnnotationTrack(genomeSearchUrl, chromosomeAndAnnotation));
                tracks.push(HiGlassConfigurator.generateTopChromosomeTrack(genomeSearchUrl, chromosomeAndAnnotation));
            }

            _.forEach(files, function(file, idx, all){
                tracks.push(
                    HiGlassConfigurator.bigwig.generateTopContentTrack(file, options, chromosomeAndAnnotation, idx, all)
                );
            });

            return _.extend(HiGlassConfigurator.generateViewConfigViewBase("view-4dn-bigwig-" + index, chromosomeAndAnnotation, options), {
                "tracks": {
                    "top" : tracks,
                    "left" : [],
                    "center": [],
                    "right": [],
                    "bottom": []
                },
            });
        },

        'generateViewConfig' : function(files, options = DEFAULT_GEN_VIEW_CONFIG_OPTIONS){
            options = _.extend({}, DEFAULT_GEN_VIEW_CONFIG_OPTIONS, options); // Use defaults for non-supplied options

            // Make sure to override non-falsy-allowed values with defaults.
            _.forEach(['baseUrl', 'supplementaryTracksBaseUrl', 'initialDomains', 'genomeAssembly', 'extraViewProps'], function(k){
                options[k] = options[k] || DEFAULT_GEN_VIEW_CONFIG_OPTIONS[k];
            });

            if (!Array.isArray(files)) throw new Error('Files must be an array');
            if (files.length === 0) throw new Error('Files list must have at least 1 file.');
            var isMultipleViews = !!(Array.isArray(files[0])); // If we have files in nested arrays, then assume we subdivide them into multiple views.

            if (isMultipleViews){
                throw new Error('Subidividing bigwig lists into multiple views is not supported __yet__.');
                // TODO - generateMultipleViewConfigs
            }

            return _.extend(HiGlassConfigurator.generateViewConfigBase(options), {
                "views": [ HiGlassConfigurator.bigwig.generateView(files, options) ]
            });
        }

    }

};



export class HiGlassContainer extends React.PureComponent {

    /**
     * Using props (or object with same keys) from HiGlassContainer, determines which viewConfig generation function to return.
     *
     * Only used if no viewConfig passed into HiGlassContainer directly.
     * Currently uses fileFormat predominantly.
     *
     * @param {{ fileFormat: string, generateViewConfigUsingFxn : function }} props - Props (or similar) from HiGlassContainer.
     * @returns {function} Function to generate a viewConfig with, which itself must be passed a tilesetUid (str or obj) and options.
     */
    static whichGenerateViewConfigFxnToUse({ generateViewConfigUsingFxn, files }){

        let fxnToUse = generateViewConfigUsingFxn;
        if (!fxnToUse){

            var allFileFormats = _.uniq(_.filter(_.map(files, fileUtil.getFileFormatStr))),
                fileFormat = allFileFormats[0];

            var fxnByFormatDict = {
                'mcool' : HiGlassConfigurator.mcool.generateViewConfig,
                'bw'    : HiGlassConfigurator.bigwig.generateViewConfig,
                'bg'    : HiGlassConfigurator.bigwig.generateViewConfig
            };

            if (allFileFormats.length === 1){
                fxnToUse = fxnByFormatDict[fileFormat];
            } else {
                console.warn("Multiple file formats detected in files passed to HiGlass, using viewConfig generation function for first file_format only for now.", allFileFormats);
                fxnToUse = fxnByFormatDict[fileFormat];
            }
        }
        if (typeof fxnToUse !== 'function'){
            throw Error('Could not determine viewConfig generation function to use.');
        }
        return fxnToUse;
    }

    static propsToViewConfigGeneratorOptions(props){
        return _.pick(props, 'height', 'groupID', 'extraViewProps', 'viewConfigBase', 'contentTrackOptions', 'annotationTrackOptions');
    }

    static propTypes = {
        'files' : PropTypes.arrayOf(PropTypes.shape({
            '@id' : PropTypes.string.isRequired,
            'uuid' : PropTypes.string.isRequired,
            'accession' : PropTypes.string.isRequired,
            'higlass_uid' : PropTypes.string,
            'file_format' : PropTypes.shape({
                'file_format' : PropTypes.string,
                'display_title' : PropTypes.string.isRequired
            }),
            'genome_assembly' : PropTypes.string.isRequired
        })).isRequired,
        'extraViewProps' : PropTypes.arrayOf(PropTypes.object),
        'viewConfigBase' : PropTypes.object.isRequired,
        'contentTrackOptions' : PropTypes.object
    }

    static defaultProps = {
        'options' : { 'bounded' : true },
        'isValidating' : false,
        'disabled' : false,
        'height' : 400,
        'groupID' : null,
        'files' : null,
        'generateViewConfigUsingFxn' : null,
        'extraViewProps' : [],
        'viewConfigBase' : {
            "editable"  : true,
            "zoomFixed" : false
        }
    }

    constructor(props){
        super(props);
        this.initializeStorage = this.initializeStorage.bind(this);
        this.updateCurrentDomainsInStorage = this.updateCurrentDomainsInStorage.bind(this);
        this.bindHiGlassEventHandlers = this.bindHiGlassEventHandlers.bind(this);
        this.initializeStorage();
        this.state = {
            'viewConfig' : HiGlassContainer.whichGenerateViewConfigFxnToUse(props)(props.files, HiGlassContainer.propsToViewConfigGeneratorOptions(props))
        };
    }

    componentWillReceiveProps(nextProps){
        var nextState = {};

        if (this.props.files != nextProps.files || nextProps.height !== this.props.height){
            this.setState({
                'viewConfig' : HiGlassContainer.whichGenerateViewConfigFxnToUse(nextProps)(nextProps.files, HiGlassContainer.propsToViewConfigGeneratorOptions(nextProps))
            });
        }

        if (nextProps.groupID !== this.props.groupID) {
            // Doesn't update own HiGlassComponent (or its viewConfig), but starts saving location to new groupID instance. May change depending on requirements.
            this.initializeStorage(nextProps); 
        }
    }

    componentDidMount(){
        this.bindHiGlassEventHandlers();
    }

    initializeStorage(props = this.props){
        this.storagePrefix = props.groupID ? HiGlassLocalStorage.DEFAULT_PREFIX + props.groupID + '_' : HiGlassLocalStorage.DEFAULT_PREFIX; // Cache it
        this.storage = new HiGlassLocalStorage(this.storagePrefix);
    }

    updateCurrentDomainsInStorage(){
        var viewConfig       = this.state.viewConfig,
            hiGlassComponent = this.getHiGlassComponent();

        if (this.storage && hiGlassComponent){
            var viewID              = HiGlassPlainContainer.getPrimaryViewID(viewConfig),
                hiGlassDomains      = hiGlassComponent.api.getLocation(viewID);

            if (hiGlassDomains && Array.isArray(hiGlassDomains.xDomain) && Array.isArray(hiGlassDomains.yDomain) && hiGlassDomains.xDomain.length === 2 && hiGlassDomains.yDomain.length === 2){
                var newDomainsToSave = { 'x' : hiGlassDomains.xDomain, 'y' : hiGlassDomains.yDomain };
                if (!HiGlassPlainContainer.does2DTrackExist(viewConfig)){ // If we only have 1D tracks, don't update Y position.
                    var existingDomains = this.storage.getDomains();
                    if (existingDomains){
                        newDomainsToSave.y = existingDomains.y;
                    }
                }
                this.storage.saveDomains(newDomainsToSave);
            }
        }
    }

    /**
     * Binds functions to HiGlass events.
     *
     * - this.updateCurrentDomainsInStorage is bound to 'location' change event.
     * - TODO: onDrag/Drop stuff.
     */
    bindHiGlassEventHandlers(){
        var viewConfig          = this.state.viewConfig,
            hiGlassComponent    = this.getHiGlassComponent(),
            viewID              = HiGlassPlainContainer.getPrimaryViewID(viewConfig);

        if (viewConfig && hiGlassComponent){
            hiGlassComponent.api.on('location', this.updateCurrentDomainsInStorage, viewID);
        } else if (!hiGlassComponent) {
            console.warn('No HiGlass instance available. Retrying...');
            setTimeout(()=>{
                this.bindHiGlassEventHandlers();
            }, 500);
        }
    }

    getHiGlassComponent(){
        return this && this.refs && this.refs.plainContainer && this.refs.plainContainer.getHiGlassComponent();
    }

    render(){
        var props = _.extend({}, _.omit(this.props, 'files', 'extraViewProps'), this.state);
        return <HiGlassPlainContainer {...props} ref="plainContainer" />;
    }

}
<|MERGE_RESOLUTION|>--- conflicted
+++ resolved
@@ -512,15 +512,12 @@
                     "name"          : bigWigFile.display_title,
                     "valueScaling"  : "linear",
                     "coordSystem"   : chromosome.infoid || "NOT SET",
-<<<<<<< HEAD
-=======
                     "colorRange"    : [
                         "white",
                         "rgba(245,166,35,1.0)",
                         "rgba(208,2,27,1.0)",
                         "black"
                     ]
->>>>>>> 0e3b2856
                 }, contentTrackOptions || {})
             };
         },

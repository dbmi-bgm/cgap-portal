--- conflicted
+++ resolved
@@ -14,7 +14,7 @@
 
 /**
  * Contains and toggles visibility/mounting of a Subview.
- * 
+ *
  * @class SubItem
  * @extends {React.Component}
  */
@@ -66,12 +66,12 @@
     }
 
     render() {
-        var { schemas, content, title, keyTitleDescriptionMap } = this.props;
+        var { schemas, content, title, popLink, keyTitleDescriptionMap } = this.props;
         return (
             <span>
                 { this.toggleLink(title, this.state.isOpen) }
                 { this.state.isOpen ?
-                    <SubItemView schemas={schemas} content={content} title={title} keyTitleDescriptionMap={keyTitleDescriptionMap} />
+                    <SubItemView schemas={schemas} content={content} popLink={popLink} title={title} keyTitleDescriptionMap={keyTitleDescriptionMap} />
                 : null }
             </span>
         );
@@ -94,6 +94,7 @@
     render(){
         var schemas = this.props.schemas;
         var item = this.props.content;
+        var popLink = this.props.popLink;
         var keyTitleDescriptionMap = this.props.keyTitleDescriptionMap || {};
         return (
             <div className="sub-panel data-display panel-body-with-header">
@@ -101,6 +102,7 @@
                     <Detail
                         context={item}
                         schemas={schemas}
+                        popLink={popLink}
                         alwaysCollapsibleKeys={[]}
                         excludedKeys={this.props.excludedKeys ||
                             _.without(Detail.defaultProps,
@@ -125,34 +127,12 @@
     }
 }
 
-<<<<<<< HEAD
-        },
-
-        /**
-         * Recursively render keys/values included in a provided item.
-         * Wraps URLs/paths in link elements. Sub-panels for objects.
-         *
-         * @memberof module:item-pages/components.ItemDetailList.Detail
-         * @static
-         * @param {Object} schemas - Object containing schemas for server's JSONized object output.
-         * @param {Object|Array|string} item - Item(s) to render recursively.
-         */
-        formValue : function (schemas, item, popLink=false, keyPrefix = '', atType = 'ExperimentSet', depth = 0) {
-            if (item === null){
-                return <span>No Value</span>;
-            } else if (Array.isArray(item)) {
-
-                if (keyPrefix === 'files_in_set'){
-                    return (
-                        <FilesInSetTable.Small files={item}/>
-                    );
-                }
-=======
+
 /**
  * @memberof module:item-pages/components.ItemDetailList
  */
 export class Detail extends React.Component {
-    
+
     /**
      * Formats the correct display for each metadata field.
      *
@@ -174,7 +154,6 @@
                 title = info.title;
             }
         }
->>>>>>> 88159927
 
         return (
             <div className="tooltip-info-container">
@@ -194,92 +173,23 @@
     * @param {Object} schemas - Object containing schemas for server's JSONized object output.
     * @param {Object|Array|string} item - Item(s) to render recursively.
     */
-    static formValue(schemas, item, keyPrefix = '', atType = 'ExperimentSet', keyTitleDescriptionMap, depth = 0) {
+    static formValue(schemas, item, popLink = false, keyPrefix = '', atType = 'ExperimentSet', keyTitleDescriptionMap, depth = 0) {
         if (item === null){
             return <span>No Value</span>;
         } else if (Array.isArray(item)) {
 
             if (keyPrefix === 'files_in_set'){
                 return (
-<<<<<<< HEAD
-                    <ul>
-                        {   item.length === 0 ? <li><em>None</em></li>
-                            :   item.map(function(it, i){
-                                    return <li key={i}>{ Detail.formValue(schemas, it, popLink, keyPrefix, atType, depth + 1) }</li>;
-                                })
-                        }
-                    </ul>
-=======
                     <FilesInSetTable.Small files={item}/>
->>>>>>> 88159927
                 );
             }
 
-<<<<<<< HEAD
-                // if the following is true, we have an embedded object
-                if (item.display_title && typeof item.link_id === 'string'){
-                    var format_id = item.link_id.replace(/~/g, "/")
-                    if(popLink){
-                        return (
-                            <a href={format_id} target="_blank">
-                                {title}
-                            </a>
-                        );
-                    }else{
-                        return (
-                            <a href={format_id}>
-                                { title }
-                            </a>
-                        );
-                    }
-                } else { // it must be an embedded sub-object (not Item)
-                    return (
-                        <Detail.SubIPanel
-                            schemas={schemas}
-                            content={item}
-                            key={title}
-                            title={title}
-                            popLink={popLink}
-                        />
-                    );
-                }
-            } else if (typeof item === 'string'){
-                if(item.indexOf('@@download') > -1 || item.charAt(0) === '/'){
-                    // this is a download link. Format appropriately
-                    var split_item = item.split('/');
-                    var attach_title = decodeURIComponent(split_item[split_item.length-1]);
-                    return (
-                        <a key={item} href={item} target="_blank" download>
-                            {attach_title}
-                        </a>
-                    );
-                } else if (item.charAt(0) === '/') {
-                    return (
-                        <a key={item} href={item}>
-                            {item}
-                        </a>
-                    );
-                } else if (item.slice(0,4) === 'http') {
-                    // Is a URL. Check if we should render it as a link/uri.
-                    var schemaProperty = Filters.Field.getSchemaProperty(keyPrefix, schemas, atType);
-                    if (
-                        schemaProperty &&
-                        typeof schemaProperty.format === 'string' &&
-                        ['uri','url'].indexOf(schemaProperty.format.toLowerCase()) > -1
-                    ){
-                        return (
-                            <a key={item} href={item} target="_blank">
-                                {item}
-                            </a>
-                        );
-=======
             return (
                 <ol>
                     {   item.length === 0 ? <li><em>None</em></li>
                         :   item.map(function(it, i){
                                 return <li key={i}>{ Detail.formValue(schemas, it, keyPrefix, atType, keyTitleDescriptionMap, depth + 1) }</li>;
                             })
->>>>>>> 88159927
                     }
                 </ol>
             );
@@ -288,61 +198,20 @@
 
             // if the following is true, we have an embedded object without significant other data
             if (item.display_title && typeof item.link_id === 'string' && _.keys(item).length < 4){
-                var format_id = item.link_id.replace(/~/g, "/")
-                return (
-                    <a href={format_id}>
-                        { title }
-                    </a>
-                );
-<<<<<<< HEAD
-            },
-
-            /** @ignore */
-            render: function() {
-                var schemas = this.props.schemas;
-                var item = this.props.content;
-                var title = this.props.title;
-                var popLink = this.props.popLink;
-                return (
-                    <span>
-                        { this.toggleLink(title, this.state.isOpen) }
-                        { this.state.isOpen ?
-                            <Detail.Subview schemas={schemas} content={item} title={title} popLink={popLink}/>
-                        : null }
-                    </span>
-                );
-            }
-        }),
-
-        /**
-         * Renders a panel <div> element containing a list.
-         *
-         * @memberof module:item-pages/components.ItemDetailList.Detail
-         * @namespace
-         * @type {Component}
-         */
-        Subview : React.createClass({
-            /** @ignore */
-            render: function(){
-                var schemas = this.props.schemas;
-                var item = this.props.content;
-                var title = this.props.title;
-                var popLink = this.props.popLink;
-                var tips = object.tipsFromSchema(schemas, item);
-                var sortKeys = Object.keys(item).sort();
-                return (
-                    <div className="sub-panel data-display panel-body-with-header">
-                        <div className="key-value sub-descriptions">
-                            {sortKeys.map(function(key, idx){
-                                return (
-                                    <PartialList.Row key={key} label={Detail.formKey(tips,key)}>
-                                        { Detail.formValue(schemas, item[key], popLink, key) }
-                                    </PartialList.Row>
-                                );
-                            })}
-                        </div>
-                    </div>
-=======
+                var format_id = item.link_id.replace(/~/g, "/");
+                if(popLink){
+                    return (
+                        <a href={format_id} target="_blank">
+                            {title}
+                        </a>
+                    );
+                }else{
+                    return (
+                        <a href={format_id}>
+                            { title }
+                        </a>
+                    );
+                }
             } else { // it must be an embedded sub-object (not Item)
                 return (
                     <SubItem
@@ -350,6 +219,7 @@
                         content={item}
                         key={title}
                         title={title}
+                        popLink={popLink}
                         keyTitleDescriptionMap={keyTitleDescriptionMap}
                     />
                 );
@@ -360,7 +230,6 @@
                     <a key={item} href={item}>
                         {item}
                     </a>
->>>>>>> 88159927
                 );
             }
             if(item.indexOf('@@download') > -1/* || item.charAt(0) === '/'*/){
@@ -406,45 +275,6 @@
         'keyTitleDescriptionMap' : PropTypes.object
     }
 
-<<<<<<< HEAD
-    /** @ignore */
-    getDefaultProps : function(){
-        return {
-            'excludedKeys' : [
-                '@context', 'actions', 'audit' /* audit currently not embedded (empty obj) */,
-                // Visible elsewhere on page
-                'lab', 'award', 'description',
-                '@id', 'link_id', 'display_title'
-            ],
-            'stickyKeys' : [
-                // Experiment Set
-                'experimentset_type', 'date_released',
-                // Experiment
-                'experiment_type', 'experiment_summary', 'experiment_sets', 'files', 'filesets',
-                'protocol', 'biosample', 'digestion_enzyme', 'digestion_temperature',
-                'digestion_time', 'ligation_temperature', 'ligation_time', 'ligation_volume',
-                'tagging_method',
-                // Biosample
-                'biosource','biosource_summary','biosample_protocols','modifications_summary',
-                'treatments_summary',
-                // File
-                'file_type', 'file_format', 'filename', 'href', 'notes', 'flowcell_details',
-                // Lab
-                'awards', 'address1', 'address2', 'city', 'country', 'institute_name', 'state',
-                // Award
-                'end_date', 'project', 'uri',
-                // Document
-                'attachment',
-                // Things to go at bottom consistently
-                'aliases',
-            ],
-            'alwaysCollapsibleKeys' : [
-                '@type', 'accession', 'schema_version', 'uuid', 'replicate_exps', 'dbxrefs', 'status', 'external_references', 'date_created'
-            ],
-            'open' : null
-        };
-    },
-=======
     static defaultProps = {
         'keyTitleDescriptionMap' : null,
         'excludedKeys' : [
@@ -473,14 +303,13 @@
             // Document
             'attachment',
             // Things to go at bottom consistently
-            'aliases', 
+            'aliases',
         ],
         'alwaysCollapsibleKeys' : [
             '@type', 'accession', 'schema_version', 'uuid', 'replicate_exps', 'dbxrefs', 'status', 'external_references', 'date_created'
         ],
         'open' : null
     }
->>>>>>> 88159927
 
     render(){
         var context = this.props.context;
@@ -509,32 +338,26 @@
             <PartialList
                 persistent={ orderedStickyKeys.concat(extraKeys).map((key,i) =>
                     <PartialList.Row key={key} label={Detail.formKey(tips,key)}>
-<<<<<<< HEAD
-                        { Detail.formValue(this.props.schemas,context[key], popLink, key, context['@type'] && context['@type'][0]) }
-=======
                         { Detail.formValue(
                             this.props.schemas,
                             context[key],
+                            popLink,
                             key,
                             context['@type'] && context['@type'][0],
                             tips
                         ) }
->>>>>>> 88159927
                     </PartialList.Row>
                 )}
                 collapsible={ collapsibleKeys.map((key,i) =>
                     <PartialList.Row key={key} label={Detail.formKey(tips,key)}>
-<<<<<<< HEAD
-                        { Detail.formValue(this.props.schemas,context[key], popLink, key, context['@type'] && context['@type'][0]) }
-=======
                         { Detail.formValue(
                             this.props.schemas,
                             context[key],
+                            popLink
                             key,
                             context['@type'] && context['@type'][0],
                             tips
                         ) }
->>>>>>> 88159927
                     </PartialList.Row>
                 )}
                 open={this.props.open}

--- conflicted
+++ resolved
@@ -205,14 +205,10 @@
             return (
                 <ol>
                     {   item.length === 0 ? <li><em>None</em></li>
-                        :   item.map(function(it, i){
-<<<<<<< HEAD
-                            return <li key={i}>{ Detail.formValue(schemas, it, keyPrefix, atType, keyTitleDescriptionMap, depth + 1) }</li>;
+                        :
+                        item.map(function(it, i){
+                            return <li key={i}>{ Detail.formValue(schemas, it, popLink, keyPrefix, atType, keyTitleDescriptionMap, depth + 1) }</li>;
                         })
-=======
-                                return <li key={i}>{ Detail.formValue(schemas, it, popLink, keyPrefix, atType, keyTitleDescriptionMap, depth + 1) }</li>;
-                            })
->>>>>>> 13fee02f
                     }
                 </ol>
             );
@@ -222,27 +218,19 @@
             // if the following is true, we have an embedded object without significant other data
             if (item.display_title && typeof item.link_id === 'string' && _.keys(item).length < 4){
                 var format_id = item.link_id.replace(/~/g, "/");
-<<<<<<< HEAD
-                return (
-                    <a href={format_id}>
-                        { title }
-                    </a>
-                );
-=======
                 if(popLink){
                     return (
                         <a href={format_id} target="_blank">
                             {title}
                         </a>
                     );
-                }else{
+                } else {
                     return (
                         <a href={format_id}>
                             { title }
                         </a>
                     );
                 }
->>>>>>> 13fee02f
             } else { // it must be an embedded sub-object (not Item)
                 return (
                     <SubItem

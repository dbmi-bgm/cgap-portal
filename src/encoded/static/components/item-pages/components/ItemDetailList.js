--- conflicted
+++ resolved
@@ -5,11 +5,7 @@
 import _ from 'underscore';
 import { Collapse, Button } from 'react-bootstrap';
 import ReactTooltip from 'react-tooltip';
-<<<<<<< HEAD
-import { console, object, Filters } from './../../util';
-=======
 import { console, object, Schemas } from './../../util';
->>>>>>> 30231e09
 import { PartialList } from './PartialList';
 import { FilesInSetTable } from './FilesInSetTable';
 import { getTitleStringFromContext } from './../item';

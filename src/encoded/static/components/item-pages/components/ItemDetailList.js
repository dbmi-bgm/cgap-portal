--- conflicted
+++ resolved
@@ -351,7 +351,6 @@
         ReactTooltip.rebuild();
     },
 
-<<<<<<< HEAD
     componentDidUpdate : function(pastProps, pastState){
         if (this.state.showingJSON === false && pastState.showingJSON === true){
             ReactTooltip.rebuild();
@@ -371,9 +370,7 @@
             </button>
         );
     },
-    
-=======
->>>>>>> f848eff3
+
     render : function(){
         var collapsed;
         if (typeof this.props.collapsed === 'boolean') collapsed = this.props.collapsed;

--- conflicted
+++ resolved
@@ -115,12 +115,8 @@
         }
     }
 
-<<<<<<< HEAD
     render(){
         if (!this.props.isOpen) return null;
-=======
-    renderListView(){
->>>>>>> 6b99a0b5
         var schemas = this.props.schemas;
         var item = this.props.content;
         var popLink = this.props.popLink;
@@ -155,14 +151,6 @@
             </div>
         );
     }
-<<<<<<< HEAD
-=======
-
-    render(){
-        if (!this.props.isOpen) return null;
-        return this.renderListView();
-    }
->>>>>>> 6b99a0b5
 }
 
 /**
@@ -212,7 +200,6 @@
                 }
             }
             if (!Array.isArray(firstRowItem[rootKeys[i]]) && firstRowItem[rootKeys[i]] && typeof firstRowItem[rootKeys[i]] === 'object') {
-<<<<<<< HEAD
                 // Embedded object 1 level deep. Will flatten upwards if passes checks:
                 // example: (sub-object) {..., 'stringProp' : 'stringVal', 'meta' : {'argument_name' : 'x', 'argument_type' : 'y'}, ...} ===> (columns) 'stringProp', 'meta.argument_name', 'meta.argument_type'
                 if (typeof firstRowItem[rootKeys[i]].display_title === 'string'){
@@ -224,16 +211,6 @@
                 // Run some checks against the embedded object's properties. Ensure all nested lists contain plain strings or numbers, as will flatten to simple comma-delimited list.
                 for (j = 0; j < embeddedKeys.length; j++){
                     // Ensure if property on embedded object's is an array, that is a simple array of strings or numbers - no objects. Will be converted to comma-delimited list.
-=======
-                // Embedded object.
-                if (typeof firstRowItem[rootKeys[i]].display_title === 'string'){
-                    // Embedded.... ITEM!
-                    continue; // Skip rest of checks, we're ok with just drawing link to Item.
-                }
-                embeddedKeys = _.keys(firstRowItem[rootKeys[i]]);
-                if (embeddedKeys.length > 5) return false; // Too long.
-                for (j = 0; j < embeddedKeys.length; j++){
->>>>>>> 6b99a0b5
                     if ( Array.isArray(  firstRowItem[ rootKeys[i] ][ embeddedKeys[j] ]  ) ){
                         if (
                             firstRowItem[rootKeys[i]][embeddedKeys[j]].length < 4 &&
@@ -241,20 +218,13 @@
                         ) { continue; } else { return false; }
                     }
                     
-<<<<<<< HEAD
                     // Ensure that if is not an array, it is a simple string or number (not another embedded object).
-=======
->>>>>>> 6b99a0b5
                     if (
                         !Array.isArray(firstRowItem[rootKeys[i]][embeddedKeys[j]]) &&
                         firstRowItem[rootKeys[i]][embeddedKeys[j]] &&
                         typeof firstRowItem[rootKeys[i]][embeddedKeys[j]] === 'object'
-<<<<<<< HEAD
                     ) { // Embedded object 2 levels deep. No thx we don't want any 'meta.argument_mapping.argument_type' -length column names. Unless it's an Item for which we can just render link for.
                         if (typeof firstRowItem[rootKeys[i]][embeddedKeys[j]].display_title === 'string') continue;
-=======
-                    ) { 
->>>>>>> 6b99a0b5
                         return false;
                     }
                 }
@@ -325,10 +295,6 @@
         }
 
         return columnKeys.sort(function(a,b){
-<<<<<<< HEAD
-            console.log('SORT', a.key, b.key);
-=======
->>>>>>> 6b99a0b5
             if (['title', 'display_title', 'accession'].indexOf(a.key) > -1) return -5;
             if (['title', 'display_title', 'accession'].indexOf(b.key) > -1) return 5;
             if (['name', 'workflow_argument_name'].indexOf(a.key) > -1) return -4;
@@ -349,10 +315,6 @@
     render(){
         var columnKeys = this.getColumnKeys();
 
-<<<<<<< HEAD
-        //console.log(columnKeys);
-=======
->>>>>>> 6b99a0b5
         var subListKeyWidths = this.subListKeyWidths;
         if (!subListKeyWidths){
             subListKeyWidths = this.subListKeyWidths = !this.state.mounted || !this.subListKeyRefs ? null : (function(refObj){
@@ -622,11 +584,6 @@
                 );
             }
 
-<<<<<<< HEAD
-            console.log('SHOULD USE TABL:E?', SubItemTable.shouldUseTable(item), item);
-
-=======
->>>>>>> 6b99a0b5
             if (SubItemTable.shouldUseTable(item)) {
                 return <SubItemTable items={item} popLink={popLink} keyTitleDescriptionMap={keyTitleDescriptionMap} parentKey={keyPrefix} />;
             }

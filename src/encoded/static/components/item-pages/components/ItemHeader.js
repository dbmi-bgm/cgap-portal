'use strict';

import React from 'react';
import _ from 'underscore';
import url from 'url';
import queryString from 'querystring';
<<<<<<< HEAD
import { console, DateUtility, Filters } from './../../util';
import { FlexibleDescriptionBox } from './FlexibleDescriptionBox';
import { getItemType, getBaseItemType, getTitleForType, getSchemaForItemType } from './../item';
=======
import { console, DateUtility, Filters, Schemas } from './../../util';
import { FlexibleDescriptionBox } from './FlexibleDescriptionBox';
>>>>>>> 30231e09

/**
 * Object containing components required to build header shown on Item pages.
 * Includes title, description, date created, status, action buttons, [...].
 *
 * Use by combining other components together within an ItemHeader.Wrapper component. See example.
 *
 * @module
 * @type {Object}
 * @example
 * <ItemHeader.Wrapper className="exp-set-header-area" context={this.props.context} href={this.props.href}>
 *     <ItemHeader.TopRow>
 *         <span data-tip="Experiment Type" className="inline-block">
 *             { this.props.context.experimentset_type }
 *         </span>
 *     </ItemHeader.TopRow>
 *     <ItemHeader.MiddleRow />
 *     <ItemHeader.BottomRow />
 * </ItemHeader.Wrapper>
 */


/**************
 * Components *
 **************/


/**
 * Use as first child within an ItemHeader component. Its props.children will be included in the top-right area.
 * Top right area also includes action buttions such as edit button or link, view json button, Item status, etc.
 *
 * @memberof module:item-pages/components.ItemHeader
 * @namespace
 * @type {Component}
 * @prop {Component|Element|string} children - Child React element or component, or string, to render in top-right area.
 * @prop {string} href - URL of current item for view JSON button.
 */
export class TopRow extends React.Component {

    constructor(props){
        super(props);
        this.render = this.render.bind(this);
        this.parsedStatus = this.parsedStatus.bind(this);
        this.viewJSONButton = this.viewJSONButton.bind(this);
        this.itemActions = this.itemActions.bind(this);
        this.baseItemTypeInfo = this.baseItemTypeInfo.bind(this);
        this.typeInfoLabel = this.typeInfoLabel.bind(this);
        this.wrapChildren = this.wrapChildren.bind(this);
    }

    /**
     * Renders Item status and color indicator.
     *
     * @memberof module:item-pages/components.ItemHeader.TopRow
     * @private
     * @instance
     */
    parsedStatus(){
        if (!('status' in this.props.context)) return <div></div>;
        /*  Removed icon in lieu of color indicator for status
        var iconClass = null;
        switch (this.props.context.status){

            case 'in review by lab':
            case 'in review by project':
                iconClass = 'icon ss-stopwatch';
                break;

        }
        */

        // Status colors are set via CSS (layout.scss) dependent on data-status attribute
        return (
            <div
                className="expset-indicator expset-status right"
                data-status={ this.props.context.status.toLowerCase() }
                data-tip="Current Status"
            >
                { this.props.context.status }
            </div>
        );
    }
    /**
     * Renders view JSON button.
     *
     * @memberof module:item-pages/components.ItemHeader.TopRow
     * @private
     * @instance
     * @returns {Element|null} <span> element, or null if no props.href.
     */
    viewJSONButton(){
        if (!this.props.href) return null;

        var urlParts = url.parse(this.props.href, true);
        urlParts.search = '?' + queryString.stringify(_.extend(urlParts.query, { 'format' : 'json' }));
        var viewUrl = url.format(urlParts);
        return (
            <div className="expset-indicator right view-ajax-button">
                <i className="icon icon-fw icon-file-code-o"/> <a 
                    href={viewUrl}
                    className="inline-block"
                    target="_blank"
                    data-tip="Open raw JSON in new window"
                    onClick={(e)=>{
                        if (window && window.open){
                            e.preventDefault();
                            window.open(viewUrl, 'window', 'toolbar=no, menubar=no, resizable=yes, status=no, top=10, width=400');
                        }
                    }}>
                    View JSON
                </a>
            </div>
        );
    }
    /**
     * Renders Item actions for admins and submitter.
     *
     * @memberof module:item-pages/components.ItemHeader.TopRow
     * @private
     * @instance
     */
    itemActions(){
        if (!Array.isArray(this.props.context.actions) || this.props.context.actions.length === 0) return null;
        return this.props.context.actions.map(function(action, i){
            var title = action.title;
            return (
                <div className="expset-indicator right action-button" data-action={action.name || null} key={action.name || i}>
                    <a href={action.href}>{ title }</a>
                </div>
            );
        });
    }

    /**
     * @memberof module:item-pages/components.ItemHeader.TopRow
     * @private
     * @instance
     */
    baseItemTypeInfo(){
        var baseItemType = Schemas.getBaseItemType(this.props.context);
        var itemType = Schemas.getItemType(this.props.context);
        if (itemType === baseItemType) return null;

        return Schemas.getSchemaForItemType(
            baseItemType,
            this.props.schemas || null
        );
    }

    typeInfoLabel(typeInfo = null){
        if (!typeInfo) typeInfo = this.baseItemTypeInfo();
        if (!typeInfo || !typeInfo.title) return null;

        return (
            <span className="type-info inline-block" data-tip={typeInfo.description}>
                { typeInfo.title }
            </span>
        );
    }

    /**
     * Wraps props.children in a <div> element.
     *
     * @memberof module:item-pages/components.ItemHeader.TopRow
     * @private
     * @instance
     */
    wrapChildren(){
        if (!this.props.children) return null;
        return React.Children.map(this.props.children, (child,i) =>
            <div
                className="expset-indicator expset-type right"
                title={this.props.title || null}
                key={i}
            >
                { child }
            </div>
        );
    }

    /**
     * Render function.
     *
     * @memberof module:item-pages/components.ItemHeader.TopRow
     * @private
     * @instance
     * @returns {Element} Div element with .row Bootstrap class and items in top-right section.
     */
    render(){
        var typeInfo = Schemas.getSchemaForItemType(Schemas.getItemType(this.props.context), this.props.schemas || null);
        var accessionTooltip = "Accession";
        if (typeInfo && typeInfo.properties.accession && typeInfo.properties.accession.description){
            accessionTooltip += ': ' + typeInfo.properties.accession.description;
        }

        //if (accessionTooltip){
        //    accessionTooltip = <i className="icon icon-info-circle inline-block" data-tip={accessionTooltip} />;
        //}
        return (
            <div className="row clearfix top-row">
                <h5 className="col-sm-5 item-label-title">
                    { this.typeInfoLabel(this.props.typeInfo || null) }
                    { this.props.context.accession ?
                        <span className="accession inline-block" data-tip={accessionTooltip}>{ this.props.context.accession }</span>
                    : null }
                </h5>
                <h5 className="col-sm-7 text-right text-left-xs item-label-extra text-capitalize item-header-indicators clearfix">
                    { this.viewJSONButton() }
                    { this.itemActions() }
                    { this.wrapChildren() }
                    { this.parsedStatus() }
                </h5>
            </div>
        );
    }

}

/**
 * Renders a styled FlexibleDescriptionBox component containing props.context.description.
 *
 * @memberof module:item-pages/components.ItemHeader
 * @namespace
 * @type {Component}
 * @prop {Object} context - Same as the props.context passed to parent ItemHeader component.
 */
export class MiddleRow extends React.Component {

    constructor(props){
        super(props);
        this.render = this.render.bind(this);
    }

    render(){
        var isTextShort = false;
        if (typeof this.props.context.description === 'string' && this.props.context.description.length <= 120){
            isTextShort = true;
        }
        return (
            <FlexibleDescriptionBox
                description={ this.props.context.description || <em>No description provided.</em> }
                className="item-page-heading experiment-heading"
                textClassName={ isTextShort ? "text-larger" : "text-large" }
                fitTo="grid"
                dimensions={{
                    paddingWidth : 32,
                    paddingHeight : 22,
                    buttonWidth : 30,
                    initialHeight : 45
                }}
            />
        );
    }
}

/**
 * Renders props.context.date_created in bottom-right and props.children in bottom-left areas.
 *
 * @memberof module:item-pages/components.ItemHeader
 * @namespace
 * @type {Component}
 * @prop {Object} context - Same as the props.context passed to parent ItemHeader component.
 */
export class BottomRow extends React.Component {

    constructor(props){
        super(props);
        this.render = this.render.bind(this);
        this.parsedCreationDate = this.parsedCreationDate.bind(this);
    }

    parsedCreationDate(){
        if (!('date_created' in this.props.context)) return <span><i></i></span>;
        return (
            <span data-tip="Date Created" className="inline-block">
                <i className="icon sbt-calendar"></i>&nbsp;&nbsp;
                <DateUtility.LocalizedTime timestamp={this.props.context.date_created} formatType='date-time-md' dateTimeSeparator=" at " />
            </span>
        );
    }

    render(){
        return (
            <div className="row clearfix bottom-row">
                <div className="col-sm-6 item-label-extra set-type-indicators">{ this.props.children }</div>
                <h5 className="col-sm-6 text-right text-left-xs item-label-extra" title="Date Added - UTC/GMT">{ this.parsedCreationDate() }</h5>
            </div>
        );
    }

}

/**
 * Use this to wrap ItemHeader.TopRow, .MiddleRow, and .BottomRow to create a complete ItemHeader.
 * Passes own props.context and props.href down to children.
 *
 * @memberof module:item-pages/components.ItemHeader
 * @namespace
 * @type {Component}
 * @prop {Object} context - Same as the props.context passed to parent ItemHeader component.
 * @prop {string} href - Location from Redux store or '@id' of current Item. Used for View JSON button.
 * @prop {Object} schemas - Pass from app.state. Used for tooltips and such.
 */
export class Wrapper extends React.Component {

    constructor(props){
        super(props);
        this.render = this.render.bind(this);
        this.adjustChildren = this.adjustChildren.bind(this);
    }

    adjustChildren(){
        if (!this.props.context) return this.props.children;
        return React.Children.map(this.props.children, (child)=>{
            if (typeof child.props.context !== 'undefined' && typeof child.props.href === 'string') return child;
            else {
                return React.cloneElement(child, {
                    context : this.props.context,
                    href : this.props.href,
                    schemas : this.props.schemas || (Schemas.get && Schemas.get()) || null
                }, child.props.children);
            }
        });
    }

    render(){
        return (
            <div className={"item-view-header " + (this.props.className || '')}>{ this.adjustChildren() }</div>
        );
    }

}<|MERGE_RESOLUTION|>--- conflicted
+++ resolved
@@ -4,14 +4,8 @@
 import _ from 'underscore';
 import url from 'url';
 import queryString from 'querystring';
-<<<<<<< HEAD
-import { console, DateUtility, Filters } from './../../util';
-import { FlexibleDescriptionBox } from './FlexibleDescriptionBox';
-import { getItemType, getBaseItemType, getTitleForType, getSchemaForItemType } from './../item';
-=======
 import { console, DateUtility, Filters, Schemas } from './../../util';
 import { FlexibleDescriptionBox } from './FlexibleDescriptionBox';
->>>>>>> 30231e09
 
 /**
  * Object containing components required to build header shown on Item pages.

--- conflicted
+++ resolved
@@ -2,15 +2,9 @@
 
 import React from 'react';
 import PropTypes from 'prop-types';
-<<<<<<< HEAD
-import { Filters, console } from './../../util';
-import _ from 'underscore';
-import { title, isDisplayTitleAccession, getItemTypeTitle } from './../item';
-=======
 import { Filters, console, Schemas } from './../../util';
 import _ from 'underscore';
 import { title, isDisplayTitleAccession } from './../item';
->>>>>>> 30231e09
 
 /**
  * Renders page title appropriately for a provided props.context.

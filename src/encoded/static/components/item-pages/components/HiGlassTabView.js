--- conflicted
+++ resolved
@@ -24,16 +24,10 @@
 */
 
 
-<<<<<<< HEAD
-export const DEFAULT_GEN_VIEW_CONFIG_PARAMS = {
-    'height' : 600,
-    'baseUrl' : "https://higlass.4dnucleome.org",
-=======
 export const DEFAULT_GEN_VIEW_CONFIG_OPTIONS = {
     'height' : 600,
     'baseUrl' : "https://higlass.4dnucleome.org",
     'supplementaryTracksBaseUrl' : "//higlass.io",
->>>>>>> 1f6527e0
     'initialDomains' : {
         'x' : [31056455, 31254944],
         'y' : [31114340, 31201073]
@@ -50,26 +44,6 @@
      * Only the "center" view/track is dynamically generated, with other tracks currently being hard-coded to higlass.io data (e.g. hg38 tracks).
      * 
      * @param {string|{ tilesetUid: string, extraViewProps: Object.<any> }[]} tilesetUid - A single string (if showing one, full view) or list of objects containing a 'tilesetUid' and 'extraViewProps' - properties which override default 'view' object for each tileset. Use primarily for configuring layouts.
-<<<<<<< HEAD
-     * @param {number} [height=600] - Default height.
-     * @param {string} [baseUrl="https://higlass.4dnucleome.org"] - Where to request center tile data from.
-     * @param {{ 'x' : number[], 'y' : number[] }} [initialDomains] - Initial coordinates. 2 numbers in each array to indicate 'x' and 'y' ranges.
-     * @param {{ 'layout' : Object.<boolean|number> }} [extraViewProps] - Extra properties to override view in viewConfig with. Is passed down recursively from tilesetUid param if tilesetUid param is list of objects.
-     * @param {number} [index=0] - Passed down recursively if tilesetUid param is list of objects to help generate unique id for each view.
-     */
-    static generateViewConfig(
-        tilesetUid,
-        height          = DEFAULT_GEN_VIEW_CONFIG_PARAMS.height,
-        baseUrl         = DEFAULT_GEN_VIEW_CONFIG_PARAMS.baseUrl,
-        initialDomains  = DEFAULT_GEN_VIEW_CONFIG_PARAMS.initialDomains,
-        extraViewProps  = DEFAULT_GEN_VIEW_CONFIG_PARAMS.extraViewProps,
-        index           = DEFAULT_GEN_VIEW_CONFIG_PARAMS.index
-    ){
-        if (Array.isArray(tilesetUid) && _.every(tilesetUid, function(uid){
-            return (uid && typeof uid === 'object' && typeof uid.tilesetUid === 'string');
-        })){ // Merge views into 1 array
-            var allConfigs = _.map(tilesetUid, function(uidObj, idx){ return HiGlassContainer.generateViewConfig(uidObj.tilesetUid, height, baseUrl, initialDomains, uidObj.extraViewProps || {}, idx); });
-=======
      * @param {Object} options - Additional options for the function.
      * @param {number} [options.height=600] - Default height.
      * @param {string} [options.baseUrl="https://higlass.4dnucleome.org"] - Where to request center tile data from.
@@ -86,7 +60,6 @@
             return (uid && typeof uid === 'object' && typeof uid.tilesetUid === 'string');
         })){ // Merge views into 1 array
             var allConfigs = _.map(tilesetUid, function(uidObj, idx){ return HiGlassContainer.generateViewConfig(uidObj.tilesetUid, _.extend({}, options, { 'index' : idx, 'extraViewProps' : uidObj.extraViewProps })); });
->>>>>>> 1f6527e0
             var primaryConf = allConfigs[0];
             var locationLockID = 'LOCATION_LOCK_ID';
             var zoomLockID = 'ZOOM_LOCK_ID';
@@ -106,7 +79,6 @@
 
             return primaryConf;
         }
-        if (!tilesetUid || typeof tilesetUid !== 'string') throw new Error('No tilesetUid param supplied.');
 
         if (!tilesetUid || typeof tilesetUid !== 'string') throw new Error('No tilesetUid param supplied.');
 
@@ -154,15 +126,9 @@
                 "autocompleteSource": "/api/v1/suggest/?d=P0PLbQMwTYGy-5uPIQid7A&",
                 // TODO: Make this werk -- works if 'trackSourceServers' at top is set to higlass.io not 54.86.58.34
                 "genomePositionSearchBox": {
-<<<<<<< HEAD
-                    "autocompleteServer": baseUrl + "/api/v1",
-                    "autocompleteId": "P0PLbQMwTYGy-5uPIQid7A",
-                    "chromInfoServer": baseUrl + "/api/v1",
-=======
                     "autocompleteServer": supplementaryTracksBaseUrl + "/api/v1",
                     "autocompleteId": "P0PLbQMwTYGy-5uPIQid7A",
                     "chromInfoServer": supplementaryTracksBaseUrl + "/api/v1",
->>>>>>> 1f6527e0
                     "chromInfoId": "hg38",
                     "visible": true
                 },
@@ -171,11 +137,7 @@
                         {
                             "name": "Gene Annotations (hg38)",
                             "created": "2017-07-14T15:27:46.989053Z",
-<<<<<<< HEAD
-                            "server": baseUrl + "/api/v1",
-=======
                             "server": supplementaryTracksBaseUrl + "/api/v1",
->>>>>>> 1f6527e0
                             "tilesetUid": "P0PLbQMwTYGy-5uPIQid7A",
                             "type": "horizontal-gene-annotations",
                             "options": {
@@ -195,11 +157,7 @@
                         {
                             "name": "Chromosome Axis",
                             "created": "2017-07-17T14:16:45.346835Z",
-<<<<<<< HEAD
-                            "server": baseUrl + "/api/v1",
-=======
                             "server": supplementaryTracksBaseUrl + "/api/v1",
->>>>>>> 1f6527e0
                             "tilesetUid": "NyITQvZsS_mOFNlz5C2LJg",
                             "type": "horizontal-chromosome-labels",
                             "options": {},
@@ -212,11 +170,7 @@
                         {
                             "name": "Gene Annotations (hg38)",
                             "created": "2017-07-14T15:27:46.989053Z",
-<<<<<<< HEAD
-                            "server": baseUrl + "/api/v1",
-=======
                             "server": supplementaryTracksBaseUrl + "/api/v1",
->>>>>>> 1f6527e0
                             "tilesetUid": "P0PLbQMwTYGy-5uPIQid7A",
                             "uid": "faxvbXweTle5ba4ESIlZOg",
                             "type": "vertical-gene-annotations",
@@ -237,11 +191,7 @@
                         {
                             "name": "Chromosome Axis",
                             "created": "2017-07-17T14:16:45.346835Z",
-<<<<<<< HEAD
-                            "server": baseUrl + "/api/v1",
-=======
                             "server": supplementaryTracksBaseUrl + "/api/v1",
->>>>>>> 1f6527e0
                             "tilesetUid": "NyITQvZsS_mOFNlz5C2LJg",
                             "uid": "aXbmQTsMR2ao85gzBVJeRw",
                             "type": "vertical-chromosome-labels",
@@ -277,15 +227,6 @@
             }
         };
 
-<<<<<<< HEAD
-        //if (extraViewProps && typeof extraViewProps === 'object'){
-        //    if (extraViewProps.layout && typeof extraViewProps.layout === 'object'){
-        //
-        //    }
-        //}
-
-=======
->>>>>>> 1f6527e0
         return viewConfigToReturn;
     }
 

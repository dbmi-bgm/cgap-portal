'use strict';

/**
 * A directory of methods and maybe a mini-component or two for common use.
 *
 * @module item-pages/components
 */


export { FormattedInfoBlock } from './FormattedInfoBlock';
<<<<<<< HEAD
export { ItemPageTitle, getBaseItemType, getTitleStringFromContext, getBaseItemTypeTitle, isDisplayTitleAccession } from './ItemPageTitle';
=======
export { ItemPageTitle } from './ItemPageTitle';
>>>>>>> 30231e09

import * as ih from './ItemHeader';
export const ItemHeader = ih;

export { PartialList } from './PartialList';
export { ExternalReferenceLink } from './ExternalReferenceLink';
export { FilesInSetTable, FileItemRow } from './FilesInSetTable';
export { ItemFooterRow } from './ItemFooterRow';
export { Publications } from './Publications';
export { TabbedView } from './TabbedView';
export { ItemDetailList, Detail, TooltipInfoIconContainer } from './ItemDetailList';
export { AuditTabView } from './AuditTabView';
export { AttributionTabView } from './AttributionTabView';
export { WorkflowDetailPane, MetricsView, ViewMetricButton, FileDownloadButton } from './WorkflowDetailPane';
export { FlexibleDescriptionBox, FlexibleCharacterCountBox } from './FlexibleDescriptionBox';<|MERGE_RESOLUTION|>--- conflicted
+++ resolved
@@ -8,11 +8,7 @@
 
 
 export { FormattedInfoBlock } from './FormattedInfoBlock';
-<<<<<<< HEAD
-export { ItemPageTitle, getBaseItemType, getTitleStringFromContext, getBaseItemTypeTitle, isDisplayTitleAccession } from './ItemPageTitle';
-=======
 export { ItemPageTitle } from './ItemPageTitle';
->>>>>>> 30231e09
 
 import * as ih from './ItemHeader';
 export const ItemHeader = ih;

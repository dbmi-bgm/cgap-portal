'use strict';

/**
 * A directory of methods and maybe a mini-component or two for common use.
 * 
 * @module item-pages/components
 */

/** 
 * Formats a lab, award, or potentially other object to appear in a small rectangle that can be included in a sidebar.
 * Also offers mix-in functions to help AJAX in the required details to the parent component's state.
 * 
 * Also contains FormattedInfoBlock.List which is meant to display a list of FormattedInfoBlocks, and potentially AJAX in details for them.
 * 
 * @namespace
 * @type {Component}
 */
module.exports.FormattedInfoBlock = require('./FormattedInfoBlock');

/**
 * Renders page title appropriately for a provided props.context.
 * 
 * @memberof module:item-pages/item-view
 * @type {Component}
 * @namespace
 * @prop {boolean} [showAccessionTitles] - If true, will render title if it is the accession. Otherwise, beyond Item type, the title will be hidden.
 * @prop {Object} context - JSON representation of current Item page/view.
 */
module.exports.ItemPageTitle = require('./ItemPageTitle');

/**
 * Object containing components required to build header shown on Item pages.
 * Includes title, description, date created, status, action buttons, [...].
 * 
 * Use by combining other components together within an ItemHeader.Wrapper component. See example.
 * 
 * @namespace
 * @type {Object}
 * @example
 * <ItemHeader.Wrapper className="exp-set-header-area" context={this.props.context} href={this.props.href}>
 *     <ItemHeader.TopRow>
 *         <span data-tip="Experiment Type" className="inline-block">
 *             { this.props.context.experimentset_type }
 *         </span>
 *     </ItemHeader.TopRow>
 *     <ItemHeader.MiddleRow />
 *     <ItemHeader.BottomRow />
 * </ItemHeader.Wrapper>
 */
module.exports.ItemHeader = require('./ItemHeader');

/**
 * Renders a list using elements along the Bootstrap grid.
 * Takes two lists as props: 'persistent' and 'collapsible'. 
 * Persistent items are always visible, while collapsible are only shown if props.open is true.
 * 
 * @namespace
 * @type {Component}
 * @prop {Component[]|Element[]|string[]} persistent    - React elements or components to always render. 
 * @prop {Component[]|Element[]|string[]} collapsible   - React elements or components to render conditionally.
 * @prop {boolean} open          - Show collapsed items or not.
 * @prop {string}  className     - Class name for outermost element.
 * @prop {string}  containerType - Type of element to use as container for the two lists. Defaults to 'div'.
 */
module.exports.PartialList = require('./PartialList');

/**
 * Used in Component module:item-pages/components.ItemFooterRow to display an external reference link.
 * 
 * @namespace
 * @type {Component}
 * @prop {Component[]|Element[]|string[]} children - Inner contents or title of link.
 * @prop {string} uri - The href for the link.
 */
module.exports.ExternalReferenceLink = require('./ExternalReferenceLink');

/**
 * Component for displaying Files from a list.
 * 
 * @namespace
 * @type {Component}
 * @prop {Object[]} files - List of file objects, e.g. a FileCalbirationSet's 'files_in_set' property.
 */
module.exports.FilesInSetTable = require('./FilesInSetTable');

/**
 * Component for showing Aliases, External References, etc.
 * Shown at bottom of Item pages.
 * 
 * @namespace
 * @type {Component}
 * @prop {Object} context - JSON representation of current Item object. Should be available through Redux store's context.
 */
module.exports.ItemFooterRow = require('./ItemFooterRow');

<<<<<<< HEAD
=======
/**
 * Shows publications for current Item.
 * Currently, only ExperimentSet seems to have publications so this is present only on Component module:item-pages/experiment-set-view .
 * 
 * @namespace
 * @type {Component}
 * @prop {Object[]|null} publications - JSON representation of publications. Should be available through context.publications_of_set for at least ExperimentSet objects.
 */
>>>>>>> 496720f7
module.exports.Publications = require('./Publications').default;

/**
 * @namespace
 * @type {Component}
 * @prop {Object[]} contents - List of objects for tabs containing 'tab', 'content', and maybe 'key'.
 */
module.exports.TabbedView = require('./TabbedView');

/**
 * A list of properties which belong to Item shown by ItemView.
 * Shows 'persistentKeys' fields & values stickied near top of list,
 * 'excludedKeys' never, and 'hiddenKeys' only when "See More Info" button is clicked.
 *
 * @namespace
 * @type {Component}
 */
module.exports.ItemDetailList = require('./ItemDetailList');

/**
 * @namespace
 * @type {Component}
 */
module.exports.AuditView = require('./AuditView');<|MERGE_RESOLUTION|>--- conflicted
+++ resolved
@@ -93,17 +93,7 @@
  */
 module.exports.ItemFooterRow = require('./ItemFooterRow');
 
-<<<<<<< HEAD
-=======
-/**
- * Shows publications for current Item.
- * Currently, only ExperimentSet seems to have publications so this is present only on Component module:item-pages/experiment-set-view .
- * 
- * @namespace
- * @type {Component}
- * @prop {Object[]|null} publications - JSON representation of publications. Should be available through context.publications_of_set for at least ExperimentSet objects.
- */
->>>>>>> 496720f7
+
 module.exports.Publications = require('./Publications').default;
 
 /**

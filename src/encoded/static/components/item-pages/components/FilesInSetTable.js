--- conflicted
+++ resolved
@@ -102,7 +102,6 @@
  * Meant to fill a large-width area, but scales down responsively for smaller screen sizes.
  */
 export class FileItemRow extends React.Component {
-<<<<<<< HEAD
 
     constructor(props){
         super(props);
@@ -170,75 +169,6 @@
     }
 }
 
-=======
-
-    constructor(props){
-        super(props);
-        this.state = {
-            'showLabName' : false
-        };
-    }
-
-    render(){
-        var file = this.props.file;
-        var atId = object.atIdFromObject(file);
-        var title = file.display_title || file.accession;
-
-        var fileDownloadHref = (file && file.href) || null;
-        var attachmentDownloadHref = FilesInSetTable.attachmentDownloadLinkFromFile(file);
-        
-        var fileItemClass = FilesInSetTable.iconClassFromFileType(file && file.file_format);
-        var attachmentIconClass = FilesInSetTable.iconClassFromFileType(file && file.attachment && file.attachment.type);
-
-        return (
-            <div className="row" key={atId || title}>
-                <div className="col-xs-9 col-md-2 col-lg-2 title">
-                    <h6 className="accession">
-                        { atId ? <a href={atId}>{ title }</a> : title }
-                    </h6>
-                </div>
-
-                <div className="col-xs-3 col-md-2 text-right download-button pull-right">
-                    <Button className="button-dl-file" bsStyle="primary" bsSize="small" href={ fileDownloadHref } download disabled={!fileDownloadHref}>
-                        <i className={"icon icon-" + (fileItemClass) }/>
-                        { '\u00A0  Download' }
-                    </Button>
-                    <Button
-                        className={"button-dl-doc" + (!attachmentDownloadHref ? ' disabled' : '')}
-                        bsStyle="default"
-                        bsSize="small"
-                        href={ attachmentDownloadHref }
-                        download
-                        disabled={!attachmentDownloadHref}
-                        children={<i className={"icon icon-" + (attachmentIconClass || 'file-o')}/>}
-                    />
-                </div>
-
-                <div className="col-xs-12 col-md-4 col-lg-5 description">
-                    { file.description }
-                </div>
-
-                <div className="col-xs-1 col-md-1 lab">
-                    <LabIcon
-                        lab={file && file.lab}
-                    />
-                </div>
-
-                <div className="col-xs-11 col-md-3 col-lg-2 submitter">
-                    <SubmitterLink 
-                        user={file && file.submitted_by}
-                    />
-                </div>
-                
-                <div className="col-xs-12 col-md-12 divider-column">
-                    <div className="divider"/>
-                </div>
-            </div>
-        );
-    }
-}
-
->>>>>>> 30231e09
 
 /** These props are shared between FilesInSetTable and FilesInSetTable.Small */
 const propTypes = {
@@ -261,11 +191,7 @@
 
     render(){
         return (
-<<<<<<< HEAD
-            <div className="files-in-set-table">
-=======
             <div className="files-in-set-table smaller-version">
->>>>>>> 30231e09
                 { 
                     this.props.files.map(function(file, i){
                         var atId = object.atIdFromObject(file);

'use strict';

import React, { useState, useMemo } from 'react';
import _ from 'underscore';
import url from 'url';
import queryString from 'query-string';

import { console, layout, navigate, ajax, itemUtil } from '@hms-dbmi-bgm/shared-portal-components/es/components/util';
import { Alerts } from '@hms-dbmi-bgm/shared-portal-components/es/components/ui/Alerts';
import { LocalizedTime } from '@hms-dbmi-bgm/shared-portal-components/es/components/ui/LocalizedTime';

import { EmbeddedItemSearchTable } from '../components/EmbeddedItemSearchTable';
import { DisplayTitleColumnWrapper, DisplayTitleColumnDefault } from '@hms-dbmi-bgm/shared-portal-components/es/components/browse/components/table-commons';
import { VirtualHrefController } from '@hms-dbmi-bgm/shared-portal-components/es/components/browse/components/VirtualHrefController';
import { FilteringTableFilterSetUI, FilterSetController } from './FilteringTableFilterSetUI';

const GenesMostSevereHGVSCColumn = React.memo(function GenesMostSevereHGVSCColumn({ hgvsc }){
    // Memoized on the 1 prop it receives which is dependency for its calculation.
    const hgvscSplit = hgvsc.split(":");
    const pSplit = hgvscSplit[1].split(".");
    // Will add hgvsp when added in data/backend
    const rows = [<div className="text-truncate d-block" key="genes_severe_transcript"><span className="text-600">{ pSplit[0] }.</span><span>{ pSplit[1] }</span></div>];
    return <StackedRowColumn rowKey="genes_hgvsc" className="text-center" {...{ rows }} />;
});

function CaseViewEmbeddedVariantSampleSearchTable(props){
    const {
        columnExtensionMap: originalColExtMap = EmbeddedItemSearchTable.defaultProps.columnExtensionMap, // Get/reuse default colExtMap from EmbeddedItemSearchTable
        // onSelectVariant, // `onSelectVariant` theoretically passed down from FilteringTab or something; will perform AJAX request + update selected variantsample state.
        ...passProps
    } = props;

    // Will use this method to inject modal open fx when Annotation/Interpretation spaces are moved to overlay
    // const onSelectVariant = function(e) {
    //     e.preventDefault();
    //     console.log("thing happened, e", e);
    // };
    const columnExtensionMap = useMemo(function() {
        // Generates new object `columnExtensionMap` only if `originalColExtMap` changes (if ever)
        return {
            ...originalColExtMap, // Copy in existing vals but overwrite display_title.render
            "display_title" : {
                ...originalColExtMap.display_title,
                widthMap: { 'lg' : 250, 'md' : 220, 'sm' : 200 },
                render: function(result, parentProps){
                    const { href, context, rowNumber, detailOpen, toggleDetailOpen } = parentProps;
                    return (
                        <DisplayTitleColumnWrapper {...{ result, href, context, rowNumber, detailOpen, toggleDetailOpen }}>
                            <SelectableTitle />
                        </DisplayTitleColumnWrapper>
                    );
                }
            },
            // TODO? We could potentially move some of these definitions into EmbeddedItemSearchTable.defaultProps.columnExtensionMap
            "DP" : { // Coverage, VAF column
                widthMap: { 'lg' : 140, 'md' : 120, 'sm' : 70 },
                render: function(result, props) {
                    const { DP = null, AF = null } = result;
                    const rows = [
                        <span key="DP" data-tip="Coverage" className="d-block text-truncate">{DP || "-"}</span>,
                        <span key="AF" data-tip="VAF" className="d-block text-truncate">{AF || "-"}</span>
                    ];
                    return <StackedRowColumn rowKey="Coverage, AF Row" className="text-center" {...{ rows }}/>;
                }
            },
            "associated_genotype_labels.proband_genotype_label" : { // Genotype column
                widthMap: { 'lg' : 240, 'md' : 230, 'sm' : 200 },
                render: function(result, props) {
                    const { associated_genotype_labels : { proband_genotype_label = null, mother_genotype_label = null, father_genotype_label = null } = {} } = result;
                    const rows = [];
                    if (proband_genotype_label) {
                        rows.push(<div key="proband_gt" className="d-block text-truncate"><span className="font-italic">Proband: </span>{proband_genotype_label}</div>);
                    } else {
                        return null;
                    }
                    if (mother_genotype_label) {
                        rows.push(<div key="mother_gt" className="d-block text-truncate"><span className="font-italic">Mother: </span>{mother_genotype_label || "-"}</div>);
                    }
                    if (father_genotype_label) {
                        rows.push(<div key="father_gt" className="d-block text-truncate"><span className="font-italic">Father: </span>{father_genotype_label || "-"}</div>);
                    }
                    return <StackedRowColumn rowKey="genotype" className="text-center" {...{ rows }}/>;
                }
            },
            "variant.genes.genes_ensg.display_title": { // Gene Transcript column
                widthMap: { 'lg' : 155, 'md' : 140, 'sm' : 130 },
                render: function(result, props) {
                    const { variant : { genes = [] } = {} } = result;

                    const geneTitles = genes.map((geneItem) => {
                        const { genes_ensg: { display_title = null } = {} } = geneItem || {};
                        return display_title;
                    });
                    if (genes.length > 0) {
                        const { genes_most_severe_transcript = null } = genes[0] || {};
                        const rows = [
                            <span key="genes_ensg" className="font-italic d-block text-truncate">{ geneTitles.length > 1 ? geneTitles.join() : geneTitles } </span>,
                            <span data-tip="Most Severe Transcript" key="genes_severe_transcript" className="font-italic d-block text-truncate">{ genes_most_severe_transcript}</span>
                        ];
                        return <StackedRowColumn rowKey="genes_data" className="text-center" {...{ rows }} />;
                    }
                    return null;
                }
            },
            "variant.genes.genes_most_severe_hgvsc": { // Variant column
                noSort: true,
                widthMap: { 'lg' : 120, 'md' : 110, 'sm' : 95 },
                render: function(result, props) {
                    const { variant : { genes : [firstGene = null] = [] } = {} } = result;
                    const { genes_most_severe_hgvsc = null } = firstGene || {};

                    if (firstGene && genes_most_severe_hgvsc) {
                        return <GenesMostSevereHGVSCColumn hgvsc={genes_most_severe_hgvsc} />;
                    }
                    return null;
                }
            },
            "variant.genes.genes_most_severe_consequence.coding_effect": { // Coding Effect column
                widthMap: { 'lg' : 140, 'md' : 130, 'sm' : 120 },
                render: function(result, props) {
                    const { variant : { genes : [firstGene = null] = [] } = {} } = result;
                    const { genes_most_severe_consequence : { coding_effect = null } = {} } = firstGene || {};

                    if (firstGene && coding_effect) {
                        return <StackedRowColumn rowKey="genes_codingeffect" className="text-center text-truncate" rows={[coding_effect]} />;
                    }
                    return null;
                }
            },
            "variant.gnomad_af": { // Gnomad column
                widthMap: { 'lg' : 140, 'md' : 130, 'sm' : 120 },
                render: function(result, props){
                    const { variant : { gnomad_af = null, max_pop_af_af_popmax = null } = {} } = result;
                    const rows = [];

                    if (!gnomad_af && !max_pop_af_af_popmax) {
                        return null;
                    }
                    if (gnomad_af) {
                        const gnomad_af_exp = gnomad_af ? gnomad_af.toExponential(3): null;
                        rows.push(<div key="gnomad_af" className="d-block text-truncate"><span className="text-600">ALL: </span>{gnomad_af_exp || gnomad_af || "-"}</div>);
                    }
                    if (max_pop_af_af_popmax){
                        const max_pop_af_af_popmax_exp = max_pop_af_af_popmax ? max_pop_af_af_popmax.toExponential(3): null;
                        rows.push(<div key="gnomad_af_popmax" className="d-block text-truncate"><span className="text-600">MAX: </span>{max_pop_af_af_popmax_exp || max_pop_af_af_popmax || "-"}</div>);
                    }
                    return <StackedRowColumn rowKey="genes_gnomad" className="text-center" {...{ rows }}/>;
                }
            },
            "variant.cadd_phred": { // Predictors column (cadd_phred, spliceai, phylop100)
                render: function(result, props) {
                    const { variant : { cadd_phred = null, spliceai_maxds = null, conservation_phylop100 = null } = {} } = result;
                    const rows = [];

                    if (!cadd_phred && !spliceai_maxds && !conservation_phylop100) {
                        return null;
                    }
                    if (cadd_phred) {
                        rows.push(<div key="cadd_phred" className="d-block text-truncate"><span className="text-600">Cadd Phred: </span>{cadd_phred || "-"}</div>);
                    }
                    if (spliceai_maxds) {
                        rows.push(<div key="spliceai_maxds" className="d-block text-truncate"><span className="text-600">SpliceAI MaxDS: </span>{spliceai_maxds || "-"}</div>);
                    }
                    if (conservation_phylop100) {
                        rows.push(<div key="phylop" className="d-block text-truncate"><span className="text-600">PhyloP 100: </span>{conservation_phylop100 || "-"}</div>);
                    }
                    return <StackedRowColumn rowKey="genes_predictors" className="text-center" {...{ rows }}/>;
                }
            }
        };
    }, [ originalColExtMap ]);
    return <EmbeddedItemSearchTable {...passProps} {...{ columnExtensionMap }} />;
}

function StackedRowColumn(props) {
    const { rowKey = null, rows = [], className = null } = props;
    const cls = ("w-100" + (className ? " " + className : ""));
    return (
        <div key={rowKey} className={cls} data-delay-dhow={750}>
            { rows }
        </div>
    );
}


/**
 * An edited version of SPC's DisplayTitleColumnDefault
 */
const VSDisplayTitleColumnDefault = React.memo(function VSDisplayTitleColumnDefault(props) {
    const { result = null, link, onClick, className = null } = props;
    const { variant = null } = result || {};
    const { display_title = null, dbsnp_rs_number = null } = variant;

    const cls = ("title-block" + (className ? " " + className : ""));
    const rows = [
        <span key="variant-title" className="d-block text-600 text-truncate">{display_title}</span>
    ];

    if (dbsnp_rs_number) {
        rows.push(<span key="dbsnp" className="font-italic">{dbsnp_rs_number}</span>);
    }

    return (
        <a key="title" href={link || '#'} onClick={onClick} className="d-block text-truncate">
            <StackedRowColumn rowKey="title-container" {...{ rows, cls }}  />
        </a>
    );
});

function SelectableTitle({ onSelectVariant, result, link }){
    // DisplayTitleColumnWrapper passes own 'onClick' func as prop to this component which would navigate to Item URL; don't use it here; intercept and instead use onSelectVariant from FilteringTab (or wherever).
    // `link` is also from DisplayTitleColumnWrapper; I think good to keep as it'll translate into <a href={link}> in DisplayTitleColumnDefault and this will still allow to right-click + open in new tab (may need event.preventDefault() and/or event.stopPropagation() present in onSelectVariant).
    return <VSDisplayTitleColumnDefault {...{ result, link }} onClick={onSelectVariant} />;
}

/**
 * @todo maybe reuse somewhere
 * // This... more or less should handle "NOT" (!=), where the "!" will be last char of field.
 *
 * @param {*} query1  Query to filter
 * @param {*} query2  Query to filter by
 */
export function filterQueryByQuery(query1, query2){
    if (typeof query1 === "string") {
        query1 = queryString.parse(query1);
    }
    if (typeof query2 === "string") {
        query2 = queryString.parse(query2);
    }

    const filterByDict = Object.keys(query2).reduce(function(m, field){
        m[field] = m[field] || {};
        if (Array.isArray(query2[field])){
            query2[field].forEach(function(v){
                m[field][v] = true;
            });
        } else {
            m[field][query2[field]] = true;
        }
        return m;
    }, { "type" : { "VariantSample" : true } });

    const queryFiltered = Object.keys(query1).reduce(function(m, field){
        const val = query1[field];

        if (typeof filterByDict[field] === "undefined") {
            m[field] = val;
            return m; // include it
        }

        if (!Array.isArray(val)) {
            if (filterByDict[field][val]) {
                return m; // Exclude/skip it.
            }
            m[field] = val;
            return m;
        }

        const nextArr = val.filter(function(v){
            return !filterByDict[field][v];
        });
        if (nextArr.length === 0) {
            // do nothing
        } else if (nextArr.length === 1) {
            // eslint-disable-next-line prefer-destructuring
            m[field] = nextArr[0];
        } else {
            m[field] = nextArr;
        }
        return m;

    }, {});

    return queryFiltered;
}



export const FilteringTab = React.memo(function FilteringTab(props) {
    const { context = null, windowHeight, session = false } = props;
    const {
        display_title: caseDisplayTitle,
        accession: caseAccession,
        initial_search_href_filter_addon = "",
        active_filterset = null,
    } = context || {};
    const {
        "@id" : activeFilterSetID,
        display_title: activeFilterSetTitle,
        filter_blocks = []
    } = active_filterset || {};

    // TODO POST request w multiple of these filter_blocks, for now just first 1 is populated and used.

    let searchHrefBase = "/search/?type=VariantSample";
    searchHrefBase += initial_search_href_filter_addon ? "&" + initial_search_href_filter_addon : "";
    searchHrefBase += "&sort=date_created";

    const currentActiveFilterAppend = (filter_blocks[0] || {}).query || "";
    const searchHrefWithCurrentFilter = searchHrefBase + (currentActiveFilterAppend ? "&" + currentActiveFilterAppend : "");

    // Hide facets that are ones used to initially narrow down results to those related to this case.
    const { hideFacets, onClearFiltersVirtual, isClearFiltersBtnVisible, blankFilterSetItem } = useMemo(function(){

        const onClearFiltersVirtual = function(virtualNavigateFxn, callback) {
            // By default, EmbeddedSearchItemView will reset to props.searchHref.
            // We override with searchHrefBase.
            return virtualNavigateFxn(searchHrefBase, {}, callback);
        };

        const isClearFiltersBtnVisible = function(virtualHref){
            // Re-use same algo for determining if is visible, but compare virtualhref
            // against searchHrefBase (without the current filter(s)) rather than
            // `props.searchHref` which contains the current filters.
            return VirtualHrefController.isClearFiltersBtnVisible(virtualHref, searchHrefBase);
        };

        let hideFacets = ["type", "validation_errors.name"];
        if (initial_search_href_filter_addon) {
            hideFacets = hideFacets.concat(Object.keys(queryString.parse(initial_search_href_filter_addon)));
        }

        const blankFilterSetItem = {
            "title" : "New FilterSet for Case " + caseAccession,
            "created_in_case_accession" : caseAccession,
            "search_type": "VariantSample",
            "filter_blocks" : [
                {
                    "name" : "New Filter Block 1",
                    "query" : ""
                }
            ]
        };

        if (initial_search_href_filter_addon) {
            blankFilterSetItem.flags = [
                {
                    "name" : "Case:" + caseAccession,
                    "query" : initial_search_href_filter_addon
                }
            ];
        }

        return { hideFacets, onClearFiltersVirtual, isClearFiltersBtnVisible, blankFilterSetItem };
    }, [ context ]);

    // We might have { error: "no view permissions" } on our filterset, so check @id instead of just active_filterset.
    const initialFilterSetItem = activeFilterSetID ? active_filterset : blankFilterSetItem;

    // This maxHeight is stylistic and dependent on our view design/style
    // wherein we have minHeight of tabs set to close to windowHeight in SCSS.
    // 405px offset likely would need to be changed if we change height of tab nav, tab title area, etc.
    // Overrides default 400px.
    const maxHeight = typeof windowHeight === "number" && windowHeight > 845 ? (windowHeight - 445) : undefined;

    // Table re-initializes upon change of key so we use it refresh table based on session.
    const searchTableKey = "session:" + session;

    return (
        <React.Fragment>
            <h1 className="mb-24 mt-0">
                { caseDisplayTitle }: <span className="text-300">Variant Filtering and Technical Review</span>
            </h1>
<<<<<<< HEAD
            <CaseViewEmbeddedVariantSampleSearchTable { ...{ hideFacets, maxHeight, session, onClearFiltersVirtual, isClearFiltersBtnVisible }}
                searchHref={searchHrefWithCurrentFilter}
                aboveTableComponent={
                    // Possible to-do, depending on data-model future requirements for FilterSet Item (holding off for now):
                    // could pass in props.search_type and use initialFilterSetItem.flags[0] instead of using searchHrefBase.
                    <FilterSetController {...{ searchHrefBase, initialFilterSetItem }} excludeFacets={hideFacets}>
                        <FilteringTableFilterSetUI caseItem={context} />
                    </FilterSetController>
                } key={"session:" + session} />
        </React.Fragment>
    );
});
=======
            <CaseViewEmbeddedVariantSampleSearchTable { ...{ hideFacets, maxHeight, session, onClearFiltersVirtual, isClearFiltersBtnVisible }} searchHref={searchHrefWithCurrentFilter} title={
                <FilteringTabSubtitle caseItem={context} />
            } key={searchTableKey} />
        </React.Fragment>
    );
});

/** Inherits props from EmbeddedItemSearchTable -> EmbeddedSearchView -> VirtualHrefController */
export function FilteringTabSubtitle(props){
    const {
        totalCount,
        context: searchContext,
        href: searchHref,
        caseItem
    } = props;
    const {
        "@id" : caseAtID,
        accession: caseAccession = null,
        initial_search_href_filter_addon = "",
        active_filterset = null,
        project: {
            "@id" : caseProjectID
        },
        institution: {
            "@id" : caseInstitutionID
        }
    } = caseItem;

    const [ isLoading, setIsLoading ] = useState(false);

    // From `state.lastFilterSetSaved` we use only non linkTo properties from it so doesn't matter if frame=object vs frame=page for it.
    // TODO: reduxStore.dispatch({ ...context, active_filterset: })
    const [ lastFilterSetSaved, setLastFilterSetSaved ] = useState(active_filterset || null);

    // See https://reactjs.org/docs/hooks-faq.html#how-do-i-implement-getderivedstatefromprops
    // Basically would just update lastFilterSetSaved to have @@embedded representation instead of the @@object representation
    // that we get in the PATCH response. Keeping lastFilterSetSaved around b.c. why not - it'll give us some info/feedback before
    // Case is reindexed. Maybe/hopefully Case will reindex fast enough that won't worry about keeping state.lastFilterSaved around
    // until updated Case `context`/`caseItem` with updated `active_filterset` arrives. At which point could prly just remove state.lastFilterSaved
    // and do ~ function doPatch(){ setIsLoading(true); PATCH.. } ... -> ... useEffect(func(){ setIsLoading(false); }[ active_filterset ])
    if (active_filterset && lastFilterSetSaved !== active_filterset && (!lastFilterSetSaved || lastFilterSetSaved.last_modified.date_modified < active_filterset.last_modified.date_modified)) {
        setLastFilterSetSaved(active_filterset);
    }

    const { filter_blocks: [ { query: lastActiveFilterAppend } = {} ] = [] } = lastFilterSetSaved || {};

    const { differsFromCurrentFilterSet, filterSetQueryStr, saveNewFilterset, saveFilterBtnTip } = useMemo(function(){
        const { query: currentQuery } = url.parse(searchHref, false);
        const parsedCurrentQueryFiltered = filterQueryByQuery(currentQuery, "type=VariantSample&sort=date_created&" + initial_search_href_filter_addon);
        const filterSetQueryStr = queryString.stringify(parsedCurrentQueryFiltered);
        const differsFromCurrentFilterSet = !!(
            (/*!lastFilterSetSaved*/ !lastActiveFilterAppend && filterSetQueryStr) ||
            (/*lastFilterSetSaved*/ lastActiveFilterAppend && !filterSetQueryStr) ||
            (lastFilterSetSaved && filterSetQueryStr && !_.isEqual(parsedCurrentQueryFiltered, queryString.parse(lastActiveFilterAppend)))
        );

        function saveNewFilterset(e){

            // Hmm maybe should redo as promises/use the promisequeue..

            // TODO: Rename function once logic more cemented (i.e. it only PATCHes if we (rarely) get new FilterSet Item)
            function patchCaseItem(nextFilterSetItem){
                const { "@id" : nextFilterSetID, uuid: nextFilterSetUUID } = nextFilterSetItem;

                if (lastFilterSetSaved && nextFilterSetID === lastFilterSetSaved["@id"]) {
                    // Skip PATCHing, we just updated existing FilterSet.
                    // Set as new `lastFilterSetSaved` (it has newly updated query) (later on won't need to do this and hopefully we just get updated context.active_filterset after websocket-notification-and-update)
                    setLastFilterSetSaved(nextFilterSetItem);
                    setIsLoading(false);
                    return;

                    // TODO: In future, upon @@embedded response from PATCH endpoint, we may be able to get rid of lastFilterSetSaved and do equivalent of:
                    // newContext = context.copy()
                    // newContext.active_filterset = nextFilterSetItem;
                    // reduxStore.dispatch({ context: newContext })
                } else {
                    // Brand new FilterSet, continue with patch.
                    console.log("Setting 'active_filterset'", nextFilterSetItem);
                    ajax.load(caseAtID, function(res){
                        console.info("PATCHed Case Item", res);
                        setIsLoading(false);
                        setLastFilterSetSaved(nextFilterSetItem);
                    }, "PATCH", function(err){
                        console.error("Error PATCHing Case", err);
                        Alerts.queue({
                            "title" : "Error PATCHing Case",
                            "message" : JSON.stringify(err),
                            "style" : "danger"
                        });
                        setIsLoading(false);
                    }, JSON.stringify({ "active_filterset" : nextFilterSetUUID }));
                }
            }

            // Will change in future if multiple filter_blocks.
            const nextFilterBlocks = [{
                "name": "Primary",
                "query": filterSetQueryStr,
                // "flags_applied" : "case:" + caseAccession ? idk
            }];

            function patchFilterSet(callback) {
                const { "@id" : existingFilterID } = lastFilterSetSaved;
                const patchBody = { "filter_blocks": nextFilterBlocks };
                ajax.load(existingFilterID, function(res){
                    const { "@graph" : [ existingFilterSetItem ] } = res;
                    callback(existingFilterSetItem);

                }, "PATCH", function(err){
                    console.error("Error PATCHing existing FilterSet", err);
                    Alerts.queue({
                        "title" : "Error PATCHing existing FilterSet",
                        "message" : JSON.stringify(err),
                        "style" : "danger"
                    });
                    setIsLoading(false);
                }, JSON.stringify(patchBody));
            }

            function createFilterSet(callback){
                // TODO: Filter out initial_search_href_filter_addon
                // If no filter, skip and just set Case `active_filterset` field to none.
                const newFilterSetItem = {
                    "title": "FilterSet Created For Case " + caseAccession,
                    "search_type": "VariantSample",
                    "institution": caseInstitutionID,
                    "project": caseProjectID,
                    "created_in_case_accession": caseAccession,
                    "filter_blocks": nextFilterBlocks
                };
                ajax.load("/filter-sets/", function(res){
                    const { "@graph" : [ newFilterSetItem ] } = res;
                    callback(newFilterSetItem);
                }, "POST", function(err){
                    console.error("Error POSTing new FilterSet", err);
                    Alerts.queue({
                        "title" : "Error POSTing new FilterSet",
                        "message" : JSON.stringify(err),
                        "style" : "danger"
                    });
                    setIsLoading(false);
                }, JSON.stringify(newFilterSetItem));
            }

            setIsLoading(true);
            if (!lastFilterSetSaved){
                createFilterSet(patchCaseItem);
            } else {
                patchFilterSet(patchCaseItem);
            }
        }

        const saveFilterBtnTip = "<pre class='text-white mb-0'>" + JSON.stringify(parsedCurrentQueryFiltered, null, 4) + "</pre>";

        return { filterSetQueryStr, differsFromCurrentFilterSet, saveNewFilterset, saveFilterBtnTip };
    }, [ caseItem, searchHref, lastFilterSetSaved ]);

    // console.log('TESTING', lastFilterSetSaved, '\n',
    //     filterSetQueryStr, '\n',
    //     differsFromCurrentFilterSet, '\n',
    //     lastFilterSetSaved, '\n',
    // );

    let btnPrepend = null;
    let btnDisabled = !differsFromCurrentFilterSet || isLoading; // TODO: maybe inform also via 'edit this FilterSet' and 'add any new FilterSet' actions/permissions.
    let notYetReIndexed = false; // Not yet used. Should auto-update upon refresh of context
    if (lastFilterSetSaved) {
        // This will eventually likely be turned into tooltip or something on FilterSet blocks UI.
        const {
            // `error` would likely be present (and other fields not present) if no view permissions.
            error: fsError = null,
            display_title: fsTitle = null,
            last_modified: {
                date_modified: fsDateModified = null,
                // I think we get back string from PATCH response for modified_by (linkTo), thus this not showing up properly..
                modified_by: {
                    // We're unlikely to have view permissions for User item unless logged in as admin or similar I think rn.. unsure.
                    display_title: fsModifyAuthorTitle = null
                } = {}
            } = {}
        } = lastFilterSetSaved;
        if (fsDateModified && !fsError) {
            btnPrepend = (
                <div className="input-group-prepend">
                    <div className="input-group-text" data-tip={fsTitle + " last modified by " + (fsModifyAuthorTitle || "you") /*(fsModifyAuthorTitle ? " last modified by " + fsModifyAuthorTitle : "")*/}>
                        Saved
                        &nbsp;<LocalizedTime timestamp={fsDateModified} formatType="date-time-lg" />
                    </div>
                </div>
            );
            notYetReIndexed = fsDateModified !== (active_filterset && active_filterset.last_modified && active_filterset.last_modified.date_modified);
        } else { // Means no view (nor, transitively, edit) permission
            btnDisabled = true;
        }
    }

    // We give the span here an 'id' here so later on it'd be easy to find using Cypress
    // or other testing framework.
    return (
        <div className="d-flex flex-column flex-lg-row mt-1 mb-2 align-items-start justify-content-between">
            <h5 className="text-300 mt-0 mb-0">
                <span id="filtering-variants-found" className="text-400 mr-05">{ totalCount || 0 }</span>
                Variants found
            </h5>
            <h5 className="text-300 mt-0 mb-0">
                <div className="btn-group" role="group" aria-label="FilterSet Controls">
                    { btnPrepend }
                    <button type="button" className="btn btn-primary" data-current-query={filterSetQueryStr} data-html
                        disabled={btnDisabled} onClick={saveNewFilterset} data-tip={saveFilterBtnTip}>
                        { isLoading ?
                            <i className="icon icon-fw icon-spin icon-circle-notch fas mr-07" />
                            : <i className="icon icon-fw icon-save fas mr-07" /> }
                        { (lastFilterSetSaved && !lastFilterSetSaved.error) && !filterSetQueryStr ?  "Save Filter Removal" : "Save Current Filter" }
                    </button>
                </div>
            </h5>
        </div>
    );
}
>>>>>>> 3328c2c9
<|MERGE_RESOLUTION|>--- conflicted
+++ resolved
@@ -361,7 +361,6 @@
             <h1 className="mb-24 mt-0">
                 { caseDisplayTitle }: <span className="text-300">Variant Filtering and Technical Review</span>
             </h1>
-<<<<<<< HEAD
             <CaseViewEmbeddedVariantSampleSearchTable { ...{ hideFacets, maxHeight, session, onClearFiltersVirtual, isClearFiltersBtnVisible }}
                 searchHref={searchHrefWithCurrentFilter}
                 aboveTableComponent={
@@ -370,228 +369,7 @@
                     <FilterSetController {...{ searchHrefBase, initialFilterSetItem }} excludeFacets={hideFacets}>
                         <FilteringTableFilterSetUI caseItem={context} />
                     </FilterSetController>
-                } key={"session:" + session} />
+                } key={searchTableKey} />
         </React.Fragment>
     );
-});
-=======
-            <CaseViewEmbeddedVariantSampleSearchTable { ...{ hideFacets, maxHeight, session, onClearFiltersVirtual, isClearFiltersBtnVisible }} searchHref={searchHrefWithCurrentFilter} title={
-                <FilteringTabSubtitle caseItem={context} />
-            } key={searchTableKey} />
-        </React.Fragment>
-    );
-});
-
-/** Inherits props from EmbeddedItemSearchTable -> EmbeddedSearchView -> VirtualHrefController */
-export function FilteringTabSubtitle(props){
-    const {
-        totalCount,
-        context: searchContext,
-        href: searchHref,
-        caseItem
-    } = props;
-    const {
-        "@id" : caseAtID,
-        accession: caseAccession = null,
-        initial_search_href_filter_addon = "",
-        active_filterset = null,
-        project: {
-            "@id" : caseProjectID
-        },
-        institution: {
-            "@id" : caseInstitutionID
-        }
-    } = caseItem;
-
-    const [ isLoading, setIsLoading ] = useState(false);
-
-    // From `state.lastFilterSetSaved` we use only non linkTo properties from it so doesn't matter if frame=object vs frame=page for it.
-    // TODO: reduxStore.dispatch({ ...context, active_filterset: })
-    const [ lastFilterSetSaved, setLastFilterSetSaved ] = useState(active_filterset || null);
-
-    // See https://reactjs.org/docs/hooks-faq.html#how-do-i-implement-getderivedstatefromprops
-    // Basically would just update lastFilterSetSaved to have @@embedded representation instead of the @@object representation
-    // that we get in the PATCH response. Keeping lastFilterSetSaved around b.c. why not - it'll give us some info/feedback before
-    // Case is reindexed. Maybe/hopefully Case will reindex fast enough that won't worry about keeping state.lastFilterSaved around
-    // until updated Case `context`/`caseItem` with updated `active_filterset` arrives. At which point could prly just remove state.lastFilterSaved
-    // and do ~ function doPatch(){ setIsLoading(true); PATCH.. } ... -> ... useEffect(func(){ setIsLoading(false); }[ active_filterset ])
-    if (active_filterset && lastFilterSetSaved !== active_filterset && (!lastFilterSetSaved || lastFilterSetSaved.last_modified.date_modified < active_filterset.last_modified.date_modified)) {
-        setLastFilterSetSaved(active_filterset);
-    }
-
-    const { filter_blocks: [ { query: lastActiveFilterAppend } = {} ] = [] } = lastFilterSetSaved || {};
-
-    const { differsFromCurrentFilterSet, filterSetQueryStr, saveNewFilterset, saveFilterBtnTip } = useMemo(function(){
-        const { query: currentQuery } = url.parse(searchHref, false);
-        const parsedCurrentQueryFiltered = filterQueryByQuery(currentQuery, "type=VariantSample&sort=date_created&" + initial_search_href_filter_addon);
-        const filterSetQueryStr = queryString.stringify(parsedCurrentQueryFiltered);
-        const differsFromCurrentFilterSet = !!(
-            (/*!lastFilterSetSaved*/ !lastActiveFilterAppend && filterSetQueryStr) ||
-            (/*lastFilterSetSaved*/ lastActiveFilterAppend && !filterSetQueryStr) ||
-            (lastFilterSetSaved && filterSetQueryStr && !_.isEqual(parsedCurrentQueryFiltered, queryString.parse(lastActiveFilterAppend)))
-        );
-
-        function saveNewFilterset(e){
-
-            // Hmm maybe should redo as promises/use the promisequeue..
-
-            // TODO: Rename function once logic more cemented (i.e. it only PATCHes if we (rarely) get new FilterSet Item)
-            function patchCaseItem(nextFilterSetItem){
-                const { "@id" : nextFilterSetID, uuid: nextFilterSetUUID } = nextFilterSetItem;
-
-                if (lastFilterSetSaved && nextFilterSetID === lastFilterSetSaved["@id"]) {
-                    // Skip PATCHing, we just updated existing FilterSet.
-                    // Set as new `lastFilterSetSaved` (it has newly updated query) (later on won't need to do this and hopefully we just get updated context.active_filterset after websocket-notification-and-update)
-                    setLastFilterSetSaved(nextFilterSetItem);
-                    setIsLoading(false);
-                    return;
-
-                    // TODO: In future, upon @@embedded response from PATCH endpoint, we may be able to get rid of lastFilterSetSaved and do equivalent of:
-                    // newContext = context.copy()
-                    // newContext.active_filterset = nextFilterSetItem;
-                    // reduxStore.dispatch({ context: newContext })
-                } else {
-                    // Brand new FilterSet, continue with patch.
-                    console.log("Setting 'active_filterset'", nextFilterSetItem);
-                    ajax.load(caseAtID, function(res){
-                        console.info("PATCHed Case Item", res);
-                        setIsLoading(false);
-                        setLastFilterSetSaved(nextFilterSetItem);
-                    }, "PATCH", function(err){
-                        console.error("Error PATCHing Case", err);
-                        Alerts.queue({
-                            "title" : "Error PATCHing Case",
-                            "message" : JSON.stringify(err),
-                            "style" : "danger"
-                        });
-                        setIsLoading(false);
-                    }, JSON.stringify({ "active_filterset" : nextFilterSetUUID }));
-                }
-            }
-
-            // Will change in future if multiple filter_blocks.
-            const nextFilterBlocks = [{
-                "name": "Primary",
-                "query": filterSetQueryStr,
-                // "flags_applied" : "case:" + caseAccession ? idk
-            }];
-
-            function patchFilterSet(callback) {
-                const { "@id" : existingFilterID } = lastFilterSetSaved;
-                const patchBody = { "filter_blocks": nextFilterBlocks };
-                ajax.load(existingFilterID, function(res){
-                    const { "@graph" : [ existingFilterSetItem ] } = res;
-                    callback(existingFilterSetItem);
-
-                }, "PATCH", function(err){
-                    console.error("Error PATCHing existing FilterSet", err);
-                    Alerts.queue({
-                        "title" : "Error PATCHing existing FilterSet",
-                        "message" : JSON.stringify(err),
-                        "style" : "danger"
-                    });
-                    setIsLoading(false);
-                }, JSON.stringify(patchBody));
-            }
-
-            function createFilterSet(callback){
-                // TODO: Filter out initial_search_href_filter_addon
-                // If no filter, skip and just set Case `active_filterset` field to none.
-                const newFilterSetItem = {
-                    "title": "FilterSet Created For Case " + caseAccession,
-                    "search_type": "VariantSample",
-                    "institution": caseInstitutionID,
-                    "project": caseProjectID,
-                    "created_in_case_accession": caseAccession,
-                    "filter_blocks": nextFilterBlocks
-                };
-                ajax.load("/filter-sets/", function(res){
-                    const { "@graph" : [ newFilterSetItem ] } = res;
-                    callback(newFilterSetItem);
-                }, "POST", function(err){
-                    console.error("Error POSTing new FilterSet", err);
-                    Alerts.queue({
-                        "title" : "Error POSTing new FilterSet",
-                        "message" : JSON.stringify(err),
-                        "style" : "danger"
-                    });
-                    setIsLoading(false);
-                }, JSON.stringify(newFilterSetItem));
-            }
-
-            setIsLoading(true);
-            if (!lastFilterSetSaved){
-                createFilterSet(patchCaseItem);
-            } else {
-                patchFilterSet(patchCaseItem);
-            }
-        }
-
-        const saveFilterBtnTip = "<pre class='text-white mb-0'>" + JSON.stringify(parsedCurrentQueryFiltered, null, 4) + "</pre>";
-
-        return { filterSetQueryStr, differsFromCurrentFilterSet, saveNewFilterset, saveFilterBtnTip };
-    }, [ caseItem, searchHref, lastFilterSetSaved ]);
-
-    // console.log('TESTING', lastFilterSetSaved, '\n',
-    //     filterSetQueryStr, '\n',
-    //     differsFromCurrentFilterSet, '\n',
-    //     lastFilterSetSaved, '\n',
-    // );
-
-    let btnPrepend = null;
-    let btnDisabled = !differsFromCurrentFilterSet || isLoading; // TODO: maybe inform also via 'edit this FilterSet' and 'add any new FilterSet' actions/permissions.
-    let notYetReIndexed = false; // Not yet used. Should auto-update upon refresh of context
-    if (lastFilterSetSaved) {
-        // This will eventually likely be turned into tooltip or something on FilterSet blocks UI.
-        const {
-            // `error` would likely be present (and other fields not present) if no view permissions.
-            error: fsError = null,
-            display_title: fsTitle = null,
-            last_modified: {
-                date_modified: fsDateModified = null,
-                // I think we get back string from PATCH response for modified_by (linkTo), thus this not showing up properly..
-                modified_by: {
-                    // We're unlikely to have view permissions for User item unless logged in as admin or similar I think rn.. unsure.
-                    display_title: fsModifyAuthorTitle = null
-                } = {}
-            } = {}
-        } = lastFilterSetSaved;
-        if (fsDateModified && !fsError) {
-            btnPrepend = (
-                <div className="input-group-prepend">
-                    <div className="input-group-text" data-tip={fsTitle + " last modified by " + (fsModifyAuthorTitle || "you") /*(fsModifyAuthorTitle ? " last modified by " + fsModifyAuthorTitle : "")*/}>
-                        Saved
-                        &nbsp;<LocalizedTime timestamp={fsDateModified} formatType="date-time-lg" />
-                    </div>
-                </div>
-            );
-            notYetReIndexed = fsDateModified !== (active_filterset && active_filterset.last_modified && active_filterset.last_modified.date_modified);
-        } else { // Means no view (nor, transitively, edit) permission
-            btnDisabled = true;
-        }
-    }
-
-    // We give the span here an 'id' here so later on it'd be easy to find using Cypress
-    // or other testing framework.
-    return (
-        <div className="d-flex flex-column flex-lg-row mt-1 mb-2 align-items-start justify-content-between">
-            <h5 className="text-300 mt-0 mb-0">
-                <span id="filtering-variants-found" className="text-400 mr-05">{ totalCount || 0 }</span>
-                Variants found
-            </h5>
-            <h5 className="text-300 mt-0 mb-0">
-                <div className="btn-group" role="group" aria-label="FilterSet Controls">
-                    { btnPrepend }
-                    <button type="button" className="btn btn-primary" data-current-query={filterSetQueryStr} data-html
-                        disabled={btnDisabled} onClick={saveNewFilterset} data-tip={saveFilterBtnTip}>
-                        { isLoading ?
-                            <i className="icon icon-fw icon-spin icon-circle-notch fas mr-07" />
-                            : <i className="icon icon-fw icon-save fas mr-07" /> }
-                        { (lastFilterSetSaved && !lastFilterSetSaved.error) && !filterSetQueryStr ?  "Save Filter Removal" : "Save Current Filter" }
-                    </button>
-                </div>
-            </h5>
-        </div>
-    );
-}
->>>>>>> 3328c2c9
+});
'use strict';

import React, { useState, useMemo } from 'react';
import _ from 'underscore';
import url from 'url';
import queryString from 'query-string';

import { console, layout, navigate, ajax, itemUtil } from '@hms-dbmi-bgm/shared-portal-components/es/components/util';
import { Alerts } from '@hms-dbmi-bgm/shared-portal-components/es/components/ui/Alerts';
import { LocalizedTime } from '@hms-dbmi-bgm/shared-portal-components/es/components/ui/LocalizedTime';

import { EmbeddedItemSearchTable } from '../components/EmbeddedItemSearchTable';
import { DisplayTitleColumnWrapper, DisplayTitleColumnDefault } from '@hms-dbmi-bgm/shared-portal-components/es/components/browse/components/table-commons';
import { VirtualHrefController } from '@hms-dbmi-bgm/shared-portal-components/es/components/browse/components/VirtualHrefController';
import { FilteringTableFilterSetUI, FilterSetController } from './FilteringTableFilterSetUI';

const GenesMostSevereHGVSCColumn = React.memo(function GenesMostSevereHGVSCColumn({ hgvsc }){
    // Memoized on the 1 prop it receives which is dependency for its calculation.
    const hgvscSplit = hgvsc.split(":");
    const pSplit = hgvscSplit[1].split(".");
    // Will add hgvsp when added in data/backend
    const rows = [<div className="text-truncate d-block" key="genes_severe_transcript"><span className="text-600">{ pSplit[0] }.</span><span>{ pSplit[1] }</span></div>];
    return <StackedRowColumn rowKey="genes_hgvsc" className="text-center" {...{ rows }} />;
});

function CaseViewEmbeddedVariantSampleSearchTable(props){
    const {
        columnExtensionMap: originalColExtMap = EmbeddedItemSearchTable.defaultProps.columnExtensionMap, // Get/reuse default colExtMap from EmbeddedItemSearchTable
        // onSelectVariant, // `onSelectVariant` theoretically passed down from FilteringTab or something; will perform AJAX request + update selected variantsample state.
        ...passProps
    } = props;

    // Will use this method to inject modal open fx when Annotation/Interpretation spaces are moved to overlay
    // const onSelectVariant = function(e) {
    //     e.preventDefault();
    //     console.log("thing happened, e", e);
    // };
    const columnExtensionMap = useMemo(function() {
        // Generates new object `columnExtensionMap` only if `originalColExtMap` changes (if ever)
        return {
            ...originalColExtMap, // Copy in existing vals but overwrite display_title.render
            "display_title" : {
                ...originalColExtMap.display_title,
                widthMap: { 'lg' : 250, 'md' : 220, 'sm' : 200 },
                render: function(result, parentProps){
                    const { href, context, rowNumber, detailOpen, toggleDetailOpen } = parentProps;
                    return (
                        <DisplayTitleColumnWrapper {...{ result, href, context, rowNumber, detailOpen, toggleDetailOpen }}>
                            <SelectableTitle />
                        </DisplayTitleColumnWrapper>
                    );
                }
            },
            // TODO? We could potentially move some of these definitions into EmbeddedItemSearchTable.defaultProps.columnExtensionMap
            "DP" : { // Coverage, VAF column
                widthMap: { 'lg' : 140, 'md' : 120, 'sm' : 70 },
                render: function(result, props) {
                    const { DP = null, AF = null } = result;
                    const rows = [
                        <span key="DP" data-tip="Coverage" className="d-block text-truncate">{DP || "-"}</span>,
                        <span key="AF" data-tip="VAF" className="d-block text-truncate">{AF || "-"}</span>
                    ];
                    return <StackedRowColumn rowKey="Coverage, AF Row" className="text-center" {...{ rows }}/>;
                }
            },
            "associated_genotype_labels.proband_genotype_label" : { // Genotype column
                widthMap: { 'lg' : 240, 'md' : 230, 'sm' : 200 },
                render: function(result, props) {
                    const { associated_genotype_labels : { proband_genotype_label = null, mother_genotype_label = null, father_genotype_label = null } = {} } = result;
                    const rows = [];
                    if (proband_genotype_label) {
                        rows.push(<div key="proband_gt" className="d-block text-truncate"><span className="font-italic">Proband: </span>{proband_genotype_label}</div>);
                    } else {
                        return null;
                    }
                    if (mother_genotype_label) {
                        rows.push(<div key="mother_gt" className="d-block text-truncate"><span className="font-italic">Mother: </span>{mother_genotype_label || "-"}</div>);
                    }
                    if (father_genotype_label) {
                        rows.push(<div key="father_gt" className="d-block text-truncate"><span className="font-italic">Father: </span>{father_genotype_label || "-"}</div>);
                    }
                    return <StackedRowColumn rowKey="genotype" className="text-center" {...{ rows }}/>;
                }
            },
            "variant.genes.genes_ensg.display_title": { // Gene Transcript column
                widthMap: { 'lg' : 155, 'md' : 140, 'sm' : 130 },
                render: function(result, props) {
                    const { variant : { genes = [] } = {} } = result;

                    const geneTitles = genes.map((geneItem) => {
                        const { genes_ensg: { display_title = null } = {} } = geneItem || {};
                        return display_title;
                    });
                    if (genes.length > 0) {
                        const { genes_most_severe_transcript = null } = genes[0] || {};
                        const rows = [
                            <span key="genes_ensg" className="font-italic d-block text-truncate">{ geneTitles.length > 1 ? geneTitles.join() : geneTitles } </span>,
                            <span data-tip="Most Severe Transcript" key="genes_severe_transcript" className="font-italic d-block text-truncate">{ genes_most_severe_transcript}</span>
                        ];
                        return <StackedRowColumn rowKey="genes_data" className="text-center" {...{ rows }} />;
                    }
                    return null;
                }
            },
            "variant.genes.genes_most_severe_hgvsc": { // Variant column
                noSort: true,
                widthMap: { 'lg' : 120, 'md' : 110, 'sm' : 95 },
                render: function(result, props) {
                    const { variant : { genes : [firstGene = null] = [] } = {} } = result;
                    const { genes_most_severe_hgvsc = null } = firstGene || {};

                    if (firstGene && genes_most_severe_hgvsc) {
                        return <GenesMostSevereHGVSCColumn hgvsc={genes_most_severe_hgvsc} />;
                    }
                    return null;
                }
            },
            "variant.genes.genes_most_severe_consequence.coding_effect": { // Coding Effect column
                widthMap: { 'lg' : 140, 'md' : 130, 'sm' : 120 },
                render: function(result, props) {
                    const { variant : { genes : [firstGene = null] = [] } = {} } = result;
                    const { genes_most_severe_consequence : { coding_effect = null } = {} } = firstGene || {};

                    if (firstGene && coding_effect) {
                        return <StackedRowColumn rowKey="genes_codingeffect" className="text-center text-truncate" rows={[coding_effect]} />;
                    }
                    return null;
                }
            },
            "variant.gnomad_af": { // Gnomad column
                widthMap: { 'lg' : 140, 'md' : 130, 'sm' : 120 },
                render: function(result, props){
                    const { variant : { gnomad_af = null, max_pop_af_af_popmax = null } = {} } = result;
                    const rows = [];

                    if (!gnomad_af && !max_pop_af_af_popmax) {
                        return null;
                    }
                    if (gnomad_af) {
                        const gnomad_af_exp = gnomad_af ? gnomad_af.toExponential(3): null;
                        rows.push(<div key="gnomad_af" className="d-block text-truncate"><span className="text-600">ALL: </span>{gnomad_af_exp || gnomad_af || "-"}</div>);
                    }
                    if (max_pop_af_af_popmax){
                        const max_pop_af_af_popmax_exp = max_pop_af_af_popmax ? max_pop_af_af_popmax.toExponential(3): null;
                        rows.push(<div key="gnomad_af_popmax" className="d-block text-truncate"><span className="text-600">MAX: </span>{max_pop_af_af_popmax_exp || max_pop_af_af_popmax || "-"}</div>);
                    }
                    return <StackedRowColumn rowKey="genes_gnomad" className="text-center" {...{ rows }}/>;
                }
            },
            "variant.cadd_phred": { // Predictors column (cadd_phred, spliceai, phylop100)
                render: function(result, props) {
                    const { variant : { cadd_phred = null, spliceai_maxds = null, conservation_phylop100 = null } = {} } = result;
                    const rows = [];

                    if (!cadd_phred && !spliceai_maxds && !conservation_phylop100) {
                        return null;
                    }
                    if (cadd_phred) {
                        rows.push(<div key="cadd_phred" className="d-block text-truncate"><span className="text-600">Cadd Phred: </span>{cadd_phred || "-"}</div>);
                    }
                    if (spliceai_maxds) {
                        rows.push(<div key="spliceai_maxds" className="d-block text-truncate"><span className="text-600">SpliceAI MaxDS: </span>{spliceai_maxds || "-"}</div>);
                    }
                    if (conservation_phylop100) {
                        rows.push(<div key="phylop" className="d-block text-truncate"><span className="text-600">PhyloP 100: </span>{conservation_phylop100 || "-"}</div>);
                    }
                    return <StackedRowColumn rowKey="genes_predictors" className="text-center" {...{ rows }}/>;
                }
            }
        };
    }, [ originalColExtMap ]);
    return <EmbeddedItemSearchTable {...passProps} {...{ columnExtensionMap }} />;
}

function StackedRowColumn(props) {
    const { rowKey = null, rows = [], className = null } = props;
    const cls = ("w-100" + (className ? " " + className : ""));
    return (
        <div key={rowKey} className={cls} data-delay-dhow={750}>
            { rows }
        </div>
    );
}


/**
 * An edited version of SPC's DisplayTitleColumnDefault
 */
const VSDisplayTitleColumnDefault = React.memo(function VSDisplayTitleColumnDefault(props) {
    const { result = null, link, onClick, className = null } = props;
    const { variant = null } = result || {};
    const { display_title = null, dbsnp_rs_number = null } = variant;

    const cls = ("title-block" + (className ? " " + className : ""));
    const rows = [
        <span key="variant-title" className="d-block text-600 text-truncate">{display_title}</span>
    ];

    if (dbsnp_rs_number) {
        rows.push(<span key="dbsnp" className="font-italic">{dbsnp_rs_number}</span>);
    }

    return (
        <a key="title" href={link || '#'} onClick={onClick} className="d-block text-truncate">
            <StackedRowColumn rowKey="title-container" {...{ rows, cls }}  />
        </a>
    );
});

function SelectableTitle({ onSelectVariant, result, link }){
    // DisplayTitleColumnWrapper passes own 'onClick' func as prop to this component which would navigate to Item URL; don't use it here; intercept and instead use onSelectVariant from FilteringTab (or wherever).
    // `link` is also from DisplayTitleColumnWrapper; I think good to keep as it'll translate into <a href={link}> in DisplayTitleColumnDefault and this will still allow to right-click + open in new tab (may need event.preventDefault() and/or event.stopPropagation() present in onSelectVariant).
    return <VSDisplayTitleColumnDefault {...{ result, link }} onClick={onSelectVariant} />;
}

/**
 * @todo maybe reuse somewhere
 * // This... more or less should handle "NOT" (!=), where the "!" will be last char of field.
 *
 * @param {*} query1  Query to filter
 * @param {*} query2  Query to filter by
 */
export function filterQueryByQuery(query1, query2){
    if (typeof query1 === "string") {
        query1 = queryString.parse(query1);
    }
    if (typeof query2 === "string") {
        query2 = queryString.parse(query2);
    }

    const filterByDict = Object.keys(query2).reduce(function(m, field){
        m[field] = m[field] || {};
        if (Array.isArray(query2[field])){
            query2[field].forEach(function(v){
                m[field][v] = true;
            });
        } else {
            m[field][query2[field]] = true;
        }
        return m;
    }, { "type" : { "VariantSample" : true } });

    const queryFiltered = Object.keys(query1).reduce(function(m, field){
        const val = query1[field];

        if (typeof filterByDict[field] === "undefined") {
            m[field] = val;
            return m; // include it
        }

        if (!Array.isArray(val)) {
            if (filterByDict[field][val]) {
                return m; // Exclude/skip it.
            }
            m[field] = val;
            return m;
        }

        const nextArr = val.filter(function(v){
            return !filterByDict[field][v];
        });
        if (nextArr.length === 0) {
            // do nothing
        } else if (nextArr.length === 1) {
            // eslint-disable-next-line prefer-destructuring
            m[field] = nextArr[0];
        } else {
            m[field] = nextArr;
        }
        return m;

    }, {});

    return queryFiltered;
}



export const FilteringTab = React.memo(function FilteringTab(props) {
    const { context = null, windowHeight, session = false, schemas } = props;
    const {
        display_title: caseDisplayTitle,
        accession: caseAccession,
        initial_search_href_filter_addon = "",
        active_filterset = null,
    } = context || {};

    const {  "@id" : activeFilterSetID = null } = active_filterset || {};

    let searchHrefBase = "/search/?type=VariantSample";
    searchHrefBase += initial_search_href_filter_addon ? "&" + initial_search_href_filter_addon : "";
    searchHrefBase += "&sort=-date_created";

    // DEPRECATED - we no longer have filter_blocks present initially.
    // const currentActiveFilterAppend = (filter_blocks[0] || {}).query || "";
    // const searchHrefWithCurrentFilter = searchHrefBase + (currentActiveFilterAppend ? "&" + currentActiveFilterAppend : "");

    // Hide facets that are ones used to initially narrow down results to those related to this case.
    const { hideFacets, onClearFiltersVirtual, isClearFiltersBtnVisible, blankFilterSetItem } = useMemo(function(){

        const onClearFiltersVirtual = function(virtualNavigateFxn, callback) {
            // By default, EmbeddedSearchItemView will reset to props.searchHref.
            // We override with searchHrefBase.
            return virtualNavigateFxn(searchHrefBase, {}, callback);
        };

        const isClearFiltersBtnVisible = function(virtualHref){
            // Re-use same algo for determining if is visible, but compare virtualhref
            // against searchHrefBase (without the current filter(s)) rather than
            // `props.searchHref` which contains the current filters.
            return VirtualHrefController.isClearFiltersBtnVisible(virtualHref, searchHrefBase);
        };

        let hideFacets = ["type", "validation_errors.name"];
        if (initial_search_href_filter_addon) {
            hideFacets = hideFacets.concat(Object.keys(queryString.parse(initial_search_href_filter_addon)));
        }

        const blankFilterSetItem = {
            "title" : "New FilterSet for Case " + caseAccession,
            "created_in_case_accession" : caseAccession,
            "search_type": "VariantSample",
            "filter_blocks" : [
                {
                    "name" : "New Filter Block 1",
                    "query" : ""
                }
            ]
        };

        if (initial_search_href_filter_addon) {
            blankFilterSetItem.flags = [
                {
                    "name" : "Case:" + caseAccession,
                    "query" : initial_search_href_filter_addon
                }
            ];
        }

        return { hideFacets, onClearFiltersVirtual, isClearFiltersBtnVisible, blankFilterSetItem };
    }, [ context ]);

    // This maxHeight is stylistic and dependent on our view design/style
    // wherein we have minHeight of tabs set to close to windowHeight in SCSS.
    // 405px offset likely would need to be changed if we change height of tab nav, tab title area, etc.
    // Overrides default 400px.
    const maxHeight = typeof windowHeight === "number" && windowHeight > 845 ? (windowHeight - 445) : undefined;

    // Table re-initializes upon change of key so we use it refresh table based on session.
    const searchTableKey = "session:" + session;

    // Load initial filter set Item via AJAX to ensure we get all @@embedded/calculated fields
    // regardless of how much Case embeds.
<<<<<<< HEAD
    console.log("FILTERTAB", activeFilterSetID);
    const embeddedTableHeader = activeFilterSetID ? (
        <ajax.FetchedItem atId={activeFilterSetID} fetchedItemPropName="initialFilterSetItem" isFetchingItemPropName="isFetchingInitialFilterSetItem">
            <FilterSetController {...{ searchHrefBase }} excludeFacets={hideFacets}>
                <FilteringTableFilterSetUI caseItem={context} />
=======
    const embeddedTableHeader = activeFilterSetID ? (
        <ajax.FetchedItem atId={activeFilterSetID} fetchedItemPropName="initialFilterSetItem" isFetchingItemPropName="isFetchingInitialFilterSetItem">
            <FilterSetController {...{ searchHrefBase }} excludeFacets={hideFacets}>
                <FilteringTableFilterSetUI caseItem={context} schemas={schemas} />
>>>>>>> b32ce5ee
            </FilterSetController>
        </ajax.FetchedItem>
    ) : (
        // Possible to-do, depending on data-model future requirements for FilterSet Item (holding off for now):
        // could pass in props.search_type and use initialFilterSetItem.flags[0] instead of using searchHrefBase.
        <FilterSetController {...{ searchHrefBase }} excludeFacets={hideFacets} initialFilterSetItem={blankFilterSetItem} initialSelectedFilterBlockIdx={0}>
            <FilteringTableFilterSetUI caseItem={context} />
        </FilterSetController>
    );

    return (
        <React.Fragment>
            <h1 className="mb-24 mt-0">
                { caseDisplayTitle }: <span className="text-300">Variant Filtering and Technical Review</span>
            </h1>
            <CaseViewEmbeddedVariantSampleSearchTable { ...{ hideFacets, maxHeight, session, onClearFiltersVirtual, isClearFiltersBtnVisible, embeddedTableHeader }}
                key={searchTableKey} />
        </React.Fragment>
    );
});<|MERGE_RESOLUTION|>--- conflicted
+++ resolved
@@ -351,18 +351,10 @@
 
     // Load initial filter set Item via AJAX to ensure we get all @@embedded/calculated fields
     // regardless of how much Case embeds.
-<<<<<<< HEAD
-    console.log("FILTERTAB", activeFilterSetID);
-    const embeddedTableHeader = activeFilterSetID ? (
-        <ajax.FetchedItem atId={activeFilterSetID} fetchedItemPropName="initialFilterSetItem" isFetchingItemPropName="isFetchingInitialFilterSetItem">
-            <FilterSetController {...{ searchHrefBase }} excludeFacets={hideFacets}>
-                <FilteringTableFilterSetUI caseItem={context} />
-=======
     const embeddedTableHeader = activeFilterSetID ? (
         <ajax.FetchedItem atId={activeFilterSetID} fetchedItemPropName="initialFilterSetItem" isFetchingItemPropName="isFetchingInitialFilterSetItem">
             <FilterSetController {...{ searchHrefBase }} excludeFacets={hideFacets}>
                 <FilteringTableFilterSetUI caseItem={context} schemas={schemas} />
->>>>>>> b32ce5ee
             </FilterSetController>
         </ajax.FetchedItem>
     ) : (

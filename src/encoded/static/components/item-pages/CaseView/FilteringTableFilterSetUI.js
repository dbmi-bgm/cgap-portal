'use strict';

import React, { useState, useMemo, useCallback } from 'react';
import PropTypes from 'prop-types';
import _ from 'underscore';
import url from 'url';
import queryString from 'query-string';
import memoize from 'memoize-one';
import ReactTooltip from 'react-tooltip';
import Infinite from 'react-infinite';

import Collapse from "react-bootstrap/esm/Collapse";
import DropdownButton from "react-bootstrap/esm/DropdownButton";
import DropdownItem from "react-bootstrap/esm/DropdownItem";
import Modal from 'react-bootstrap/esm/Modal';

import { console, ajax, JWT, valueTransforms } from '@hms-dbmi-bgm/shared-portal-components/es/components/util';
import { Alerts } from '@hms-dbmi-bgm/shared-portal-components/es/components/ui/Alerts';
import { LocalizedTime, format as formatDateTime } from '@hms-dbmi-bgm/shared-portal-components/es/components/ui/LocalizedTime';
import { getSchemaProperty } from '@hms-dbmi-bgm/shared-portal-components/es/components/util/schema-transforms';
import { FormattedToFromRangeValue } from '@hms-dbmi-bgm/shared-portal-components/es/components/browse/components/FacetList/RangeFacet';
import { CountIndicator } from '@hms-dbmi-bgm/shared-portal-components/es/components/browse/components/FacetList/FacetTermsList';

import { AboveTableControlsBase } from '@hms-dbmi-bgm/shared-portal-components/es/components/browse/components/above-table-controls/AboveTableControlsBase';

import { Schemas } from '../../util';


/**
 * @todo Convert this file into directory, since has grown to large-ish size.
 * @todo Maybe will be renamed if reusable
 * @todo
 * Maybe check if new caseItem.active_filterset then update state.lastSavedFilterSet via getDerivedStateFromProps or componentDidUpdate or something
 * Not relevant for long time until/unless maybe entire Case gets refreshed re: websockets or something...
 */
export class FilteringTableFilterSetUI extends React.PureComponent {

    /**
     * @todo Move into own func?
     * @param {{ field, ... }[]} facets List of objects containing facet info from which we extract just certain non-dynamic fields into a cached dictionary of facet/field info.
     * @param {string[]} excludeFacets - List of field names to be excluded from this UI.
     * @returns {Object.<string, { field: string, title: string, description: string, grouping: string, order: number, aggregation_type: string, field_type: string, EXCLUDED: boolean }>} Dictionary of facet/field-info from schemas+response.
     */
    static buildFacetDictionary(facets = null, schemas = null, excludeFacets = null){

        const excluded = {};
        if (Array.isArray(excludeFacets)) {
            excludeFacets.forEach(function(fieldName){
                excluded[fieldName] = true;
            });
        }

        const dict = {};

        function saveFacetToDict(facetFields){
            const {
                field,
                title, description,
                grouping, order,
                aggregation_type = "terms",
                field_type
            } = facetFields;

            // We might get duplicate for some reason, leave first since more likely to have title.
            if (dict[field]) {
                return;
            }
            dict[field] = {
                field, title, description,
                grouping, order,
                aggregation_type, field_type,
                EXCLUDED: excluded[field] || false
            };
        }

        if (Array.isArray(facets)) {
            facets.forEach(saveFacetToDict);
        } else if (schemas) {
            // Fallback for when we launch on compound search / filterset (no context.facets yet available).
            // Somewhat fragile, maybe we can move calculation of aggregation_type from search.py/_initialize_facets
            // into same place in code where schemas are augmented to included calculated properties before being served from
            // /profiles/ endpoint to allow us to definitively just use the single schemas (instead of context.facets, as well)
            Object.keys(schemas["VariantSample"].facets).forEach(function(field){
                const facetFields = { ...schemas["VariantSample"].facets[field], field };
                return saveFacetToDict(facetFields);
            });
        }

        return dict;
    }

    /**
     * Validation - find any duplicates.
     * Not super performant calculation but we only usually have < 10 blocks so should be ok.
     */
    static findDuplicateBlocks(filter_blocks){
        const duplicateQueryIndices = {};
        const duplicateNameIndices = {};

        filter_blocks.forEach(function({ name, query }, idx){
            var i;
            for (i = 0; i < idx; i++) {
                if (filter_blocks[i].name === name) {
                    duplicateNameIndices[idx] = i; // idx gets converted to str here, self-reminder to parseInt(key) out if need to compare against it.
                    break;
                }
            }
            for (i = 0; i < idx; i++) {
                if (_.isEqual(queryString.parse(filter_blocks[i].query), queryString.parse(query))) {
                    duplicateQueryIndices[idx] = i; // idx gets converted to str here, self-reminder to parseInt(key) out if need to compare against it.
                    break;
                }
            }
        });

        return { duplicateQueryIndices, duplicateNameIndices };
    }

    /**
     * IMPORTANT:
     * We remove any calculated or linkTo things from PATCH/POST payload.
     * linkTos must be transformed to UUIDs before POST as well.
     * Hardcoded here since UI is pretty specific to it.
     */
    static fieldsToKeepPrePatch = ["title", "filter_blocks", "search_type", "flags", "created_in_case_accession", "uuid", "status", "derived_from_preset_filterset"];

    static deriveSelectedFilterBlockIdxInfo(selectedFilterBlockIndices){
        let singleSelectedFilterBlockIdx = null;
        const selectedFilterBlockIdxList = Object.keys(selectedFilterBlockIndices);
        const selectedFilterBlockIdxCount = selectedFilterBlockIdxList.length;
        if (selectedFilterBlockIdxCount === 1) {
            singleSelectedFilterBlockIdx = parseInt(selectedFilterBlockIdxList[0]);
        }
        return { singleSelectedFilterBlockIdx, selectedFilterBlockIdxCount };
    }

    constructor(props){
        super(props);
        const { defaultOpen = true } = props;
        this.toggleOpen = _.throttle(this.toggleOpen.bind(this), 750);

        this.memoized = {
            buildFacetDictionary: memoize(FilteringTableFilterSetUI.buildFacetDictionary, function(newArgs, lastArgs){
                const [ nextFacets, nextSchemas ] = newArgs;
                const [ lastFacets, lastSchemas ] = lastArgs;
                // In this component we only want the titles and aggregation_types of facets, not their aggregations,
                // so we recalculate only if we never calculated them before.
                if ((!lastFacets && nextFacets) || (!lastSchemas && nextSchemas)) {
                    return false; // 'is not equal'
                }
                return true; // 'is equal'
            }),
            findDuplicateBlocks: memoize(FilteringTableFilterSetUI.findDuplicateBlocks),
            deriveSelectedFilterBlockIdxInfo: memoize(FilteringTableFilterSetUI.deriveSelectedFilterBlockIdxInfo)
        };

        this.state = {
            "bodyOpen": defaultOpen,
            "bodyMounted": defaultOpen, // Is set to true for 750ms after closing to help keep contents visible until collapsed.
        };
    }

    componentDidUpdate(pastProps, pastState){
        const {
            currFilterSet: pastFilterSet,
            selectedFilterBlockIndices: pastSelectedIndices,
            cachedCounts: pastCachedCounts
        } = pastProps;
        const { bodyOpen: pastBodyOpen } = pastState;
        const { currFilterSet, selectedFilterBlockIndices, cachedCounts } = this.props;
        const { bodyOpen } = this.state;

        if (currFilterSet && !pastFilterSet) {
            // This should only occur upon initialization, as otherwise even a blank/unsaved filterset would be present.
            if (currFilterSet["@id"]) {
                this.setState({ "lastSavedFilterSet": currFilterSet });
            }
        }

        if ( // Rebuild tooltips after stuff that affects tooltips changes.
            pastFilterSet !== currFilterSet         // If FilterSet changes, then some tips likely for it do as well, esp re: validation/duplicate-queries.
            || (bodyOpen && !pastBodyOpen)          // `data-tip` elems not visible until body mounted in DOM
            || cachedCounts !== pastCachedCounts    // Tooltip on filterblocks' counts indicator, if present.
            || !_.isEqual(selectedFilterBlockIndices, pastSelectedIndices)
        ) {
            setTimeout(ReactTooltip.rebuild, 50);
        }
    }

    toggleOpen(evt){
        this.setState(function({ bodyOpen: exstOpen }){
            const bodyOpen = !exstOpen;
            return { bodyOpen, "bodyMounted": true };
        }, () => {
            const { bodyOpen } = this.state;
            if (!bodyOpen) {
                setTimeout(()=>{
                    this.setState({ "bodyMounted": false });
                }, 700);
            }
        });
    }

    render(){
        const {
            // From EmbeddedSearchView:
            context: searchContext, // Current Search Response (not that of this filterSet, necessarily)
            hiddenColumns, addHiddenColumn, removeHiddenColumn, columnDefinitions,

            // From FilteringTab (& higher, e.g. App/redux-store):
            caseItem, schemas, session,

            // From SaveFilterSetButtonController:
            hasCurrentFilterSetChanged, isSavingFilterSet, saveFilterSet, haveEditPermission,

            // From SaveFilterSetPresetButtonController:
            hasFilterSetChangedFromOriginalPreset, hasFilterSetChangedFromLastSavedPreset,
            lastSavedPresetFilterSet, setLastSavedPresetFilterSet,
            originalPresetFilterSet, isOriginalPresetFilterSetLoading, refreshOriginalPresetFilterSet,

            // From FilterSetController:
            currFilterSet: filterSet = null,
            excludeFacets,
            cachedCounts = {},
            importFromPresetFilterSet,
            addNewFilterBlock, selectedFilterBlockIndices, selectFilterBlockIdx, removeFilterBlockAtIdx,
            setNameOfFilterBlockAtIdx, setTitleOfFilterSet, isSettingFilterBlockIdx,
            intersectFilterBlocks = false, toggleIntersectFilterBlocks,

            // From ajax.FetchedItem:
            isFetchingInitialFilterSetItem = false,

            // From SelectedItemsController:
            selectedVariantSamples, onResetSelectedVariantSamples,

            // From VariantSampleListController (in index.js, wraps CaseInfoTabView)
            variantSampleListItem, updateVariantSampleListID, fetchVariantSampleListItem, isLoadingVariantSampleListItem
        } = this.props;
        const { total: totalCount, facets = null } = searchContext || {};
        const { filter_blocks = [] } = filterSet || {};
        const { bodyOpen, bodyMounted } = this.state;

        // Only updates if facets is not null since we don't care about aggregated counts from search response.
        const facetDict                                                     = this.memoized.buildFacetDictionary(facets, schemas, excludeFacets);
        const { duplicateQueryIndices, duplicateNameIndices }               = this.memoized.findDuplicateBlocks(filter_blocks);
        const { singleSelectedFilterBlockIdx, selectedFilterBlockIdxCount } = this.memoized.deriveSelectedFilterBlockIdxInfo(selectedFilterBlockIndices);

        const filterBlocksLen = filter_blocks.length;
        const allFilterBlocksSelected = filterBlocksLen > 0 && (selectedFilterBlockIdxCount === 0 || selectedFilterBlockIdxCount === filterBlocksLen);
        // 0 selectedFilterBlockIdxCount is considered same as all filterblocks selected so we ensure this here.
        const selectedFilterBlockCount = allFilterBlocksSelected ? filterBlocksLen : selectedFilterBlockIdxCount;

        const { name: currentFilterBlockName = null } = (singleSelectedFilterBlockIdx !== null && filter_blocks[singleSelectedFilterBlockIdx]) || {};

        // console.log(
        //     'FilteringTableFilterSetUI Props',
        //     this.props
        // );


        const haveDuplicateQueries = _.keys(duplicateQueryIndices).length > 0;
        const haveDuplicateNames = _.keys(duplicateNameIndices) > 0;

        // Always disable if any of following conditions:
        const isEditDisabled = !bodyOpen || !haveEditPermission || haveDuplicateQueries || haveDuplicateNames || !filterSet || isSettingFilterBlockIdx;

        const headerProps = {
            filterSet, bodyOpen, caseItem,
            haveDuplicateQueries, haveDuplicateNames,
            isEditDisabled,
            // setTitleOfFilterSet,
            isFetchingInitialFilterSetItem,
            hasCurrentFilterSetChanged, isSavingFilterSet, saveFilterSet,

            // For SaveFilterSetPresetButton:
            hasFilterSetChangedFromOriginalPreset, hasFilterSetChangedFromLastSavedPreset,
            lastSavedPresetFilterSet, originalPresetFilterSet, isOriginalPresetFilterSetLoading, setLastSavedPresetFilterSet,
        };

        let fsuiBlocksBody = null;
        if (bodyMounted) {
            const bodyProps = {
                filterSet, filterBlocksLen, facetDict, excludeFacets, searchContext, schemas, isFetchingInitialFilterSetItem,
                singleSelectedFilterBlockIdx, selectedFilterBlockIndices, allFilterBlocksSelected, selectedFilterBlockIdxCount,
                addNewFilterBlock, selectFilterBlockIdx, removeFilterBlockAtIdx, setNameOfFilterBlockAtIdx,
                cachedCounts, duplicateQueryIndices, duplicateNameIndices, isSettingFilterBlockIdx,
                intersectFilterBlocks, toggleIntersectFilterBlocks,
                // Props for Save btn:
                saveFilterSet, isSavingFilterSet, isEditDisabled, hasCurrentFilterSetChanged
            };
            fsuiBlocksBody = <FilterSetUIBlocks {...bodyProps} />;
        }

        const presetSelectionUIProps = {
            "currentCaseFilterSet": filterSet,
            caseItem, bodyOpen, session, importFromPresetFilterSet, hasCurrentFilterSetChanged, isEditDisabled,
            originalPresetFilterSet, refreshOriginalPresetFilterSet, hasFilterSetChangedFromOriginalPreset, isOriginalPresetFilterSetLoading,
            isFetchingInitialFilterSetItem, lastSavedPresetFilterSet
        };

        // console.info("Current Case FilterSet:", filterSet);

        return (
            // TODO 1: Refactor/simplify AboveTableControlsBase to not need nor use `panelMap` (needless complexity / never had use for it)
<<<<<<< HEAD
            <React.Fragment>

                <div className="row mb-36 mt-0">
                    <h1 className="col my-0">
                        <span className="text-300">Variant Filtering and Technical Review</span>
                    </h1>
                </div>

                <div className="above-variantsample-table-ui">

                    <div className="filterset-outer-container" data-is-open={bodyOpen}>
                        <FilterSetUIHeader {...headerProps} toggleOpen={this.toggleOpen} />
                        <Collapse in={bodyOpen} appear>
                            <div>
                                <div className="d-flex flex-column flex-md-row">
                                    <div className="filterset-preset-selection-outer-column">
                                        <PresetFilterSetSelectionUI {...presetSelectionUIProps} />
                                    </div>
                                    <div className="flex-grow-1">
                                        { fsuiBlocksBody }
                                    </div>
                                </div>
                            </div>
                        </Collapse>
                    </div>

                    <AboveTableControlsBase {...{ hiddenColumns, addHiddenColumn, removeHiddenColumn, columnDefinitions }}
                        panelMap={AboveTableControlsBase.getCustomColumnSelectorPanelMapDefinition(this.props)}>
                        <h4 className="text-400 col my-0">
                            <strong className="mr-1">{ totalCount }</strong>
                            <span>
                                Variant Matches for { currentFilterBlockName ?
                                    <em>{ currentFilterBlockName }</em>
                                    // TODO: Allow to toggle Union vs Intersection in FilterSetController
                                    : (
                                        <React.Fragment>
                                            <span className="text-600">{intersectFilterBlocks ? "Intersection" : "Union" }</span>
                                            { ` of ${selectedFilterBlockCount} Filter Blocks` }
                                        </React.Fragment>
                                    ) }
                            </span>
                        </h4>
                        { selectedVariantSamples instanceof Map ?
                            <div className="col-auto pr-06">
                                <AddToVariantSampleListButton {...{ selectedVariantSamples, onResetSelectedVariantSamples, caseItem, filterSet, selectedFilterBlockIndices,
                                    variantSampleListItem, updateVariantSampleListID, fetchVariantSampleListItem, isLoadingVariantSampleListItem }} />
                            </div>
                            : null }
                    </AboveTableControlsBase>
=======
            <div className="above-variantsample-table-ui">

                <div className="filterset-outer-container" data-is-open={bodyOpen}>
                    <FilterSetUIHeader {...headerProps} toggleOpen={this.toggleOpen} />
                    <Collapse in={bodyOpen} appear>
                        <div>
                            <div className="d-flex flex-column flex-md-row">
                                <div className="filterset-preset-selection-outer-column">
                                    <PresetFilterSetSelectionUI {...presetSelectionUIProps} />
                                </div>
                                <div className="flex-grow-1">
                                    { fsuiBlocksBody }
                                </div>
                            </div>
                        </div>
                    </Collapse>
>>>>>>> 7e2efc51
                </div>

                <AboveTableControlsBase {...{ hiddenColumns, addHiddenColumn, removeHiddenColumn, columnDefinitions }}
                    panelMap={AboveTableControlsBase.getCustomColumnSelectorPanelMapDefinition(this.props)}>
                    <h4 className="text-400 col my-0">
                        <strong className="mr-1">{ totalCount }</strong>
                        <span>
                            Variant Matches for { currentFilterBlockName ?
                                <em>{ currentFilterBlockName }</em>
                                // TODO: Allow to toggle Union vs Intersection in FilterSetController
                                : (
                                    <React.Fragment>
                                        <span className="text-600">{intersectFilterBlocks ? "Intersection" : "Union" }</span>
                                        { ` of ${selectedFilterBlockCount} Filter Blocks` }
                                    </React.Fragment>
                                ) }
                        </span>
                    </h4>
                    { selectedItems instanceof Map ?
                        <div className="col-auto pr-06">
                            <AddToVariantSampleListButton {...{ selectedItems, onResetSelectedItems, caseItem, filterSet, selectedFilterBlockIndices,
                                variantSampleListItem, updateVariantSampleListID, fetchVariantSampleListItem, isLoadingVariantSampleListItem }} />
                        </div>
                        : null }
                </AboveTableControlsBase>
            </div>
        );
    }
}

/**
 * @todo Pass in props.importFromPresetFilterSet from FilterSetController (and create it)
 * @todo Consider using react-virtualized or react-window library for this later.
 * @todo (CSS) Match width of FacetList
 */
class PresetFilterSetSelectionUI extends React.PureComponent {

    /** Builds a compound search request for all FilterSets with relevant `preset_for_users`, `preset_for_projects`,  & `default_for_projects`  */
    static makeCompoundSearchRequest(caseItem){
        const { project: { uuid: projectUUID } } = caseItem || {};
        const { uuid: userUUID = null } = JWT.getUserDetails() || {};

        const compoundFS = {
            "search_type": "FilterSet",
            "filter_blocks": [],
            "intersect": false,
            "global_flags": "sort=default_for_projects&sort=-date_created&limit=250"
        };

        if (userUUID) {
            compoundFS.filter_blocks.push({ "query": "preset_for_users=" + encodeURIComponent(userUUID), "flags_applied": [] });
        }

        if (projectUUID) {
            compoundFS.filter_blocks.push({ "query": "preset_for_projects=" + encodeURIComponent(projectUUID), "flags_applied": [] });
            compoundFS.filter_blocks.push({ "query": "default_for_projects=" + encodeURIComponent(projectUUID), "flags_applied": [] });
        }

        return compoundFS;
    }

    constructor(props){
        super(props);
        this.setPatchingPresetResultUUID = this.setPatchingPresetResultUUID.bind(this);
        this.toggleDeletedPresetUUID = this.toggleDeletedPresetUUID.bind(this);
        this.loadInitialResults = _.debounce(this.loadInitialResults.bind(this), 3000);
        this.checkForChangedResultsAndRefresh = this.checkForChangedResultsAndRefresh.bind(this);
        this.state = {
            // Can be blank array (no results found), null (not yet loaded), or array of results.
            "presetResults": null,
            "isLoadingPresets": true,
            // Will contain { requestNumber: true }
            "checkingForNewFilterSetRequests": {},
            // Kept here rather than in PresetFilterSetResult state, to prevent actions on other presets while another is ongoing.
            // Could be removed in future potentially (or moved down) to allow simultaneous edits to multiple FSes.
            "patchingPresetResultUUID": null,
            // Will contain message/tooltip for e.g. if presets list hasn't refreshed within alloted request limit.
            "errorMessage": null,
            // Keep track of deleted-but-not-yet-removed-from-results presets to display them as "muted" temporarily in UI.
            "deletedPresetUUIDs": {}
        };
        this.checkingForNewFilterSetRequestsCounter = 0; // Used to generate unique IDs in `checkForChangedResultsAndRefresh`.

        this.currentInitialResultsRequest = null;
    }

    componentDidMount(){
        this.loadInitialResults();
    }

    // TODO: componentDidUpdate({ pastSession }) { if changed, then reset results & reload (?) }

    componentDidUpdate({ lastSavedPresetFilterSet: pastLastSavedPresetFilterSet }, { isLoadingPresets: lastIsLoadingPresets }){
        const { lastSavedPresetFilterSet } = this.props;
        const { isLoadingPresets } = this.state;

        // Rebuild tooltips after new results loaded.
        if (!isLoadingPresets && lastIsLoadingPresets) {
            ReactTooltip.rebuild();
        }

        // TODO: Wait for indexing to complete, maybe eventually via subscribing to pubsub messages
        // from backend or something. For now, doing this thingy:
        if (pastLastSavedPresetFilterSet !== lastSavedPresetFilterSet) {
            const { uuid: lastSavedPresetUUID } = lastSavedPresetFilterSet;
            this.checkForChangedResultsAndRefresh(`/search/?type=FilterSet&uuid=${lastSavedPresetUUID}&limit=0`);
        }
    }

    setPatchingPresetResultUUID(patchingPresetResultUUID) {
        this.setState({ patchingPresetResultUUID });
    }

    toggleDeletedPresetUUID(presetUUID){
        this.setState(function({ deletedPresetUUIDs: existingIDs }){
            const deletedPresetUUIDs = { ...existingIDs };
            if (deletedPresetUUIDs[presetUUID]) {
                delete deletedPresetUUIDs[presetUUID];
            } else {
                deletedPresetUUIDs[presetUUID] = true;
            }
            return { deletedPresetUUIDs };
        });
    }

    loadInitialResults(){
        const { caseItem } = this.props;

        if (this.currentInitialResultsRequest) {
            console.log('currentInitialResultsRequest superseded (a)');
        }

        const compoundRequest = PresetFilterSetSelectionUI.makeCompoundSearchRequest(caseItem);
        const scopedRequest = this.currentInitialResultsRequest = ajax.promise("/compound_search", "POST", {}, JSON.stringify(compoundRequest)).then((res) => {
            const {
                "@graph": presetResults,
                total: totalResultCount
            } = res;

            if (scopedRequest !== this.currentInitialResultsRequest) {
                // Request has been superseded; throw out response and preserve current state.
                console.log('currentInitialResultsRequest superseded (b)');
                return false;
            }

            this.currentInitialResultsRequest = null;

            this.setState({
                presetResults,
                totalResultCount,
                "isLoadingPresets": false
            });
        });
    }

    /**
     * @todo Change to depend on Redis PubSub server-sent events down the road, rather than polling.
     */
    checkForChangedResultsAndRefresh(
        requestHref,
        conditionCheckFunc = function({ total: totalCountForThisSearch }){ return totalCountForThisSearch > 0; },
        delay = 5000
    ){

        // Arbitrary limit to terminate after, after this we can assume we might've been logged out or something.
        // Not overly consistent/stable, since if there's indexing pile-up it might be an hour until this gets re-indexed..
        const requestLimit = 40;
        let requestCount = 0;
        const uniqueRequestID = this.checkingForNewFilterSetRequestsCounter++;

        const periodicRequestFunc = () => {

            const { checkingForNewFilterSetCount } = this.state;
            if (checkingForNewFilterSetCount === 0) {
                return;
            }

            requestCount++;

            ajax.promise(requestHref).then((res) => {
                if (conditionCheckFunc(res)) {
                    // Edited/added preset has been indexed. Stop checking & re-request our state.presetResults.
                    this.setState(
                        function({ checkingForNewFilterSetRequests: oldRequestsObj }){
                            const checkingForNewFilterSetRequests = { ...oldRequestsObj };
                            delete checkingForNewFilterSetRequests[uniqueRequestID];
                            return {
                                "isLoadingPresets": true,
                                checkingForNewFilterSetRequests
                            };
                        },
                        this.loadInitialResults
                    );
                } else if (requestCount < requestLimit) {
                    // Wait & retry.
                    setTimeout(periodicRequestFunc, delay);
                } else {
                    this.setState(function({ checkingForNewFilterSetRequests: oldRequestsObj }){
                        const checkingForNewFilterSetRequests = { ...oldRequestsObj };
                        delete checkingForNewFilterSetRequests[uniqueRequestID];
                        return {
                            "errorMessage": "Timed out waiting/checking for updated preset results. Please come back later to see your changes.",
                            checkingForNewFilterSetRequests
                        };
                    });
                    console.error("checkForChangedResultsAndRefresh exceeded request limit", requestCount);
                }
            });
        };

        this.setState(
            function({ checkingForNewFilterSetRequests }){
                return { "checkingForNewFilterSetRequests": { ...checkingForNewFilterSetRequests, [uniqueRequestID]: true } };
            },
            ()=>{
                setTimeout(periodicRequestFunc, delay);
            }
        );
    }

    render(){
        const {
            importFromPresetFilterSet,
            caseItem,
            isEditDisabled,
            hasCurrentFilterSetChanged,
            isFetchingInitialFilterSetItem,
            currentCaseFilterSet,
            hasFilterSetChangedFromOriginalPreset,
            isOriginalPresetFilterSetLoading,
            refreshOriginalPresetFilterSet
        } = this.props;
        const {
            isLoadingPresets,
            presetResults,
            totalResultCount,
            patchingPresetResultUUID,
            checkingForNewFilterSetRequests,
            errorMessage = null,
            deletedPresetUUIDs
        } = this.state;

        let body = null;
        if (!presetResults || presetResults.length === 0){
            if (isLoadingPresets) {
                // Only show loading indicator in body for lack of initial results.
                body = (
                    <div className="text-center text-large py-4 text-muted">
                        <i className="icon icon-spin icon-2x icon-circle-notch fas"/>
                    </div>
                );
            } else {
                body = (
                    <div className="py-4 px-3 bg-white border-bottom">
                        <h4 className="my-0 text-400">
                            No presets saved yet
                        </h4>
                        <p>
                            Create a FilterSet and then click <em>Save As...</em> to create a preset.
                        </p>
                    </div>
                );
            }
        } else if (presetResults) {

            // TODO wrap results in infinite scroll of some sort later on,
            // once figure out strategy for replacing or removing the
            // deprecated react-infinite library.

            const commonProps = {
                caseItem, importFromPresetFilterSet, patchingPresetResultUUID,
                isEditDisabled, hasCurrentFilterSetChanged,
                hasFilterSetChangedFromOriginalPreset, isOriginalPresetFilterSetLoading, refreshOriginalPresetFilterSet,
                "setPatchingPresetResultUUID": this.setPatchingPresetResultUUID,
                "toggleDeletedPresetUUID": this.toggleDeletedPresetUUID,
                "checkForChangedResultsAndRefresh": this.checkForChangedResultsAndRefresh
            };
            const { derived_from_preset_filterset: currentCaseDerivedFromPresetUUID = null } = currentCaseFilterSet || {};
            body = (
                <div className="results-container border-top">
                    { presetResults.map(function(presetFilterSet, idx){
                        const { uuid: thisPresetFSUUID } = presetFilterSet;
                        const isOriginOfCurrentCaseFilterSet = currentCaseDerivedFromPresetUUID === thisPresetFSUUID;
                        const isDeleted = deletedPresetUUIDs[thisPresetFSUUID];
                        return <PresetFilterSetResult {...commonProps} {...{ presetFilterSet, isOriginOfCurrentCaseFilterSet, isDeleted }} key={thisPresetFSUUID}  />;
                    }) }
                </div>
            );
        }

        const isCheckingForNewFilterSet = Object.keys(checkingForNewFilterSetRequests).length > 0;


        let nextToTitleIcon = null;
        if (errorMessage) {
            nextToTitleIcon = (
                <i className="icon icon-exclamation-triangle fas ml-05 text-small" data-tip={errorMessage} data-html />

            );
        } else if (isCheckingForNewFilterSet || isLoadingPresets) {
            nextToTitleIcon = (
                <i className="icon icon-circle-notch icon-spin fas ml-07 text-small text-muted" data-tip="Preset(s) below have been updated but this is not yet reflected." data-html />
            );
        }

        return (
            <div className="filterset-preset-selection-body h-100">
                <div className="results-heading my-0 py-2 px-2 bg-light">
                    <div className="row align-items-center">
                        <h5 className="col text-400 my-0">
                            <i className="icon icon-copy far mr-08"/>
                            <a href="/search/?type=FilterSet" className="text-body" target="_blank" data-delay-show={1000} data-tip="View all saved FilterSets">Presets</a>
                            { nextToTitleIcon }
                        </h5>
                        <div className="col-auto text-small">
                            { totalResultCount } total
                            { (totalResultCount || 0) >= 250 ?
                                <i className="icon icon-exclamation-triangle fas ml-1" data-tip="Showing most recent 250 results only.<br/><small>(Eventually we'll show more)</small>" data-html />
                                : null }
                        </div>
                    </div>
                </div>
                { body }
            </div>
        );
    }
}



const PresetFilterSetResult = React.memo(function PresetFilterSetResult (props) {
    const {
        presetFilterSet,
        caseItem,
        importFromPresetFilterSet,
        isEditDisabled,
        hasCurrentFilterSetChanged,
        hasFilterSetChangedFromOriginalPreset,
        isOriginalPresetFilterSetLoading,
        refreshOriginalPresetFilterSet,
        isOriginOfCurrentCaseFilterSet,
        patchingPresetResultUUID, setPatchingPresetResultUUID,
        checkForChangedResultsAndRefresh,
        isDeleted, toggleDeletedPresetUUID
    } = props;
    const {
        "@id": presetFSID,
        uuid: presetFSUUID,
        "display_title": presetFSTitle,
        "submitted_by": presetFSAuthor,
        date_created,
        filter_blocks = [],
        actions = []
    } = presetFilterSet;

    const { display_title: presetFSAuthorTitle } = presetFSAuthor;
    const presetFBLen = filter_blocks.length;
    const isCurrentCaseFilterSetUnchanged = isOriginOfCurrentCaseFilterSet && (isOriginalPresetFilterSetLoading || !hasFilterSetChangedFromOriginalPreset);


    // We need to AJAX in the ItemView for this FS to determine if have permission to edit or not.
    const [ loadedItemView, setLoadedItemView ] = useState(null);
    const [ isLoadingItemView, setIsLoadingItemView ] = useState(false);

    const isPatchingPreset = patchingPresetResultUUID === presetFSUUID;

    // Separate from import (view) permission (which is implictly allowed for all presets here, else wouldnt have been returned from /search/?type=FilterSet request)
    const haveEditPermission = !!(loadedItemView && _.findWhere(loadedItemView.actions || [], { "name": "edit" }));


    // If in uneditable state (no save permissions, duplicate blocks, etc) then don't warn.
    // Don't warn if unchanged from saved Case FS or if from a preset but hasn't changed from preset.
    const warnBeforeImport = (!isEditDisabled && hasCurrentFilterSetChanged && !isOriginalPresetFilterSetLoading && hasFilterSetChangedFromOriginalPreset);

    const importBtnDisabled = isCurrentCaseFilterSetUnchanged || isDeleted; // || isOriginalPresetFilterSetLoading;




    const { userProjectUUID, isPresetForUser, isPresetForProject, isDefaultForProject } = useMemo(function(){
        //const { project: { uuid: projectUUID } } = caseItem || {};
        const {
            preset_for_users = [],
            preset_for_projects = [],
            default_for_projects = []
        } = presetFilterSet;
        // We keep this within useMemo b.c. we assume is invisible if logged out.
        // TODO: reconsider, or use props.session.
        const {
            uuid: userUUID = null,
            project: userProjectUUID
        } = JWT.getUserDetails() || {}; // ( internally calls JSON.parse(localStorage..) ) -- good to memoize
        return {
            userProjectUUID,
            "isPresetForUser": userUUID && preset_for_users.indexOf(userUUID) > -1,
            "isPresetForProject": userProjectUUID && preset_for_projects.indexOf(userProjectUUID) > -1,
            "isDefaultForProject":  userProjectUUID && default_for_projects.indexOf(userProjectUUID) > -1
        };
    }, [ presetFilterSet, caseItem ]);



    const onSelectPresetFilterSet = useCallback(function(e){
        e.preventDefault();
        e.stopPropagation();

        if (warnBeforeImport) {
            const confResult = window.confirm("You have unsaved changes in your Case FilterSet; copying over blocks from this preset will destroy and overwrite them, continue?");
            if (!confResult) {
                return false;
            }
        }

        importFromPresetFilterSet(presetFilterSet);

    }, [ presetFilterSet, importFromPresetFilterSet, warnBeforeImport ]);


    const onMenuClick = useCallback(function(e){
        // Should run only once to load in loadedItemView.
        if (isLoadingItemView) return false;
        if (loadedItemView !== null) return false;
        setIsLoadingItemView(true);
        ajax.promise(presetFSID).then((res)=>{
            setLoadedItemView(res);
        }).finally(()=>{
            setIsLoadingItemView(false);
        });
    }, [ presetFilterSet, loadedItemView, isLoadingItemView ]);


    const menuOptions = [];

    if (isLoadingItemView) {
        menuOptions.push(
            <div className="px-2 py-3 text-larger text-secondary text-center" key="loading">
                <i className="icon icon-circle-notch icon-spin fas"/>
            </div>
        );
    } else {
        menuOptions.push(
            <a key="view" href={presetFSID} target="_blank" rel="noopener noreferrer" className="dropdown-item">
                <i className="icon icon-fw icon-file-alt far mr-12" />
                View Details
            </a>
        );

        if (haveEditPermission) {

            // We use user's project UUID for this --
            // People may browse Core Project and want to make it preset for their own
            // projects instead, though.

            menuOptions.push(
                <a key="edit" href={presetFSID + "?currentAction=edit"} target="_blank" rel="noopener noreferrer" className="dropdown-item">
                    <i className="icon icon-fw icon-pencil-alt fas mr-12" />
                    Edit
                </a>
            );

            menuOptions.push(
                <DropdownItem key="delete" eventKey="delete">
                    <i className="icon icon-fw icon-times fas mr-12" />
                    Delete
                </DropdownItem>
            );

            if (userProjectUUID && !isPresetForProject) {
                // TODO make sure userProjectUUID not already in FS's `preset_for_projects` before showing or enabling
                menuOptions.push(
                    <DropdownItem key="set-project-preset" eventKey="set-project-preset">
                        <i className="icon icon-fw icon-user-friends fas mr-12" />
                        Set as preset for my project
                    </DropdownItem>
                );
            }
        }

    }


    const onMenuOptionSelect = useCallback(function(eventKey, e){

        e.preventDefault();
        e.stopPropagation();

        if (patchingPresetResultUUID !== null) {
            // Prevent multiple requests/actions from occuring at once.
            return false;
        }

        if (eventKey === "delete") {
            // PATCH status:deleted
            setPatchingPresetResultUUID(presetFSUUID);
            ajax.promise(presetFSID, "PATCH", {}, JSON.stringify({ "status" : "deleted" }))
                .then(function(resp){
                    console.info("PATCHed FilterSet", presetFSID);
                    toggleDeletedPresetUUID(presetFSUUID); // Temporarily (until ES results refreshed) show result as dimmed to indicate it's been deleted in Postgres.
                    if (isOriginOfCurrentCaseFilterSet) {
                        // Make sure we have the new status available in originalPresetFilterSet upstream so that 'Save as Preset' button becomes functional.
                        // Uses datastore=database so should be up-to-date by time this is called.
                        refreshOriginalPresetFilterSet();
                    }
                    checkForChangedResultsAndRefresh(
                        `/search/?type=FilterSet&status=deleted&uuid=${presetFSUUID}&limit=1`,
                        function(searchResponse){
                            const { "@graph": [ patchedFSFromSearch ] = [] } = searchResponse;
                            const { status: statusFromSearch } = patchedFSFromSearch || {};
                            return statusFromSearch === "deleted";
                        },
                        5000,
                        function(){
                            // Cleanup/remove presetFSUUID from higher-level state to free up memory.
                            toggleDeletedPresetUUID(presetFSUUID);
                        }
                    );
                })
                .finally(function(){
                    // TODO - error handling?
                    setPatchingPresetResultUUID(null);
                });
            return;
        }

        if (eventKey === "set-project-preset") {
            setPatchingPresetResultUUID(presetFSUUID);
            const { "preset_for_projects": listOfProjectsPresetFor = [] } = loadedItemView;
            // We assume this doesn't already have userProjectUUID, else option for 'set-project-preset' wouldn't be
            // rendered/available.
            ajax.promise(presetFSID, "PATCH", {}, JSON.stringify({ "preset_for_projects": listOfProjectsPresetFor.concat([userProjectUUID]) }))
                .then(function(resp){
                    console.info("PATCHed FilterSet", presetFSID);
                    checkForChangedResultsAndRefresh(
                        `/search/?type=FilterSet&uuid=${presetFSUUID}&limit=1`,
                        function(searchResponse){
                            const { "@graph": [ patchedFSFromSearch ] = [] } = searchResponse;
                            const { preset_for_projects: presetForProjectsFromSearch = [] } = patchedFSFromSearch || {};
                            return presetForProjectsFromSearch.indexOf(userProjectUUID) > -1;
                        }
                    );
                })
                .finally(function(){
                    // TODO - error handling?
                    setPatchingPresetResultUUID(null);
                });
            return;
        }

        return false;
    }, [ presetFilterSet, isOriginOfCurrentCaseFilterSet, loadedItemView, patchingPresetResultUUID === null ]);


    const presetIconsToShow = (
        <React.Fragment>
            { isPresetForProject ?
                <i className="mr-05 icon icon-fw icon-user-friends fas text-secondary" data-tip="Project preset" />
                : null }
            { isPresetForUser ?
                <i className="mr-05 icon icon-fw icon-user fas text-muted" data-tip="User preset" />
                : null }
            { isDefaultForProject ?
                <i className="mr-05 icon icon-fw icon-star fas text-secondary" data-tip="Project default" />
                : null }
        </React.Fragment>
    );

    return (
        // These should all have same exact height.
        // And then that height later on will be plugged
        // into (new replacement for) react-infinite rowHeight.
        <div className="preset-filterset-result" data-id={presetFSID}
            data-is-origin-of-current-case-filterset={isOriginOfCurrentCaseFilterSet}
            data-is-current-case-filterset-unchanged={isCurrentCaseFilterSetUnchanged}
            data-has-been-deleted={isDeleted}>
            <div className="title pl-12 pr-08">
                <h5 className="my-0 text-600 flex-grow-1 text-truncate" title={presetFSTitle}>
                    { presetFSTitle }
                </h5>
            </div>
            <div className="info pl-12 pr-08 text-small pb-04">

                <DropdownButton variant="default btn-dropdown-icon mr-05" size="xs" disabled={!!(patchingPresetResultUUID || isDeleted)}
                    onClick={onMenuClick} onSelect={onMenuOptionSelect}
                    title={
                        <i className={"icon text-secondary fas icon-fw icon-" + (isPatchingPreset ? "circle-notch icon-spin" : "ellipsis-v")} data-tip="View actions"/>
                    }>
                    { menuOptions }
                </DropdownButton>

                { presetIconsToShow }

                <span data-tip={"Created " + formatDateTime(date_created, "date-time-md") + " by " + presetFSAuthorTitle} data-delay-show={750}>
                    <LocalizedTime timestamp={date_created} formatType="date-md" />
                </span>

                <span className="flex-grow-1 count-indicator-wrapper ml-07 text-right">
                    <CountIndicator count={presetFBLen} data-tip={"Contains " + presetFBLen + " filter blocks"}
                        height={18} />
                </span>

                <div className="pl-08 flex-shrink-0 title-icon-container">
                    <button type="button" className="import-preset-btn btn btn-sm btn-outline-primary-dark"
                        onClick={importBtnDisabled ? null : onSelectPresetFilterSet} disabled={importBtnDisabled}
                        data-tip={
                            importBtnDisabled ? null // Button disabled, effectively
                                : isOriginOfCurrentCaseFilterSet ? "Reset current case FilterSet blocks to original ones from this preset"
                                    : "Copy filter blocks to current Case FilterSet"
                        }>
                        <i className="icon icon-file-export icon-fw fas" />
                    </button>

                </div>

            </div>
        </div>
    );
});



function AddToVariantSampleListButton(props){
    const {
        selectedVariantSamples,
        onResetSelectedVariantSamples,
        variantSampleListItem = null,
        updateVariantSampleListID,
        caseItem = null,
        filterSet,
        selectedFilterBlockIndices = {},
        fetchVariantSampleListItem,
        isLoadingVariantSampleListItem = false
    } = props;

    const {
        "@id": caseAtID,
        project: { "@id": caseProjectID } = {},
        institution: { "@id" : caseInstitutionID } = {},
        accession: caseAccession = null
    } = caseItem;

    const [ isPatchingVSL, setIsPatchingVSL ] = useState(false);

    /** PATCH or create new VariantSampleList w. additions */

    if (isLoadingVariantSampleListItem) {
        return (
            <button type="button" className="btn btn-primary" disabled>
                <span className="d-flex align-items-center">
                    <i className="icon icon-circle-notch icon-spin fas mr-1"/>
                    Loading most recent selections...
                </span>
            </button>
        );
    } else if (isPatchingVSL) {
        return (
            <button type="button" className="btn btn-primary" disabled>
                <span className="d-flex align-items-center">
                    <i className="icon icon-circle-notch icon-spin fas mr-1"/>
                    Saving selections...
                </span>
            </button>
        );
    } else if (selectedVariantSamples.size === 0) {
        return (
            <button type="button" className="btn btn-primary" disabled>
                <span>
                    No Sample Variants selected
                </span>
            </button>
        );
    } else {

        const onButtonClick = function(){

            if (!filterSet) {
                throw new Error("Expected some filterSet to be present");
            }

            setIsPatchingVSL(true);

            /** Adds/transforms props.selectedVariantSamples to param `variantSampleSelectionsList` */
            function addToSelectionsList(variantSampleSelectionsList){

                let filterBlocksRequestData = _.pick(filterSet, "filter_blocks", "flags", "uuid");

                // Only keep filter_blocks which were used in this query --
                filterBlocksRequestData.filter_blocks = filterBlocksRequestData.filter_blocks.filter(function(fb, fbIdx){
                    return selectedFilterBlockIndices[fbIdx];
                });

                // Convert to string (avoid needing to add to schema for now)
                filterBlocksRequestData = JSON.stringify(filterBlocksRequestData);

                // selectedVariantSamples is type (literal) Map, so param signature is `value, key, map`.
                // These are sorted in order of insertion/selection.
                // See https://developer.mozilla.org/en-US/docs/Web/JavaScript/Reference/Global_Objects/Map/forEach
                selectedVariantSamples.forEach(function(variantSampleItem, variantSampleAtID){
                    variantSampleSelectionsList.push({
                        "variant_sample_item": variantSampleAtID, // Will become linkTo (embedded),
                        "filter_blocks_request_at_time_of_selection": filterBlocksRequestData
                        // The below 2 fields are filled in on backend (configured via `serverDefaults` in Item schema for these fields)
                        // "selected_by",
                        // "date_selected"
                    });
                });
            }

            let requestPromiseChain;


            if (!variantSampleListItem) {
                // Create new Item, then PATCH its @id to `Case.variant_sample_list_id` field.
                const createVSLPayload = {
                    "variant_samples": [],
                    "institution": caseInstitutionID,
                    "project": caseProjectID
                };

                if (caseAccession) {
                    createVSLPayload.created_for_case = caseAccession;
                }

                addToSelectionsList(createVSLPayload.variant_samples);

                requestPromiseChain = ajax.promise("/variant-sample-lists/", "POST", {}, JSON.stringify(createVSLPayload))
                    .then(function(respVSL){
                        console.log('VSL POST response', respVSL);
                        const {
                            "@graph": [{
                                "@id": vslAtID
                            }],
                            error: vslError
                        } = respVSL;

                        if (vslError || !vslAtID) {
                            throw new Error("Didn't succeed in creating new VSL Item");
                        }

                        updateVariantSampleListID(vslAtID, function(){
                            // Wait to reset selected items until after loading updated VSL so that checkboxes still appear checked during VSL PATCH+GET request.
                            fetchVariantSampleListItem(onResetSelectedVariantSamples);
                        });

                        // PATCH Case w. variant_sample_list_id
                        return ajax.promise(caseAtID, "PATCH", {}, JSON.stringify({ "variant_sample_list_id": vslAtID }));
                    }).then(function(respCase){
                        console.log('Case PATCH response from after VSL POST', respCase);
                        const {
                            "@graph": [{
                                "@id": respCaseAtID
                            }],
                            error: caseError
                        } = respCase;
                        if (caseError || !respCaseAtID) {
                            throw new Error("Didn't succeed in PATCHing Case Item");
                        }
                        console.info("Updated Case.variant_sample_list_id", respCase);
                        // TODO Maybe local-patch in-redux-store Case with new last_modified + variant_sample_list_id stuff? Idk.
                    });

            } else {
                // patch existing
                const {
                    "@id": vslAtID,
                    variant_samples: existingVariantSampleSelections = []
                } = variantSampleListItem;

                // Need to convert embedded linkTos into just @ids before PATCHing -
                const variantSamplesPatchList = existingVariantSampleSelections.map(function(existingSelection){
                    const { variant_sample_item: { "@id": vsItemID } } = existingSelection;
                    if (!vsItemID) {
                        throw new Error("Expected all variant samples to have an ID -- likely a view permissions issue.");
                    }
                    return {
                        ...existingSelection,
                        "variant_sample_item": vsItemID
                    };
                });

                // Add in new selections
                addToSelectionsList(variantSamplesPatchList);

                requestPromiseChain = ajax.promise(vslAtID, "PATCH", {}, JSON.stringify({ "variant_samples": variantSamplesPatchList }) )
                    .then(function(respVSL){
                        console.log('VSL PATCH response', respVSL);
                        const {
                            "@graph": [{
                                "@id": vslAtID
                            }],
                            error: vslError
                        } = respVSL;

                        if (vslError || !vslAtID) {
                            throw new Error("Didn't succeed in patching VSL Item");
                        }

                        // Wait to reset selected items until after loading updated VSL so that checkboxes still appear checked during VSL PATCH+GET request.
                        fetchVariantSampleListItem(onResetSelectedVariantSamples);

                    });

                // We shouldn't have any duplicates since prev-selected VSes should appear as checked+disabled in table.
                // But maybe should still check to be safer (todo later)
            }


            // Show any errors using an alert and unset isPatchingVSL state on completion.
            requestPromiseChain.catch(function(error){
                // TODO: add analytics exception event for this
                console.error(error);
                Alerts.queue({
                    "title" : "Error PATCHing or POSTing VariantSampleList",
                    "message" : JSON.stringify(err),
                    "style" : "danger"
                });
            }).finally(function(){
                setIsPatchingVSL(false);
            });

        };

        return (
            <button type="button" className="btn btn-primary" onClick={onButtonClick}>
                <span>
                    Add <strong>{ selectedVariantSamples.size }</strong> selected Sample Variants to Interpretation
                </span>
            </button>
        );
    }
}



function FilterSetUIHeader(props){
    const {
        filterSet, caseItem,
        hasCurrentFilterSetChanged, isSavingFilterSet, saveFilterSet,
        toggleOpen, bodyOpen,
        isEditDisabled,
        haveDuplicateQueries, haveDuplicateNames,
        isFetchingInitialFilterSetItem = false,
        // From SaveFilterSetPresetButtonController
        hasFilterSetChangedFromOriginalPreset, hasFilterSetChangedFromLastSavedPreset,
        lastSavedPresetFilterSet, originalPresetFilterSet, isOriginalPresetFilterSetLoading, setLastSavedPresetFilterSet,
    } = props;

    const {
        '@id': filterSetID,
        error: fsError = null,
        title: fsTitle = null,
        display_title: fsDisplayTitle = null
    } = filterSet || {};

    // const [ isEditingTitle, setIsEditingTitle ] = useState(false);

    // function onClickEditTitle(e){
    //     e.stopPropagation();
    //     e.preventDefault();
    //     setIsEditingTitle(true);
    // }

    if (fsError && !filterSetID) {
        // No view permission - shouldn't occur anymore since would get blankFilterSetItem in FilteringTab as initialFilterSetItem
        // but kept in case need to handle such case in future.
        // TODO: Add analytics here (?).
        return (
            <div className="px-3 py-3">
                <h4 className="text-400 my-0">
                    <span>Error: <em>{ fsError }</em></span>
                </h4>
            </div>
        );
    }


    let titleBlock = null;
    if (isFetchingInitialFilterSetItem) {
        titleBlock = (
            <h4 className="text-400 my-0 d-inline-block">
                <i className="small icon icon-fw fas mr-07 icon-circle-notch icon-spin" />
                <em>Loading Filter Set</em>
            </h4>
        );
    }/* else if (isEditingTitle) {
        titleBlock = (
            <form className="d-flex align-items-center mb-0" action="#case-info.filtering" onSubmit={function(e){
                e.stopPropagation();
                e.preventDefault();
                setIsEditingTitle(false);
                const formElem = e.target;
                const [ inputElem ] = formElem.children;
                setTitleOfFilterSet(inputElem.value);
            }}>
                <input type="text" name="filterName" className="form-control" defaultValue={fsTitle || fsDisplayTitle} />
                <button type="reset" className="btn btn-sm btn-outline-light ml-08" onClick={function(e){
                    e.stopPropagation();
                    e.preventDefault();
                    setIsEditingTitle(false);
                }}>
                    <i className="icon icon-fw icon-times fas" />
                </button>
                <button type="submit" className="btn btn-sm btn-outline-success ml-08"><i className="icon icon-fw icon-check fas" /></button>
            </form>
        );
    } */ else {
        titleBlock = (
            <h4 className="text-400 clickable my-0 d-inline-block" onClick={toggleOpen}>
                <i className={"small icon icon-fw fas mr-07 icon-" + (bodyOpen ? "minus" : "plus")} />
                { fsTitle || fsDisplayTitle || <em>No Title Set</em> }
                {/* bodyOpen ? <i className="icon icon-pencil-alt fas ml-1 clickable text-small" onClick={onClickEditTitle} /> : null */}
            </h4>
        );
    }

    const savePresetDropdownProps = {
        filterSet, caseItem, isEditDisabled, originalPresetFilterSet,
        hasFilterSetChangedFromOriginalPreset, hasFilterSetChangedFromLastSavedPreset,
        lastSavedPresetFilterSet, isOriginalPresetFilterSetLoading, setLastSavedPresetFilterSet,
    };

    // todo if edit permission(?): [ Save Button etc. ] [ Sum Active(?) Filters ]
    return (
        <div className="d-flex filter-set-ui-header align-items-center px-3 py-3">
            <div className="flex-grow-1">{ titleBlock }</div>
            <div className="ml-16">
                { haveDuplicateQueries || haveDuplicateNames ?
                    <i className="icon icon-exclamation-triangle fas align-middle mr-15 text-danger"
                        data-tip={`Filter blocks with duplicate ${haveDuplicateQueries ? "queries" : "names"} exist below`} />
                    : null }

                <div role="group" className="dropdown btn-group">
                    <SaveFilterSetButton {...{ saveFilterSet, isSavingFilterSet, isEditDisabled, hasCurrentFilterSetChanged }} className="btn btn-sm btn-outline-light" />
                    <SaveFilterSetPresetButton {...savePresetDropdownProps} />
                </div>
            </div>
        </div>
    );
}

/**
 * Unlike SaveFilterSetPresetButton, this logic is split out from the SaveFilterSetButton,
 * because we want to have 2+ copies of this button potentially in the UI and data from here is useful
 * downstream, e.g. in SaveFilterSetPresetButton also.
 */
export class SaveFilterSetButtonController extends React.Component {

    static haveEditPermission(caseActions){
        return _.findWhere(caseActions, { "name" : "edit" });
    }

    /**
     * Re: param `fieldsToCompare` -
     * Eventually can add 'status' to this as well, if UI to edit it added.
     * In part we limit fields greatly because of differences between
     * `@@embedded` and other potential representations (i.e. `@@object` returned
     * on PATCH/POST).
     * Could be expanded/simplified if we get `@@embedded` back on PATCH/POST and
     * maybe AJAX in initial filter set (w all fields, not just those embedded
     * on Case Item.)
     *
     * @param {{ filter_blocks: Object[] }} savedFilterSet
     * @param {{ filter_blocks: Object[] }} currFilterSet
     * @param {string[]} fieldsToCompare - List of fields of FilterSet Item to compare.
     */
    static hasFilterSetChanged(savedFilterSet = null, currFilterSet = null, fieldsToCompare = ["filter_blocks", "title", "flags"]) {

        if (!savedFilterSet && currFilterSet) {
            // If is just initialized, then skip, even if new names/title.
            const { filter_blocks: currFilterBlocks = [] } = currFilterSet;
            if (currFilterBlocks.length > 1) {
                return true;
            }
            if (currFilterBlocks[0].query || currFilterBlocks[0].name !== "Filter Block 1" ) {
                return true;
            }
            return false;
        }

        if (!savedFilterSet && !currFilterSet) {
            return false;
        }

        if (savedFilterSet && !currFilterSet) {
            // Probably means is still loading currFilterSet,
            // will NOT be counted as new/changed filterset.
            return false;
        }

        if (savedFilterSet.status === "deleted") {
            // Consider this as always changed (always save-able).
            return true;
        }

        return !_.isEqual(
            // Skip over comparing fields that differ between frame=embed and frame=raw
            _.pick(savedFilterSet, ...fieldsToCompare),
            _.pick(currFilterSet, ...fieldsToCompare)
        );
    }

    constructor(props){
        super(props);
        const { currFilterSet: filterSet } = props;
        this.saveFilterSet = _.throttle(this.saveFilterSet.bind(this), 1500);

        this.memoized = {
            hasFilterSetChanged: memoize(SaveFilterSetButtonController.hasFilterSetChanged),
            haveEditPermission: memoize(SaveFilterSetButtonController.haveEditPermission)

        };

        this.state = {
            // Initially is blank or Case.active_filterset (once AJAXed in)
            "lastSavedFilterSet": (filterSet && filterSet['@id']) ? filterSet : null,
            "isSavingFilterSet": false
        };
    }

    componentDidUpdate({ currFilterSet: pastFilterSet }){
        const { currFilterSet, setIsSubmitting } = this.props;
        const { lastSavedFilterSet } = this.state;

        if (currFilterSet && !pastFilterSet) {
            // This should only occur upon initialization, as otherwise even a blank/unsaved filterset would be present.
            if (currFilterSet["@id"]) {
                this.setState({ "lastSavedFilterSet": currFilterSet });
            }
        }

        const hasFilterSetChanged = this.memoized.hasFilterSetChanged(lastSavedFilterSet, currFilterSet);

        if (currFilterSet && hasFilterSetChanged) {
            setIsSubmitting("Leaving will cause unsaved changes to FilterSet in the \"Filtering\" tab to be lost. Proceed?");
        } else {
            // Is OK if called frequently with same value, as App is a PureComponent
            // and won't update if state/prop value is unchanged.
            setIsSubmitting(false);
        }
    }

    /**
     * PATCHes the current filterset, if active_filterset
     * exists on caseItem. Else POSTs new FilterSet and then
     * sets it as the active_filterset of Case.
     */
    saveFilterSet(){
        const { currFilterSet: filterSet, caseItem } = this.props;
        const { lastSavedFilterSet } = this.state;
        const {
            "@id": caseAtID,
            project: { "@id": caseProjectID } = {},
            institution: { "@id": caseInstitutionID } = {}
        } = caseItem;

        const { "@id": existingFilterSetID } = lastSavedFilterSet || {};

        // No error handling (e.g. lastSavedFilterSet not having view permissions for) done here
        // as assumed `saveFilterSet` inaccessible if no permission, etc.

        this.setState({ "isSavingFilterSet" : true }, () => {
            if (existingFilterSetID) {
                // PATCH

                ajax.load(existingFilterSetID, (res) => {
                    const { "@graph" : [ existingFilterSetItem ] } = res;
                    this.setState({
                        // Get back and save @@object representation
                        "lastSavedFilterSet": existingFilterSetItem,
                        "isSavingFilterSet": false
                    });
                }, "PATCH", (err) => {
                    console.error("Error PATCHing existing FilterSet", err);
                    Alerts.queue({
                        "title" : "Error PATCHing existing FilterSet",
                        "message" : JSON.stringify(err),
                        "style" : "danger"
                    });
                    this.setState({ "isSavingFilterSet" : false });
                }, JSON.stringify(
                    _.pick(filterSet, ...FilteringTableFilterSetUI.fieldsToKeepPrePatch)
                ));

            } else {
                // POST

                const payload = _.pick(filterSet, ...FilteringTableFilterSetUI.fieldsToKeepPrePatch);
                // `institution` & `project` are set only upon create.
                payload.institution = caseInstitutionID;
                payload.project = caseProjectID;

                let newFilterSetItemFromPostResponse;

                ajax.promise("/filter-sets/", "POST", {}, JSON.stringify(payload))
                    .then((response)=>{
                        const { "@graph" : [ newFilterSetItemFromResponse ] } = response;
                        newFilterSetItemFromPostResponse = newFilterSetItemFromResponse;
                        const { uuid: nextFilterSetUUID } = newFilterSetItemFromResponse;

                        console.info("POSTed FilterSet, proceeding to PATCH Case.active_filterset", newFilterSetItemFromResponse);

                        return ajax.promise(caseAtID, "PATCH", {}, JSON.stringify({ "active_filterset" : nextFilterSetUUID }));
                    }).then((casePatchResponse)=>{
                        console.info("PATCHed Case Item", casePatchResponse);
                        this.setState({
                            // Get back and save @@object representation
                            "lastSavedFilterSet": newFilterSetItemFromPostResponse,
                            "isSavingFilterSet": false
                        });
                    }).catch((err)=>{
                        console.error("Error POSTing new FilterSet or PATCHing Case", err);
                        Alerts.queue({
                            "title" : "Error POSTing new FilterSet",
                            "message" : JSON.stringify(err),
                            "style" : "danger"
                        });
                        this.setState({ "isSavingFilterSet" : false });
                    });

            }
        });

    }

    render(){
        const { children, currFilterSet, caseItem, ...passProps } = this.props;
        const { isSavingFilterSet, lastSavedFilterSet } = this.state;
        const { actions: caseActions = [] } = caseItem || {};
        const hasCurrentFilterSetChanged = this.memoized.hasFilterSetChanged(lastSavedFilterSet, currFilterSet);
        const haveEditPermission = this.memoized.haveEditPermission(caseActions);
        const childProps = {
            ...passProps,
            currFilterSet,
            caseItem,
            isSavingFilterSet,
            hasCurrentFilterSetChanged,
            haveEditPermission,
            saveFilterSet: this.saveFilterSet
        };
        return React.Children.map(children, function(child){
            return React.cloneElement(child, childProps);
        });
    }

}



/**
 * Stores & loads originalPresetFilterSet, keeps track of lastSavedPresetFilterSet.
 * Useful for informing confirm dialogs (or lack of) & disabling things, outside of
 * the SaveFilterSetPresetButton.
 */
export class SaveFilterSetPresetButtonController extends React.Component {

    constructor(props){
        super(props);
        this.setLastSavedPresetFilterSet = this.setLastSavedPresetFilterSet.bind(this);
        this.getDerivedFromFilterSetIfPresent = this.getDerivedFromFilterSetIfPresent.bind(this);

        this.state = {
            "originalPresetFilterSet": null,
            "isOriginalPresetFilterSetLoading": false,
            // Stored after POSTing new FilterSet to allow to prevent immediate re-submits.
            "lastSavedPresetFilterSet": null
        };

        this.memoized = {
            hasFilterSetChangedFromOriginalPreset: memoize(function(arg1, arg2){
                return SaveFilterSetButtonController.hasFilterSetChanged(arg1, arg2, ["filter_blocks"]);
            }),
            hasFilterSetChangedFromLastSavedPreset: memoize(function(arg1, arg2){
                return SaveFilterSetButtonController.hasFilterSetChanged(arg1, arg2, ["filter_blocks"]);
            })
        };

        this.currentOriginalDerivedFromPresetFilterSetRequest = null;
    }

    /**
     * If `filterSet.derived_from_preset_filterset` exists,
     * grab & save it to compare against.
     */
    componentDidMount(){
        this.getDerivedFromFilterSetIfPresent();
    }

    componentDidUpdate({ currFilterSet: pastFilterSet }){
        const { currFilterSet: currentFilterSet } = this.props;
        const { derived_from_preset_filterset: pastDerivedFrom = null } = pastFilterSet || {};
        const { derived_from_preset_filterset: currentDerivedFrom = null } = currentFilterSet || {};

        if (currentDerivedFrom !== pastDerivedFrom) {
            // If initial filterSet is null (due to being loaded in still), then
            // check+fetch `filterSet.derived_from_preset_filterset` once filterSet
            // gets loaded & passed-in.
            // Also handles if `derived_from_preset_filterset` has changed due to
            // importing a new Preset FS blocks.
            this.getDerivedFromFilterSetIfPresent(true);
        }
    }

    /**
     * Random thought - we could theoretically avoid additional
     * request if selected new preset filterset from result list of presets (containing all necessary data).
     * Needs thought on how to "send" that filterset context to here from there in a clean way; if not clean then
     * probably not worth doing.
     */
    getDerivedFromFilterSetIfPresent(allowFromProp=false){
        const { currFilterSet, originalPresetFilterSetBody } = this.props;
        const { derived_from_preset_filterset = null } = currFilterSet || {};

        console.info("Called `getDerivedFromFilterSetIfPresent`");

        if (derived_from_preset_filterset){ // derived_from_preset_filterset has format 'uuid'

            // First check if props.originalPresetFilterSetBody matched our UUID, and if so, just use that
            // to avoid AJAX request.
            if (allowFromProp) {
                const { uuid: propPriginalPresetFilterSetUUID = null } = originalPresetFilterSetBody || {};
                if (propPriginalPresetFilterSetUUID && propPriginalPresetFilterSetUUID === derived_from_preset_filterset){
                    this.currentOriginalDerivedFromPresetFilterSetRequest = null; // Cancel any existing requests incase any started.
                    this.setState({
                        "originalPresetFilterSet": originalPresetFilterSetBody,
                        "isOriginalPresetFilterSetLoading": false
                    });
                    return;
                }
            }

            this.setState({ "isOriginalPresetFilterSetLoading": true }, () => {

                if (this.currentOriginalDerivedFromPresetFilterSetRequest) {
                    console.log("Aborting previous request", this.currentOriginalDerivedFromPresetFilterSetRequest);
                    this.currentOriginalDerivedFromPresetFilterSetRequest.aborted = true;
                    this.currentOriginalDerivedFromPresetFilterSetRequest.abort();
                }

                const currScopedRequest = this.currentOriginalDerivedFromPresetFilterSetRequest = ajax.load("/filter-sets/" + derived_from_preset_filterset + "/?datastore=database&frame=object", (res)=>{
                    const { "@id" : origPresetFSID } = res;

                    if (currScopedRequest !== this.currentOriginalDerivedFromPresetFilterSetRequest) {
                        // Latest curr request has changed since this currScopedRequest was launched.
                        // Throw out this response
                        console.warn("This request was superseded");
                        return;
                    }

                    this.currentOriginalDerivedFromPresetFilterSetRequest = null;

                    if (!origPresetFSID) {
                        // Some error likely.
                        console.error("Error (a) in getDerivedFromFilterSetIfPresent, likely no view permission", res);
                        this.setState({ "isOriginalPresetFilterSetLoading": false });
                        return;
                    }

                    this.setState({
                        "originalPresetFilterSet": res,
                        "isOriginalPresetFilterSetLoading": false
                    });
                }, "GET", (err)=>{

                    // Don't unset state.isOriginalPresetFilterSetLoading if request was aborted/superceded
                    if (currScopedRequest.aborted === true) {
                        return;
                    }

                    console.error("Error (b) in getDerivedFromFilterSetIfPresent, perhaps no view permission", err);
                    this.setState({ "isOriginalPresetFilterSetLoading": false });
                });
            });
        }
    }

    setLastSavedPresetFilterSet(lastSavedPresetFilterSet, callback = null){
        this.setState({ lastSavedPresetFilterSet }, callback);
    }

    render(){
        const { children, currFilterSet, ...passProps } = this.props;
        const { originalPresetFilterSet, isOriginalPresetFilterSetLoading, lastSavedPresetFilterSet } = this.state;

        const hasFilterSetChangedFromOriginalPreset = this.memoized.hasFilterSetChangedFromOriginalPreset(originalPresetFilterSet, currFilterSet);
        const hasFilterSetChangedFromLastSavedPreset = this.memoized.hasFilterSetChangedFromLastSavedPreset(lastSavedPresetFilterSet, currFilterSet);

        const childProps = {
            ...passProps,
            currFilterSet,
            hasFilterSetChangedFromOriginalPreset,
            hasFilterSetChangedFromLastSavedPreset,
            lastSavedPresetFilterSet,
            originalPresetFilterSet,
            isOriginalPresetFilterSetLoading,
            // Loading of it itself is done in SaveFilterSetPresetButton
            // still, until time comes for that logic to be moved up (if ever (unlikely)).
            setLastSavedPresetFilterSet: this.setLastSavedPresetFilterSet,
            // Passed down to allow PresetFilterSetResult to call it after if the originalPresetFilterSet has been edited.
            refreshOriginalPresetFilterSet: this.getDerivedFromFilterSetIfPresent
        };
        return React.Children.map(children, function(child){
            return React.cloneElement(child, childProps);
        });
    }

}


function SaveFilterSetButton(props){
    const {
        isEditDisabled,
        saveFilterSet,
        isSavingFilterSet,
        hasCurrentFilterSetChanged,
        className = "btn btn-primary"
    } = props;
    const disabled = isEditDisabled || isSavingFilterSet || !hasCurrentFilterSetChanged;

    function onSaveBtnClick(e){
        e.stopPropagation();
        e.preventDefault();
        if (disabled) return false;
        saveFilterSet();
    }

    return (
        <button type="button" className={className} disabled={disabled}
            onClick={onSaveBtnClick} data-tip="Save this Case FilterSet">
            { isSavingFilterSet ?
                <i className="icon icon-spin icon-circle-notch fas" />
                : (
                    <React.Fragment>
                        <i className="icon icon-save fas mr-07"/>
                        Save Case FilterSet
                    </React.Fragment>
                ) }
        </button>
    );
}


/**
 * @todo
 * Probably split out a SaveFilterSetPresetController..
 *
 * @todo or defer:
 * Making 'Save As...' btn disabled if unchanged from previous preset.
 * Hard to figure out in good definitive way if changed, esp. if then save new preset.
 */
class SaveFilterSetPresetButton extends React.Component {

    constructor(props){
        super(props);
        this.onSelectPresetOption = this.onSelectPresetOption.bind(this);
        this.onClickSavePresetButton = this.onClickSavePresetButton.bind(this);
        this.onHideModal = this.onHideModal.bind(this);
        this.onPresetTitleInputChange = this.onPresetTitleInputChange.bind(this);
        this.onPresetFormSubmit = this.onPresetFormSubmit.bind(this);

        this.state = {
            showingModalForEventKey: null,
            presetTitle: "",
            savingStatus: 0 // 0 = not loading; 1 = loading; 2 = load succeeded; -1 = load failed.
        };
    }

    /** @deprecated */
    onSelectPresetOption(eventKey, e) {
        e.stopPropagation();
        e.preventDefault();
        // Save info about clicked option to state (eventKey)
        this.setState({ "showingModalForEventKey": eventKey });
        return;
    }

    onClickSavePresetButton(e) {
        e.stopPropagation();
        e.preventDefault();
        this.setState({ "showingModalForEventKey": "user:preset" });
        return;
    }

    onHideModal(e){
        if (e) {
            e.stopPropagation();
            e.preventDefault();
        }
        const { savingStatus } = this.state;
        if (savingStatus === 1) {
            // Prevent if in middle of POST request.
            return false;
        }
        this.setState({ "showingModalForEventKey": null, "savingStatus": 0 });
        return false;
    }

    onPresetTitleInputChange(e) {
        this.setState({ "presetTitle": e.target.value });
    }

    /**
     * Copies the current FilterSet and creates new one, with
     * "preset_for_project", "preset_for_user", and/or
     * "default_for_project" fields set accordingly.
     */
    onPresetFormSubmit(e) {
        e.stopPropagation();
        e.preventDefault();

        const { caseItem, filterSet, setLastSavedPresetFilterSet, originalPresetFilterSet } = this.props;
        const { showingModalForEventKey = null, presetTitle } = this.state;
        const {
            project: {
                "@id": caseProjectID,
                uuid: caseProjectUUID
            } = {},
            institution: {
                "@id": caseInstitutionID
            }
        } = caseItem;

        const [ modalOptionItemType = null, modalOptionType = null ] = showingModalForEventKey ? showingModalForEventKey.split(":") : [];

        this.setState({ "savingStatus": 1 }, () => {

            const payload = {
                ..._.omit(
                    // Preserves `derived_from_preset_filterset` also for now.
                    _.pick(filterSet, ...FilteringTableFilterSetUI.fieldsToKeepPrePatch),
                    "uuid" // We'll POST this as new FilterSet; delete existing UUID if any.
                ),
                "title": presetTitle,
                "institution": caseInstitutionID,
                "project": caseProjectID
            };

            console.log("Submitted Preset Modal Form; modalOptionType, modalOptionItemType ==", modalOptionType, modalOptionItemType);

            // TODO (figure out performant approach for, ideally so can get this info in render/memoized.hasFilterSetChanged):
            // Check previous filtersets in the context (e.g. /search/?type=FilterSet&preset_for_projects=...)
            // and prevent saving if _any_ matches. Kind of difficult given the size of filtersets...

            if (modalOptionType === "preset" && modalOptionItemType === "user") {
                const { uuid: userUUID = null } = JWT.getUserDetails() || {};
                payload.preset_for_users = [ userUUID ];
            } else if (modalOptionType === "preset" && modalOptionItemType === "project") {
                payload.preset_for_projects = [ caseProjectUUID ];
            } else if (modalOptionType === "default" && modalOptionItemType === "project") {
                payload.default_for_projects = [ caseProjectUUID ];
            }

            console.log("Preset FilterSet Payload", payload);

            ajax.promise("/filter-sets/", "POST", {}, JSON.stringify(payload))
                .then((res) => {
                    console.info("Created new Preset FilterSet; response:", res);
                    const { "@graph": [ newPresetFilterSetItem ] } = res;
                    return new Promise((resolve, reject) => {
                        setLastSavedPresetFilterSet(newPresetFilterSetItem, ()=>{
                            this.setState({ "savingStatus": 2, "presetTitle": "" }, ()=>{
                                resolve(newPresetFilterSetItem);
                            });
                        });
                    });
                }).then((newPresetFilterSetItem) => {
                    // If no "derived_from_preset_filterset" on Case.active_filterset, set it.
                    const { uuid: newPresetFilterSetItemUUID } = newPresetFilterSetItem;
                    const { derived_from_preset_filterset = null, "@id": caseFSID } = filterSet || {};
                    const { status: originalPresetFSStatus } = originalPresetFilterSet || {};
                    if (derived_from_preset_filterset === null || originalPresetFSStatus === "deleted") {
                        return ajax.promise(caseFSID, "PATCH", {}, JSON.stringify({ "derived_from_preset_filterset": newPresetFilterSetItemUUID }));
                    } else {
                        return false;
                    }
                }).then((responseOrFalse) => {
                    if (responseOrFalse !== false) {
                        // Assume PATCH Case FilterSet response obtained ...
                        console.info("PATCHed Case.active_filterset", responseOrFalse);
                    }
                })
                .catch((err)=>{
                    // TODO: Add analytics.
                    console.error("Error POSTing new preset FilterSet", err);
                    this.setState({ "savingStatus" : -1 });
                });

        });

        return false;
    }

    render(){
        const {
            caseItem,
            filterSet,
            isEditDisabled,
            lastSavedPresetFilterSet,
            isOriginalPresetFilterSetLoading,
            hasFilterSetChangedFromOriginalPreset,
            hasFilterSetChangedFromLastSavedPreset,
        } = this.props;
        const {
            showingModalForEventKey,
            presetTitle,
            // originalPresetFilterSet,
            // lastSavedPresetFilterSet,
            savingStatus,
            // isOriginalPresetFilterSetLoading
        } = this.state;
        const {
            project: {
                "@id": caseProjectID,
                "display_title": caseProjectTitle
            }
        } = caseItem;

        const {
            title: filterSetTitle = null
        } = filterSet || {}; // May be null while loading initially in FilterSetController

        const disabled = (
            savingStatus !== 0
            || isOriginalPresetFilterSetLoading
            || showingModalForEventKey
            || isEditDisabled
            // TODO: consider disabling if not saved yet?
            // || hasCurrentFilterSetChanged
            || !hasFilterSetChangedFromOriginalPreset
            || !hasFilterSetChangedFromLastSavedPreset
        );

        const [ modalOptionItemType = null, modalOptionType = null ] = showingModalForEventKey ? showingModalForEventKey.split(":") : [];


        // TODO: Put into own component possibly, once split apart FilteringTableFilterSetUI into directory of files.
        let modal = null;
        if (modalOptionItemType) {
            let modalBody = null;
            if (savingStatus === 0) {
                // POST not started
                modalBody = (
                    <form onSubmit={this.onPresetFormSubmit} className="d-block">
                        <label htmlFor="new-preset-fs-id">Preset FilterSet Title</label>
                        <input id="new-preset-fs-id" type="text" placeholder={filterSetTitle + "..."} onChange={this.onPresetTitleInputChange} value={presetTitle} className="form-control mb-1" />
                        <button type="submit" className="btn btn-success" disabled={!presetTitle}>
                            Create
                        </button>
                    </form>
                );
            }
            else if (savingStatus === 1) {
                // Is POSTing
                modalBody = (
                    <div className="text-center py-4 text-larger">
                        <i className="icon icon-spin icon-circle-notch fas mt-1 mb-1" />
                    </div>
                );
            }
            else if (savingStatus === 2) {
                // POST succeeded
                const { title: lastSavedPresetTile, "@id": lastSavedPresetID } = lastSavedPresetFilterSet; // Is in @@object representation
                modalBody = (
                    <div>
                        <h5 className="text-400 my-0">
                            { valueTransforms.capitalize(modalOptionType) } FilterSet Created
                        </h5>
                        <a className="text-600 d-inline-block mb-16" href={lastSavedPresetID} target="_blank" rel="noopener noreferrer">{ lastSavedPresetTile }</a>
                        <p className="mb-16">
                            It may take some time before the preset is visible in list of presets and available for import.
                        </p>
                        <button type="button" className="btn btn-success btn-block"
                            onClick={this.onHideModal} autoFocus>
                            OK
                        </button>
                    </div>
                );
            }
            else if (savingStatus === -1) {
                // POST failed
                modalBody = (
                    <div>
                        <h4 className="text-400 mt-0 mb-16">
                            Failed to create preset FilterSet
                        </h4>
                        <p className="mb-16 mt-0">You may not have permission yet to create new FilterSets. Check back again later or report to developers.</p>
                        <button type="button" className="btn btn-warning btn-block" onClick={this.onHideModal}>
                            Close
                        </button>
                    </div>
                );
            }

            modal = (
                <Modal show onHide={this.onHideModal}>
                    <Modal.Header closeButton>
                        <Modal.Title className="text-400">
                            Creating { modalOptionType } FilterSet for { modalOptionItemType }
                        </Modal.Title>
                    </Modal.Header>
                    <Modal.Body>{ modalBody }</Modal.Body>
                </Modal>
            );
        }

        return (
            <React.Fragment>

                { modal }

                <button className="btn btn-outline-light btn-sm" type="button" onClick={disabled ? null : this.onClickSavePresetButton}
                    disabled={disabled} data-tip="Create copy of this current FilterSet and set it as a preset for yourself">
                    { savingStatus === 1 ? <i className="icon icon-circle-notch icon-spin fas"/> : "Save as Preset" }
                </button>

                {/*

                <DropdownButton title={savingStatus === 1 ? <i className="icon icon-circle-notch icon-spin fas"/> : "Save as..."}
                    variant="outline-light" size="sm" onSelect={this.onSelectPresetOption}
                    data-tip="Create copy of this current FilterSet and set it as a preset for..." disabled={disabled}>
                    <DropdownItem data-tip="Create a copy of this current FilterSet and set it as a preset for yourself" eventKey="user:preset">
                        A preset for <span className="text-600">yourself</span> only
                    </DropdownItem>
                    <DropdownItem data-tip="Create a copy of this current FilterSet and set it as a preset for this project" eventKey="project:preset">
                        A preset for project <span className="text-600">{ caseProjectTitle }</span>
                    </DropdownItem>
                    <DropdownItem data-tip="Create a copy of this current FilterSet and set it as the default FilterSet for this project, to be basis for FilterSets of new Cases going forward" eventKey="project:default">
                        Default FilterSet for project <span className="text-600">{ caseProjectTitle }</span>
                    </DropdownItem>
                </DropdownButton>

                */}

            </React.Fragment>
        );
    }

}



/** Renders the Blocks */
const FilterSetUIBlocks = React.memo(function FilterSetUIBlocks(props){
    const {
        filterSet, filterBlocksLen, facetDict, schemas,
        singleSelectedFilterBlockIdx, selectedFilterBlockIndices, allFilterBlocksSelected, selectedFilterBlockIdxCount,
        selectFilterBlockIdx, removeFilterBlockAtIdx, setNameOfFilterBlockAtIdx,
        cachedCounts, duplicateQueryIndices, duplicateNameIndices, isSettingFilterBlockIdx, isFetchingInitialFilterSetItem = false,
        ...remainingProps // Contains: addNewFilterBlock, toggleIntersectFilterBlocks, intersectFilterBlocks, saveFilterSet, isSavingFilterSet, isEditDisabled, hasCurrentFilterSetChanged,
    } = props;

    const { filter_blocks = [] } = filterSet || {};
    const { query: currentSingleBlockQuery = null } = (singleSelectedFilterBlockIdx !== null && filter_blocks[singleSelectedFilterBlockIdx]) || {};

    const commonProps = {
        facetDict, filterBlocksLen, selectFilterBlockIdx, removeFilterBlockAtIdx, setNameOfFilterBlockAtIdx, isSettingFilterBlockIdx,
        duplicateQueryIndices, duplicateNameIndices, cachedCounts, schemas
    };


    return (
        <div className="filterset-blocks-container blocks-outer-container" data-all-selected={allFilterBlocksSelected}>

            { typeof selectFilterBlockIdx === "function" ?
                // If selectFilterBlockIdx is not provided from FilterSetController, act as read-only view & don't show interaction-related elements.
                <div className="row pb-06 pt-08 px-3 align-items-center text-small">
                    <div className="col-12 pb-02 col-sm">
                        { filterBlocksLen === 1 ? null
                            : allFilterBlocksSelected ? "Click on a filter block to only search its query and/or edit its filters"
                                : "Shift+Click to select an additional filter block"
                        }
                    </div>
                    <div className="col-12 pb-02 col-sm text-sm-right">
                        { (allFilterBlocksSelected ? "All" : selectedFilterBlockIdxCount + "/" + filterBlocksLen) + " filter blocks selected" }
                    </div>
                </div>
                : null }

            { filterBlocksLen > 0 ? (
                <div className="blocks-container px-3">
                    {
                        filter_blocks.map(function(filterBlock, index){
                            const selected = allFilterBlocksSelected || selectedFilterBlockIndices[index];
                            return (
                                <FilterBlock {...commonProps} {...{ filterBlock, index, selected }} key={index} />
                            );
                        })
                    }
                </div>
            ) : isFetchingInitialFilterSetItem ? (
                <div className="blocks-container px-3">
                    <DummyLoadingFilterBlock/>
                </div>
            ) : (
                <div className="py-3 px-3">
                    <h4 className="text-400 text-center text-danger my-0">No Blocks Defined</h4>
                </div>
            ) }

            <FilterSetUIBlockBottomUI {...remainingProps} {...{ selectFilterBlockIdx, allFilterBlocksSelected, filterBlocksLen, singleSelectedFilterBlockIdx, currentSingleBlockQuery }} />

        </div>
    );
});

function FilterSetUIBlockBottomUI(props){
    const {
        addNewFilterBlock,
        selectFilterBlockIdx,
        toggleIntersectFilterBlocks,
        allFilterBlocksSelected,
        filterBlocksLen,
        singleSelectedFilterBlockIdx,
        currentSingleBlockQuery,
        saveFilterSet, isSavingFilterSet, isEditDisabled, hasCurrentFilterSetChanged,
        intersectFilterBlocks = false
    } = props;

    if (!saveFilterSet || !toggleIntersectFilterBlocks || !selectFilterBlockIdx) {
        // No function(s) present from FilterSet Controller. Don't show this UI and act as read-only.
        return null;
    }

    function onAddBtnClick(e){
        e.stopPropagation();
        addNewFilterBlock();
    }

    function onCopyBtnClick(e){
        e.stopPropagation();
        addNewFilterBlock({ "query" : currentSingleBlockQuery });
    }

    function onSelectAllClick(e){
        e.stopPropagation();
        e.preventDefault();
        selectFilterBlockIdx(null);
    }

    function onToggleIntersectFilterBlocksBtnClick(e){
        e.stopPropagation();
        e.preventDefault();
        toggleIntersectFilterBlocks();
    }

    return (
        <div className="row pb-16 pt-16 px-3">
            <div className="col">
                <div className="btn-group mr-08" role="group" aria-label="Selection Controls">
                    <button type="button" className="btn btn-primary-dark" onClick={onSelectAllClick} disabled={allFilterBlocksSelected}>
                        <i className={"icon icon-fw far mr-1 icon-" + (allFilterBlocksSelected ? "check-square" : "square")} />
                        Select All
                    </button>
                    <button type="button" className="btn btn-primary-dark" onClick={onToggleIntersectFilterBlocksBtnClick} disabled={filterBlocksLen < 2 || singleSelectedFilterBlockIdx !== null}
                        data-tip="Toggle whether to compute the union or intersection of filter blocks">
                        <i className={"icon icon-fw far mr-1 icon-" + (intersectFilterBlocks ? "check-square" : "square")} />
                        Intersect
                    </button>
                </div>
                <SaveFilterSetButton {...{ saveFilterSet, isSavingFilterSet, isEditDisabled, hasCurrentFilterSetChanged }} className="btn btn-primary-dark"/>
            </div>
            <div className="col-auto">
                <div className="btn-group" role="group" aria-label="Creation Controls">
                    <button type="button" className="btn btn-primary-dark" onClick={onAddBtnClick} data-tip="Add new blank filter block">
                        <i className="icon icon-fw icon-plus fas mr-1" />
                        Add Filter Block
                    </button>
                    <button type="button" className="btn btn-primary-dark" onClick={onCopyBtnClick} disabled={!currentSingleBlockQuery}
                        data-tip="Copy currently-selected filter block">
                        <i className="icon icon-fw icon-clone far" />
                    </button>
                </div>
            </div>
        </div>
    );
}

/** Shown temporarily while initial FilterSet is still loading */
const DummyLoadingFilterBlock = React.memo(function DummyLoadingFilterBlock(){
    // dummyObject & filterBlock, though are objects which wouldn't === each other in prop comparisons, are not emitted from a useMemo since entire component is memoized and doesn't receive any [changes in] props.
    const dummyObject = {};
    const filterBlock = { "query" : "", "name" : <em>Please wait...</em> };
    const passProps = {
        filterBlock,
        filterBlocksLen: 1,
        index: 0,
        selected: false,
        isSettingFilterBlockIdx: true,
        cachedCounts: dummyObject,
        duplicateQueryIndices: dummyObject,
        duplicateNameIndices: dummyObject
    };
    return <FilterBlock {...passProps} />;
});


const FilterBlock = React.memo(function FilterBlock(props){
    const {
        index,
        filterBlock,
        selected = false,
        // searchContext,
        removeFilterBlockAtIdx,
        setNameOfFilterBlockAtIdx,
        selectFilterBlockIdx,
        isSettingFilterBlockIdx,
        facetDict,
        duplicateQueryIndices,
        duplicateNameIndices,
        cachedCounts,
        filterBlocksLen,
        schemas
    } = props;

    const {
        query: filterStrQuery,
        name: filterName
    } = filterBlock;

    const cachedCount = cachedCounts[index];

    /**
     * The following 3 assignments are memoized since string comparisons are slower than object
     * reference and integer comparisons.
     * Also, `duplicateQueryIndices` etc. are objects (not arrays), but for insertion & lookup,
     * integer key (`index`) is auto-cast to string in both instances, so works fine. Just
     * keep in mind if do `Object.keys(duplicateQueryIndices)` or similar at any point, that
     * would get back list of strings (not ints) and need to compare `parseInt(key) === index`,
     * if ever necessary.
     */
    const isDuplicateQuery = useMemo(function(){ return typeof duplicateQueryIndices[index] === "number"; }, [ duplicateQueryIndices, index ]);
    const isDuplicateName = useMemo(function(){ return typeof duplicateNameIndices[index] === "number"; }, [ duplicateNameIndices, index ]);
    const countExists = useMemo(function(){ return typeof cachedCount === "number"; }, [ cachedCounts, index ]);

    const [ isEditingTitle, setIsEditingTitle ] = useState(false);

    function onEditClick(e){
        e.stopPropagation();
        e.preventDefault();
        setIsEditingTitle(true);
    }

    function onRemoveClick(e){
        e.stopPropagation();
        if (filterStrQuery && !isDuplicateQuery) {
            const confirmation = window.confirm("Are you sure you want to delete this filter block? It still has some values.");
            if (!confirmation) return false;
        }
        removeFilterBlockAtIdx(index);
    }

    function onSelectClick(e){
        e.stopPropagation();
        e.preventDefault();
        if (e.shiftKey) {
            // Workaround to prevent selection of text on shift+mousedown.
            window.document.getSelection().removeAllRanges();
        }
        selectFilterBlockIdx(index, !e.shiftKey);
    }


    if (isEditingTitle && isSettingFilterBlockIdx) {
        setIsEditingTitle(false);
    }

    let title = null;
    if (isEditingTitle && !isSettingFilterBlockIdx) {
        title = (
            <form className="w-100 d-flex align-items-center mb-0" action="#case-info.filtering" onSubmit={function(e){
                e.stopPropagation();
                e.preventDefault();
                setIsEditingTitle(false);
                const formElem = e.target;
                const [ inputElem ] = formElem.children;
                setNameOfFilterBlockAtIdx(index, inputElem.value);
            }}>
                <input type="text" name="filterName" className="form-control" defaultValue={filterName} />
                <button type="reset" className="btn btn-sm btn-outline-dark ml-08" onClick={function(e){
                    e.stopPropagation();
                    e.preventDefault();
                    setIsEditingTitle(false);
                }}>
                    <i className="icon icon-fw icon-times fas" />
                </button>
                <button type="submit" className="btn btn-sm btn-outline-success ml-08"><i className="icon icon-fw icon-check fas" /></button>
            </form>
        );
    } else {
        const isLoadingBlock = (selected && isSettingFilterBlockIdx);
        const deleteIconCls = (
            "icon fas mr-07 icon-"
            + (isLoadingBlock ? "circle-notch icon-spin" : "times-circle clickable")
            + (filterBlocksLen > 1 ? "" : " disabled")
        );
        const titleCls = "text-small" + (
            isDuplicateName ? " text-danger"
                : !filterName ? " text-secondary"
                    : ""
        );

        title = (
            <React.Fragment>
                <i className={deleteIconCls} onClick={!isLoadingBlock && filterBlocksLen > 1 ? onRemoveClick : null}
                    data-tip={!isLoadingBlock && filterBlocksLen > 1 ? "Delete this filter block" : "Can't delete last filter block"} />
                <span className={titleCls} data-tip={isDuplicateName ? "Duplicate title of filter block #" + (duplicateNameIndices[index] + 1) : null}>
                    { filterName || <em>No Name</em> }
                </span>
                { typeof filterName === "string" ?
                    // Prevent [attempts at] editing of JSX/non-string 'filterName' values. Should only occur for hardcoded-UI stuff like DummyLoadingFilterBlock
                    <i className="icon icon-pencil-alt fas ml-1 clickable text-smaller" onClick={onEditClick} />
                    : null }
            </React.Fragment>
        );
    }

    const cls = (
        "filterset-block" +
        (selected ? " selected" : "") +
        (!isEditingTitle && filterBlocksLen > 1 ? " clickable" : "")
    );

    return (
        <div className={cls} onClick={!isEditingTitle ? onSelectClick : null} data-duplicate-query={isDuplicateQuery}
            data-tip={isDuplicateQuery ? "Duplicate query of filter block #" + (duplicateQueryIndices[index] + 1) : null}>
            <div className="row px-2 pt-08 pb-04 title-controls-row">
                <div className="col d-flex align-items-center">
                    { title }
                </div>
                <div className="col-auto">
                    <div className="cached-counts-value" data-count-exists={countExists} data-tip={countExists ? cachedCount + " results found for this filter block." : null}>
                        { cachedCount }
                    </div>
                </div>
            </div>
            <FieldBlocks {...{ filterBlock, facetDict, schemas }} />
        </div>
    );
});

function FieldBlocks({ filterBlock, facetDict, schemas }) {
    const { query: filterStrQuery } = filterBlock;

    if (!filterStrQuery) {
        return (
            <div className="py-1 px-2">
                <em>No Filters Selected</em>
            </div>
        );
    }

    const { correctedQuery, sortedFields, fieldSchemas } = useMemo(function(){

        const origQs = queryString.parse(filterStrQuery);

        const termQs = {};
        // Will fill this with `{ field: { from, to } }` and create combined items for them afterwards.
        const rangeQs = {};

        Object.keys(origQs).forEach(function(k){

            // Remove .from or .to if needed, confirm aggregation_type === stats, and transform/merge values
            let field = k;
            let v = origQs[k];

            let removedRangeFacetAppendage = false;
            if (k.slice(-5) === ".from"){
                field = k.slice(0, -5);
                if (!facetDict[field] || typeof facetDict[field].aggregation_type !== "string"){
                    // We might remove check of aggregation_type here since might not be present if being gotten from schemas.
                    // Becomes slightly risky, if there's embedded linkto with field 'from' or 'to'.
                    field = k;
                    console.error("Attempted to remove 'from' from field but couldn't succeed", field, facetDict);
                } else {
                    removedRangeFacetAppendage = true;
                    rangeQs[field] = rangeQs[field] || {};
                    rangeQs[field].from = v;
                }

            } else if (k.slice(-3) === ".to") {
                field = k.slice(0, -3);
                if (!facetDict[field] || typeof facetDict[field].aggregation_type !== "string"){
                    // We might remove check of aggregation_type here since might not be present if being gotten from schemas.
                    // Becomes slightly risky, if there's embedded linkto with field 'from' or 'to'.
                    field = k;
                    console.error("Attempted to remove 'to' from field but couldn't succeed", field, facetDict);
                } else {
                    removedRangeFacetAppendage = true;
                    rangeQs[field] = rangeQs[field] || {};
                    rangeQs[field].to = v;
                }
            }

            if (removedRangeFacetAppendage) {
                return;
            }


            // Standardize term values of the parsed query object into arrays (including w. length=1).
            if (!Array.isArray(v)) {
                v = [v];
            }
            // If not range facet, transform vals to proper names.
            // (formatRangeVal will do same if necessary)
            v = v.map(function(termVal){
                return Schemas.Term.toName(field, termVal);
            });

            // Merge, e.g. if a from and a to
            if (typeof termQs[field] !== "undefined") {
                termQs[field] = termQs[field].concat(v);
            } else {
                termQs[field] = v;
            }

        });


        // TODO: Consider moving this up to where facetDict is created, but would be
        // bit more complexy to memoize well (and need to ensure removal of .from and .to for ranges).
        const allFieldSchemas = {};

        // Transform rangeQs numbers into values.
        Object.keys(rangeQs).forEach(function(field){
            const { from = null, to = null } = rangeQs[field];
            const fieldSchema = allFieldSchemas[field] = getSchemaProperty(field, schemas, "VariantSample");
            const facet = facetDict[field];
            const { title: facetTitle, abbreviation: facetAbbreviation = null } = facet;
            const { abbreviation: fieldAbbreviation = null } = fieldSchema || {};
            const title = facetAbbreviation || fieldAbbreviation || (facetTitle.length > 5 ? <em>N</em> : facetTitle);
            rangeQs[field] = [
                <FormattedToFromRangeValue {...{ from, to, facet, title }} termTransformFxn={Schemas.Term.toName} key={0} />
            ];
        });

        // Get rest of field schemas for term facets
        const termFields = Object.keys(termQs);
        termFields.forEach(function(field){
            allFieldSchemas[field] = getSchemaProperty(field, schemas, "VariantSample");
        });

        // Combine & sort all filtered-on fields by their schema.facet.order, if any.
        const sortedFields = termFields.concat(Object.keys(rangeQs)).sort(function(fA, fB){
            const fsA = facetDict[fA];
            const fsB = facetDict[fB];
            if (fsA && !fsB) return -1;
            if (!fsA && fsB) return 1;
            if (!fsA && !fsB) return 0;
            return (fsA.order || 10000) - (fsB.order || 10000);
        });

        return {
            sortedFields,
            "fieldSchemas": allFieldSchemas,
            "correctedQuery" : { ...termQs, ...rangeQs }
        };
    }, [ filterBlock, facetDict, schemas ]);

    return (
        <div className="d-flex flex-wrap filter-query-viz-blocks px-2">
            { sortedFields.map(function(field, index){
                return <FieldBlock {...{ field }} fieldFacet={facetDict[field]} fieldSchema={fieldSchemas[field]} terms={correctedQuery[field]} key={field} />;
            }) }
        </div>
    );
}

function FieldBlock({ field, terms, fieldFacet, fieldSchema }){
    const {
        title: facetTitle = null,
        // description: facetDescription = null,
        // aggregation_type = "terms"
    } = fieldFacet || {};

    const {
        // Used primarily as fallback, we expect/hope for fieldFacet to be present/used primarily instead.
        title: fieldTitle = null,
        // description: fieldDescription = null
    } = fieldSchema || {};

    const title = facetTitle || fieldTitle || field;

    const valueBlocks = terms.map(function(val, idx){
        return (
            <div className="value-block" key={idx}>
                { val }
            </div>
        );
    });

    return (
        <div className="field-block py-1">
            <div className="value-blocks d-flex flex-wrap">
                { valueBlocks }
            </div>
            <div className="field-name">
                <em>{ title }</em>
            </div>
        </div>
    );
}



/**
 * Meant to be used to wrap a FilteringTableFilterSetUI
 */
export class FilterSetController extends React.PureComponent {

    static propTypes = {
        "initialFilterSetItem" : PropTypes.shape({
            "@id" : PropTypes.string, // Is required if originally existed, else free to be null.
            "uuid" : PropTypes.string, // Is required if originally existed, else free to be null.
            "title" : PropTypes.string.isRequired,
            "search_type" : PropTypes.oneOf(["VariantSample", "Variant", "Case"]),
            "filter_blocks" : PropTypes.arrayOf(PropTypes.shape({
                "query" : PropTypes.string,
                "name" : PropTypes.string.isRequired
            }))
        }),
        "children" : PropTypes.element.isRequired,
        "excludeFacets" : PropTypes.arrayOf(PropTypes.string),
        "context" : PropTypes.shape({
            "filters" : PropTypes.arrayOf(PropTypes.shape({
                "field" : PropTypes.string.isRequired,
                "term" : PropTypes.string.isRequired
            }))
        }),
        "searchHrefBase" : PropTypes.string.isRequired,
        "navigate" : PropTypes.func.isRequired,
        "initialSelectedFilterBlockIndices" : PropTypes.arrayOf(PropTypes.number),
        "isFetchingInitialFilterSetItem" : PropTypes.bool,
        "onResetSelectedVariantSamples": PropTypes.func
    };

    static defaultProps = {
        "searchHrefBase" : "/search/?type=VariantSample&sort=-date_created",
        "excludeFacets" : ["type"],
        /** `searchHrefBase` [+ `initialFilterSetItem.filter_blocks[initialSelectedFilterBlockIdx]`] must match initial search table query. */
        // "initialSelectedFilterBlockIndices" : null
        // Might be needed for future for like 'create new' button, but likely to be defined elsewhere maybe (outside of this component)
        // "blankFilterSetItem" : {
        //     "title" : "New FilterSet",
        //     "search_type": "VariantSample",
        //     "filter_blocks" : [
        //         { "query" : "" }
        //     ]
        // }
    };


    static updateSelectedFilterBlockQueryFromSearchContextResponse(selectedFilterBlockIdx, searchContext, currFilterSet, excludeFacets=["type"]){
        const { filter_blocks = [] } = currFilterSet;
        const { filters: ctxFilters = [] } = searchContext;
        const currFilterBlock = filter_blocks[selectedFilterBlockIdx];
        const { query: filterStrQuery } = currFilterBlock;
        const filterBlockQuery = queryString.parse(filterStrQuery);

        const excludedFieldMap = {};
        if (Array.isArray(excludeFacets)) {
            excludeFacets.forEach(function(field){
                excludedFieldMap[field] = true;
            });
        }

        const searchFilters = ctxFilters.filter(function({ field, term }){
            let fieldName = field;
            if (field.slice(-1) === "!") fieldName = field.slice(0, -1);
            if (excludedFieldMap[fieldName]) return false;
            return true;
        });
        const searchFiltersLen = searchFilters.length;

        // Check if context.filters differs from filter_block.query (if so, then can cancel out early) --
        // Clean out `filterBlockQuery` by ctx filter until `filterBlockQuery` is empty object
        // preserve any remaining ctx filters into `extraCtxFilters`.
        let anyExtraCtxFilters = false;

        for (var ctxSearchFilterIndx = 0; ctxSearchFilterIndx < searchFiltersLen; ctxSearchFilterIndx++) {
            const ctxFilter = searchFilters[ctxSearchFilterIndx];
            const { field, term } = ctxFilter;
            if (!filterBlockQuery[field]) {
                anyExtraCtxFilters = true;
                break;
            }
            if (!Array.isArray(filterBlockQuery[field])) {
                if (filterBlockQuery[field] === term) {
                    delete filterBlockQuery[field];
                } else {
                    anyExtraCtxFilters = true;
                    break;
                }
            } else {
                var foundIdx = -1;
                for (var i = 0; i < filterBlockQuery[field].length; i++){
                    if (filterBlockQuery[field][i] === term){
                        foundIdx = i;
                        break;
                    }
                }
                if (foundIdx > -1) {
                    filterBlockQuery[field].splice(foundIdx, 1);
                    if (filterBlockQuery[field].length === 1) { // Convert to non-arr.
                        filterBlockQuery[field] = filterBlockQuery[field][0];
                    }
                } else {
                    anyExtraCtxFilters = true;
                    break;
                }
            }
        }

        if (!anyExtraCtxFilters && Object.keys(filterBlockQuery).length === 0) {
            // No changes to query, returing existing filterset.
            return currFilterSet;
        }

        // Generate new URL param query object out of ~ context.filters
        const searchFiltersQuery = {}; // = new URLSearchParams() - might be nice to use this but not 100% of browser/node/url-in-package-lock.json issues.
        searchFilters.forEach(function({ field, term }){
            if (Array.isArray(searchFiltersQuery[field])) {
                searchFiltersQuery[field].push(term);
            } else if (typeof searchFiltersQuery[field] !== "undefined") {
                searchFiltersQuery[field] = [ searchFiltersQuery[field], term ];
            } else {
                searchFiltersQuery[field] = term;
            }
        });
        const nextCurrFilterSet = { ...currFilterSet, "filter_blocks": filter_blocks.slice() };
        nextCurrFilterSet.filter_blocks[selectedFilterBlockIdx] = {
            ...nextCurrFilterSet.filter_blocks[selectedFilterBlockIdx],
            "query": queryString.stringify(searchFiltersQuery).replaceAll("%20", "+")
        };

        return nextCurrFilterSet;
    }

    /**
     * Update state.currFilterSet.filter_blocks[selectedFilterBlockIdx].query from search response if needed.
     * (unless amid some other update or amid initialization)
     *
     * @todo Maybe move to componentDidUpdate or something...
     */
    static getDerivedStateFromProps(props, state) {
        const { context: searchContext, excludeFacets } = props;
        const {
            currFilterSet,
            selectedFilterBlockIndices: currSelectedFilterBlockIndices,
            isSettingFilterBlockIdx,
            cachedCounts: lastCachedCounts
        } = state;

        let selectedFilterBlockIndices = null; // { ...currSelectedFilterBlockIndices };

        // Always have filter block selected if is the only one - helps reduce needless UI interaction(s)
        // and glitches
        const { filter_blocks = [] } = currFilterSet || {};
        const filterBlocksLen = filter_blocks.length;
        if (filterBlocksLen === 1) {
            selectedFilterBlockIndices = { '0': true };
        } else if (filterBlocksLen === 0) { // Rare/if-at-all-occuring
            // Clear
            selectedFilterBlockIndices = {};
        } else {
            // Do nothing (yet), preserve `selectedFilterBlockIndices`
            selectedFilterBlockIndices = currSelectedFilterBlockIndices;
        }

        let selectedFilterBlockIdxList = Object.keys(selectedFilterBlockIndices);
        let selectedFilterBlockIdxCount = Object.keys(selectedFilterBlockIdxList).length;

        // If no filter-blocks are currently selected, then select all, as is equivalent
        // state and simpler to handle only 1 case/'shape' of it.
        // Also handles req of always have 1 filter block selected if is the only one that exists
        // -- helps reduce needless UI interaction(s) and glitches
        // if (selectedFilterBlockIdxCount === 0 && filterBlocksLen > 0) {
        //     filter_blocks.forEach(function(fb, idx){
        //         selectedFilterBlockIndices[idx] = true;
        //         selectedFilterBlockIdxList.push(idx);
        //         selectedFilterBlockIdxCount++;
        //     });
        // }

        if (selectedFilterBlockIdxCount === filterBlocksLen) {
            selectedFilterBlockIndices = {};
            selectedFilterBlockIdxCount = 0;
            selectedFilterBlockIdxList = [];
        }


        // Update state.currFilterSet with filters from response, unless amid some other update.

        if (!searchContext || isSettingFilterBlockIdx){
            // Don't update from blank. Or if still loading response for current selection.
            return { selectedFilterBlockIndices };
        }

        if (!(selectedFilterBlockIdxCount === 1 || (selectedFilterBlockIdxCount === 0 && filterBlocksLen === 1))){
            // Cancel if compound filterset request.
            return { selectedFilterBlockIndices };
        }

        const selectedFilterBlockIdx = parseInt(selectedFilterBlockIdxList[0] || 0);
        const { total: totalCount } = searchContext;

        // Get counts to show @ top left of selectable filter blocks
        let nextCachedCounts = lastCachedCounts;
        if (nextCachedCounts[selectedFilterBlockIdx] !== totalCount) { // Don't update object reference unless is changed/first-set
            nextCachedCounts = { ...nextCachedCounts, [selectedFilterBlockIdx]: totalCount };
        }

        // Returns existing `currFilterSet` if no changes in query detected to avoid downstream memoized component re-renders.
        const nextCurrFilterSet = FilterSetController.updateSelectedFilterBlockQueryFromSearchContextResponse(
            selectedFilterBlockIdx,
            searchContext,
            currFilterSet,
            excludeFacets
        );

        return {
            selectedFilterBlockIndices,
            "currFilterSet": nextCurrFilterSet,
            "cachedCounts": nextCachedCounts,
            "originalPresetFilterSetBody": null
        };
    }

    static resetState(props){
        const { initialFilterSetItem, initialSelectedFilterBlockIndices = [] } = props;

        // By default, all filter blocks are selected.
        // TODO: Consider saving selectedFilterBlockIndices into FilterSet property/field,
        // or, more likely, into localStorage.
        const selectedFilterBlockIndices = {};
        initialSelectedFilterBlockIndices.forEach(function(selectedIndx){
            // `selectedIndx` is cast to str when becomes key in `selectedFilterBlockIndices`.
            selectedFilterBlockIndices[selectedIndx] = true;
        });
        return {
            "currFilterSet": initialFilterSetItem ? { ...initialFilterSetItem } : null,
            selectedFilterBlockIndices,
            "isSettingFilterBlockIdx": true,
            "intersectFilterBlocks": false,
            "cachedCounts": {} // Using indices as keys here, but keeping as object (keys are strings)
        };
    }

    constructor(props) {
        super(props);
        this.navigateToCurrentBlock = this.navigateToCurrentBlock.bind(this);
        this.importFromPresetFilterSet = _.throttle(this.importFromPresetFilterSet.bind(this), 500);
        // Throttled since usually don't want to add that many so fast..
        this.addNewFilterBlock = _.throttle(this.addNewFilterBlock.bind(this), 750, { trailing: false });
        // Throttled, but func itself throttles/prevents-update if still loading last-selected search results.
        this.selectFilterBlockIdx = _.throttle(this.selectFilterBlockIdx.bind(this), 100, { trailing: false });
        // Throttled to prevent accidental double-clicks.
        this.removeFilterBlockAtIdx =  _.throttle(this.removeFilterBlockAtIdx.bind(this), 250, { trailing: false });
        this.setNameOfFilterBlockAtIdx = this.setNameOfFilterBlockAtIdx.bind(this);
        this.setTitleOfFilterSet = this.setTitleOfFilterSet.bind(this);
        this.toggleIntersectFilterBlocks = _.throttle(this.toggleIntersectFilterBlocks.bind(this), 250, { trailing: false });

        this.state = FilterSetController.resetState(this.props);
    }

    componentDidMount(){
        this.navigateToCurrentBlock();
    }

    componentDidUpdate(pastProps, pastState){
        const { initialFilterSetItem, context: searchContext, onResetSelectedVariantSamples } = this.props;
        const { initialFilterSetItem: pastInitialFilterSet, context: pastSearchContext } = pastProps;

        // Just some debugging for dev environments.
        // if (console.isDebugging()){
        //     var key;
        //     for (key in this.props) {
        //         // eslint-disable-next-line react/destructuring-assignment
        //         if (this.props[key] !== pastProps[key]) {
        //             // eslint-disable-next-line react/destructuring-assignment
        //             console.log('FilterSetController changed props: %s', key, pastProps[key], this.props[key]);
        //         }
        //     }

        //     for (key in this.state) {
        //         // eslint-disable-next-line react/destructuring-assignment
        //         if (this.state[key] !== pastState[key]) {
        //             // eslint-disable-next-line react/destructuring-assignment
        //             console.log('FilterSetController changed state: %s', key, pastState[key], this.state[key]);
        //         }
        //     }
        // }

        if (onResetSelectedVariantSamples && searchContext !== pastSearchContext) {
            console.info("Resetting selected VS items");
            onResetSelectedVariantSamples();
        }

        // If a new FilterSet gets fetched in; should only occur for initial FS being loaded in (where pastInitialFilterSet is null).
        if (initialFilterSetItem !== pastInitialFilterSet) {
            this.setState(FilterSetController.resetState(this.props), this.navigateToCurrentBlock);
            return;
        }

    }

    /** Throttled to prevent tons of AJAX request from being queued up. */
    importFromPresetFilterSet(presetFilterSet){
        const { currFilterSet } = this.state;

        if (!currFilterSet) {
            throw new Error("Expected existing current FilterSet to be present; shouldn't be importable til then");
        }

        const { uuid: presetFSUUID, filter_blocks: presetFSBlocks } = presetFilterSet;

        const newFilterSet = {
            // Preserve existing FS title, UUID, search_type, flags, created_in_case_accession, etc. instead of copying from preset.
            ...currFilterSet,
            "derived_from_preset_filterset": presetFSUUID,
            "filter_blocks": presetFSBlocks // Assume we always have some present, as upstream UI should prevent saving of Presets with no blocks.
        };

        // `resetState` will reset selected indices, as well. And set isSettingFilterBlockIdx: true.
        const nextState = FilterSetController.resetState({ "initialFilterSetItem": newFilterSet });

        // Minor performance tweak -- pass in props.originalPresetFilterSetBody to
        // SaveFilterSetPresetButtonController for it to use instead of loading
        // it again via AJAX.
        nextState.originalPresetFilterSetBody = presetFilterSet;

        this.setState(nextState,
            this.navigateToCurrentBlock
        );
    }

    addNewFilterBlock(newFilterBlock = null){
        this.setState(function({ currFilterSet: pastFS }){
            const { filter_blocks = [] } = pastFS;
            const nextFB = filter_blocks.slice();
            let { name, query } = newFilterBlock || {};
            if (!name) {
                // Generate new name
                const highestAutoCount = nextFB.reduce(function(m, { name = "" }){
                    const match = name.match(/^(Filter Block )(\d+)/);
                    if (!match || !match[2]) return m;
                    return Math.max(m, parseInt(match[2]));
                }, 0);
                name = "Filter Block " + (highestAutoCount + 1);
            }
            if (!query) {
                query = "";
            }
            nextFB.push({ name, query });
            return {
                "currFilterSet": {
                    ...pastFS,
                    "filter_blocks" : nextFB
                },
                // Unselect all except newly-created one.
                "selectedFilterBlockIndices": { [nextFB.length - 1]: true },
                "isSettingFilterBlockIdx" : true
            };
        }, this.navigateToCurrentBlock);
    }

    removeFilterBlockAtIdx(idx){
        let didSelectedIndicesChange = false;
        this.setState(function(pastState){
            const {
                currFilterSet: pastFS,
                selectedFilterBlockIndices: pastSelectedIndices,
                cachedCounts: pastCounts
            } = pastState;
            const { filter_blocks = [] } = pastFS;
            const nextFB = filter_blocks.slice();
            nextFB.splice(idx, 1);
            const nextFBLen = nextFB.length;

            // Shift cachedCounts indices/keys
            const cachedCounts = {};
            Object.keys(pastCounts).forEach(function(countKey){
                const intKey = parseInt(countKey); // Obj keys are cast to type:string upon insertion, need to cast back to int for comparisons.
                if (intKey < idx) {
                    cachedCounts[countKey] = pastCounts[countKey];
                } else if (intKey > idx) {
                    cachedCounts[intKey - 1] = pastCounts[countKey];
                }
            });

            // Update selected filter block index according to what feels like decent UX -
            const selectedFilterBlockIndices = {};
            if (nextFBLen === 0) {
                // Error, shouldn't occur
                throw new Error("Must have at least one filter block, will not delete last one.");
            } else if (nextFBLen === 1) {
                // Set to the only fb, since otherwise would have no difference if is compound request, just lack of faceting (= extra UI click to get it back).
                // (this is now redundant -- done also in getDerivedStateFromProps)
                selectedFilterBlockIndices['0'] = true;
            } else {
                Object.keys(pastSelectedIndices).forEach(function(pastSelectedIndex){
                    if (pastSelectedIndex < idx) {
                        // Keep
                        selectedFilterBlockIndices[pastSelectedIndex] = true;
                    } else if (pastSelectedIndex === idx) {
                        // Skip - we deleted a previously-selected block, unset selection.
                    } else if (pastSelectedIndex > idx) {
                        // Shift index closer to start to keep previously-selected block selected.
                        selectedFilterBlockIndices[pastSelectedIndex - 1] = true;
                    }
                });

            }

            didSelectedIndicesChange = !_.isEqual(pastSelectedIndices, selectedFilterBlockIndices);

            return {
                cachedCounts,
                selectedFilterBlockIndices,
                "currFilterSet": { ...pastFS, "filter_blocks" : nextFB },
                "isSettingFilterBlockIdx": didSelectedIndicesChange
            };

        }, () => {
            if (didSelectedIndicesChange) {
                this.navigateToCurrentBlock();
            }
        });
    }

    setNameOfFilterBlockAtIdx(idx, newName, cb){
        this.setState(function({ currFilterSet: pastFS }){
            const { filter_blocks = [] } = pastFS;
            const nextFB = filter_blocks.slice();
            const nextBlock = { ...nextFB[idx] };
            nextBlock.name = newName;
            nextFB[idx] = nextBlock;
            return {
                "currFilterSet": { ...pastFS, "filter_blocks" : nextFB }
            };
        }, cb);
    }

    setTitleOfFilterSet(newTitle) {
        this.setState(function({ currFilterSet }){
            const nextFilterSet = { ...currFilterSet };
            nextFilterSet.title = newTitle;
            return { "currFilterSet": nextFilterSet };
        });
    }

    toggleIntersectFilterBlocks(){
        this.setState(function({ intersectFilterBlocks }){
            return {
                "intersectFilterBlocks": !intersectFilterBlocks
            };
        }, this.navigateToCurrentBlock);
    }

    navigateToCurrentBlock(){
        const { navigate: virtualNavigate, searchHrefBase, context: searchContext } = this.props; // props.navigate passed down in from SPC EmbeddedSearchView VirtualHrefController
        const { selectedFilterBlockIndices, currFilterSet, intersectFilterBlocks } = this.state;

        const selectedIdxList = Object.keys(selectedFilterBlockIndices);
        const selectedIdxCount = selectedIdxList.length;


        console.info("navigate to current block", this.props, this.state);

        if (!currFilterSet) {
            console.error("No current filterset to navigate to. Fine if expected (i.e. initial filterset item still being fetched).");
            return null;
        }

        const { filter_blocks, search_type = "VariantSample" } = currFilterSet;

        if (selectedIdxCount > 1 || (selectedIdxCount === 0 && filter_blocks.length > 1)) {
            // Navigate using compound fs.
            // Having 0 filter_blocks selected is effectively same as having all filter_blocks selected.

            let global_flags = url.parse(searchHrefBase, false).search;
            if (global_flags) {
                // Not particularly necessary but helps make less redundant since we have `search_type` already.
                global_flags = global_flags.slice(1).replace("type=VariantSample&", "");
            }

            const selectedFilterBlocks = selectedIdxCount === 0 ? filter_blocks : filter_blocks.filter(function(fb, fbIdx){
                return selectedFilterBlockIndices[fbIdx];
            });

            // We create our own names for flags & flags_applied here rather
            // than using filterSet.flags since filterSet.flags might potentially
            // be populated from other places; idk...
            const virtualCompoundFilterSet = {
                search_type,
                global_flags,
                "intersect": intersectFilterBlocks,
                // "flags": [
                //     {
                //         "name": "CurrentFilterSet",
                //         "query": global_flags
                //     }
                // ],
                "filter_blocks": selectedFilterBlocks.map(function({ query }){
                    return {
                        query,
                        "flags_applied": [] // ["CurrentFilterSet"]
                    };
                })
            };

            console.log("WILL USE virtualCompoundFilterSet", global_flags, virtualCompoundFilterSet);

            virtualNavigate(virtualCompoundFilterSet, null, (res)=>{
                this.setState({ "isSettingFilterBlockIdx": false });
            });

            return;
        } else {
            // Navigate as if using single search URL href.
            const [ selectedFilterBlockIdx = 0 ] = selectedIdxList;
            // Parse to int, since object keys are always strings.
            const currFilterSetQuery = filter_blocks[parseInt(selectedFilterBlockIdx)].query;
            const { "@id": currSearchHref = null } = searchContext || {};
            const nextSearchHref = searchHrefBase + (currFilterSetQuery ? "&" + currFilterSetQuery : "");

            // Compares full hrefs, incl searchHrefBase params
            const haveSearchParamsChanged = !currSearchHref || !_.isEqual(
                url.parse(nextSearchHref, true).query,
                url.parse(currSearchHref, true).query
            );

            if (haveSearchParamsChanged) {
                virtualNavigate(nextSearchHref, null, (res)=>{
                    this.setState({ "isSettingFilterBlockIdx": false });
                });
            } else {
                this.setState({ "isSettingFilterBlockIdx": false });
            }

        }
    }

    selectFilterBlockIdx(index = null, deselectOthers = true){
        const { currFilterSet: { filter_blocks = [] } = {} } = this.state;
        if (filter_blocks.length < 2) {
            // Nothing to change/select.
            return false;
        }
        // const { isSettingFilterBlockIdx } = this.state;
        // if (isSettingFilterBlockIdx) {
        //     // Another update in progress already.
        //     return false;
        // }
        this.setState(function({ selectedFilterBlockIndices: pastSelectedIndices }){
            let selectedFilterBlockIndices;

            if (index === null) {
                // Used to select all for now.
                selectedFilterBlockIndices = {};
            } else if (pastSelectedIndices[index]) {
                // Clear it.
                selectedFilterBlockIndices = _.omit(pastSelectedIndices, index);
            } else {
                // Select it
                selectedFilterBlockIndices =  deselectOthers ? { [index]: true } : { ...pastSelectedIndices, [index]: true };
            }
            return {
                selectedFilterBlockIndices,
                "isSettingFilterBlockIdx": true
            };
        }, this.navigateToCurrentBlock);
    }

    render(){
        // eslint-disable-next-line no-unused-vars
        const { children, initialFilterSetItem, ...passProps } = this.props;
        const { currFilterSet, selectedFilterBlockIndices, cachedCounts, isSettingFilterBlockIdx, intersectFilterBlocks, originalPresetFilterSetBody } = this.state;
        const childProps = {
            ...passProps,
            currFilterSet,
            isSettingFilterBlockIdx,
            selectedFilterBlockIndices,
            cachedCounts,
            intersectFilterBlocks,
            "addNewFilterBlock": this.addNewFilterBlock,
            "removeFilterBlockAtIdx": this.removeFilterBlockAtIdx,
            "selectFilterBlockIdx": this.selectFilterBlockIdx,
            "setNameOfFilterBlockAtIdx": this.setNameOfFilterBlockAtIdx,
            "setTitleOfFilterSet": this.setTitleOfFilterSet,
            "toggleIntersectFilterBlocks": this.toggleIntersectFilterBlocks,
            "importFromPresetFilterSet": this.importFromPresetFilterSet,
            originalPresetFilterSetBody
        };

        return React.Children.map(children, (child)=>{
            if (!React.isValidElement(child)) { // String or something
                return child;
            }
            if (typeof child.type === "string") { // Normal element (a, div, etc)
                return child;
            }
            return React.cloneElement(child, childProps);
        });
    }

}<|MERGE_RESOLUTION|>--- conflicted
+++ resolved
@@ -302,57 +302,6 @@
 
         return (
             // TODO 1: Refactor/simplify AboveTableControlsBase to not need nor use `panelMap` (needless complexity / never had use for it)
-<<<<<<< HEAD
-            <React.Fragment>
-
-                <div className="row mb-36 mt-0">
-                    <h1 className="col my-0">
-                        <span className="text-300">Variant Filtering and Technical Review</span>
-                    </h1>
-                </div>
-
-                <div className="above-variantsample-table-ui">
-
-                    <div className="filterset-outer-container" data-is-open={bodyOpen}>
-                        <FilterSetUIHeader {...headerProps} toggleOpen={this.toggleOpen} />
-                        <Collapse in={bodyOpen} appear>
-                            <div>
-                                <div className="d-flex flex-column flex-md-row">
-                                    <div className="filterset-preset-selection-outer-column">
-                                        <PresetFilterSetSelectionUI {...presetSelectionUIProps} />
-                                    </div>
-                                    <div className="flex-grow-1">
-                                        { fsuiBlocksBody }
-                                    </div>
-                                </div>
-                            </div>
-                        </Collapse>
-                    </div>
-
-                    <AboveTableControlsBase {...{ hiddenColumns, addHiddenColumn, removeHiddenColumn, columnDefinitions }}
-                        panelMap={AboveTableControlsBase.getCustomColumnSelectorPanelMapDefinition(this.props)}>
-                        <h4 className="text-400 col my-0">
-                            <strong className="mr-1">{ totalCount }</strong>
-                            <span>
-                                Variant Matches for { currentFilterBlockName ?
-                                    <em>{ currentFilterBlockName }</em>
-                                    // TODO: Allow to toggle Union vs Intersection in FilterSetController
-                                    : (
-                                        <React.Fragment>
-                                            <span className="text-600">{intersectFilterBlocks ? "Intersection" : "Union" }</span>
-                                            { ` of ${selectedFilterBlockCount} Filter Blocks` }
-                                        </React.Fragment>
-                                    ) }
-                            </span>
-                        </h4>
-                        { selectedVariantSamples instanceof Map ?
-                            <div className="col-auto pr-06">
-                                <AddToVariantSampleListButton {...{ selectedVariantSamples, onResetSelectedVariantSamples, caseItem, filterSet, selectedFilterBlockIndices,
-                                    variantSampleListItem, updateVariantSampleListID, fetchVariantSampleListItem, isLoadingVariantSampleListItem }} />
-                            </div>
-                            : null }
-                    </AboveTableControlsBase>
-=======
             <div className="above-variantsample-table-ui">
 
                 <div className="filterset-outer-container" data-is-open={bodyOpen}>
@@ -369,7 +318,6 @@
                             </div>
                         </div>
                     </Collapse>
->>>>>>> 7e2efc51
                 </div>
 
                 <AboveTableControlsBase {...{ hiddenColumns, addHiddenColumn, removeHiddenColumn, columnDefinitions }}
@@ -388,9 +336,9 @@
                                 ) }
                         </span>
                     </h4>
-                    { selectedItems instanceof Map ?
+                    { selectedVariantSamples instanceof Map ?
                         <div className="col-auto pr-06">
-                            <AddToVariantSampleListButton {...{ selectedItems, onResetSelectedItems, caseItem, filterSet, selectedFilterBlockIndices,
+                            <AddToVariantSampleListButton {...{ selectedVariantSamples, onResetSelectedVariantSamples, caseItem, filterSet, selectedFilterBlockIndices,
                                 variantSampleListItem, updateVariantSampleListID, fetchVariantSampleListItem, isLoadingVariantSampleListItem }} />
                         </div>
                         : null }

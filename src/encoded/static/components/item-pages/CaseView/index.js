--- conflicted
+++ resolved
@@ -308,15 +308,7 @@
                         <BioinformaticsTab {...{ context, idToGraphIdentifier }} />
                     </DotRouterTab>
                     <DotRouterTab tabTitle="Filtering" dotPath=".filtering" disabled={disableFiltering}>
-<<<<<<< HEAD
-                        <SelectedItemsController isMultiselect>
-                            <FilteringTab {...{ context, windowHeight, session, schemas, setIsSubmitting, variantSampleListItem,
-                                updateVariantSampleListID, savedVariantSampleIDMap, fetchVariantSampleListItem, isLoadingVariantSampleListItem,
-                                addToBodyClassList, removeFromBodyClassList }} />
-                        </SelectedItemsController>
-=======
                         <FilteringTabWrapper {...filteringTableProps} {...{ snvFilterHrefAddon, svFilterHrefAddon }} />
->>>>>>> 7e2efc51
                     </DotRouterTab>
                     <DotRouterTab tabTitle={
                         <span data-tip={isLoadingVariantSampleListItem ? "Loading latest selection, please wait..." : null}>
@@ -791,9 +783,6 @@
             </div>
         </React.Fragment>
     );
-<<<<<<< HEAD
-});
-=======
 });
 
 /**
@@ -827,7 +816,7 @@
     return (
         <React.Fragment>
             <FilteringTabTableToggle {...{ currViewName, setCurrViewName }}/>
-            <div className="row mb-24 mt-0">
+            <div className="row mb-36 mt-0">
                 <h1 className="col my-0">
                     {currentTitle} <span className="text-300">Variant Filtering and Technical Review</span>
                 </h1>
@@ -855,9 +844,4 @@
             </div>
         </div>
     );
-}
-
-function ReportingTab(props) {
-    return <h1>This is the reporting tab</h1>;
-}
->>>>>>> 7e2efc51
+}
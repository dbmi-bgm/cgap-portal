'use strict';

import React, { useMemo, useCallback, useEffect } from 'react';
import Popover  from 'react-bootstrap/esm/Popover';
import OverlayTrigger from 'react-bootstrap/esm/OverlayTrigger';

import { console, ajax } from '@hms-dbmi-bgm/shared-portal-components/es/components/util';
import { DisplayTitleColumnWrapper } from '@hms-dbmi-bgm/shared-portal-components/es/components/browse/components/table-commons';
import { EmbeddedItemSearchTable } from './../components/EmbeddedItemSearchTable';
import { navigateChildWindow } from './../components/child-window-reuser';
import { VariantSampleDisplayTitleColumn, VariantSampleDisplayTitleColumnSV } from './../../browse/variantSampleColumnExtensionMap';
import { StackedRowColumn } from '../../browse/variantSampleColumnExtensionMap';

/* Used in FilteringTab */

/**
 * This table is wrapped by `SelectedItemsController` in FilteringTab which passes in selected items and methods to select/deselect, as well.
 * `SelectedItemsController` is originally used for selecting multiple items in new window, e.g. for HiGlass files selection. It has some methods which are unnecessary or unused.
 */
export function CaseViewEmbeddedVariantSampleSearchTable(props){
    const {
        // Get/reuse default colExtMap from EmbeddedItemSearchTable
        columnExtensionMap: originalColExtMap = EmbeddedItemSearchTable.defaultProps.columnExtensionMap,
        selectedVariantSamples,
        onSelectVariantSample,
        savedVariantSampleIDMap = {},
        isLoadingVariantSampleListItem,
        currFilterSet,
        // passProps includes e.g. addToBodyClassList, removeFromBodyClassList (used for FacetList / ExtendedDescriptionPopover)
        ...passProps
    } = props;

    const columnExtensionMap = useMemo(function() {
        return {
            ...originalColExtMap,
            "display_title" : {
                // Preserve existing 'display_title' extension properties but overwrite render, minColumnWidth..
                ...originalColExtMap.display_title,
                "widthMap": { 'lg' : 250, 'md' : 220, 'sm' : 200 },
                "minColumnWidth" : (originalColExtMap.display_title.minColumnWidth || 100) + 20,
                "render": function(result, parentProps){
                    const { href, context, rowNumber, detailOpen, toggleDetailOpen } = parentProps;
                    return (
                        <VariantSampleDisplayTitleColumnWrapper {...{ result, href, context, rowNumber, detailOpen, toggleDetailOpen,
                            selectedVariantSamples, onSelectVariantSample, savedVariantSampleIDMap, isLoadingVariantSampleListItem }}>
                            <VariantSampleDisplayTitleColumn />
                        </VariantSampleDisplayTitleColumnWrapper>
                    );
                }
            },
            "__matching_filter_block_indices": {
                // Is only shown when multiple filter blocks requested.
                "noSort": true,
                "widthMap": { 'lg' : 60, 'md' : 60, 'sm' : 60 },
                "colTitle": <i className="icon icon-fw icon-file far"/>,
                "render": function(result, props) {
                    const { __matching_filter_block_indices = [] } = result;
                    if (__matching_filter_block_indices.length === 0) {
                        return null;
                    }
                    return <MatchingFilterBlockIndicesPopoverColumn {...{ currFilterSet, result }} />;
                }
            }
        };
    }, [ originalColExtMap, selectedVariantSamples, savedVariantSampleIDMap, isLoadingVariantSampleListItem, currFilterSet ]);

    return <EmbeddedItemSearchTable {...passProps} {...{ columnExtensionMap }} />;
}

/**
 * @todo
 * Consider having this render out <CaseViewEmbeddedVariantSampleSearchTable ...props /> but just
 * have it add "structural_variant.transcript.csq_gene.display_title" & "structural_variant.size"
 * and let `VariantSampleDisplayTitleColumn` determine if it's a SV or SNV.
 * This would allow this CaseViewEmbeddedVariantSampleSearchTableSV to be less repetitive of `CaseViewEmbeddedVariantSampleSearchTable`
 */
export function CaseViewEmbeddedVariantSampleSearchTableSV(props) {
    const {
        // Get/reuse default colExtMap from EmbeddedItemSearchTable
        columnExtensionMap: originalColExtMap = EmbeddedItemSearchTable.defaultProps.columnExtensionMap,
        selectedVariantSamples,
        onSelectVariantSample,
        savedVariantSampleIDMap = {},
        isLoadingVariantSampleListItem,
        currFilterSet,
        // passProps includes e.g. addToBodyClassList, removeFromBodyClassList (used for FacetList / ExtendedDescriptionPopover)
        ...passProps
    } = props;

    const columnExtensionMap = useMemo(function() {
        return {
            ...originalColExtMap,
            "display_title" : {
                // Preserve existing 'display_title' extension properties but overwrite render, minColumnWidth..
                ...originalColExtMap.display_title,
                "widthMap": { 'lg' : 250, 'md' : 220, 'sm' : 200 },
                "minColumnWidth" : (originalColExtMap.display_title.minColumnWidth || 100) + 20,
                "render": function(result, parentProps){
                    const { href, context, rowNumber, detailOpen, toggleDetailOpen } = parentProps;
                    return (
<<<<<<< HEAD
                        <VariantSampleDisplayTitleColumnWrapper {...{ result, href, context, rowNumber, detailOpen, toggleDetailOpen,
                            /* selectedVariantSamples, onSelectVariantSample, savedVariantSampleIDMap, isLoadingVariantSampleListItem */ }}>
=======
                        <DisplayTitleColumnWrapper {...{ result, href, context, rowNumber, detailOpen, toggleDetailOpen }}>
                            <VariantSampleSelectionCheckbox {...{ selectedVariantSamples, onSelectVariantSample, savedVariantSampleIDMap, isLoadingVariantSampleListItem }} />
>>>>>>> b6063fc2
                            <VariantSampleDisplayTitleColumnSV />
                        </VariantSampleDisplayTitleColumnWrapper>
                    );
                }
            },
            "__matching_filter_block_indices": {
                // Is only shown when multiple filter blocks requested.
                "noSort": true,
                "widthMap": { 'lg' : 60, 'md' : 60, 'sm' : 60 },
                "colTitle": <i className="icon icon-fw icon-file far"/>,
                "render": function(result, props) {
                    const { __matching_filter_block_indices = [] } = result;
                    if (__matching_filter_block_indices.length === 0) {
                        return null;
                    }
                    return <MatchingFilterBlockIndicesPopoverColumn {...{ currFilterSet, result }} />;
                }
            },
            // TODO: Move these to variantSampleColumnExtensionMap so we don't create new functions every render (or change to isLoadingVariantSample, ...)
            "structural_variant.transcript.csq_gene.display_title": {
                "noSort": true, // not currently a useful or informative sort.
                "render": function(result, props) {
                    const { "@id": atID, structural_variant: { transcript: transcripts = [] } = {} } = result || {};
                    const path = atID + "?annotationTab=0";

                    const transcriptsDeduped = {};
                    transcripts.forEach((transcript) => {
                        const { csq_gene: { display_title = null } = {} } = transcript;
                        transcriptsDeduped[display_title] = true;
                    });
                    const genes = Object.keys(transcriptsDeduped);

                    if (genes.length <= 2) { // show comma separated
                        return <a href={path} target="_blank" rel="noreferrer">{genes.join(", ")}</a>;
                    }
                    // show first and last gene separated by "..." with first 10 available on hover
                    const lastItemIndex = genes.length >= 10 ? 10 : genes.length;
                    const tipGenes = genes.slice(0, lastItemIndex).join(", ");

                    return <a href={path} target="_blank" rel="noreferrer" data-tip={tipGenes}>{`${genes[0]}...${genes[genes.length-1]}`}</a> ;
                }
            },
            "structural_variant.gnomadg_af": {
                "render": function(result, props) {
                    const { structural_variant: { gnomadg_af = null, unrelated_count = null } = {} } = result || {};
                    const { align = 'left' } = props;

                    const rows = [
                        <div className="d-block text-truncate" key="gnomadAF"><span className="text-600">gnomAD: </span>{gnomadg_af !== null ? gnomadg_af: "-"}</div>,
                        <div className="d-block text-truncate" key="internal"><span className="text-600">Internal: </span>{unrelated_count !== null ? unrelated_count: "-"}</div>
                    ];
                    return <StackedRowColumn {...{ rows }} className={"text-truncate text-" + align} />;
                }
            },
            "structural_variant.size": {
                "render": function(result, props) {
                    const { structural_variant: { size_display = null } = {} } = result || {};
                    return size_display;
                }
            }
        };
<<<<<<< HEAD
    }, [ originalColExtMap, /* selectedVariantSamples, savedVariantSampleIDMap, isLoadingVariantSampleListItem, */ currFilterSet ]);
=======
    }, [ originalColExtMap, selectedVariantSamples, savedVariantSampleIDMap, isLoadingVariantSampleListItem ]);
>>>>>>> b6063fc2

    return <EmbeddedItemSearchTable {...passProps} {...{ columnExtensionMap }} />;
}

/** Open Variant Sample in new window */
function VariantSampleDisplayTitleColumnWrapper (props) {
    const {
        result, href, context, rowNumber, detailOpen, toggleDetailOpen,
        selectedVariantSamples, onSelectVariantSample, savedVariantSampleIDMap, isLoadingVariantSampleListItem,
        children
    } = props;

    const onClick = useCallback(function(evt){
        evt.preventDefault();
        evt.stopPropagation(); // Avoid having event bubble up and being caught by App.js onClick.
        const { "@id": resultAtID } = result;
        navigateChildWindow(resultAtID);
        return false;
    }, [ result ]);

    let checkbox = null;
    if (selectedVariantSamples && onSelectVariantSample && savedVariantSampleIDMap) {
        checkbox = <VariantSampleSelectionCheckbox {...{ selectedVariantSamples, onSelectVariantSample, savedVariantSampleIDMap, isLoadingVariantSampleListItem }} />;
    }

    return (
        <DisplayTitleColumnWrapper {...{ result, href, context, rowNumber, detailOpen, toggleDetailOpen, onClick }}>
            { checkbox }{ children }
        </DisplayTitleColumnWrapper>
    );
}


/** Based mostly on SPC SelectionItemCheckbox w. minor alterations */
export const VariantSampleSelectionCheckbox = React.memo(function VariantSampleSelectionCheckbox(props){
    const { selectedVariantSamples, result, onSelectVariantSample, savedVariantSampleIDMap, isLoadingVariantSampleListItem = false } = props;
    const { "@id": resultID } = result;
    const isPrevSaved = savedVariantSampleIDMap[resultID];
    const isSelected = selectedVariantSamples.has(resultID);
    const isChecked = isPrevSaved || isSelected;

    const onChange = useCallback(function(e){
        return onSelectVariantSample(result, true);
    }, [ onSelectVariantSample, result ]);

    return <input type="checkbox" checked={isChecked} onChange={onChange} disabled={isLoadingVariantSampleListItem || isPrevSaved} className="mr-2" />;
});

const MatchingFilterBlockIndicesPopoverColumn = React.memo(function MatchingFilterBlockIndicesPopoverColumn(props){
    const { result, currFilterSet } = props;
    const { __matching_filter_block_indices = [], uuid: resultUUID } = result;
    const { filter_blocks = [] } = currFilterSet || {};

    const filterBlockNameList = __matching_filter_block_indices.map(function(fbIdx, idxIdx){
        const matchingFilterBlock = filter_blocks[parseInt(fbIdx)];
        const { name } = matchingFilterBlock || {};
        return name || fbIdx;
    });

    const popover = (
        <Popover id={"mi:" + resultUUID}>
            <Popover.Content className="pt-0 pl-0 pr-0">
                <Popover.Title className="m-0 text-600" as="h5">Matches Filter Blocks:</Popover.Title>
                <ul className="mb-0 mt-08">
                    { filterBlockNameList.map(function(fbName, i){
                        return <li key={i}>{ fbName }</li>;
                    }) }
                </ul>
            </Popover.Content>
        </Popover>
    );

    return (
        <div className="mx-auto text-truncate">
            <OverlayTrigger trigger="focus" overlay={popover}>
                { function({ ref, ...triggerHandlers }){
                    return (
                        <button type="button" ref={ref} { ...triggerHandlers } className="btn mx-auto btn-sm btn-link text-decoration-none">
                            { __matching_filter_block_indices.length }
                        </button>
                    );
                }}
            </OverlayTrigger>
        </div>
    );
});<|MERGE_RESOLUTION|>--- conflicted
+++ resolved
@@ -1,6 +1,6 @@
 'use strict';
 
-import React, { useMemo, useCallback, useEffect } from 'react';
+import React, { useMemo, useCallback } from 'react';
 import Popover  from 'react-bootstrap/esm/Popover';
 import OverlayTrigger from 'react-bootstrap/esm/OverlayTrigger';
 
@@ -98,13 +98,8 @@
                 "render": function(result, parentProps){
                     const { href, context, rowNumber, detailOpen, toggleDetailOpen } = parentProps;
                     return (
-<<<<<<< HEAD
                         <VariantSampleDisplayTitleColumnWrapper {...{ result, href, context, rowNumber, detailOpen, toggleDetailOpen,
-                            /* selectedVariantSamples, onSelectVariantSample, savedVariantSampleIDMap, isLoadingVariantSampleListItem */ }}>
-=======
-                        <DisplayTitleColumnWrapper {...{ result, href, context, rowNumber, detailOpen, toggleDetailOpen }}>
-                            <VariantSampleSelectionCheckbox {...{ selectedVariantSamples, onSelectVariantSample, savedVariantSampleIDMap, isLoadingVariantSampleListItem }} />
->>>>>>> b6063fc2
+                            selectedVariantSamples, onSelectVariantSample, savedVariantSampleIDMap, isLoadingVariantSampleListItem }}>
                             <VariantSampleDisplayTitleColumnSV />
                         </VariantSampleDisplayTitleColumnWrapper>
                     );
@@ -166,11 +161,7 @@
                 }
             }
         };
-<<<<<<< HEAD
-    }, [ originalColExtMap, /* selectedVariantSamples, savedVariantSampleIDMap, isLoadingVariantSampleListItem, */ currFilterSet ]);
-=======
-    }, [ originalColExtMap, selectedVariantSamples, savedVariantSampleIDMap, isLoadingVariantSampleListItem ]);
->>>>>>> b6063fc2
+    }, [ originalColExtMap, selectedVariantSamples, savedVariantSampleIDMap, isLoadingVariantSampleListItem, currFilterSet]);
 
     return <EmbeddedItemSearchTable {...passProps} {...{ columnExtensionMap }} />;
 }

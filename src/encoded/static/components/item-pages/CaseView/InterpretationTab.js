--- conflicted
+++ resolved
@@ -60,12 +60,8 @@
 
                         <div className="flex-grow-1 d-flex flex-column flex-sm-row">
                             <div className="flex-auto">
-<<<<<<< HEAD
-                                <VariantSampleDisplayTitleColumn result={variant_sample_item}
-                                    link={`${vsID}?showInterpretation=True${caseAccession ? '&caseSource=' + caseAccession : ""}`} />
-=======
-                                <VariantSampleDisplayTitleColumn className={"text-light"} result={variant_sample_item} link={vsID + '?showInterpretation=True'} />
->>>>>>> cea9e446
+                                <VariantSampleDisplayTitleColumn className={"text-light"} result={variant_sample_item}
+                                    link={`${vsID}?showInterpretation=True${caseAccession ? '&caseSource=' + caseAccession : ''}`} />
                             </div>
                             <div className="flex-grow-1  d-sm-block">
                                 &nbsp;
@@ -94,7 +90,7 @@
                             <label className="mb-04 text-small" data-tip={geneTranscriptColDescription}>
                                 { geneTranscriptColTitle || "Gene, Transcript" }
                             </label>
-                            <a href={vsID + '?showInterpretation=True&annotationTab=1&interpretationTab=Gene%20Notes'}>
+                            <a href={vsID + '?showInterpretation=True&annotationTab=1&interpretationTab=Gene%20Notes' + (caseAccession ? '&caseSource=' + caseAccession : '')}>
                                 { geneTranscriptRenderFunc(variant_sample_item) }
                             </a>
                         </div>
@@ -102,7 +98,7 @@
                             <label className="mb-04 text-small" data-tip={variantColDescription}>
                                 { variantColTitle || "Variant" }
                             </label>
-                            <a href={vsID + '?showInterpretation=True&annotationTab=0'}>
+                            <a href={vsID + '?showInterpretation=True&annotationTab=0' + (caseAccession ? '&caseSource=' + caseAccession : '')}>
                                 { variantRenderFunc(variant_sample_item) }
                             </a>
                         </div>

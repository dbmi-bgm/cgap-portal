'use strict';

import React, { useCallback, useMemo, useState } from 'react';
import queryString from 'query-string';
import moment from 'moment';
import DropdownButton from 'react-bootstrap/esm/DropdownButton';
import { LocalizedTime } from '@hms-dbmi-bgm/shared-portal-components/es/components/ui/LocalizedTime';
import { Checkbox } from '@hms-dbmi-bgm/shared-portal-components/es/components/forms/components/Checkbox';
import { variantSampleColumnExtensionMap, VariantSampleDisplayTitleColumn } from './../../browse/variantSampleColumnExtensionMap';
import { VariantSampleSelection, VariantSampleSelectionList } from './VariantSampleSelection';




export const InterpretationTab = React.memo(function InterpretationTab (props) {
    const { variantSampleListItem, schemas, context, isLoadingVariantSampleListItem = false } = props;

    return (
        <React.Fragment>
            <h1 className="text-300">
                Interpretation
            </h1>
            <div>
                <VariantSampleSelectionList {...{ isLoadingVariantSampleListItem, variantSampleListItem, schemas, context }} />
            </div>
        </React.Fragment>
    );
});


<<<<<<< HEAD
=======
function VariantSampleSelection({ selection, index, caseAccession, schemas }){
    const {
        date_selected,
        filter_blocks_request_at_time_of_selection,
        variant_sample_item
    } = selection;

    const {
        "VariantSample": {
            columns: {
                "variant.genes.genes_most_severe_gene.display_title": {
                    title: geneTranscriptColTitle,
                    description: geneTranscriptColDescription
                } = {},
                "variant.genes.genes_most_severe_hgvsc": {
                    title: variantColTitle,
                    description: variantColDescription
                } = {},
                "associated_genotype_labels.proband_genotype_label": {
                    title: genotypeLabelColTitle,
                    description: genotypeLabelColDescription
                } = {}
            } = {}
        } = {}
    } = schemas || {};

    const placeholderStatusIndicator =  (
        <span className="text-left text-muted text-truncate">
            <i className="status-indicator-dot mr-1" data-status="Not Available" />Not Available
        </span>);


    const { "@id": vsID, interpretation = null, discovery_interpretation = null } = variant_sample_item || {};
    const { classification: acmgClassification = null } = interpretation || {};
    const { gene_candidacy: geneCandidacy = null, variant_candidacy: variantCandidacy = null } = discovery_interpretation || {};
    return (
        <div className="card mb-1" key={index}>
            <div className="card-header">
                <div className="d-flex align-items-center">

                    <div className="flex-grow-1 d-flex flex-column flex-sm-row">
                        <div className="flex-auto">
                            <VariantSampleDisplayTitleColumn result={variant_sample_item}
                                link={`${vsID}?showInterpretation=True&interpretationTab=1${caseAccession ? '&caseSource=' + caseAccession : ''}`} />
                        </div>
                        <div className="flex-grow-1  d-sm-block">
                            &nbsp;
                        </div>
                        <div className="flex-auto text-small" data-tip="Date Selected">
                            <i className="icon icon-calendar far mr-07"/>
                            <LocalizedTime timestamp={date_selected} />
                        </div>
                    </div>

                    <div className="flex-auto pl-16">
                        <DropdownButton size="sm" variant="light" disabled title={
                            <React.Fragment>
                                <i className="icon icon-bars fas mr-07"/>
                                Actions
                            </React.Fragment>
                        }>
                            TODO
                        </DropdownButton>
                    </div>
                </div>
            </div>
            <div className="card-body pt-0 pb-08">
                <div className="row flex-column flex-sm-row">
                    <div className="col col-sm-4 col-lg-2 py-2">
                        <label className="mb-04 text-small" data-tip={geneTranscriptColDescription}>
                            { geneTranscriptColTitle || "Gene, Transcript" }
                        </label>
                        { geneTranscriptRenderFunc(variant_sample_item, { align: 'left', link: vsID + '?showInterpretation=True&annotationTab=0&interpretationTab=1' + (caseAccession ? '&caseSource=' + caseAccession : '') }) }
                    </div>
                    <div className="col col-sm-4 col-lg-2 py-2">
                        <label className="mb-04 text-small" data-tip={variantColDescription}>
                            { variantColTitle || "Variant" }
                        </label>
                        { variantRenderFunc(variant_sample_item, { align: 'left', link: vsID + '?showInterpretation=True&annotationTab=1' + (caseAccession ? '&caseSource=' + caseAccession : '') }) }
                    </div>
                    <div className="col col-sm-4 col-lg-3 py-2">
                        <label className="mb-04 text-small" data-tip={genotypeLabelColDescription}>
                            { genotypeLabelColTitle || "Genotype" }
                        </label>
                        { genotypeLabelRenderFunc(variant_sample_item, { align: 'left' }) }
                    </div>
                    <div className="col col-sm-4 col-lg-2 py-2">
                        <label className="mb-04 text-small">ACMG Classification</label>
                        { acmgClassification ?
                            <div className="w-100 text-left">
                                <i className="status-indicator-dot mr-1" data-status={acmgClassification}/>
                                {acmgClassification}
                            </div>:
                            <div className="w-100 text-left">{placeholderStatusIndicator}</div>}
                    </div>
                    <div className="col col-sm-8 col-lg-3 py-2">
                        <label className="mb-04 text-small">Discovery</label>
                        <div className="w-100 text-left">
                            <span className="font-italic text-muted d-inline-block" style={{ width: "70px" }}>Gene: </span>
                            { geneCandidacy ?
                                <span className="text-left">
                                    <i className="status-indicator-dot mr-1" data-status={geneCandidacy}/>
                                    {geneCandidacy}
                                </span>: placeholderStatusIndicator}
                        </div>
                        <div className="text-left">
                            <span className="font-italic text-muted d-inline-block" style={{ width: "70px" }}>Variant: </span>
                            { variantCandidacy ?
                                <span className="w-100 text-left">
                                    <i className="status-indicator-dot mr-1" data-status={variantCandidacy}/>
                                    {variantCandidacy}
                                </span>: placeholderStatusIndicator}
                        </div>
                    </div>
                </div>
            </div>
        </div>
    );
}
>>>>>>> 2910361e
<|MERGE_RESOLUTION|>--- conflicted
+++ resolved
@@ -25,128 +25,4 @@
             </div>
         </React.Fragment>
     );
-});
-
-
-<<<<<<< HEAD
-=======
-function VariantSampleSelection({ selection, index, caseAccession, schemas }){
-    const {
-        date_selected,
-        filter_blocks_request_at_time_of_selection,
-        variant_sample_item
-    } = selection;
-
-    const {
-        "VariantSample": {
-            columns: {
-                "variant.genes.genes_most_severe_gene.display_title": {
-                    title: geneTranscriptColTitle,
-                    description: geneTranscriptColDescription
-                } = {},
-                "variant.genes.genes_most_severe_hgvsc": {
-                    title: variantColTitle,
-                    description: variantColDescription
-                } = {},
-                "associated_genotype_labels.proband_genotype_label": {
-                    title: genotypeLabelColTitle,
-                    description: genotypeLabelColDescription
-                } = {}
-            } = {}
-        } = {}
-    } = schemas || {};
-
-    const placeholderStatusIndicator =  (
-        <span className="text-left text-muted text-truncate">
-            <i className="status-indicator-dot mr-1" data-status="Not Available" />Not Available
-        </span>);
-
-
-    const { "@id": vsID, interpretation = null, discovery_interpretation = null } = variant_sample_item || {};
-    const { classification: acmgClassification = null } = interpretation || {};
-    const { gene_candidacy: geneCandidacy = null, variant_candidacy: variantCandidacy = null } = discovery_interpretation || {};
-    return (
-        <div className="card mb-1" key={index}>
-            <div className="card-header">
-                <div className="d-flex align-items-center">
-
-                    <div className="flex-grow-1 d-flex flex-column flex-sm-row">
-                        <div className="flex-auto">
-                            <VariantSampleDisplayTitleColumn result={variant_sample_item}
-                                link={`${vsID}?showInterpretation=True&interpretationTab=1${caseAccession ? '&caseSource=' + caseAccession : ''}`} />
-                        </div>
-                        <div className="flex-grow-1  d-sm-block">
-                            &nbsp;
-                        </div>
-                        <div className="flex-auto text-small" data-tip="Date Selected">
-                            <i className="icon icon-calendar far mr-07"/>
-                            <LocalizedTime timestamp={date_selected} />
-                        </div>
-                    </div>
-
-                    <div className="flex-auto pl-16">
-                        <DropdownButton size="sm" variant="light" disabled title={
-                            <React.Fragment>
-                                <i className="icon icon-bars fas mr-07"/>
-                                Actions
-                            </React.Fragment>
-                        }>
-                            TODO
-                        </DropdownButton>
-                    </div>
-                </div>
-            </div>
-            <div className="card-body pt-0 pb-08">
-                <div className="row flex-column flex-sm-row">
-                    <div className="col col-sm-4 col-lg-2 py-2">
-                        <label className="mb-04 text-small" data-tip={geneTranscriptColDescription}>
-                            { geneTranscriptColTitle || "Gene, Transcript" }
-                        </label>
-                        { geneTranscriptRenderFunc(variant_sample_item, { align: 'left', link: vsID + '?showInterpretation=True&annotationTab=0&interpretationTab=1' + (caseAccession ? '&caseSource=' + caseAccession : '') }) }
-                    </div>
-                    <div className="col col-sm-4 col-lg-2 py-2">
-                        <label className="mb-04 text-small" data-tip={variantColDescription}>
-                            { variantColTitle || "Variant" }
-                        </label>
-                        { variantRenderFunc(variant_sample_item, { align: 'left', link: vsID + '?showInterpretation=True&annotationTab=1' + (caseAccession ? '&caseSource=' + caseAccession : '') }) }
-                    </div>
-                    <div className="col col-sm-4 col-lg-3 py-2">
-                        <label className="mb-04 text-small" data-tip={genotypeLabelColDescription}>
-                            { genotypeLabelColTitle || "Genotype" }
-                        </label>
-                        { genotypeLabelRenderFunc(variant_sample_item, { align: 'left' }) }
-                    </div>
-                    <div className="col col-sm-4 col-lg-2 py-2">
-                        <label className="mb-04 text-small">ACMG Classification</label>
-                        { acmgClassification ?
-                            <div className="w-100 text-left">
-                                <i className="status-indicator-dot mr-1" data-status={acmgClassification}/>
-                                {acmgClassification}
-                            </div>:
-                            <div className="w-100 text-left">{placeholderStatusIndicator}</div>}
-                    </div>
-                    <div className="col col-sm-8 col-lg-3 py-2">
-                        <label className="mb-04 text-small">Discovery</label>
-                        <div className="w-100 text-left">
-                            <span className="font-italic text-muted d-inline-block" style={{ width: "70px" }}>Gene: </span>
-                            { geneCandidacy ?
-                                <span className="text-left">
-                                    <i className="status-indicator-dot mr-1" data-status={geneCandidacy}/>
-                                    {geneCandidacy}
-                                </span>: placeholderStatusIndicator}
-                        </div>
-                        <div className="text-left">
-                            <span className="font-italic text-muted d-inline-block" style={{ width: "70px" }}>Variant: </span>
-                            { variantCandidacy ?
-                                <span className="w-100 text-left">
-                                    <i className="status-indicator-dot mr-1" data-status={variantCandidacy}/>
-                                    {variantCandidacy}
-                                </span>: placeholderStatusIndicator}
-                        </div>
-                    </div>
-                </div>
-            </div>
-        </div>
-    );
-}
->>>>>>> 2910361e
+});
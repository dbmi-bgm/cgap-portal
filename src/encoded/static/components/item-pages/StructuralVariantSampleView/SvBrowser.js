--- conflicted
+++ resolved
@@ -114,29 +114,22 @@
                     });
 
                     // Get the Higlass SV/CNV vcf location
-                    // If there are multiple files that satisfy the conditions below, 
+                    // If there are multiple files that satisfy the conditions below,
                     // the last one in the list will be taken.
                     let higlassSvVcf = null;
-<<<<<<< HEAD
-                    processedFiles.forEach(function(file){
-                        if (file["file_type"] === "Higlass SV VCF" || file.higlass_file) {
-                            higlassSvVcf = file["upload_key"];
-                        }
-=======
                     let higlassCnvVcf = null;
                     processedFiles.forEach(function (file) {
-                      if (
-                        file["file_type"] === "Higlass SV VCF" || // This is checked for backwards compatibilty
-                        (file["higlass_file"] && file["variant_type"] === "SV")
-                      ) {
-                        higlassSvVcf = file["upload_key"];
-                      } else if (
-                        file["file_type"] === "Higlass CNV VCF" || // This is checked for backwards compatibilty
-                        (file["higlass_file"] && file["variant_type"] === "CNV")
-                      ) {
-                        higlassCnvVcf = file["upload_key"];
-                      }
->>>>>>> 78f54810
+                        if (
+                            file["file_type"] === "Higlass SV VCF" || // This is checked for backwards compatibilty
+                            (file["higlass_file"] && file["variant_type"] === "SV")
+                        ) {
+                            higlassSvVcf = file["upload_key"];
+                        } else if (
+                            file["file_type"] === "Higlass CNV VCF" || // This is checked for backwards compatibilty
+                            (file["higlass_file"] && file["variant_type"] === "CNV")
+                        ) {
+                            higlassCnvVcf = file["upload_key"];
+                        }
                     });
 
                     this.setState({

'use strict';

import React from 'react';
import PropTypes from 'prop-types';
import _ from 'underscore';
import { console, layout, ajax } from '@hms-dbmi-bgm/shared-portal-components/es/components/util';

import DefaultItemView from '../DefaultItemView';
import { VariantSampleOverview } from './VariantSampleOverview';
import { Alerts } from '@hms-dbmi-bgm/shared-portal-components/es/components/ui/Alerts';


export default class VariantSampleView extends DefaultItemView {

    getTabViewContents(){
        const initTabs = [];
        //initTabs.push(PedigreeTabView.getTabObject(this.props));
        //return this.getCommonTabs().concat(initTabs);
        initTabs.push(OverviewTabView.getTabObject(this.props));
        return initTabs.concat(this.getCommonTabs());
    }

}

/**
 * OverviewTabView pulls in the most recent version of the VariantSample via the embed api; this "new context"
 * is passed into VariantSampleOverview and is used to determine whether or not to render InterpretationSpace.
 * This way, InterpretationSpace is always initialized with the most recent version of context.
 *
 * Note: Currently, this "newContext" is not used for annotation space at all, but since Variants and Genes are
 * updated infrequently; this information is far less likely to be "stale" than the notes needed for Interpretation.
 */
class OverviewTabView extends React.Component {

    static getTabObject(props) {
        return {
            'tab' : (
                <React.Fragment>
                    <i className="icon icon-eye-dropper fas icon-fw"/>
                    <span>Overview</span>
                </React.Fragment>
            ),
            'key' : 'overview',
            'content' : <OverviewTabView {...props} />
        };
    }

    constructor(props) {
        super(props);

        this.state = {
            newestVariantSample: null,
            newVSLoading: true,
        };

        this.loadNewestNotesFromVS = this.loadNewestNotesFromVS.bind(this);
    }

    componentDidMount() {
        this.loadNewestNotesFromVS();
    }

    /**
     * Currently this only pulls updated notes; may be possible to expand to also pull newest fields for annotation
     * space, however due to the infrequency of anticipated updates to those fields, this hasn't been implemented.
     */
    loadNewestNotesFromVS() {
        const { context: { uuid = null } = {} } = this.props;
        // Do AJAX request to get new variant sample w/only relevant notes
        // Using embed API instead of datastore=database in order to prevent gene-list related slowdown and to target request

        const vsFetchCallback = (resp) => {
<<<<<<< HEAD
            const [ { "@id": atID = null } = {} ] = resp;
            console.log("pulling new VS resp", resp);
=======
            const { 0: { "@id": atID = null } = {} } = resp;
            console.log("pulling new notes from VS", resp);
>>>>>>> ce7398f7

            if (!atID) {
                Alerts.queue({
                    title: "Error: Some information may be out of date.",
                    style: "warning",
                    message: "Could not retrieve the most recent version of this variant and its notes due to a server error. Please try refreshing the page in a few minutes."
                });
            }

            this.setState({ "newVSLoading": false, "newestVariantSample": resp[0] });
        };

        ajax.load(
            '/embed',
            vsFetchCallback,
            "POST",
            vsFetchCallback,
            JSON.stringify({
                "ids": [ uuid ],
                "fields": [
                    "@id",
                    "institution.@id",
                    "project.@id",

                    // Variant and Gene Notes
                    "gene_notes.@id",
                    "gene_notes.uuid",
                    "gene_notes.status",
                    "gene_notes.approved_by.display_title",
                    "gene_notes.note_text",
                    "gene_notes.approved_date",
                    "gene_notes.last_modified.date_modified",
                    "gene_notes.last_modified.modified_by.display_title",
                    "gene_notes.principles_allowed",
                    "gene_notes.institution.@id",
                    "gene_notes.project.@id",
                    "variant_notes.@id",
                    "variant_notes.status",
                    "variant_notes.approved_by.display_title",
                    "variant_notes.note_text",
                    "variant_notes.approved_date",
                    "variant_notes.last_modified.date_modified",
                    "variant_notes.last_modified.modified_by.display_title",
                    "variant_notes.principles_allowed",
                    "variant_notes.institution.@id",
                    "variant_notes.project.@id",

                    // Interpretation Notes
                    "interpretation.@id",
                    "interpretation.uuid",
                    "interpretation.status",
                    "interpretation.note_text",
                    "interpretation.conclusion",
                    "interpretation.classification",
                    "interpretation.acmg_rules_invoked",
                    "interpretation.approved_date",
                    "interpretation.approved_by.display_title",
                    "interpretation.last_modified.date_modified",
                    "interpretation.last_modified.modified_by.display_title",
                    "interpretation.principles_allowed",
                    "interpretation.institution.@id",
                    "interpretation.project.@id",

                    // Discovery Notes
                    "discovery_interpretation.uuid",
                    "discovery_interpretation.@id",
                    "discovery_interpretation.status",
                    "discovery_interpretation.note_text",
                    "discovery_interpretation.variant_candidacy",
                    "discovery_interpretation.gene_candidacy",
                    "discovery_interpretation.approved_date",
                    "discovery_interpretation.approved_by.display_title",
                    "discovery_interpretation.last_modified.date_modified",
                    "discovery_interpretation.last_modified.modified_by.display_title",
                    "discovery_interpretation.principles_allowed",
                    "discovery_interpretation.institution.@id",
                    "discovery_interpretation.project.@id",
                ]
            })
        );
    }

    render() {
        const { newestVariantSample = null, newVSLoading } = this.state;
        return (
            <div>
                <h3 className="tab-section-title container-wide">
                    Annotation Space
                </h3>
                <hr className="tab-section-title-horiz-divider"/>
                <div className="container-wide bg-light py-3 mh-inner-tab-height-full">
                    <VariantSampleOverview {...this.props} newContext={newestVariantSample} {...{ newVSLoading }} />
                </div>
            </div>
        );
    }
}<|MERGE_RESOLUTION|>--- conflicted
+++ resolved
@@ -70,13 +70,8 @@
         // Using embed API instead of datastore=database in order to prevent gene-list related slowdown and to target request
 
         const vsFetchCallback = (resp) => {
-<<<<<<< HEAD
             const [ { "@id": atID = null } = {} ] = resp;
-            console.log("pulling new VS resp", resp);
-=======
-            const { 0: { "@id": atID = null } = {} } = resp;
             console.log("pulling new notes from VS", resp);
->>>>>>> ce7398f7
 
             if (!atID) {
                 Alerts.queue({

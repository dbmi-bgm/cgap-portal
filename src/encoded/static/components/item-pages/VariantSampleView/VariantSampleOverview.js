'use strict';

import React, { useState, useRef, useCallback } from 'react';
import PropTypes from 'prop-types';
import _ from 'underscore';
import ReactTooltip from 'react-tooltip';
import OverlayTrigger from 'react-bootstrap/esm/OverlayTrigger';
import Overlay from 'react-bootstrap/esm/Overlay';
import memoize from 'memoize-one';
import Popover  from 'react-bootstrap/esm/Popover';
import Collapse from 'react-bootstrap/esm/Collapse';
import { console, ajax, memoizedUrlParse } from '@hms-dbmi-bgm/shared-portal-components/es/components/util';

import { acmgUtil } from '../../util';
import { VariantSampleInfoHeader } from './VariantSampleInfoHeader';
import { VariantTabBody } from './VariantTabBody';
import { GeneTabBody } from './GeneTabBody';
import { SampleTabBody } from './SampleTabBody';
import { AnnotationBrowserTabBody } from './AnnotationBrowserTabBody';
import { BamFileBrowserTabBody } from './BamFileBrowserTabBody';
import { InterpretationSpaceWrapper, InterpretationSpaceHeader } from './InterpretationSpaceController';



export class VariantSampleOverview extends React.PureComponent {

    constructor(props){
        super(props);
        this.loadGene = this.loadGene.bind(this);
        this.onSelectTranscript = this.onSelectTranscript.bind(this);
        const {
            context: {
                variant: {
                    transcript = []
                } = {}
            }
        } = props;

        // Set initial index to most severe or canonical transcript.
        let initialIndex = transcript.findIndex(function({ csq_most_severe }){
            return !!(csq_most_severe);
        });

        if (initialIndex === -1){
            initialIndex = transcript.findIndex(function({ csq_canonical }){
                return !!(csq_canonical);
            });
        }

        if (initialIndex === -1){
            initialIndex = 0;
        }

        this.state = {
            currentTranscriptIdx: initialIndex,
            currentGeneItem: null,
            currentGeneItemLoading: false,
        };
        this.loadedGeneCache = {};
    }

    componentDidMount(){
        this.loadGene();
    }

    componentDidUpdate(pastProps, pastState){
        const { context } = this.props;
        const { currentTranscriptIdx } = this.state;
        const { context: pastContext } = pastProps;
        const { currentTranscriptIdx: pastTranscriptIndex } = pastState;
        if (pastTranscriptIndex !== currentTranscriptIdx) {
            const currentGeneID = getCurrentTranscriptGeneID(context, currentTranscriptIdx);
            const pastGeneID = getCurrentTranscriptGeneID(pastContext, pastTranscriptIndex);
            if (currentGeneID !== pastGeneID) {
                this.loadGene();
            }
        }
    }

    loadGene(){
        const { context } = this.props;
        const { currentTranscriptIdx } = this.state;
        const currentGeneID = getCurrentTranscriptGeneID(context, currentTranscriptIdx);
        console.log("GID", currentGeneID);

        if (!currentGeneID) {
            // Likely no view permisison or something.
            // Probably quite unlikely but just incase.
            return;
        }

        const cachedGeneItem = this.loadedGeneCache[currentGeneID];
        if (cachedGeneItem) {
            this.setState({ currentGeneItem: cachedGeneItem });
            return;
        }
        this.setState({ currentGeneItemLoading: true }, ()=>{
            ajax.load(currentGeneID, (currentGeneItem)=>{
                this.loadedGeneCache[currentGeneID] = currentGeneItem;
                this.setState({ currentGeneItem, currentGeneItemLoading: false });
            });
        });
    }

    onSelectTranscript(transcriptIndex){
        this.setState({ "currentTranscriptIdx": parseInt(transcriptIndex) });
    }

    render(){
        const { context = null, schemas, href, setIsSubmitting, isSubmitting, isSubmittingModalOpen, newContext, newVSLoading } = this.props;
        const { currentTranscriptIdx, currentGeneItem, currentGeneItemLoading } = this.state;
        const passProps = { context, schemas, currentTranscriptIdx, currentGeneItem, currentGeneItemLoading, href };

        const {
            query: {
                showInterpretation: showInterpretationFromQuery = null, // used only if "True" (toggles showing of interpretation sidebar/pane)
                annotationTab: annotationTabFromQuery = null,           // used only if can be parsed to integer (Variant = 0, Gene = 1, Sample = 2, AnnotationBrowser = 3, BAM Browser = 4)
                interpretationTab: interpretationTabFromQuery = null,   // used only if can be parsed to integer (Variant Notes = 0, Gene Notes = 1, Clinical = 2, Discovery = 3)
                caseSource = null
            }
        } = memoizedUrlParse(href);

        // Change types to bool & int where applicable.
        const showInterpretation = showInterpretationFromQuery === "True";
        let annotationTab = null;
        if (annotationTabFromQuery !== null) {
            annotationTab = parseInt(annotationTabFromQuery);
            if (isNaN(annotationTab)) {
                annotationTab = null;
            }
        }
        let interpretationTab = null;
        if (interpretationTabFromQuery !== null) {
            interpretationTab = parseInt(interpretationTabFromQuery);
            if (isNaN(interpretationTab)) {
                interpretationTab = null;
            }
        }

        return (
            <div className="sample-variant-overview sample-variant-annotation-space-body">
                <InterpretationController {...passProps} {...{ showInterpretation, interpretationTab, caseSource, setIsSubmitting, isSubmitting, isSubmittingModalOpen, newContext, newVSLoading }}>
                    <VariantSampleInfoHeader {...passProps} onSelectTranscript={this.onSelectTranscript} />
                    <VariantSampleOverviewTabView {...passProps} defaultTab={annotationTab} />
                </InterpretationController>
            </div>
        );
    }
}

function getCurrentTranscriptGeneID(context, transcriptIndex){
    const { variant: { transcript: geneTranscriptList = [] } = {} } = context;
    const { csq_gene : { "@id" : geneID = null } = {} } = geneTranscriptList[transcriptIndex] || {};
    return geneID;
}


/**
 * We don't want to include DotRouter (or its functionality) in here yet/for-now since
 * this will also be an overlayed UI on CaseView. We might later conditionally pass in like
 * 'onMount' prop/function that could detect if ".variant-tab" or something and then update own state,
 * (componentDidMount can be replicated in functional component using memoized useEffect hook).
 * (I guess it wouldn't need to be a prop, and on CaseView we could theoretically support like #case-info.filtering.variant-sample-overlay.variant-tab ? idk lol)
 *
 * @todo probably eventually move into own file, along w child tabs
 */

class VariantSampleOverviewTabView extends React.PureComponent {

    static tabNames = [
        "Gene",
        "Variant",
        "Sample",
        "Annotation Browser",
        "BAM File Browser"
    ];

    constructor(props){
        super(props);
        const { defaultTab = null } = props;
        this.handleTabClick = _.throttle(this.handleTabClick.bind(this), 300);
        const numTabs = VariantSampleOverviewTabView.tabNames.length;

        this.state = {
<<<<<<< HEAD
            "currentTab" : defaultTab < numTabs ? defaultTab : 1
=======
            // Validate that is 0-5
            "currentTab": (typeof defaultTab === "number" && defaultTab < 5) ? defaultTab : 1
>>>>>>> 225f9347
        };
        this.openPersistentTabs = {}; // N.B. ints are cast to type string when used as keys of object (both insert or lookup)
    }

    componentDidUpdate(pastProps){
        const { currentTab: pastTab } = pastProps;
        const { currentTab } = this.props;
        if (currentTab !== pastTab) {
            // ReactTooltip.rebuild is called by App upon navigation
            // to rebuild tooltips from current DOM.
            // However most tabs' DOM contents not visible until swithc to them
            // so we needa rebuild tooltip upon that.
            // If DotRouter can be reused/integrated here or similar, we can
            // remove this useEffect.
            setTimeout(ReactTooltip.rebuild, 200);
        }
    }

    componentWillUnmount(){
        this.openPersistentTabs = [];
    }

    handleTabClick(e){
        // Event delegation cuz why not. Less event listeners is good usually, tho somewhat moot in React
        // since it has SyntheticEvents anyway.
        if (e.target && e.target.type === "button") {
            const tabTitle = parseInt(e.target.getAttribute("data-tab-index"));
            this.setState({ "currentTab": tabTitle });
        }
    }

    render(){
        const { context, schemas, currentGeneItem, currentGeneItemLoading, currentTranscriptIdx } = this.props;
        const { currentTab } = this.state;

        const tabTitleElements = [];
        const tabBodyElements = []; // [ ...this.cachedTabs ];

        VariantSampleOverviewTabView.tabNames.forEach((title, index) => {
            const tabTitleElemProps = { currentTab, index, title, "key": index };
            if (index === 1) {
                // If Gene:
                tabTitleElemProps.disabled = !currentGeneItem;
                tabTitleElemProps.loading = currentGeneItemLoading;
            }
            tabTitleElements.push(<OverviewTabTitle {...tabTitleElemProps} />);

            if (index === currentTab || this.openPersistentTabs[index]) {
                const commonBodyProps = { context, schemas, index, "active": index === currentTab, "key": index };
                switch (index) {
                    case 0:
                        tabBodyElements.push(<GeneTabBody {...commonBodyProps} {...{ currentGeneItem, currentGeneItemLoading }} />);
                        break;
                    case 1:
                        tabBodyElements.push(<VariantTabBody {...commonBodyProps} {...{ currentTranscriptIdx }} />);
                        break;
                    case 2:
                        tabBodyElements.push(<SampleTabBody {...commonBodyProps} />);
                        break;
                    case 3:
                        tabBodyElements.push(<AnnotationBrowserTabBody {...commonBodyProps} />);
                        this.openPersistentTabs[3] = true; // Persist open after first appearance.
                        break;
                    case 4:
                        tabBodyElements.push(<BamFileBrowserTabBody {...commonBodyProps} />);
                        this.openPersistentTabs[4] = true; // Persist open after first appearance.
                        break;
                    default:
                        throw new Error("Unsupported tab");
                }
            }

        });


        // TODO in SCSS: give tabs-column hard-coded width, give content-column flex-width
        return (
            <div className="d-flex align-items-flex-start sample-variant-overview-tab-view-container flex-column flex-lg-row">
                <div className="tabs-column col col-lg-2 col-xl-1 px-0" onClick={this.handleTabClick}>
                    { tabTitleElements }
                </div>
                <div className="content-column card">
                    { tabBodyElements }
                </div>
            </div>
        );
    }

}


const OverviewTabTitle = React.memo(function OverviewTabTitle(props){
    const { currentTab, title, index, disabled = false, loading = false } = props;
    const active = (currentTab === index);
    return (
        <button type="button" className="d-block overview-tab" data-tab-title={title} data-tab-index={index} data-active={active} disabled={disabled}>
            { loading ?
                <i className="icon icon-spin icon-circle-notch fas mr-07"/>
                : title }
        </button>
    );
});

/**
 * A component that controls interpretation/classification state shared between all tabs in interpretation space
 * AND the global ACMG invoker. The autoclassification and globalACMGSelections held here are passed into
 * Interpretation Space, used there. ShowACMGInvoker & toggleACMGInvoker toggle visibility for invoker on/off clinical tab.
 *
 * Also renders out annotation space (VariantSampleInfoHeader & VariantSampleOverviewTabView) as child (needed to position it inside of
 * this markup for layout purposes, but wanted to keep separation of functionality, so that component is defined/props are passed
 * in inside VariantSampleOverview).
 */
class InterpretationController extends React.PureComponent {

    constructor(props) {
        super(props);

        const { interpretationTab } = props;

        this.state = {
            globalACMGSelections: [],
            autoClassification: null,
            showACMGInvoker: interpretationTab === 2, // State method passed into Interpretation space and called when clinical tab is selected
        };

        this.toggleACMGInvoker = this.toggleACMGInvoker.bind(this);
        this.toggleInvocation = this.toggleInvocation.bind(this);
        this.invokeAtStrength = this.invokeAtStrength.bind(this);

        this.memoized = {
            flattenGlobalACMGStateIntoArray: memoize(acmgUtil.flattenStateMapIntoArray)
        };

        // A saved instance of autoclassify that other methods will use to calculate classification
        this.classifier = null;
    }

    // componentDidMount() { // use for testing ACMG auto classification calculation in browser console
    //     if (window) {
    //         window.acmgClass = new acmgUtil.AutoClassify([]);
    //     }
    // }

    componentDidUpdate(pastProps) {
        const { newContext = null, newVSLoading } = this.props;
        const { newContext: pastNC = null, newVSLoading: pastVSLoadStatus } = pastProps;

        // If just loaded new context
        if (!pastNC && !newVSLoading && newContext) {
            // console.log("log1: just loaded new context");
            this.initializeACMGFromContext();
        } else if (pastVSLoadStatus && !newVSLoading && !newContext) {
            // If just attempted to load new context and failed... do the same thing (it's handled slightly differently in-method)
            // console.log("log1: just failed at loading new context");
            this.initializeACMGFromContext();
        }
        console.log("pastVSLoading:", pastVSLoadStatus, "\nnewVSLoading:", newVSLoading, "\nnewContext:", newContext);
    }

    /**
     * Should only be called once; if the log ever appears more than that, need to look into.
     */
    initializeACMGFromContext() {
        const { context = null, newContext = null } = this.props;
        // console.log("log1: initializing ACMG from context");

        let acmg_rules_invoked;
        if (newContext) { // if new context is loaded in
            const { interpretation = {} } = newContext;
            acmg_rules_invoked = interpretation.acmg_rules_invoked || [];
        } else { // not successfully loaded in; default to old context
            const { interpretation = {} } = context || {};
            acmg_rules_invoked = interpretation.acmg_rules_invoked || [];
        }

        // Initialize classifier and prepare new state
        const acmgSelections = acmgUtil.criteriaArrayToStateMap(acmg_rules_invoked); // object that maps { rule: strength }
        const classifier = new acmgUtil.AutoClassify(acmgSelections);
        const classification = classifier.getClassification();
        this.classifier = classifier;

        this.setState({ globalACMGSelections: acmgSelections, autoClassification: classification });
    }

    /**
     * Toggles visibility of ACMG invoker (28 clickable rules); currently passed into Interpretation Space and called when interpretation
     * note tabs are switched to and from clinical tab.
     * @param {Function} callback   An optional function to call upon state setting.
     */
    toggleACMGInvoker(callback) {
        const { showACMGInvoker } = this.state;
        this.setState({ showACMGInvoker: !showACMGInvoker }, callback);
    }

    invokeAtStrength(criteria, callback) {
        console.log("invokeAtStrength", criteria, this);
        const { acmg_rule_name: rule = criteria, rule_strength: strength } = criteria;

        const { globalACMGSelections = {} } = this.state;
        const newInvocations = { ...globalACMGSelections };

        if (newInvocations[rule] && newInvocations[rule] !== strength) {
            this.classifier.uninvoke(rule, newInvocations[rule]);
            this.classifier.invoke(rule, strength);
            newInvocations[rule] = strength;
        } else {
            this.classifier.invoke(rule, strength);
            newInvocations[rule] = strength;
        }

        const classification = this.classifier.getClassification();

        const newState = { globalACMGSelections: newInvocations, autoClassification: classification };
        this.setState(newState, () => callback ? callback(newState): undefined );
    }


    /**
     * Called when a new rule is invoked (to default only) or uninvoked
     * @param {Object} criteria     An object with an ACMG rule & strength pair
     * @param {Function} callback   An optional function to call upon state setting
     */
    toggleInvocation(criteria, callback) {
        console.log("toggleInvocation criteria", criteria);
        const { acmg_rule_name: rule = criteria, rule_strength: strength } = criteria;
        const { globalACMGSelections = {} } = this.state;
        const newInvocations = { ...globalACMGSelections };

        const selectedStrength = strength ? strength: "Default";
        if (newInvocations[rule] !== undefined) { // already set (may have strength)
            const newState = newInvocations[rule] ? false: selectedStrength;
            newInvocations[rule] = newState;
            if (newState) {
                this.classifier.invoke(rule, selectedStrength);
            } else {
                this.classifier.uninvoke(rule, selectedStrength);
            }
        } else { // first time setting (won't have strength)
            newInvocations[rule] = selectedStrength;
            this.classifier.invoke(rule, selectedStrength);
        }

        const classification = this.classifier.getClassification();

        const newState = { globalACMGSelections: newInvocations, autoClassification: classification };

        this.setState(newState, () => callback ? callback(newState): undefined);
    }

    render() {
        const { showACMGInvoker, globalACMGSelections, autoClassification } = this.state;
        const { newVSLoading, newContext = null, context, schemas, children, showInterpretation, interpretationTab, href,
            caseSource, setIsSubmitting, isSubmitting, isSubmittingModalOpen } = this.props;
        const passProps = { schemas, href, caseSource, setIsSubmitting, isSubmitting, isSubmittingModalOpen };

        // Pulling actions and checking for note errors with newcontext; use context if not present
        const {
            actions = [],
            acmg_rules_invoked = [],
            interpretation: { error: interpError = null } = {},
            variant_notes: { error: varNoteError = null } = {},
            gene_notes: { error: geneNoteError = null } = {},
            discovery_interpretation: { error: discoveryError = null } = {}
        } = newContext || context || {};

        const anyNotePermErrors = interpError || varNoteError || geneNoteError || discoveryError;

        const wipACMGSelections = this.memoized.flattenGlobalACMGStateIntoArray(globalACMGSelections);

        const showInterpretationSpace = showInterpretation && !anyNotePermErrors && newContext && !newVSLoading;
        // const showFallbackInterpretationSpace = showInterpretation && !anyNotePermErrors && !newContext && !newVSLoading;

        // TODOs:
        // (1) Probably remove 'isFallback' case (here & downstream) and show some error instead (or nothing).
        //     If user has permission to see the page then they'll get the newContext.
        //     Edit: Removed rendering of it for now since we don't embed notes info on existing context/embedded_list anymore.
        // (2) Possibly rename 'newContext' to 'newestVariantSample' as in index.js just for clarity of where
        //     it's coming from (and since it doesn't have nearly all fields a full context might.. idk)

        return (
            <React.Fragment>
                <Collapse in={!!(showACMGInvoker && newContext)}>
                    <div>{/** Collapse seems not to work without wrapper element */}
                        <ACMGInvoker invokedFromSavedNote={acmg_rules_invoked} {...{ globalACMGSelections }} toggleInvocation={this.toggleInvocation} invokeAtStrength={this.invokeAtStrength} />
                    </div>
                </Collapse>
                <div className="row flex-column-reverse flex-lg-row flex-nowrap">
                    <div className="col">
                        {/* Annotation Space passed as child */}
                        { children }
                    </div>
                    { newVSLoading ? <LoadingInterpretationSpacePlaceHolder/> : null }
                    { showInterpretationSpace ?
                        <div className="col flex-grow-1 flex-lg-grow-0 interpretation-space-wrapper-column">
                            <InterpretationSpaceWrapper {...{ autoClassification, actions }} context={newContext} toggleInvocation={this.toggleInvocation}
                                wipACMGSelections={wipACMGSelections} {...passProps} toggleACMGInvoker={this.toggleACMGInvoker} defaultTab={interpretationTab} />
                        </div> : null }
                    {/* showFallbackInterpretationSpace ?
                        // Deprecated since if viewer can see original context they'll definitely get back the new one?
                        <div className="col flex-grow-1 flex-lg-grow-0 interpretation-space-wrapper-column">
                            <InterpretationSpaceWrapper isFallback {...{ autoClassification, actions, context }} toggleInvocation={this.toggleInvocation}
                                wipACMGSelections={wipACMGSelections} {...passProps} toggleACMGInvoker={this.toggleACMGInvoker} defaultTab={interpretationTab} />
                        </div> : null */}
                </div>
            </React.Fragment>
        );
    }
}

const LoadingInterpretationSpacePlaceHolder = React.memo(function LoadingInterpretationSpacePlaceHolder () {
    return (
        <div className="col flex-grow-1 flex-lg-grow-0 interpretation-space-wrapper-column">
            <div className="card interpretation-space">
                <InterpretationSpaceHeader />
                <div className="card-body">
                    <div className="text-center py-3">
                        <i className="icon icon-spin icon-circle-notch icon-2x text-muted fas"/>
                    </div>
                </div>
            </div>
        </div>
    );
});

/**
 * 28 ACMG Rules, made clickable and "invokable"; uses passed in methods/state from InterpretationController.
 */
const ACMGInvoker = React.memo(function ACMGInvoker(props) {
    const { globalACMGSelections: invoked = {}, toggleInvocation, invokeAtStrength } = props || {};

    const [ acmgStrengthPopover, setACMGStrengthPopover ] = useState(null);
    const { target: targetIndicatorRef, jsx: acmgStrengthPopoverJSX } = acmgStrengthPopover || {};

    function onRootClickHide(e) {
        // If they clicked on another acmg rule, don't close popover after switching popover info
        if (e.target.className !== targetIndicatorRef.current.className) {
            setACMGStrengthPopover(null);
        }
    }

    return (
        <div className="card flex-row my-3 mt-0">
            <div className="text-600 acmg-guidelines-title">ACMG Rules
                <QuickPopover className="p-1" popID="acmg-info-popover" title="Note on ACMG Tooltips and Auto-Classification" content={
                    <div>
                        <div className="mb-05">
                            The algorithm used to autoclassify variants based on ACMG rules, and the information contained within the ACMG tooltips is based on <a href="https://rdcu.be/cloqS" target="_blank" rel="noreferrer">this publication</a>.
                        </div>
                        <div>
                            <u>Full Citation</u>: Richards, S., Aziz, N., Bale, S. et al. Standards and guidelines for the interpretation of sequence variants: a joint consensus recommendation of the American College of Medical Genetics and Genomics and the Association for Molecular Pathology. Genet Med 17, 405–423 (2015). https://doi.org/10.1038/gim.2015.30
                        </div>
                    </div>
                }/>
            </div>
            <ACMGScrollableList {...{ setACMGStrengthPopover, invoked, toggleInvocation, invokeAtStrength }} />
            { acmgStrengthPopover ?
                <Overlay target={targetIndicatorRef} show={!!acmgStrengthPopover} transition={true} placement="bottom"
                    rootClose rootCloseEvent="click" onHide={onRootClickHide}>
                    { acmgStrengthPopoverJSX }
                </Overlay>: null }
        </div>
    );
});

function ACMGScrollableList(props) {
    const { invoked, setACMGStrengthPopover, toggleInvocation, invokeAtStrength } = props;
    const commonChildProps = { setACMGStrengthPopover, toggleInvocation, invokeAtStrength };

    return (
        <div className="d-flex acmg-guidelines-invoker align-items-center">
            {acmgUtil.rules.map(function(rule){
                const { [rule]: { description } = {} } = acmgUtil.metadata;
                const strength = invoked[rule];
                return <ACMGInvokableRule key={rule} {...commonChildProps} {...{ rule, strength, description }} />;
            })}
        </div>
    );
}

const ACMGInvokableRule = React.memo(function ACMGInvokableRule(props) {
    const thisRef = useRef(null);
    const { rule, strength, description, toggleInvocation, setACMGStrengthPopover, acmgStrengthPopover, invokeAtStrength } = props;

    const toggleRuleStrengthOptionsPopover = useCallback(function(newState){
        const { globalACMGSelections: { [rule]: newStrength } = {} } = newState;
        if (!acmgStrengthPopover) {
            setACMGStrengthPopover({
                target: thisRef,
                jsx: generateACMGRulePopover(rule, newStrength, invokeAtStrength, setACMGStrengthPopover)
            });
        } else {
            setACMGStrengthPopover(null);
        }
    }, [ setACMGStrengthPopover, thisRef, invokeAtStrength, rule ]);

    const onClick = useCallback(function(e){
        return toggleInvocation({ "acmg_rule_name": rule, "rule_strength": strength }, toggleRuleStrengthOptionsPopover);
    }, [ toggleRuleStrengthOptionsPopover, strength ]); // 'rule' is already compared in toggleRuleStrengthOptionsPopover useCallback wrapper.

    return (
        <div ref={thisRef} className="acmg-invoker clickable ml-02 mr-02 flex-grow-1" key={rule} data-criteria={rule} data-invoked={!!strength}
            onClick={onClick} data-html data-tip={acmgTip(rule, description)}>
            { rule }
        </div>);
});

function acmgTip(criteria, description){
    if (criteria && description) {
        return `<h5 class="my-0 mw-10 text-600">${criteria}</h5><div style="max-width: 250px">${description}</div>`;
    }
    return null;
}

function calculateACMGRuleStrengthOptions(rule, selectedStrength) {
    const ruleStrengthOptions = [];

    // Pull ACMG metadata from util
    const evidenceType = acmgUtil.metadata[rule].type;
    const defaultRuleStrength = acmgUtil.metadata[rule].strength;

    // Find true value of current strength (resolve undefined or "Default" values)
    const currStrength = selectedStrength === undefined || selectedStrength === "Default" ? defaultRuleStrength: selectedStrength;

    // Populate list of strengths
    let possibleStrengths;
    if (evidenceType === "benign") {
        possibleStrengths = ["Supporting", "Strong"];
        if (rule === "BA1") {
            possibleStrengths.push("Standalone");
        }
    } else { // Pathogenic
        possibleStrengths = ["Supporting", "Moderate", "Strong", "Very Strong"];
    }

    possibleStrengths.forEach((strength) => {
        const optionData = { "strengthOption": strength };
        if (strength === defaultRuleStrength) { // if default strength for the rule
            optionData.defaultStr = true;
        }
        if (strength === currStrength) { // if currently selected strength for the rule
            optionData.selected = true;
        }
        ruleStrengthOptions.push(optionData);
    });

    return ruleStrengthOptions;
}

function generateACMGRulePopover(rule, selectedStrength, invokerFx, setACMGStrengthPopoverFx) {
    const strengthOptions = calculateACMGRuleStrengthOptions(rule, selectedStrength);

    return (
        <Popover id={"acmg-strength-pop-"+rule}>
            <Popover.Title className="m-0" as="h4">Select ACMG Rule Strength</Popover.Title>
            <Popover.Content className="p-0">
                <div className="list-group list-group-flush acmg-popover-strengths">
                    { strengthOptions.map((options) => {
                        const { strengthOption, selected = false, defaultStr = false } = options;

                        // Display "Very Strong as VeryStrong"
                        let strengthOptionNoSpaces;
                        if (strengthOption === "Very Strong") {
                            strengthOptionNoSpaces = strengthOption.split(" ").join("");
                        }

                        return (
                            <button type="button" disabled={selected} onClick={() => invokerFx({ acmg_rule_name: rule, rule_strength: ( defaultStr ? "Default" : strengthOption ) }, () => setACMGStrengthPopoverFx(null))}
                                key={strengthOption} className={`list-group-item list-group-item-action py-2 text-600 ${selected ? 'active disabled': ""}`}
                                data-criteria={rule} data-invoked={selected}>
                                {rule}{ defaultStr ? null: "_" + (strengthOptionNoSpaces || strengthOption) }
                            </button>);
                    })}
                </div>
            </Popover.Content>
        </Popover>);
}

function QuickPopover(props) {
    const { title, content, className, popID, tooltip } = props || {};
    const popover = (
        <Popover id={popID}>
            <Popover.Title className="m-0" as="h4">{title}</Popover.Title>
            <Popover.Content>
                { content }
            </Popover.Content>
        </Popover>
    );
    const cls = "btn btn-link" + (className ? " " + className : "");
    return (
        <OverlayTrigger trigger="focus" placement="right" overlay={popover}>
            { function({ ref, ...triggerHandlers }){
                return (
                    <button type="button" ref={ref} { ...triggerHandlers } className={cls} data-tip={tooltip || "Click for citation info"}>
                        <i className="icon icon-info-circle fas" />
                    </button>
                );
            }}
        </OverlayTrigger>
    );
}<|MERGE_RESOLUTION|>--- conflicted
+++ resolved
@@ -182,12 +182,8 @@
         const numTabs = VariantSampleOverviewTabView.tabNames.length;
 
         this.state = {
-<<<<<<< HEAD
-            "currentTab" : defaultTab < numTabs ? defaultTab : 1
-=======
             // Validate that is 0-5
-            "currentTab": (typeof defaultTab === "number" && defaultTab < 5) ? defaultTab : 1
->>>>>>> 225f9347
+            "currentTab": (typeof defaultTab === "number" && defaultTab < numTabs) ? defaultTab : 1
         };
         this.openPersistentTabs = {}; // N.B. ints are cast to type string when used as keys of object (both insert or lookup)
     }

--- conflicted
+++ resolved
@@ -430,13 +430,6 @@
     const cls = "btn btn-link" + (className ? " " + className : "");
     return (
         <OverlayTrigger trigger="focus" placement="right" overlay={popover}>
-<<<<<<< HEAD
-            {({ ref, ...triggerHandler }) => (
-                <Button ref={ref} {...triggerHandler} variant="link" className={cls} data-tip={tooltip || "Click for citation info"}>
-                    <i className="icon icon-info-circle fas" />
-                </Button>
-            )}
-=======
             { function({ ref, ...triggerHandlers }){
                 return (
                     <button type="button" ref={ref} { ...triggerHandlers } className={cls} data-tip={tooltip || "Click for citation info"}>
@@ -444,7 +437,6 @@
                     </button>
                 );
             }}
->>>>>>> f1c4ab94
         </OverlayTrigger>
     );
 }
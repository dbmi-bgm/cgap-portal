--- conflicted
+++ resolved
@@ -175,33 +175,12 @@
         const { currentTranscriptIdx, currentGeneItem, currentGeneItemLoading, currentClinVarResponse, currentClinVarResponseLoading } = this.state;
         const passProps = { context, schemas, href, currentTranscriptIdx, currentGeneItem, currentGeneItemLoading, currentClinVarResponse, currentClinVarResponseLoading };
 
-<<<<<<< HEAD
-        const { query = {} } = memoizedUrlParse(href);
-        const { showInterpretation, annotationTab, interpretationTab, caseSource } = convertQueryStringTypes(query);
-=======
-        const {
-            query: {
-                showInterpretation: showInterpretationFromQuery = null, // used only if "True" (toggles showing of interpretation sidebar/pane)
-                interpretationTab: interpretationTabFromQuery = null,   // used only if can be parsed to integer (Variant Notes = 0, Gene Notes = 1, Clinical = 2, Discovery = 3)
-                caseSource = null
-            }
-        } = memoizedUrlParse(href);
-
-        // Change types to bool & int where applicable.
-        const showInterpretation = showInterpretationFromQuery === "True";
-
-        let interpretationTab = null;
-        if (interpretationTabFromQuery !== null) {
-            interpretationTab = parseInt(interpretationTabFromQuery);
-            if (isNaN(interpretationTab)) {
-                interpretationTab = null;
-            }
-        }
->>>>>>> b4f05c23
+        const { query = { } } = memoizedUrlParse(href);
+        const { showInterpretationFromQuery, annotationTabFromQuery, interpretationTabFromQuery, caseSource } = convertQueryStringTypes(query);
 
         return (
             <div className="sample-variant-overview sample-variant-annotation-space-body">
-                <InterpretationController {...passProps} {...{ showInterpretation, interpretationTab, caseSource, setIsSubmitting, isSubmitting, isSubmittingModalOpen, newContext, newVSLoading }}>
+                <InterpretationController {...passProps} {...{ showInterpretationFromQuery, interpretationTabFromQuery, annotationTabFromQuery, caseSource, setIsSubmitting, isSubmitting, isSubmittingModalOpen, newContext, newVSLoading }}>
                     <VariantSampleInfoHeader {...passProps} onSelectTranscript={this.onSelectTranscript} />
                     <VariantSampleOverviewTabView {...passProps} />
                 </InterpretationController>

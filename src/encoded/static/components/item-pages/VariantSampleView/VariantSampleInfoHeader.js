'use strict';

import React, { useMemo, useState } from 'react';
import PropTypes from 'prop-types';
import _ from 'underscore';
import DropdownButton from 'react-bootstrap/esm/DropdownButton';
import DropdownItem from 'react-bootstrap/esm/DropdownItem';
import { console, layout, ajax, object, schemaTransforms } from '@hms-dbmi-bgm/shared-portal-components/es/components/util';
import { Alerts } from '@hms-dbmi-bgm/shared-portal-components/es/components/ui/Alerts';



export function VariantSampleInfoHeader(props) {
<<<<<<< HEAD
    const fallbackElem = <em className="text-muted" data-tip="Not Available">-</em>;
=======
    const fallbackElem = <em className="text-muted" data-tip="Not Available"> - </em>;
>>>>>>> 986af7c9
    const {
        context,
        currentTranscriptIdx,
        currentGeneItemLoading,
        onSelectTranscript,
        schemas,
<<<<<<< HEAD
        caseID = <span className="text-muted">-</span> // null
=======
        caseID = <span className="text-muted"> - </span> // null
>>>>>>> 986af7c9
    } = props;
    const { variant: { dbsnp_rs_number = fallbackElem } = {} } = context;

    function getTipForField(field, itemType = "VariantSample"){
        if (!schemas) return null;
        const schemaProperty = schemaTransforms.getSchemaProperty(field, schemas, itemType);
        return (schemaProperty || {}).description || null;
    }


    return (
        // Stack these into flex column until large responsive size, then make into row.
        <div className="card mb-24 sample-variant-info-header">
            <div className="card-body">
                <div className="row flex-column flex-lg-row">

                    { caseID ?
                        <div className="inner-card-section col pb-2 pb-lg-0 col-lg-2 col-xl-1 d-flex flex-column">
                            <div className="info-header-title">
                                <h4 className="text-ellipsis-container">Case ID</h4>
                            </div>
                            <div className="info-body flex-grow-1 d-flex align-items-center">
                                <h4 className="text-400 text-center w-100">{ caseID }</h4>
                            </div>
                        </div>
                        : null }

                    <div className="inner-card-section col pb-2 pb-lg-0">
                        <div className="info-header-title">
                            <h4>Position</h4>
                        </div>
                        <div className="info-body">

                            <div className="row mb-03">
                                <div className="col-12 col-xl-2">
                                    <label htmlFor="what_fields_is_this_idk" className="mb-0">gDNA:</label>
                                </div>
                                <div className="col-12 col-xl-10" id="what_fields_is_this_idk">
                                    <GDNAList {...{ context }} />
                                </div>
                            </div>

                            <div className="row mb-03">
                                <div className="col-12 col-xl-2">
                                    <label htmlFor="variant.dbsnp_rs_number" className="mb-0" data-tip={getTipForField("variant.dbsnp_rs_number")}>
                                        dbSNP:
                                    </label>
                                </div>
                                {/**
                                 * 'col[-xl]-auto' allows entire item to ellide to next row.
                                 * May or may not be preferable depending on value content/type.
                                 */}
                                <div className="col-12 col-xl-auto" id="variant.dbsnp_rs_number">
                                    { dbsnp_rs_number }
                                </div>
                            </div>

                        </div>
                    </div>

                    <TranscriptSelectionSection {...{ context, currentTranscriptIdx, currentGeneItemLoading, onSelectTranscript, schemas }} />

                </div>
            </div>
        </div>
    );
}


function TranscriptSelectionSection(props){
    const {
        context,
        schemas,
        currentTranscriptIdx,
        currentGeneItemLoading,
        onSelectTranscript,
    } = props;
    const { variant = {} } = context;
    const { transcript: geneTranscriptList = [] } = variant;

    const geneTranscriptListLen = geneTranscriptList.length;

    // Grab it from embedded item, rather than the AJAXed in currentGeneItem, as is more 'up-to-date'.
    const selectedGeneTranscript = geneTranscriptList[currentTranscriptIdx] || null;
    const selectedGeneTitle = <GeneTranscriptDisplayTitle transcript={selectedGeneTranscript} />;

    const geneListOptions = geneTranscriptList.map(function(transcript, idx){
        return (
            <DropdownItem key={idx} eventKey={idx} active={idx === currentTranscriptIdx}>
                <GeneTranscriptDisplayTitle transcript={transcript} />
            </DropdownItem>
        );
    });

    let dropdownTitleToShow = null;
    let body = null;

    if (geneTranscriptListLen === 0) {
        // Could maybe just return null, also, if want to hide completely..
        dropdownTitleToShow = <em>No transcripts available</em>;
        body = (
            <div className="d-flex align-items-center justify-content-center h-100">
                <i className="icon icon-fw icon-exclamation-triangle text-secondary text-larger fas py-08"/>
            </div>
        );
    } else {
        // TODO separate into own component?
        dropdownTitleToShow = selectedGeneTranscript ? (
            <span>
                { selectedGeneTitle }
                { currentGeneItemLoading ? <i className="ml-07 icon icon-spin fas icon-circle-notch"/> : null }
                &nbsp;
            </span>
        ) : <em>No gene selected</em>;
        body = <TranscriptSelectionSectionBody {...{ schemas }} currentTranscript={geneTranscriptList[currentTranscriptIdx]} />;
    }


    return (
        <div className="inner-card-section col pb-2 pb-lg-0">

            <div className="info-header-title">
                {/* passing 'py-1' to className of button via `size` prop - kinda hacky - noting here in case changes in future version, or if find better prop to use */}
                <DropdownButton title={dropdownTitleToShow} size="lg py-1" variant="outline-secondary select-transcript" onSelect={onSelectTranscript}
                    disabled={geneTranscriptListLen === 0} data-tip="Select a transcript (& gene) to view their details">
                    { geneListOptions }
                </DropdownButton>
                <div className="flex-grow-1 text-right">
                    {/* BA1, BS1 here maybe */}
                </div>
            </div>

            <div className="info-body">{ body }</div>
        </div>
    );
}

function TranscriptSelectionSectionBody({ schemas, currentTranscript }){
<<<<<<< HEAD
    const fallbackElem = <em className="text-muted" data-tip="Not Available">-</em>;
=======
    const fallbackElem = <em className="text-muted" data-tip="Not Available"> - </em>;
>>>>>>> 986af7c9
    const {
        vep_hgvsc = fallbackElem,
        vep_hgvsp = fallbackElem,
        vep_exon = null,
        vep_gene : {
            display_title: currentGeneDisplayTitle = null
        } = {},
        vep_consequence = []
    } = currentTranscript || {};

    /* Helper func to basically just shorten `schemaTransforms.getSchemaProperty(field, schemas, itemType);`. */
    function getTipForField(field, itemType = "Transcript"){
        if (!schemas) return null;
        const schemaProperty = schemaTransforms.getSchemaProperty(field, schemas, itemType);
        return (schemaProperty || {}).description || null;
    }

    const mostSevereConsequence = useMemo(function(){
        return getMostSevereConsequence(vep_consequence);
    }, [ vep_consequence ]);

    const transcriptLocation = useMemo(function(){
        return getTranscriptLocation(currentTranscript, mostSevereConsequence);
    }, [ currentTranscript, mostSevereConsequence ]);

    const {
        display_title: consequenceTitle,
        coding_effect: consequenceCodingEffect,
        // '@id' : consequenceHref = null
    } = mostSevereConsequence || {};

    const codingEffectValue = consequenceCodingEffect || consequenceTitle || fallbackElem;

    return (
        <div className="row">



            <div className="col col-xl-6">

                {/* We could make these below into reusable component later once know this what we want fo sure */}

                <div className="row mb-03">
                    <div className="col-12 col-xl-6">
                        <label htmlFor="calculated_transcript_location" className="mb-0">Location:</label>
                    </div>
                    <div className="col-12 col-xl" id="calculated_transcript_location">
                        { transcriptLocation }
                    </div>
                </div>

                <div className="row mb-03">
                    <div className="col-12 col-xl-6">
                        <label htmlFor="variant.transcript.vep_consequence" className="mb-0"
                            data-tip={getTipForField("vep_consequence")}>
                            Coding Effect:
                        </label>
                    </div>
                    <div className="col-12 col-xl" id="variant.transcript.vep_consequence">
                        { codingEffectValue }
                    </div>
                </div>

            </div>



            <div className="col col-xl-6">

                {/* We could make these below into reusable component later once know this what we want fo sure */}

                <div className="row mb-03">
                    <div className="col-12 col-xl-3">
                        <label htmlFor="variant.transcript.vep_gene.display_title" className="mb-0" data-tip={getTipForField("vep_gene")}>
                            Gene:
                        </label>
                    </div>
                    {/**
                            * 'col-xl' (instead of 'col-xl-9') allows entire item to ellide to next row.
                            * May or may not be preferable depending on value content/type/label-size.
                            * Will consider consistency more after.
                            */}
                    <div className="col-12 col-xl" id="variant.transcript.vep_gene.display_title">
                        { currentGeneDisplayTitle || <em>None selected</em> }
                    </div>
                </div>

                <div className="row mb-03">
                    <div className="col-12 col-xl-3">
                        <label htmlFor="vep_hgvsc" className="mb-0" data-tip={getTipForField("vep_hgvsc")}>cDNA:</label>
                    </div>
                    <div className="col-12 col-xl-auto" id="variant.transcript.vep_hgvsc">
                        { vep_hgvsc }
                    </div>
                </div>

                <div className="row mb-03">
                    <div className="col-12 col-xl-3">
                        <label htmlFor="vep_hgvsp" className="mb-0" data-tip={getTipForField("vep_hgvsp")}>AA / AA:</label>
                    </div>
                    <div className="col-12 col-xl" id="variant.transcript.vep_hgvsp">
                        { vep_hgvsp }
                    </div>
                </div>

            </div>

        </div>
    );
}


function GeneTranscriptDisplayTitle({ transcript, className = "text-600" }){
    if (!transcript) return null;
    const {
        vep_canonical = false,
        vep_feature_ncbi = null,
        vep_feature = <em>No Name</em>,
        vep_biotype = null,
        vep_gene : {
            display_title: geneDisplayTitle = null
        } = {}
    } = transcript;
    return (
        <span className={className}>
            <span>{ vep_feature_ncbi || vep_feature }</span>
            <span className="text-400"> ({ geneDisplayTitle || <em>No Gene</em> })</span>
            { vep_canonical ? <span className="text-300"> (canonical)</span> : null }
        </span>
    );
}

/** This will likely need/get feedback and may change */
function getMostSevereConsequence(vep_consequence = []){
    const impactMap = {
        "HIGH" : 0,
        "MODERATE" : 1,
        "LOW" : 2,
        "MODIFIER" : 3
    };

    const vcLen = vep_consequence.length;
    let mostSevereConsequence = null;

    if (vcLen === 0) {
        return null;
    } else if (vcLen === 1) {
        [ mostSevereConsequence ] = vep_consequence;
    } else {
        [ mostSevereConsequence ] = vep_consequence.slice().sort(function({ impact: iA }, { impact: iB }){
            return impactMap[iA] - impactMap[iB];
        });
    }

    return mostSevereConsequence;
}

function getTranscriptLocation(transcript, mostSevereConsequence = null){
    const {
        vep_exon = null,
        vep_intron = null,
        vep_distance = null,
    } = transcript || {};

    const { var_conseq_name = null } = mostSevereConsequence || {};
    const consequenceName = (typeof var_conseq_name === "string" && var_conseq_name.toLowerCase()) || null;

    // TODO : "if variant.transcript.vep_consequence.display_title is 3 prime utr variant, then 3' UTR. Similarly with 5' UTR."
    // `variant.transcript.vep_consequence` === `mostSevereConsequence` here.

    if (consequenceName === "3_prime_utr_variant"){
        return "3' UTR";
    }

    if (consequenceName === "5_prime_utr_variant"){
        return "5' UTR";
    }

    if (vep_exon !== null) { // In case vep_exon is `0` or something (unsure if possible)
        return "Exon " + vep_exon;
    }

    if (vep_intron !== null) {
        return "Intron " + vep_intron;
    }

    if (vep_distance !== null) {
        if (consequenceName === "downstream_gene_variant") {
            return vep_distance + "bp downstream";
        }
        if (consequenceName === "upstream_gene_variant") {
            return vep_distance + "bp upstream";
        }
    }

}

function GDNAList({ context }){
    const fallbackElem = <em data-tip="Not Available">-</em>;
    const { variant = {} } = context;
    const {
<<<<<<< HEAD
        mutanno_hgvsg = fallbackElem,
        // POS: pos,
        CHROM: chrom = fallbackElem,
=======
        mutanno_hgvsg = <em> - </em>,
        // POS: pos,
        CHROM: chrom = <em> - </em>,
>>>>>>> 986af7c9
        hg19 = []
    } = variant;

    const renderedRows = [];

    // Canononical GRCh38 entry
    renderedRows.push(
        <div className="row pb-1 pb-md-03" key="GRCh38">
            <div className="col-12 col-md-3 font-italic"><em>GRCh38</em></div>
            <div className="col-12 col-md-2 ">{ chrom }</div>
            <div className="col-12 col-md-7">{ mutanno_hgvsg }</div>
        </div>
    );

    // Legacy GRCh37/hg19 support.
    hg19.forEach(function({ hg19_pos, hg19_chrom, hg19_hgvsg }, idx){
        renderedRows.push(
            <div className="row pb-1 pb-md-03" key={idx}>
                <div className="col-12 col-md-3 font-italic"><em>GRCh37 (hg19)</em></div>
                <div className="col-12 col-md-2 ">{ hg19_chrom }</div>
                <div className="col-12 col-md-7">{ hg19_hgvsg }</div>
            </div>
        );
    });

    return renderedRows;
}
<<<<<<< HEAD

/** This might not be needed since there's a 'most severe consequence' field... oh well. */
const CodingEffectValue = React.memo(function CodingEffectValue({ vep_consequence = [] }){
    // TODO grab most severe one?
    // This will likely need/get feedback and may change
    const vcLen = vep_consequence.length;
    let mostSevereConsequence = null;

    if (vcLen === 0) {
        return <em data-tip="None Available" className="text-muted">-</em>;
    } else if (vcLen === 1) {
        [ mostSevereConsequence ] = vep_consequence;
    } else {
        [ mostSevereConsequence ] = vep_consequence.slice().sort(function({ impact: iA }, { impact: iB }){
            return CodingEffectValue.impactMap[iA] - CodingEffectValue.impactMap[iB];
        });
    }

    const { display_title, coding_effect, '@id' : consequenceHref } = mostSevereConsequence;
    // return (
    //     <a href={consequenceHref}>
    //         { coding_effect || display_title }
    //     </a>
    // );
    return coding_effect || display_title;

});
CodingEffectValue.impactMap = {
    "HIGH" : 0,
    "MODERATE" : 1,
    "LOW" : 2,
    "MODIFIER" : 3
};
CodingEffectValue.propTypes = {
    /** Passed down from variant.transcript[currentTranscriptIdx].vep_consequence */
    vep_consequence: PropTypes.array.isRequired
};
=======
>>>>>>> 986af7c9
<|MERGE_RESOLUTION|>--- conflicted
+++ resolved
@@ -11,23 +11,15 @@
 
 
 export function VariantSampleInfoHeader(props) {
-<<<<<<< HEAD
-    const fallbackElem = <em className="text-muted" data-tip="Not Available">-</em>;
-=======
     const fallbackElem = <em className="text-muted" data-tip="Not Available"> - </em>;
->>>>>>> 986af7c9
     const {
         context,
         currentTranscriptIdx,
         currentGeneItemLoading,
         onSelectTranscript,
         schemas,
-<<<<<<< HEAD
-        caseID = <span className="text-muted">-</span> // null
-=======
         caseID = <span className="text-muted"> - </span> // null
->>>>>>> 986af7c9
-    } = props;
+     } = props;
     const { variant: { dbsnp_rs_number = fallbackElem } = {} } = context;
 
     function getTipForField(field, itemType = "VariantSample"){
@@ -165,11 +157,7 @@
 }
 
 function TranscriptSelectionSectionBody({ schemas, currentTranscript }){
-<<<<<<< HEAD
-    const fallbackElem = <em className="text-muted" data-tip="Not Available">-</em>;
-=======
     const fallbackElem = <em className="text-muted" data-tip="Not Available"> - </em>;
->>>>>>> 986af7c9
     const {
         vep_hgvsc = fallbackElem,
         vep_hgvsp = fallbackElem,
@@ -368,18 +356,12 @@
 }
 
 function GDNAList({ context }){
-    const fallbackElem = <em data-tip="Not Available">-</em>;
+    const fallbackElem = <em data-tip="Not Available"> - </em>;
     const { variant = {} } = context;
     const {
-<<<<<<< HEAD
         mutanno_hgvsg = fallbackElem,
         // POS: pos,
         CHROM: chrom = fallbackElem,
-=======
-        mutanno_hgvsg = <em> - </em>,
-        // POS: pos,
-        CHROM: chrom = <em> - </em>,
->>>>>>> 986af7c9
         hg19 = []
     } = variant;
 
@@ -407,43 +389,3 @@
 
     return renderedRows;
 }
-<<<<<<< HEAD
-
-/** This might not be needed since there's a 'most severe consequence' field... oh well. */
-const CodingEffectValue = React.memo(function CodingEffectValue({ vep_consequence = [] }){
-    // TODO grab most severe one?
-    // This will likely need/get feedback and may change
-    const vcLen = vep_consequence.length;
-    let mostSevereConsequence = null;
-
-    if (vcLen === 0) {
-        return <em data-tip="None Available" className="text-muted">-</em>;
-    } else if (vcLen === 1) {
-        [ mostSevereConsequence ] = vep_consequence;
-    } else {
-        [ mostSevereConsequence ] = vep_consequence.slice().sort(function({ impact: iA }, { impact: iB }){
-            return CodingEffectValue.impactMap[iA] - CodingEffectValue.impactMap[iB];
-        });
-    }
-
-    const { display_title, coding_effect, '@id' : consequenceHref } = mostSevereConsequence;
-    // return (
-    //     <a href={consequenceHref}>
-    //         { coding_effect || display_title }
-    //     </a>
-    // );
-    return coding_effect || display_title;
-
-});
-CodingEffectValue.impactMap = {
-    "HIGH" : 0,
-    "MODERATE" : 1,
-    "LOW" : 2,
-    "MODIFIER" : 3
-};
-CodingEffectValue.propTypes = {
-    /** Passed down from variant.transcript[currentTranscriptIdx].vep_consequence */
-    vep_consequence: PropTypes.array.isRequired
-};
-=======
->>>>>>> 986af7c9

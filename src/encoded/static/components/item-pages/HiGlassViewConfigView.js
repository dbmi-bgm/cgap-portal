--- conflicted
+++ resolved
@@ -54,6 +54,8 @@
         this.fullscreenButton = this.fullscreenButton.bind(this);
         this.saveButton = this.saveButton.bind(this);
         this.cloneButton = this.cloneButton.bind(this);
+        this.addMcoolButton = this.addMcoolButton.bind(this);
+        this.addBigwigButton = this.addBigwigButton.bind(this);
         this.getHiGlassComponent = this.getHiGlassComponent.bind(this);
         this.havePermissionToEdit = this.havePermissionToEdit.bind(this);
         this.handleSave = _.throttle(this.handleSave.bind(this), 3000);
@@ -509,34 +511,14 @@
 
     saveButton(){
         var { session, context } = this.props,
-<<<<<<< HEAD
-            { saveLoading, cloneLoading, releaseLoading, mcoolLoading, bigwigLoading } = this.state;
-=======
             { saveLoading } = this.state,
             tooltip = "Save the current view shown below to this display";
->>>>>>> 70e5d4a2
 
         if (!session) return null;
 
         var editPermission  = this.havePermissionToEdit();
 
         return (
-<<<<<<< HEAD
-            <React.Fragment>
-                <Button onClick={this.handleSave} disabled={!editPermission || saveLoading} bsStyle="success" key="savebtn">
-                    <i className={"icon icon-fw icon-" + (saveLoading ? 'circle-o-notch icon-spin' : 'save')}/>&nbsp; Save
-                </Button>
-                <Button onClick={this.handleClone} disabled={cloneLoading} bsStyle="success" key="saveasbtn">
-                    <i className={"icon icon-fw icon-" + (cloneLoading ? 'circle-o-notch icon-spin' : 'save')}/>&nbsp; Clone
-                </Button>
-                <Button onClick={this.handleAddMcool} disabled={mcoolLoading} bsStyle="success" key="addmcoolbtn">
-                    <i className={"icon icon-fw icon-" + (mcoolLoading ? 'circle-o-notch icon-spin' : 'save')}/>&nbsp; Add mcool file
-                </Button>
-                <Button onClick={this.handleAddBigwig} disabled={bigwigLoading} bsStyle="success" key="addbigwigbtn">
-                    <i className={"icon icon-fw icon-" + (bigwigLoading ? 'circle-o-notch icon-spin' : 'save')}/>&nbsp; Add bigwig file
-                </Button>
-            </React.Fragment>
-=======
             <Button onClick={this.handleSave} disabled={!editPermission || saveLoading} bsStyle="success" key="savebtn" data-tip={tooltip}>
                 <i className={"icon icon-fw icon-" + (saveLoading ? 'circle-o-notch icon-spin' : 'save')}/>&nbsp; Save
             </Button>
@@ -554,7 +536,34 @@
             <Button onClick={this.handleClone} disabled={cloneLoading} bsStyle="success" key="saveasbtn" data-tip={tooltip}>
                 <i className={"icon icon-fw icon-" + (cloneLoading ? 'circle-o-notch icon-spin' : 'plus')}/>&nbsp; Clone
             </Button>
->>>>>>> 70e5d4a2
+        );
+    }
+
+    addMcoolButton(){
+        var { session } = this.props,
+            { mcoolLoading } = this.state,
+            tooltip = "Click to add a preset mcool file.";
+
+        if (!session) return null;
+
+        return (
+            <Button onClick={this.handleAddMcool} disabled={mcoolLoading} bsStyle="success" key="addmcoolbtn" data-tip={tooltip}>
+                <i className={"icon icon-fw icon-" + (mcoolLoading ? 'circle-o-notch icon-spin' : 'plus-square')}/>&nbsp; Add mcool file
+            </Button>
+        );
+    }
+
+    addBigwigButton(){
+        var { session } = this.props,
+            { bigwigLoading } = this.state,
+            tooltip = "Click to add a preset bigwig file.";
+
+        if (!session) return null;
+
+        return (
+            <Button onClick={this.handleAddBigwig} disabled={bigwigLoading} bsStyle="success" key="addbigwigbtn" data-tip={tooltip}>
+                <i className={"icon icon-fw icon-" + (bigwigLoading ? 'circle-o-notch icon-spin' : 'plus-square')}/>&nbsp; Add bigwig file
+            </Button>
         );
     }
 
@@ -615,6 +624,8 @@
                     }}>
                         { this.saveButton() }
                         { this.cloneButton() }
+                        { this.addMcoolButton() }
+                        { this.addBigwigButton() }
                         { this.statusChangeButton() }
                         { this.copyURLButton() }
                     </CollapsibleItemViewButtonToolbar>

--- conflicted
+++ resolved
@@ -370,11 +370,8 @@
         var { session, context } = this.props,
             { saveLoading, saveAsLoading, releaseLoading } = this.state;
 
-<<<<<<< HEAD
-=======
         if (!session) return null; // TODO: Remove and implement for anon users. Eventually.
 
->>>>>>> b5381ca4
         var editPermission  = this.havePermissionToEdit(),
             sharePermission = (context.status === 'released' || editPermission),
             commonBtnProps  = {
@@ -386,13 +383,6 @@
             },
             btnTitle        = (
                 <React.Fragment>
-<<<<<<< HEAD
-                    <i className={"icon icon-fw icon-" + (releaseLoading ? 'circle-o-notch icon-spin' : 'share-alt')}/>&nbsp; Share
-                </React.Fragment>
-            );
-
-        if (!session || !editPermission){
-=======
                     <i className={"icon icon-fw icon-" + (releaseLoading ? 'circle-o-notch icon-spin' : 'share-alt')}/>&nbsp; {
                         context.status === 'released' ? 'Share' : 'Release to Public'
                     }
@@ -400,7 +390,6 @@
             );
 
         if (!editPermission){
->>>>>>> b5381ca4
             return (
                 <Button {...commonBtnProps} children={btnTitle} />
             );
@@ -408,16 +397,6 @@
 
         return (
             <SplitButton {...commonBtnProps} onSelect={this.handleShare} pullRight title={btnTitle}>
-<<<<<<< HEAD
-                <MenuItem active={context.status === "released to project"} eventKey="released to project">Release to Project Only</MenuItem>
-                <MenuItem active={context.status === "draft"} eventKey="draft">Release to Lab Only</MenuItem>
-                <MenuItem divider />
-                {/* These statuses currently not available.
-                <MenuItem active={context.status === "archived to project"} eventKey="archived to project">Archive to Project</MenuItem>
-                <MenuItem active={context.status === "archived"} eventKey="archived">Archive to Lab</MenuItem>
-                */}
-                <MenuItem active={context.status === "deleted"} eventKey="deleted">Delete</MenuItem>
-=======
                 <StatusMenuItem eventKey="released" context={context}>Release to Public</StatusMenuItem>
                 <StatusMenuItem eventKey="released to project" context={context}>Release to Project Only</StatusMenuItem>
                 <StatusMenuItem eventKey="draft" context={context}>Release to Lab Only</StatusMenuItem>
@@ -427,7 +406,6 @@
                 <StatusMenuItem active={context.status === "archived"} eventKey="archived">Archive to Lab</StatusMenuItem>
                 */}
                 <StatusMenuItem eventKey="deleted" context={context}>Delete</StatusMenuItem>
->>>>>>> b5381ca4
             </SplitButton>
         );
     }

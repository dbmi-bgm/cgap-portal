'use strict';

import React from 'react';
<<<<<<< HEAD
=======
import PropTypes from 'prop-types';
>>>>>>> 30231e09
import url from 'url';
import { content_views } from './../globals';
import { console, object, Filters } from './../util';
import { ItemPageTitle, ItemDetailList } from './components';

/**
 * Fallback content_view for pages which are not specifically 'Items.
 * Renders out JSON.
 * 
 * @export
 * @class Item
 * @extends {React.Component}
 */
export class Fallback extends React.Component {

    constructor(props){
        super(props);
        this.render = this.render.bind(this);
    }

    render() {
        var context = this.props.context;
        var title = typeof context.title == "string" ? context.title : url.parse(this.props.href || this.context.location_href).path;
        return (
            <div className="view-item">
                <ItemPageTitle context={context} showType={false} />
                {typeof context.description == "string" ? <p className="description">{context.description}</p> : null}
                <ItemDetailList context={context} schemas={this.props.schemas} />
            </div>
        );
    }
}

Fallback.contextTypes = {
    location_href: PropTypes.string
};

// Use this view as a fallback for anything we haven't registered
content_views.fallback = function () {
    return Fallback;
};<|MERGE_RESOLUTION|>--- conflicted
+++ resolved
@@ -1,10 +1,7 @@
 'use strict';
 
 import React from 'react';
-<<<<<<< HEAD
-=======
 import PropTypes from 'prop-types';
->>>>>>> 30231e09
 import url from 'url';
 import { content_views } from './../globals';
 import { console, object, Filters } from './../util';

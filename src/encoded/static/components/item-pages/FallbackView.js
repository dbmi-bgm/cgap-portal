--- conflicted
+++ resolved
@@ -8,12 +8,7 @@
  * Fallback content_view for pages which are not specifically 'Items.
  * Renders out JSON.
  */
-<<<<<<< HEAD
-export class Fallback extends React.PureComponent {
-=======
 export default class FallbackView extends React.PureComponent {
-
->>>>>>> b4b41d6e
     render() {
         var { context, schemas } = this.props;
         return (
@@ -23,13 +18,4 @@
             </div>
         );
     }
-<<<<<<< HEAD
-}
-
-// Use this view as a fallback for anything we haven't registered
-content_views.fallback = function () {
-    return Fallback;
-};
-=======
-}
->>>>>>> b4b41d6e
+}
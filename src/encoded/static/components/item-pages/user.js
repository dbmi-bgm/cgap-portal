--- conflicted
+++ resolved
@@ -17,16 +17,10 @@
 
 
 /**
-<<<<<<< HEAD
  * Contains the User profile page view as well as Impersonate User form.
  * Only the User view is exported.
  * 
  * @module item-pages/user
-=======
- * User profile page/view.
- * 
- * @module {Component} item-pages/user
->>>>>>> 07b2e222
  */
 
 
@@ -34,11 +28,7 @@
  * Extends ItemStore to help manage collection of Access Keys from back-end.
  * 
  * @memberof module:item-pages/user
-<<<<<<< HEAD
  * @extends module:lib/store.ItemStore
-=======
- * @extends {ItemStore}
->>>>>>> 07b2e222
  * @private
  */
 class AccessKeyStore extends ItemStore {
@@ -250,7 +240,6 @@
     },
 });
 
-<<<<<<< HEAD
 
 /**
  * Generate a URL to get Gravatar image from Gravatar service.
@@ -308,39 +297,6 @@
 var UserView = module.exports.UserView = React.createClass({
 
     /** @ignore */
-=======
-/**
- * @alias module:item-pages/user
- */
-var User = module.exports.User = React.createClass({
-
-    /**
-     * @memberof module:item-pages/user
-     * @namespace
-     */
-    statics : {
-        buildGravatarURL : function(email, size=null, defaultImg='retro'){
-            var md5 = require('js-md5');
-            if (defaultImg === 'kanye'){
-                defaultImg = 'https://media.giphy.com/media/PcFPiuGZVqK2I/giphy.gif';
-            }
-            var url = 'https://www.gravatar.com/avatar/' + md5(email);
-            url += "?d=" + defaultImg;
-            if (size) url += '&s=' + size;
-            return url;
-        },
-        gravatar : function(email, size=null, className=null, defaultImg='retro'){
-            return (
-                <img
-                    src={ User.buildGravatarURL(email, size, defaultImg)}
-                    className={'gravatar' + (className ? ' ' + className : '')}
-                    title="Obtained via Gravatar"
-                />
-            );
-        },
-    },
-
->>>>>>> 07b2e222
     propTypes : {
         'context' : React.PropTypes.shape({
             '@id' : React.PropTypes.string.isRequired,

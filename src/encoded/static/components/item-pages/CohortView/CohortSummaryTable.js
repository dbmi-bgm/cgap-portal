--- conflicted
+++ resolved
@@ -204,7 +204,8 @@
                 const newWarning = newStatus === "WARN";
                 if (currOverall === "PASS" && newFailing ||
                     currOverall === "PASS" && newWarning ||
-                    currOverall === "WARN" && newFailing
+                    currOverall === "WARN" && newFailing ||
+                    newStatus && !currOverall
                 ) {
                     return true;
                 }
@@ -255,7 +256,7 @@
             renderArr.push(
                 files[0] ?
                     <span className="ellipses" key={`span-${ext}`}>
-                        { statusToIcon(overallQuality || "WARN") }
+                        { statusToIcon(overallQuality || "PASS") }
                         <a
                             href={files[0].fileUrl || ""}
                             rel="noopener noreferrer"
@@ -554,83 +555,8 @@
                 let renderArr = [];
 
                 extensions.forEach((ext) => {
-<<<<<<< HEAD
-                    const { files, overall: overallQuality } = fileData[ext];
-
-                    if (files && files.length <= 1) {
-                        if (files.length <= 0) {
-                            return;
-                        }
-
-                        const tooltips = calcTooltips(files[0].hasQm, files[0].numWarn, files[0].numFail);
-
-                        // if there's a single quality metric, link the item itself
-                        renderArr.push(
-                            files[0] ?
-                                <span className="ellipses" key={`span-${ext}`}>
-                                    { statusToIcon(overallQuality || "PASS") }
-                                    <a
-                                        href={files[0].fileUrl || ""}
-                                        rel="noopener noreferrer"
-                                        target="_blank"
-                                        data-tip={tooltips[0]}
-                                    >
-                                        { ext.toUpperCase() }
-                                    </a>
-                                    { files[0].hasQm ?
-                                        <a
-                                            href={files[0].qmUrl || ""}
-                                            rel="noopener noreferrer"
-                                            target="_blank"
-                                            className={`${statusToTextClass(overallQuality)} qc-status-${files[0].status}`}
-                                            data-tip={tooltips[1]}
-                                        >
-                                            <sup>QC</sup>
-                                        </a>
-                                        : null }
-                                </span>
-                                : null
-                        );
-                    } else if (files) { // otherwise create a list with linked #s
-                        renderArr.push(
-                            <span className="ellipses" key={`span-multi-${ext}`}>
-                                { statusToIcon(overallQuality || "PASS") } { ext.toUpperCase() }
-                                (   {
-                                    files.map((file, i) => {
-                                        const tooltips = calcTooltips(file.hasQm, file.numWarn, file.numFail);
-
-                                        return (
-                                            <React.Fragment key={`${ext}-${file.fileUrl}`}>
-                                                <a href={ file.fileUrl || "" } rel="noopener noreferrer" target="_blank"
-                                                    className={`${statusToTextClass(file.quality)}`} data-tip={tooltips[0]}>
-                                                    {i + 1}
-                                                </a>
-                                                { file.hasQm ?
-                                                    <a
-                                                        href={file.qmUrl || ""}
-                                                        rel="noopener noreferrer"
-                                                        target="_blank"
-                                                        className={`${statusToTextClass(
-                                                            getFileQuality(file.numFail, file.numWarn))} qc-status-${file.status}`}
-                                                        data-tip={tooltips[1]}
-                                                    >
-                                                        <sup>QC</sup>
-                                                    </a>
-                                                    : null }
-                                                { // if the last item, don't add a comma
-                                                    (i === files.length - 1 ?  null : ', ')
-                                                }
-                                            </React.Fragment>
-                                        );
-                                    })
-                                }   )
-                            </span>
-                        );
-                    }
-=======
                     const jsx = convertFileObjectToJSX(fileData[ext], ext);
                     renderArr = renderArr.concat(jsx);
->>>>>>> 1f7321eb
                 });
 
                 colVal = (

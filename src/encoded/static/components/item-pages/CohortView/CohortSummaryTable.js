--- conflicted
+++ resolved
@@ -437,8 +437,6 @@
                     processedFiles: generateFileRenderObject(procFilesWPermissions),
                     rawFiles: generateFileRenderObject(rawFilesWPermissions),
                     sampleIdx,
-<<<<<<< HEAD
-=======
                     sampleInfo: (
                         sampleInfo ?
                             <React.Fragment>{sampleInfo} { specimen_notes ?
@@ -455,7 +453,6 @@
                     visitInfo: (
                         specimen_collection_date ? <span>{ specimen_collection_date }</span>: null
                     ),
->>>>>>> 78501e36
                     processingType: completed_processes[0] || null,
                     assayType
                 });

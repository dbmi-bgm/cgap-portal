/** @preventMunge */
/* ^ see http://stackoverflow.com/questions/30110437/leading-underscore-transpiled-wrong-with-es6-classes */

'use strict';

import React from 'react';
import PropTypes from 'prop-types';
import _ from 'underscore';
import { Modal, Alert } from 'react-bootstrap';
var jwt = require('jsonwebtoken');
import { ItemStore } from './../lib/store';
import { panel_views, content_views } from './../globals';
var store = require('./../../store');
import { ajax, JWT, console, DateUtility, navigate } from './../util';
import { FormattedInfoBlock } from './components';
import { EditableField, FieldSet } from './../forms';


/**
 * Contains the User profile page view as well as Impersonate User form.
 * Only the User view is exported.
 *
 * @module item-pages/user
 */


/**
 * Extends ItemStore to help manage collection of Access Keys from back-end.
 *
 * @memberof module:item-pages/user
 * @extends module:lib/store.ItemStore
 * @private
 */
class AccessKeyStore extends ItemStore {
    resetSecret(id) {
        this.fetch(id + 'reset-secret', {
            method: 'POST',
        }, response => this.dispatch('onResetSecret', response));
    }
}

/**
 * Component which fetches, saves, and show access keys that user may use to submit
 * experiments and other data.
 *
 * @memberof module:item-pages/user
 * @namespace
 * @type {Component}
 * @private
 */


class AccessKeyTable extends React.Component {

    static propTypes = {
        'access_keys' : PropTypes.array.isRequired,
        'session' : PropTypes.bool,
        'user' : PropTypes.shape({
            '@id' : PropTypes.string.isRequired,
            'access_keys' : PropTypes.array.isRequired,
            'email' : PropTypes.string,
            'first_name' : PropTypes.string,
            'last_name' : PropTypes.string,
            'groups' : PropTypes.array,
            'status' : PropTypes.string,
            'timezone' : PropTypes.string,
            'job_title' : PropTypes.string,
            'submits_for' : PropTypes.array
        })
    }

    constructor(props){
        super(props);
        this.create = this.create.bind(this);
        this.doAction = this.doAction.bind(this);
        this.onCreate = this.onCreate.bind(this);
        this.onResetSecret = this.onResetSecret.bind(this);
        this.showNewSecret = this.showNewSecret.bind(this);
        this.onDelete = this.onDelete.bind(this);
        this.onError = this.onError.bind(this);
        this.hideModal = this.hideModal.bind(this);

        this.renderTable = this.renderTable.bind(this);
        this.render = this.render.bind(this);
        
        this.store = new AccessKeyStore(props.access_keys, this, 'access_keys');
        this.state = {
            access_keys : props.access_keys
        };
    }


    /**
     * Add new access key for user via AJAX.
     *
     * @param {MouseEvent} e - Click event.
     */
    create(e) {
        e.preventDefault();
        var item = {};
        if(this.props.session || (this.context && this.context.session)){
            var idToken = JWT.get();
            if (idToken){
                var decoded = jwt.decode(idToken);
                item['user'] = decoded.email_verified ? decoded.email : "";
            } else {
                console.warn("Access key aborted");
                return;
            }
        }
        this.store.create('/access-keys/', item);
    }

    doAction(action, arg, e) {
        e.preventDefault();
        this.store[action](arg);
    }

    onCreate(response) {
        this.showNewSecret('Your secret key has been created.', response);
    }

    onResetSecret(response) {
        this.showNewSecret('Your secret key has been reset.', response);
    }

    showNewSecret(title, response) {
        this.setState({modal:
            <Modal show={true} onHide={this.hideModal}>
            <Modal.Header>
                <Modal.Title>{title}</Modal.Title>
            </Modal.Header>
                <Modal.Body>
                    Please make a note of the new secret access key.
                    This is the last time you will be able to view it.
                    <dl className="key-value">
                        <div>
                            <dt>Access Key ID</dt>
                            <dd>{response.access_key_id}</dd>
                        </div>
                        <div>
                            <dt>Secret Access Key</dt>
                            <dd>{response.secret_access_key}</dd>
                        </div>
                    </dl>
                </Modal.Body>
            </Modal>
        });
    }


    onDelete(item) {
        this.setState({modal:
            <Modal show={true} onHide={this.hideModal}>
                <Modal.Header>
                    <Modal.Title>{'Access key ' + item['access_key_id'] + ' has been deleted.'}</Modal.Title>
                </Modal.Header>
            </Modal>
        });
    }

    onError(error) {
        var View = content_views.lookup(error);
        this.setState({modal:
            <Modal show={true} onHide={this.hideModal}>
                <Modal.Header>
                    <Modal.Title>Error</Modal.Title>
                </Modal.Header>
                <Modal.Body>
                    <View context={error} loadingComplete={true} />
                </Modal.Body>
            </Modal>
        });
    }

    hideModal() {
        this.setState({modal: null});
    }


    renderTable(){
        if (!this.state.access_keys || !this.state.access_keys.length){
            return (
                <div className="no-access-keys">
                    <hr/><span>No access keys set.</span>
                </div>
            );
        }
        var row = function(key){
            return (
                <tr key={key.access_key_id}>
                    <td className="access-key-id">{ key.access_key_id }</td>
                    <td>
                        { key.date_created ?
                            <DateUtility.LocalizedTime
                                timestamp={key.date_created}
                                formatType="date-time-md"
                                dateTimeSeparator=" - "
                            />
                            :
                            'N/A'
                        }
                    </td>
                    <td>{ key.description }</td>
                    <td className="access-key-buttons">
                        <a href="#" className="btn btn-xs btn-success" onClick={this.doAction.bind(this, 'resetSecret', key['@id'])}>Reset</a>
                        <a href="#" className="btn btn-xs btn-danger" onClick={this.doAction.bind(this, 'delete', {'@id':key['@id'],'uuid':key.uuid})}>Delete</a>
                    </td>
                </tr>
            );
        }.bind(this);

        return (
            <table className="table access-keys-table">
                <thead>
                    <tr>
                        <th>Access Key ID</th>
                        <th>Created</th>
                        <th>Description</th>
                        <th></th>
                    </tr>
                </thead>
                <tbody>
                    { this.state.access_keys.map(row) }
                </tbody>
            </table>
        );

    }


    render() {
        return (
            <div className="access-keys-table-container clearfix">
                { this.state.access_keys.length ?
                    this.renderTable()
                    :
                    <div className="no-access-keys"><hr/>No access keys set.</div>
                }
                <a href="#add-access-key" id="add-access-key" className="btn btn-success" onClick={this.create}>Add Access Key</a>
                {this.state.modal}
            </div>
        );
    }

}


/**
 * Generate a URL to get Gravatar image from Gravatar service.
 *
 * @param {string} email - User's email address.
 * @param {number} size - Width & height of image square.
 * @param {string} [defaultImg='retro'] Style of Gravatar image.
 * @returns {string} A URL.
 */
export function buildGravatarURL(email, size=null, defaultImg='retro'){
    var md5 = require('js-md5');
    if (defaultImg === 'kanye'){
        defaultImg = 'https://media.giphy.com/media/PcFPiuGZVqK2I/giphy.gif';
    }
    var url = 'https://www.gravatar.com/avatar/' + md5(email);
    url += "?d=" + defaultImg;
    if (size) url += '&s=' + size;
    return url;
}



/**
 * Generate an <img> element with provided size, className, and Gravatar src.
 *
 * @param {string} email - User's email address.
 * @param {number} size - Width & height of image square.
 * @param {string} className - ClassName of <img> element.
 * @param {string} [defaultImg='retro'] Style of Gravatar image.
 * @returns {Element} A React Image (<img>) element.
 */
export function gravatar(email, size=null, className=null, defaultImg='retro'){
    return (
        <img
            src={ buildGravatarURL(email, size, defaultImg)}
            className={'gravatar' + (className ? ' ' + className : '')}
            title="Obtained via Gravatar"
        />
    );
}



/**
 * Draws a User Profile page.
 *
 * @public
 * @type {Component}
 * @prop {Object} context - Context value for user, e.g. from Redux store. AKA user object.
 * @prop {Object} schemas - Object of schemas, e.g. passed from app state.
 * @memberof module:item-pages/user
 */

export default class UserView extends React.Component {

    static propTypes = {
        'context' : PropTypes.shape({
            '@id' : PropTypes.string.isRequired,
            'access_keys' : PropTypes.array,
            'email' : PropTypes.string,
            'first_name' : PropTypes.string,
            'last_name' : PropTypes.string,
            'title' : PropTypes.string,
            'groups' : PropTypes.array,
            'lab' : PropTypes.object,
            'status' : PropTypes.string,
            'timezone' : PropTypes.string,
            'job_title' : PropTypes.string
        }),
<<<<<<< HEAD
=======
        'href' : PropTypes.string.isRequired,
        'listActionsFor' : PropTypes.func.isRequired,
>>>>>>> 30231e09
        'schemas' : PropTypes.shape({
            'User' : PropTypes.shape({
                'required' : PropTypes.array,
                'properties' : PropTypes.shape({
                    'first_name' : PropTypes.object,
                    'last_name' : PropTypes.object,
                    'email' : PropTypes.object,
                    'phone1' : PropTypes.object,
                    'fax' : PropTypes.object,
                    'skype' : PropTypes.object,
                    // etc.
                })
            })
        })
    }
<<<<<<< HEAD

    static contextTypes = {
        listActionsFor : PropTypes.func
    }

    mayEdit(){
        return this.context.listActionsFor('context').filter(function(action){
=======

    mayEdit(){
        return this.props.listActionsFor('context').filter(function(action){
>>>>>>> 30231e09
            return action.name && action.name === 'edit';
        }).length > 0 ? true : false;
    }

    render() {

        var user = this.props.context;

        var crumbs = [
            {id: 'Users'}
        ];

        var mayEdit = this.mayEdit();
        var ifCurrentlyEditingClass = this.state && this.state.currentlyEditing ? ' editing editable-fields-container' : '';

        return (
            <div className="user-profile-page">

                <header className="row">
                    <div className="col-sm-12">
                    </div>
                </header>

                <div className={"page-container data-display" + ifCurrentlyEditingClass}>

                    <h1 className="page-title">Profile</h1>

                    <div className="row first-row row-eq-height-md">

                        <div className="col-sm-10 col-sm-offset-1 col-md-offset-0 col-md-6 col-lg-7">

                            <div className="panel user-info shadow-border">
                                <div className="user-title-row-container">
                                    <div className="row title-row">
                                        <div className="col-sm-3 gravatar-container">
                                            { gravatar(user.email, 70) }
                                        </div>
                                        <div className="col-sm-9 user-title-col">
                                            <h1 className="user-title">
                                                <FieldSet
                                                    context={user}
                                                    parent={this}
                                                    style="inline"
                                                    inputSize="lg"
                                                    absoluteBox={true}
                                                    objectType="User"
                                                    schemas={this.props.schemas}
                                                    disabled={!mayEdit}
                                                    href={this.props.href}
                                                >
                                                    <EditableField
                                                        labelID="first_name"
                                                        fallbackText="No first name set"
                                                        placeholder="First name"
                                                    />
                                                    {' '}
                                                    <EditableField
                                                        labelID="last_name"
                                                        fallbackText="No last name set"
                                                        placeholder="Last name"
                                                    />
                                                </FieldSet>
                                            </h1>
                                        </div>
                                    </div>
                                </div>
                                <ProfileContactFields user={user} parent={this} mayEdit={mayEdit} href={this.props.href} />
                            </div>

                        </div>
                        <div className="col-sm-10 col-sm-offset-1 col-md-offset-0 col-md-6 col-lg-5">
                            <ProfileWorkFields user={user} parent={this} href={this.props.href} />
                        </div>

                    </div>

                    {
                        typeof user.access_keys !== 'undefined' &&
                        Array.isArray(user.submits_for) &&
                        user.submits_for.length > 0 ?

                        <div className="access-keys-container">
                            <h3 className="text-300">Access Keys</h3>
                            <div className="data-display">
                                <AccessKeyTable user={user} access_keys={user.access_keys} />
                            </div>
                        </div>

                    : '' }

                </div>
            </div>
        );
    }

}

content_views.register(UserView, 'User');


/**
 * Renders out the contact fields for user, which are editable.
 * Shows Gravatar and User's first and last name at top.
 *
 * @private
 * @type {Component}
 */
class ProfileContactFields extends React.Component {

    static icon(iconName){
        return <i className={"visible-lg-inline icon icon-fw icon-" + iconName }></i>;
    }

    render(){
        var user = this.props.user;

        return (
            <FieldSet
                context={user}
                parent={this.props.parent}
                className="profile-contact-fields"
                disabled={!this.props.mayEdit}
                objectType="User"
                schemas={this.props.schemas}
                href={this.props.href}
            >

                <EditableField label="Email" labelID="email" placeholder="name@example.com" fallbackText="No email address" fieldType="email" disabled={true}>
                    { ProfileContactFields.icon('envelope') }&nbsp; <a href={'mailto:' + user.email}>{ user.email }</a>
                </EditableField>

                <EditableField label="Phone" labelID="phone1" placeholder="17775551234 x47" fallbackText="No phone number" fieldType="phone">
                    { ProfileContactFields.icon('phone') }&nbsp; { user.phone1 }
                </EditableField>

                <EditableField label="Fax" labelID="fax" placeholder="17775554321" fallbackText="No fax number" fieldType="phone">
                    { ProfileContactFields.icon('fax') }&nbsp; { user.fax }
                </EditableField>

                <EditableField label="Skype" labelID="skype" fallbackText="No skype ID" fieldType="username">
                    { ProfileContactFields.icon('skype') }&nbsp; { user.skype }
                </EditableField>

            </FieldSet>
        );
    }

}


/**
 * Renders out the lab and awards fields for user, which are not editable.
 * Uses AJAX to fetch details for fields which are not embedded.
 *
 * @private
 * @type {Component}
 */

class ProfileWorkFields extends React.Component {

<<<<<<< HEAD

    static defaultProps = {
        containerClassName : 'panel user-work-info shadow-border'
    }

=======

    static defaultProps = {
        containerClassName : 'panel user-work-info shadow-border'
    }

>>>>>>> 30231e09
    constructor(props){
        super(props);
        this.componentDidMount = this.componentDidMount.bind(this);
        this.componentWillUnmount = this.componentWillUnmount.bind(this);
        this.getAwardsList = this.getAwardsList.bind(this);
        this.updateAwardsList = this.updateAwardsList.bind(this);
        this.render = this.render.bind(this);
        this.state = {
            details_lab : null,        // Use FormattedInfoBlock.ajaxPropertyDetails.call(this, args...) to set.
            awards_list : null
        };
    }

    /**
     * If Lab details are not embedded, fetch them.
     */
    componentDidMount(){

        if (!this.state.details_lab){
            this.isLabFetched = FormattedInfoBlock.onMountMaybeFetch.call(this, 'lab', this.props.user.lab, (detail) => this.updateAwardsList([detail]) );
            if (!this.isLabFetched){
                this.updateAwardsList([this.props.user.lab]);
            }
        }

        if (typeof this.props.user.lab == 'string' && !this.state.details_lab){
            // Fetch lab info & update into User instance state via the -for mixin-like-usage ajaxPropertyDetails func.

            //FormattedInfoBlock.ajaxPropertyDetails.call(this, this.props.user.lab, 'lab', (detail) => this.updateAwardsList([detail]) );
        }
    }

    componentWillUnmount(){ delete this.isLabFetched; }

    /**
     * Get list of all awards (unique) from list of labs.
     * ToDo : Migrate somewhere more static-cy.
     * 
     * @param {Object[]} labDetails - Array of lab objects with embedded award details.
     * @return {Object[]} List of all unique awards in labs.
     */
    getAwardsList(labDetails){
        // Awards are embedded within labs, so we get full details.
        var awardsList = [];

        function addAwardToList(award){
            if (awardsList.indexOf(labDetails[i].awards[j]) === -1){
                awardsList.push(labDetails[i].awards[j]);
            }
        }

        for (var i = 0; i < labDetails.length; i++){
            if (typeof labDetails[i].awards !== 'undefined' && Array.isArray(labDetails[i].awards)){
                for (var j = 0; j < labDetails[i].awards.length; j++){
                    addAwardToList(labDetails[i].awards[j]);
                }
            }
        }

        return awardsList;
    }

    /**
     * Update state.awards_list with award details from list of lab details.
     *
     * @param {Object[]} labDetails - Array of lab objects with embedded award details.
     * @returns {undefined} Nothing.
     */
    updateAwardsList(labDetails){
        var currentAwardsList = (this.state.awards_list || []).slice(0);
        var currentAwardsListIDs = currentAwardsList.map((awd) => {
            if (typeof awd === 'string') return awd;
            if (typeof awd['@id'] === 'string') return awd['@id'];
            if (typeof awd.link_id === 'string') return awd.link_id.replace(/~/g, "/");
        });
        var newAwards = this.getAwardsList(labDetails);
        for (var i = 0; i < newAwards.length; i++){
            if (currentAwardsListIDs.indexOf(newAwards[i]['@id']) === -1){
                currentAwardsList.push(newAwards[i]);
            }
        }
        if (!Array.isArray(this.state.awards_list )|| !_.isEqual(this.state.awards_list, currentAwardsList)){
            this.setState({'awards_list' : currentAwardsList});
        }
    }


    render(){
        var user = this.props.user;
        if (user.submits_for && user.submits_for.length > 0){
            var submits_for = user.submits_for;
        }
        // THESE FIELDS ARE NOT EDITABLE.
        // To be modified by admins, potentially w/ exception of 'Primary Lab' (e.g. select from submits_for list).
        return (
            <div className={this.props.containerClassName}>
                <h3 className="text-300 block-title">
                    <i className="icon icon-users icon-fw"></i> Organizations
                </h3>
                <div className="row field-entry lab">
                    <div className="col-sm-3 text-right text-left-xs">
                        <label htmlFor="lab">Primary Lab</label>
                    </div>
                    <div id="lab" className="col-sm-9 value">
                        { typeof user.lab !== 'undefined' ?
                            FormattedInfoBlock.Lab(this.isLabFetched ? this.state.details_lab : user.lab, false, false)
                            :
                            <span className="not-set">No Labs</span>
                        }
                    </div>
                </div>
                <div className="row field-entry job_title">
                    <div className="col-sm-3 text-right text-left-xs">
                        <label htmlFor="job_title">Role</label>
                    </div>
                    <div id="job_title" className="col-sm-9 value">
                        { user.job_title || <span className="not-set">No Job Title</span> }
                    </div>
                </div>
                <div className="row field-entry submits_for">
                    <div className="col-sm-3 text-right text-left-xs">
                        <label htmlFor="submits_for">Submits For</label>
                    </div>
                    <div className="col-sm-9 value">
                        <FormattedInfoBlock.List
                            renderItem={(detail) => FormattedInfoBlock.Lab(detail, false, false, false) }
                            endpoints={(user && user.submits_for && user.submits_for.map(function(o){
                                if (typeof o === 'string') return o;
                                if (typeof o.link_id === 'string') return o.link_id.replace(/~/g,'/');
                                if (typeof o['@id'] === 'string') return o['@id'];
                            })) || []}
                            propertyName="submits_for"
                            fallbackMsg="Not submitting for any organizations"
                            ajaxCallback={this.updateAwardsList}
                        />
                    </div>
                </div>
                <div className="row field-entry awards">
                    <div className="col-sm-3 text-right text-left-xs">
                        <label htmlFor="awards">Awards</label>
                    </div>
                    <div className="col-sm-9 value">
                        <FormattedInfoBlock.List
                            details={this.state.awards_list}
                            renderItem={(detail) => FormattedInfoBlock.Award(detail, false, false, false) }
                            propertyName="awards"
                            fallbackMsg="No awards"
                            loading={this.state.awards_list === null && (
                                user.lab || (user.submits_for && user.submits_for > 0)
                            ) ? true : false}
                        />
                    </div>
                </div>
            </div>
        );
    }

}


/**
 * @private
 * @type {Component}
 */
class BasicForm extends React.Component {

    constructor(props){
        super(props);
        this.handleChange = this.handleChange.bind(this);
        this.handleSubmit = this.handleSubmit.bind(this);
        this.state = {
            'value' : ''
        };
    }

    handleChange(e) {
        this.setState({ value: e.target.value });
    }

    handleSubmit(e){
        e.preventDefault();
        if(this.state.value.length == 0){
            return;
        }
        this.props.submitImpersonate(this.state.value);
        this.setState({ value: '' });
    }

    render() {
        return(
            <form onSubmit={this.handleSubmit}>
                <input className="impersonate-user impersonate-user-field" type='text' placeholder='Enter an email to impersonate...'
                    onChange={this.handleChange} value={this.state.value}/>
                <input className="impersonate-user" type="submit" value="Submit" />
            </form>
        );
    }

}


/**
 * @private
 * @type {Component}
 */
export class ImpersonateUserForm extends React.Component {

<<<<<<< HEAD
    static contextTypes = {
        updateUserInfo: PropTypes.func
=======
    static propTypes = {
        updateUserInfo: PropTypes.func.isRequired
>>>>>>> 30231e09
    }

    /**
     * Handler for Impersonate User submit button/action.
     * Performs AJAX request to '/impersonate-user' endpoint then saves returned JWT
     * as own and in order to pretend to be impersonated user.
     *
     * @instance
     * @param {Object} data - User ID or email address.
     */
    handleSubmit(data) {
        var url = "/impersonate-user";
        var jsonData = JSON.stringify({'userid':data});
        var callbackFxn = function(payload) {
            alert('Success! ' + data + ' is being impersonated.');
            //if(typeof(Storage) !== 'undefined'){ // check if localStorage supported
            //    localStorage.setItem("user_info", JSON.stringify(payload));
            //}
            JWT.saveUserInfo(payload);
<<<<<<< HEAD
            this.context.updateUserInfo();
=======
            this.props.updateUserInfo();
>>>>>>> 30231e09
            navigate('/');
        }.bind(this);
        var fallbackFxn = function() {
            alert('Impersonation unsuccessful.\nPlease check to make sure the provided email is correct.');
        };

        //var userInfo = localStorage.getItem('user_info') || null;
        //var idToken = userInfo ? JSON.parse(userInfo).id_token : null;
        //var reqHeaders = {'Accept': 'application/json'};
        //if(userInfo){
        //    reqHeaders['Authorization'] = 'Bearer '+idToken;
        //}
        ajax.load(url, callbackFxn, 'POST', fallbackFxn, jsonData);
    }

    render() {
        var form = <BasicForm submitImpersonate={this.handleSubmit} />;
        return (
            <div style={{marginTop : 30}}>
                <h2>Impersonate User</h2>
                {form}
            </div>
        );
    }

}

content_views.register(ImpersonateUserForm, 'Portal', 'impersonate-user');<|MERGE_RESOLUTION|>--- conflicted
+++ resolved
@@ -266,7 +266,6 @@
 }
 
 
-
 /**
  * Generate an <img> element with provided size, className, and Gravatar src.
  *
@@ -314,11 +313,8 @@
             'timezone' : PropTypes.string,
             'job_title' : PropTypes.string
         }),
-<<<<<<< HEAD
-=======
         'href' : PropTypes.string.isRequired,
         'listActionsFor' : PropTypes.func.isRequired,
->>>>>>> 30231e09
         'schemas' : PropTypes.shape({
             'User' : PropTypes.shape({
                 'required' : PropTypes.array,
@@ -334,19 +330,9 @@
             })
         })
     }
-<<<<<<< HEAD
-
-    static contextTypes = {
-        listActionsFor : PropTypes.func
-    }
-
-    mayEdit(){
-        return this.context.listActionsFor('context').filter(function(action){
-=======
 
     mayEdit(){
         return this.props.listActionsFor('context').filter(function(action){
->>>>>>> 30231e09
             return action.name && action.name === 'edit';
         }).length > 0 ? true : false;
     }
@@ -507,19 +493,11 @@
 
 class ProfileWorkFields extends React.Component {
 
-<<<<<<< HEAD
 
     static defaultProps = {
         containerClassName : 'panel user-work-info shadow-border'
     }
 
-=======
-
-    static defaultProps = {
-        containerClassName : 'panel user-work-info shadow-border'
-    }
-
->>>>>>> 30231e09
     constructor(props){
         super(props);
         this.componentDidMount = this.componentDidMount.bind(this);
@@ -727,13 +705,8 @@
  */
 export class ImpersonateUserForm extends React.Component {
 
-<<<<<<< HEAD
-    static contextTypes = {
-        updateUserInfo: PropTypes.func
-=======
     static propTypes = {
         updateUserInfo: PropTypes.func.isRequired
->>>>>>> 30231e09
     }
 
     /**
@@ -753,11 +726,7 @@
             //    localStorage.setItem("user_info", JSON.stringify(payload));
             //}
             JWT.saveUserInfo(payload);
-<<<<<<< HEAD
-            this.context.updateUserInfo();
-=======
             this.props.updateUserInfo();
->>>>>>> 30231e09
             navigate('/');
         }.bind(this);
         var fallbackFxn = function() {

--- conflicted
+++ resolved
@@ -41,34 +41,15 @@
         var portal = this.context.portal;
         var img = <img src="/static/img/4dn_logo.svg" className="navbar-logo-image"/>;
         return (
-<<<<<<< HEAD
             <div style={{ marginBottom: ( this.state.testWarning ? 37 : 0 ) }}>
                 <div id="navbar" className="navbar navbar-fixed-top navbar-inverse">
                     <TestWarning visible={this.state.testWarning} setHidden={this.hideTestWarning} />
                     <div className="container">
                         <Navbar brand={img} brandlink="/" label="main" navClasses="navbar-main" navID="navbar-icon">
                             <GlobalSections />
-                            <UserActions />
+                            <UserActions handleAuth0Login={this.props.handleAuth0Login} />
                             {/* REMOVE SEARCH FOR NOW: <Search />*/}
                         </Navbar>
-=======
-            <div id="navbar" className="navbar navbar-fixed-top navbar-inverse">
-                <div className="container">
-                    <Navbar brand={img} brandlink="/" label="main" navClasses="navbar-main" navID="navbar-icon">
-                        <GlobalSections />
-                        <UserActions handleAuth0Login={this.props.handleAuth0Login} />
-                        {/* REMOVE SEARCH FOR NOW: <Search />*/}
-                    </Navbar>
-                </div>
-                {this.state.testWarning ?
-                    <div className="test-warning">
-                        <div className="container">
-                            <p>
-                                The data displayed on this page is not official and only for testing purposes.
-                                <a href="#" className="test-warning-close icon icon-times-circle-o" onClick={this.handleClick}></a>
-                            </p>
-                        </div>
->>>>>>> 9ac4b37d
                     </div>
                 </div>
             </div>
@@ -158,11 +139,8 @@
 
     render: function() {
         var session_properties = this.context.session_properties;
-<<<<<<< HEAD
         var acctTitle;
-=======
-			  var auth0mixin = this.props.handleAuth0Login;
->>>>>>> 9ac4b37d
+		var auth0mixin = this.props.handleAuth0Login;
         var actions = this.context.listActionsFor('user_section').map(function (action) {
             if (action.id === "login"){
                 return(<Login key={action.id} handleAuth0Login={auth0mixin} />);

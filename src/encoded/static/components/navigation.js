--- conflicted
+++ resolved
@@ -3,15 +3,9 @@
 import React from 'react';
 import PropTypes from 'prop-types';
 import url from 'url';
-<<<<<<< HEAD
-var Login = require('./login');
-import { Navbars, Navbar, Nav, NavItem, NavDropdown, MenuItem } from 'react-bootstrap';
-import _ from 'underscore';
-=======
 import { Navbars, Navbar, Nav, NavItem, NavDropdown, MenuItem } from 'react-bootstrap';
 import _ from 'underscore';
 import Login from './login';
->>>>>>> 30231e09
 import * as store from '../store';
 import { JWT, console, layout, isServerSide } from './util';
 import QuickInfoBar from './viz/QuickInfoBar';
@@ -240,11 +234,6 @@
     }
 
     render() {
-<<<<<<< HEAD
-        //var portal = this.context.portal;
-
-=======
->>>>>>> 30231e09
         var navClass = "navbar-container";
         if (this.state.testWarning) navClass += ' test-warning-visible';
         if (this.state.navInitialized) navClass += ' nav-initialized';
@@ -300,16 +289,7 @@
 
 Navigation.propTypes = {
     href : PropTypes.string,
-<<<<<<< HEAD
-    session : React.PropTypes.bool
-};
-
-Navigation.contextTypes = {
-    portal: PropTypes.object,
-    listActionsFor : PropTypes.func
-=======
     session : PropTypes.bool
->>>>>>> 30231e09
 };
 
 
@@ -400,17 +380,6 @@
             </Nav>
         );
     }
-<<<<<<< HEAD
-};
-
-UserActions.propTypes = {
-    session: PropTypes.bool
-}
-
-UserActions.contextTypes = {
-    listActionsFor: PropTypes.func
-=======
->>>>>>> 30231e09
 }
 
 UserActions.propTypes = {

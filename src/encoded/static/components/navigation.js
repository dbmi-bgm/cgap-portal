'use strict';
var React = require('react');
var url = require('url');
var Login = require('./login');
var { Navbars, Navbar, Nav, NavItem, NavDropdown, MenuItem } = require('react-bootstrap');
var _ = require('underscore');
var store = require('../store');
var { JWT, console, layout } = require('./util');
var TestWarning = require('./testwarning');
var productionHost = require('./globals').productionHost;


var Navigation = module.exports = React.createClass({

    statics : {

        /** May be bound to access this.props.href (if available) as fallback */
        getWindowPath : function(mounted){
            var href = Navigation.getWindowLocation.call(this, mounted);
            if (!href) return null;
            return (href.pathname || '/') + (href.search || '') + (href.hash || '');
        },

        getWindowURL : function(mounted){
            var href = Navigation.getWindowLocation.call(this, mounted);
            return href.href;
        },

        getWindowLocation : function(mounted){
            if (this && this.props && this.props.href) {
                return url.parse(this.props.href);
            }
            if (mounted && typeof window === 'object' && window && typeof window.location !== 'undefined'){
                return window.location;
            }
            return null;
        },

        isMenuItemActive : function(action, mounted){
            return (
                (typeof action.active === 'function' && action.active(Navigation.getWindowPath.call(this, mounted))) ||
                (Navigation.getMenuItemURL(action, mounted) === Navigation.getWindowPath.call(this, mounted))
            );
        },

        getMenuItemURL : function(action, mounted = false){
            if (typeof action.url === 'string') return action.url;
            if (typeof action.url === 'function') return action.url(Navigation.getWindowLocation.call(this, mounted));
            if (typeof action.href === 'string') return action.href;
            if (typeof action.href === 'function') return action.href(Navigation.getWindowLocation.call(this, mounted));
            return '#';
        },

        /** Can be bound to access this.props.href for getWindowPath (if available) */
        buildMenuItem : function(action, mounted, extraProps){
            return (
                <MenuItem
                    key={action.id}
                    id={action.sid || action.id}
<<<<<<< HEAD
                    href={Navigation.getMenuItemURL(action, mounted)}
=======
                    href={action.url || action.href || '#'}
                    onClick={function(e){ return e.target && typeof e.target.blur === 'function' && e.target.blur(); }}
>>>>>>> b5226940
                    className="global-entry"
                    active={Navigation.isMenuItemActive.call(this, action, mounted)}
                    {...extraProps}
                >
                    {action.title}
                </MenuItem>
            );
        },

        /** Can be bound to access this.props.href for getWindowPath (if available) */
        buildDropdownMenu : function(action, mounted){
            if (action.children){
                return (
                    <NavDropdown key={action.id} id={action.sid || action.id} label={action.id} title={action.title}>
                        {action.children.map((a) => Navigation.buildMenuItem(a, mounted) )}
                    </NavDropdown>
                );
            } else {
                return (
                    <NavItem 
                        key={action.id}
                        id={action.sid || action.id}
                        href={Navigation.getMenuItemURL(action, mounted)}
                        active={Navigation.isMenuItemActive.call(this, action, mounted)}
                    >
                            {action.title}
                    </NavItem>
                );
            }
        }
    },

    propTypes : {
        href : React.PropTypes.string,
        session : React.PropTypes.bool
    },

    contextTypes: {
        portal: React.PropTypes.object,
        listActionsFor : React.PropTypes.func
    },

    getInitialState: function() {
        return {
            testWarning: this.props.visible || !productionHost[url.parse(this.props.href).hostname] || false,
            mounted : false,
            mobileDropdownOpen : false,
            scrolledPastTop : false,
            navInitialized : false
        };
    },

    componentDidMount : function(){
        this.setState({ mounted : true });
        this.setupScrollHandler();
    },

    setupScrollHandler : function(){
        if (!(typeof window !== 'undefined' && window && document && document.body && typeof document.body.scrollTop !== 'undefined')){
            return null;
        }

        var lastScrollTop = 0;

        // We add as property of class instance so we can remove event listener on unmount, for example.
        this.throttledScrollHandler = _.throttle((e) => {
            var stateChange = {};
            if (!this.state.navInitialized){
                stateChange.navInitialized = true;
            }
            
            var scrollVector = document.body.scrollTop - lastScrollTop;
            lastScrollTop = document.body.scrollTop;

            if (
                ['xs','sm'].indexOf(layout.responsiveGridState()) === -1 && // Fixed nav takes effect at medium grid breakpoint or wider.
                (
                    (document.body.scrollTop > 20 && scrollVector >= 0) ||
                    (document.body.scrollTop > 80)
                )
            ){
                if (!this.state.scrolledPastTop){
                    stateChange.scrolledPastTop = true;
                    this.setState(stateChange, function(){
                        if (document.body.className.indexOf(' scrolled-past-top') === -1) document.body.className += ' scrolled-past-top';
                    });
                }
            } else {
                if (this.state.scrolledPastTop){
                    stateChange.scrolledPastTop = false;
                    this.setState(stateChange, function(){
                        if (document.body.className.indexOf(' scrolled-past-top') !== -1) document.body.className = document.body.className.replace(' scrolled-past-top', '');
                    });
                }
            }
        }, 100);

        // Save logo/brand element's 'full width' before any height transitions.
        // Ideally wait until logo/brand image has loaded before doing so.
        var navBarBrandImg = document.getElementsByClassName('navbar-logo-image')[0];

        function saveWidth(){
            var navBarBrandImgContainer = navBarBrandImg.parentNode;
            var navBarBrand = navBarBrandImgContainer.parentNode.parentNode;
            navBarBrand.style.width = ''; // Clear any earlier width
            if (['xs','sm'].indexOf(layout.responsiveGridState()) !== -1) return; // If mobile / non-fixed nav width
            //navBarBrandImgContainer.style.width = navBarBrandImgContainer.offsetWidth + 'px'; // Enable to fix width of logo to its large size.
            navBarBrand.style.width = navBarBrand.offsetWidth + 'px';
        };

         this.throttledResizeHandler = _.throttle(saveWidth, 300);

        navBarBrandImg.addEventListener('load', saveWidth);
        // Execute anyway in case image is loaded, in addition to the 1 time on-img-load if any (some browsers do not support img load event; it's not part of W3 spec).
        // Alternatively we can define width in stylesheet (e.g. 200px)
        saveWidth();

        window.addEventListener("scroll", this.throttledScrollHandler);
        window.addEventListener("resize", this.throttledResizeHandler);
        setTimeout(this.throttledScrollHandler, 100, null, { 'navInitialized' : true });
    },

    componentWillUnmount : function(){
        // Unbind events | probably not needed but lets be safe & cleanup.
        window.removeEventListener("resize", this.throttledResizeHandler);
        window.removeEventListener("scroll", this.throttledScrollHandler);
        delete this.throttledResizeHandler;
        delete this.throttledScrollHandler;
    },

    closeMobileMenu : function(){
        if (this.state.mobileDropdownOpen) this.setState({ mobileDropdownOpen : false });
    },

    closeDropdowns : function(){
        if (!this.state.mounted) return;
        //this.
    },

    hideTestWarning: function(e) {
        // Remove the warning banner because the user clicked the close icon
        this.setState({testWarning: false});

        // If collection with .sticky-header on page, jiggle scroll position
        // to force the sticky header to jump to the top of the page.
        var hdrs = document.getElementsByClassName('sticky-header');
        if (hdrs.length) {
            window.scrollBy(0,-1);
            window.scrollBy(0,1);
        }
    },

    render: function() {
        var portal = this.context.portal;

        var navClass = "navbar-container";
        if (this.state.testWarning) navClass += ' test-warning-visible';
        if (this.state.navInitialized) navClass += ' nav-initialized';
        if (this.state.scrolledPastTop) {
            navClass += " scrolled-past-top";
        } else {
            navClass += " scrolled-at-top";
        }

        return (
            <div className={navClass}>
                <div id="top-nav" className="navbar-fixed-top">
                    <TestWarning visible={this.state.testWarning} setHidden={this.hideTestWarning} />
                    <Navbar fixedTop={false /* Instead we make the navbar container fixed */} label="main" className="navbar-main" id="navbar-icon" onToggle={(open)=>{
                        this.setState({ mobileDropdownOpen : open });
                    }} expanded={this.state.mobileDropdownOpen}>
                        <Navbar.Header>
                            <Navbar.Brand>
                                <NavItem href="/">
                                    <span className="img-container"><img src="/static/img/4dn_icon.svg" className="navbar-logo-image"/></span>
                                    <span className="navbar-title">Data Portal</span>
                                </NavItem>
                            </Navbar.Brand>
                            <Navbar.Toggle>
                                <i className="icon icon-bars icon-fw"></i>
                            </Navbar.Toggle>
                        </Navbar.Header>
                        <Navbar.Collapse>
                            <Nav>
                            { 
                                this.context.listActionsFor('global_sections').map((a)=> 
                                    Navigation.buildDropdownMenu.call(this, a, this.state.mounted)
                                ) 
                            }
                            </Nav>
                            <UserActions mounted={this.state.mounted} closeMobileMenu={this.closeMobileMenu} session={this.props.session} />
                            {/* REMOVE SEARCH FOR NOW: <Search href={this.props.href} /> */}
                        </Navbar.Collapse>
                    </Navbar>
                </div>
            </div>
        );
    }
});


var Search = React.createClass({

    render: function() {
        var id = url.parse(this.props.href, true);
        var searchTerm = id.query['searchTerm'] || '';
        return (
            <form className="navbar-form navbar-right" action="/search/">
                <input className="form-control search-query" id="navbar-search" type="text" placeholder="Search..."
                    ref="searchTerm" name="searchTerm" defaultValue={searchTerm} key={searchTerm} />
            </form>
        );
    }
});


var UserActions = React.createClass({

    propTypes : {
        session: React.PropTypes.bool
    },

    contextTypes: {
        listActionsFor: React.PropTypes.func
    },

    render: function() {
        var session = this.props.session;
        var acctTitle = "Account";

        if (session){
            var userDetails = JWT.getUserDetails();
            if (userDetails && typeof userDetails.first_name === 'string' && userDetails.first_name.length > 0) {
                acctTitle = userDetails.first_name;
            }
        }
        
        acctTitle = (
            <span>
                <i title={session ? "Signed In" : null} className={"account-icon icon icon-user" + (session ? "" : "-o")}></i> { acctTitle }
            </span>
        );

        var actions = [];
        this.context.listActionsFor('user_section').forEach((action) => {
            if (action.id === "login"){
                actions.push(<Login key={action.id} navCloseMobileMenu={this.props.closeMobileMenu} />);
            } else if (action.id === "accountactions"){
                // link to registration page if logged out or account actions if logged in
                if (!session) {
                    actions.push(Navigation.buildMenuItem.call(this, action, this.props.mounted));
                } else {
                    // Account Actions
                    actions = actions.concat(this.context.listActionsFor('user').map((action, idx) => {
                        return Navigation.buildMenuItem.call(this, action, this.props.mounted, {"data-no-cache" : true});
                    }));
                }
            } else if (action.id === "contextactions") {
                // Context Actions
                actions = actions.concat(this.context.listActionsFor('context').map((action) => {
                    return Navigation.buildMenuItem.call(
                        this,
                        _.extend(_.clone(action), { title : <span><i className="icon icon-pencil"></i> {action.title}</span> }),
                        this.props.mounted
                    );
                }));
            }
        });

        return (
            <Nav className="navbar-acct" pullRight>
                <NavDropdown id="context" label="context" title={acctTitle} >
                    { actions }
                </NavDropdown>
            </Nav>
        );
    }
});



// Display breadcrumbs with contents given in 'crumbs' object.
// Each crumb in the crumbs array: {
//     id: Title string to display in each breadcrumb. If falsy, does not get included, not even as an empty breadcrumb
//     query: query string property and value, or null to display unlinked id
//     uri: Alternative to 'query' property. Specify the complete URI instead of accreting query string variables
//     tip: Text to display as part of uri tooltip.
//     wholeTip: Alternative to 'tip' property. The complete tooltip to display
// }
var Breadcrumbs = module.exports.Breadcrumbs = React.createClass({
    propTypes: {
        root: React.PropTypes.string, // Root URI for searches
        crumbs: React.PropTypes.arrayOf(React.PropTypes.object).isRequired // Object with breadcrumb contents
    },

    render: function() {
        var accretingQuery = '';
        var accretingTip = '';

        // Get an array of just the crumbs with something in their id
        var crumbs = _.filter(this.props.crumbs, function(crumb) { return crumb.id; });
        var rootTitle = crumbs[0].id;

        return (
            <ol className="breadcrumb">
                {crumbs.map((crumb, i) => {
                    // Build up the query string if not specified completely
                    if (!crumb.uri) {
                        accretingQuery += crumb.query ? '&' + crumb.query : '';
                    }

                    // Build up tooltip if not specified completely
                    if (!crumb.wholeTip) {
                        accretingTip += crumb.tip ? (accretingTip.length ? ' and ' : '') + crumb.tip : '';
                    }

                    // Render the breadcrumbs
                    return (
                        <li key={i}>
                            {(crumb.query || crumb.uri) ? <a href={crumb.uri ? crumb.uri : this.props.root + accretingQuery} title={crumb.wholeTip ? crumb.wholeTip : 'Search for ' + accretingTip + ' in ' + rootTitle}>{crumb.id}</a> : <span>{crumb.id}</span>}
                        </li>
                    );
                })}
            </ol>
        );
    }
});<|MERGE_RESOLUTION|>--- conflicted
+++ resolved
@@ -57,12 +57,8 @@
                 <MenuItem
                     key={action.id}
                     id={action.sid || action.id}
-<<<<<<< HEAD
                     href={Navigation.getMenuItemURL(action, mounted)}
-=======
-                    href={action.url || action.href || '#'}
                     onClick={function(e){ return e.target && typeof e.target.blur === 'function' && e.target.blur(); }}
->>>>>>> b5226940
                     className="global-entry"
                     active={Navigation.isMenuItemActive.call(this, action, mounted)}
                     {...extraProps}

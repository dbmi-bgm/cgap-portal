'use strict';

import React from 'react';
import PropTypes from 'prop-types';
import url from 'url';
import { Navbars, Navbar, Nav, NavItem, NavDropdown, MenuItem, Checkbox, DropdownButton, Fade } from 'react-bootstrap';
import _ from 'underscore';
import Login from './login';
import * as store from '../store';
import { JWT, console, layout, isServerSide, navigate, Filters, object } from './util';
import { requestAnimationFrame } from './viz/utilities';
import QuickInfoBar from './viz/QuickInfoBar';
import { ChartDataController } from './viz/chart-data-controller';
import TestWarning from './testwarning';
import { productionHost } from './globals';



export function getCurrentHeight(){
    if (!isServerSide() && document){
        return parseInt(document.getElementById('top-nav').offsetHeight);
    }
    return null;
}


/** May be bound to access this.props.href (if available) as fallback */
export function getWindowPath(mounted, href = null){
    var windowLocation = getWindowLocation.call(this, mounted, href);
    if (!windowLocation) return null;
    return (windowLocation.pathname || '/') + (windowLocation.search || '') + (windowLocation.hash || '');
}


export function getWindowURL(mounted, href = null){
    var windowLocation = getWindowLocation.call(this, mounted, href);
    return windowLocation.href;
}


/** May be bound to access this.props.href (if available) as fallback */
export function getWindowLocation(mounted, href = null){
    if (typeof href === 'string' && href) return url.parse(href);
    if (this && this.props && this.props.href && typeof this.props.href === 'string') return url.parse(this.props.href);
    if (store && typeof store.getState === 'function'){
        var storeState = store.getState();
        if (typeof storeState.href === 'string' && storeState.href) return url.parse(storeState.href);
    }
    if (mounted && typeof window === 'object' && window && typeof window.location !== 'undefined') return window.location;
    return null;
}


export default class Navigation extends React.Component {


    static isMenuItemActive(action, mounted, currentHref){
        return (
            (typeof action.active === 'function' && action.active(getWindowPath(mounted, currentHref))) ||
            (Navigation.getMenuItemURL(action, mounted) === getWindowPath(mounted, currentHref))
        );
    }

    static getMenuItemURL(action, mounted = false, currentHref){
        if (typeof action.url === 'string') return action.url;
        if (typeof action.url === 'function') return action.url(getWindowLocation(mounted, currentHref));
        if (typeof action.href === 'string') return action.href;
        if (typeof action.href === 'function') return action.href(getWindowLocation(mounted, currentHref));
        return '#';
    }

    /** Can be bound to access this.props.href for getWindowPath (if available) */
    static buildMenuItem(action, mounted, currentHref, extraProps){
        return (
            <MenuItem
                key={action.id}
                id={action.sid || action.id}
                href={Navigation.getMenuItemURL(action, mounted, currentHref)}
                onClick={function(e){ return e.target && typeof e.target.blur === 'function' && e.target.blur(); }}
                className="global-entry"
                active={Navigation.isMenuItemActive(action, mounted, currentHref)}
                children={action.title}
                {...extraProps}
            />
        );
    }

    /** Can be bound to access this.props.href for getWindowPath (if available) */
    static buildDropdownMenu(action, mounted, currentHref){
        if (action.children){
            return (
                <NavDropdown key={action.id} id={action.sid || action.id} label={action.id} title={action.title}>
                    { _.map(action.children, function(actionChild){ return Navigation.buildMenuItem(actionChild, mounted, currentHref); }) }
                </NavDropdown>
            );
        } else {
            return (
                <NavItem
                    key={action.id}
                    id={action.sid || action.id}
                    href={Navigation.getMenuItemURL(action, mounted, currentHref)}
                    active={Navigation.isMenuItemActive(action, mounted, currentHref)}
                    children={action.title}
                />
            );
        }
    }

    static propTypes = {
        'href'              : PropTypes.string,
        'session'           : PropTypes.bool,
        'listActionsFor'    : PropTypes.func,
        'updateUserInfo'    : PropTypes.func.isRequired,
        'context'           : PropTypes.object,
        'schemas'           : PropTypes.any
    }

    constructor(props){
        super(props);
        this.render = this.render.bind(this);
        this.componentDidMount = this.componentDidMount.bind(this);
        this.setupScrollHandler = this.setupScrollHandler.bind(this);
        this.componentWillUnmount = this.componentWillUnmount.bind(this);
        this.closeDropdowns = this.closeDropdowns.bind(this);
        this.hideTestWarning = this.hideTestWarning.bind(this);
        this.closeMobileMenu = this.closeMobileMenu.bind(this);
        this.state = {
            'testWarning'           : this.props.visible || !productionHost[url.parse(this.props.href).hostname] || false,
            'mounted'               : false,
            'mobileDropdownOpen'    : false,
            'scrolledPastTop'       : false,
            'navInitialized'        : false
        };
    }

    componentDidMount(){
        this.setState({ mounted : true });
        if (!isServerSide()) this.setupScrollHandler();
    }

    setupScrollHandler(){
        if (!(typeof window !== 'undefined' && window && document && document.body && typeof document.body.scrollTop !== 'undefined')){
            return null;
        }

        var lastScrollTop = 0;

        function handleScroll(e){
            var stateChange = {};
            if (!this.state.navInitialized){
                stateChange.navInitialized = true;
            }
            var currentScrollTop = layout.getPageVerticalScrollPosition();
            var scrollVector = currentScrollTop - lastScrollTop;
            lastScrollTop = currentScrollTop;

            if ( // Fixed nav takes effect at medium grid breakpoint or wider.
                ['xs','sm'].indexOf(layout.responsiveGridState()) === -1 && (
                    (currentScrollTop > 20 && scrollVector >= 0) ||
                    (currentScrollTop > 80)
                )
            ){
                if (!this.state.scrolledPastTop){
                    stateChange.scrolledPastTop = true;
                    this.setState(stateChange, layout.toggleBodyClass.bind(layout, 'scrolled-past-top', true, document.body));
                }
                if (currentScrollTop > 80) layout.toggleBodyClass('scrolled-past-80', true, document.body);
            } else {
                if (this.state.scrolledPastTop){
                    stateChange.scrolledPastTop = false;
                    this.setState(stateChange, layout.toggleBodyClass.bind(layout, ['scrolled-past-80', 'scrolled-past-top'], false, document.body));
                }
            }
        }

        // We add as property of class instance so we can remove event listener on unmount, for example.
        this.throttledScrollHandler = _.throttle(requestAnimationFrame.bind(requestAnimationFrame, handleScroll.bind(this)), 10);

        // Save logo/brand element's 'full width' before any height transitions.
        // Ideally wait until logo/brand image has loaded before doing so.
        var navBarBrandImg = document.getElementsByClassName('navbar-logo-image')[0];
        if (typeof navBarBrandImg === 'undefined') return;

        // Window resize & logo img load handler
        function saveWidth(){
            var navBarBrandImgContainer = navBarBrandImg.parentElement;
            var navBarBrand = navBarBrandImgContainer.parentElement.parentElement;
            navBarBrand.style.width = ''; // Clear any earlier width
            if (['xs','sm'].indexOf(layout.responsiveGridState()) !== -1) return; // If mobile / non-fixed nav width
            //navBarBrandImgContainer.style.width = navBarBrandImgContainer.offsetWidth + 'px'; // Enable to fix width of logo to its large size.
            navBarBrand.style.width = navBarBrand.offsetWidth + 'px';
        }

        this.throttledResizeHandler = _.throttle(saveWidth, 300);

        navBarBrandImg.addEventListener('load', saveWidth);
        // Execute anyway in case image is loaded, in addition to the 1 time on-img-load if any (some browsers do not support img load event; it's not part of W3 spec).
        // Alternatively we can define width in stylesheet (e.g. 200px)
        saveWidth();

        window.addEventListener("scroll", this.throttledScrollHandler);
        window.addEventListener("resize", this.throttledResizeHandler);
        setTimeout(this.throttledScrollHandler, 100, null, { 'navInitialized' : true });
    }

    componentWillUnmount(){
        // Unbind events | probably not needed but lets be safe & cleanup.
        window.removeEventListener("resize", this.throttledResizeHandler);
        window.removeEventListener("scroll", this.throttledScrollHandler);
        delete this.throttledResizeHandler;
        delete this.throttledScrollHandler;
    }

    closeMobileMenu(){
        if (this.state.mobileDropdownOpen) this.setState({ mobileDropdownOpen : false });
    }

    closeDropdowns(){
        if (!this.state.mounted) return;
        //this.
    }

    hideTestWarning(e) {
        // Remove the warning banner because the user clicked the close icon
        this.setState({testWarning: false});

        // If collection with .sticky-header on page, jiggle scroll position
        // to force the sticky header to jump to the top of the page.
        var hdrs = document.getElementsByClassName('sticky-header');
        if (hdrs.length) {
            window.scrollBy(0,-1);
            window.scrollBy(0,1);
        }
    }

    render() {
        var { testWarning, navInitialized, scrolledPastTop, mobileDropdownOpen, mounted } = this.state;
        var { href, context, listActionsFor, session, updateUserInfo, schemas, browseBaseState } = this.props;
        var navClass = "navbar-container" + (testWarning ? ' test-warning-visible' : '') + (navInitialized ? ' nav-initialized' : '') + (scrolledPastTop ? " scrolled-past-top" : " scrolled-at-top");

        return (
            <div className={navClass}>
                <div id="top-nav" className="navbar-fixed-top">
                    <TestWarning visible={testWarning} setHidden={this.hideTestWarning} href={href} />
                    <Navbar fixedTop={false /* Instead we make the navbar container fixed */} label="main" className="navbar-main" id="navbar-icon" onToggle={(open)=>{
                        this.setState({ 'mobileDropdownOpen' : open });
                    }} expanded={mobileDropdownOpen}>
                        <Navbar.Header>
                            <Navbar.Brand>
                                <NavItem href="/">
                                    <span className="img-container"><img src="/static/img/4dn_icon.svg" className="navbar-logo-image"/></span>
                                    <span className="navbar-title">Data Portal</span>
                                </NavItem>
                            </Navbar.Brand>
                            <Navbar.Toggle>
                                <i className="icon icon-bars icon-fw"></i>
                            </Navbar.Toggle>
                        </Navbar.Header>
                        <Navbar.Collapse>
                            <Nav children={_.map(listActionsFor('global_sections'), function(a){ return Navigation.buildDropdownMenu(a, mounted, href); })} />
                            <UserActions closeMobileMenu={this.closeMobileMenu} {...{ session, href, updateUserInfo, listActionsFor, mounted }} />
                            <SearchBar href={href} />
                        </Navbar.Collapse>
                    </Navbar>
                    <ChartDataController.Provider id="quick_info_bar1">
                        <QuickInfoBar href={href} schemas={schemas} context={context} browseBaseState={browseBaseState} />
                    </ChartDataController.Provider>
                </div>
            </div>
        );
    }
}


class SearchBar extends React.Component{

    constructor(props){
        super(props);
        this.render = this.render.bind(this);
        this.toggleSearchAllItems = this.toggleSearchAllItems.bind(this);
        this.onSearchInputChange = this.onSearchInputChange.bind(this);
        this.onResetSearch = this.onResetSearch.bind(this);
        this.onSearchInputBlur = this.onSearchInputBlur.bind(this);
        this.selectItemTypeDropdown = this.selectItemTypeDropdown.bind(this);
        var initialQuery = '';
        if (props.href){
            initialQuery = Filters.searchQueryStringFromHref(props.href) || '';
        }
        this.state = {
<<<<<<< HEAD
            'searchAllItems' : props.href && !navigate.isBrowseHref(props.href),
=======
            'searchAllItems' : props.href && navigate.isSearchHref(props.href),
>>>>>>> 19ac217f
            'typedSearchQuery' : initialQuery
        };
    }

    componentWillReceiveProps(nextProps){
        if (nextProps.href !== this.props.href){
            var query = Filters.searchQueryStringFromHref(nextProps.href) || '';
            if (query !== this.state.typedSearchQuery){
                this.setState({ 'typedSearchQuery' : query });
            }
        }
    }

    hasInput(typedSearchQuery = this.state.typedSearchQuery){
        return (typedSearchQuery && typeof typedSearchQuery === 'string' && typedSearchQuery.length > 0) || false;
    }

    toggleSearchAllItems(willSearchAllItems = !this.state.searchAllItems){
        this.setState({ 'searchAllItems' : willSearchAllItems }, ()=>{
            this.refs && this.refs.form && this.refs.form.dispatchEvent(new Event('submit', { bubbles : true }) );
        });
    }

    onSearchInputChange(e){
        var newValue = e.target.value;
        var state = { 'typedSearchQuery' : newValue };
        if (!this.hasInput(newValue)) {
            state.searchAllItems = false;
        }
        this.setState(state);
    }

    onSearchInputBlur(e){
        var lastQuery = Filters.searchQueryStringFromHref(this.props.href);
        if (this.hasInput(lastQuery) && !this.hasInput(this.state.typedSearchQuery)) {
            this.setState({ 'typedSearchQuery' : lastQuery });
        }
        
    }

    onResetSearch (e){
        var id = url.parse(this.props.href, true);
        if (typeof id.search === 'string'){
            delete id.query['q'];
            delete id.search;
        }
        var resetHref = url.format(id);
        this.setState({ 'searchAllItems' : false, 'typedSearchQuery' : '' }, navigate.bind(navigate, resetHref));
    }

    selectItemTypeDropdown(inProp = false){
        return (
            <Fade in={inProp} transitionAppear>
                <DropdownButton
                    id="search-item-type-selector"
                    bsSize="sm"
                    pullRight
                    onSelect={(eventKey, evt)=>{
                        this.toggleSearchAllItems(eventKey === 'all' ? true : false);
                    }}
                    title={this.state.searchAllItems ? 'All Items' : 'Experiment Sets'}
                >
                    <MenuItem eventKey='sets' active={!this.state.searchAllItems}>
                        Experiment Sets
                    </MenuItem>
                    <MenuItem eventKey='all' active={this.state.searchAllItems}>
                        All Items (advanced)
                    </MenuItem>
                </DropdownButton>
            </Fade>
        );
    }

    render() {
        var { searchAllItems, typedSearchQuery } = this.state;
        var id = url.parse(this.props.href, true);
        var searchQueryFromHref = (id && id.query && id.query.q) || '';
        var resetIconButton = null;
        var searchBoxHasInput = this.hasInput();

        if (searchQueryFromHref){
            resetIconButton = <i className="reset-button icon icon-close" onClick={this.onResetSearch}/>;
        }

        var query = {};
        var browseBaseParams = navigate.getBrowseBaseParams();
        if (searchAllItems) {   // Don't preserve facets.
            _.extend(query, { 'type' : 'Item' });
        } else {                // Preserve facets?
            _.extend(query, _.omit(id.query || {}, 'q'), browseBaseParams);
        }
        
        return (
            <form
                className={"navbar-search-form-container navbar-form navbar-right" + (searchQueryFromHref ? ' has-query' : '') + (this.hasInput() ? ' has-input' : '')}
                action={searchAllItems ? "/search/" : "/browse/" }
                method="GET"
                ref="form"
            >
                {/*<Checkbox className="toggle-all-items-search" checked={this.state.searchAllItems} onChange={this.toggleSearchAllItems}>&nbsp; All Items</Checkbox>*/}
                { this.selectItemTypeDropdown(!!(searchBoxHasInput || searchQueryFromHref)) }
                <input className="form-control search-query" id="navbar-search" type="search" placeholder="Search"
                    ref="q" name="q" value={typedSearchQuery} onChange={this.onSearchInputChange} key="search-input" onBlur={this.onSearchInputBlur} />
                { resetIconButton }
                { _.map(_.pairs(query), function(qp){ return <input key={qp[0]} type="hidden" name={qp[0]} value={qp[1]} />; }) }
                <button type="submit" className="search-icon-button">
                    <i className="icon icon-fw icon-search"/>
                </button>
            </form>
        );
    }
}


class UserActions extends React.Component {

    static propTypes = {
        'session'         : PropTypes.bool.isRequired,      /** Passed in by App */
        'listActionsFor'  : PropTypes.func.isRequired,      /** Passed in by App */
        'href'            : PropTypes.string.isRequired,    /** Passed in by Redux store */
        'closeMobileMenu' : PropTypes.func.isRequired,      /** Passed in by Navigation */
        'updateUserInfo'  : PropTypes.func.isRequired,      /** Passed in by App */
        'mounted'         : PropTypes.bool                  /** Passed in by Navigation */
    }

    constructor(props){
        super(props);
        this.setIsLoading = this.setIsLoading.bind(this);
        this.listUserActionsAsMenuItems = this.listUserActionsAsMenuItems.bind(this);
        this.render = this.render.bind(this);
        this.state = { 'isLoading' : false };
    }

    setIsLoading(isLoading = !this.state.isLoading){
        this.setState({ 'isLoading' : isLoading });
    }

    listUserActionsAsMenuItems(){
        var { mounted, listActionsFor, href } = this.props;
        return _.reduce(listActionsFor('user_section'), (actions, action) => {
            if (action.id === "login-menu-item"){
                actions.push( <Login {..._.pick(this.props, 'closeMobileMenu', 'session', 'href', 'updateUserInfo')} key={action.id} setIsLoadingIcon={this.setIsLoading} /> );
            } else if (action.id === "accountactions-menu-item"){
                // link to registration page if logged out or account actions if logged in
                if (!this.props.session) {
                    actions.push(Navigation.buildMenuItem(action, mounted, href));
                } else {
                    // Account Actions
                    actions = actions.concat(_.map(listActionsFor('user'), function(action, idx){
                        return Navigation.buildMenuItem(action, mounted, href, {"data-no-cache" : true});
                    }));
                }
            } else if (action.id === "contextactions-menu-item") {
                // Context Actions
                actions = actions.concat(_.map(listActionsFor('context'), function(action){
                    return Navigation.buildMenuItem(_.extend( _.clone(action), { title : <span><i className="icon icon-pencil"></i> {action.title}</span> } ), mounted, href);
                }));
            }
            return actions;
        }, []);
    }

    render() {
        var acctTitle = "Account", acctIcon = null, userDetails = null;

        if (this.state.isLoading){
            acctTitle = <span className="pull-right"><i className="account-icon icon icon-spin icon-circle-o-notch" style={{ verticalAlign : 'middle' }}/></span>;
        } else if (this.props.session){
            userDetails = JWT.getUserDetails();
            if (userDetails && typeof userDetails.first_name === 'string' && userDetails.first_name.length > 0) acctTitle = userDetails.first_name;
            if (userDetails && typeof userDetails.email === 'string' && userDetails.email.indexOf('@') > -1){
                acctIcon = object.itemUtil.User.gravatar(userDetails.email, 30, { 'className' : 'account-icon-image' }, 'mm');
            } else acctIcon = <i title="Signed In" className="account-icon icon icon-user" />;
        } else {
            acctIcon = <i className="account-icon icon icon-user-o" />;
        }

        return (
            <Nav className="navbar-acct" pullRight>
                <NavDropdown
                    className={'user-account-item' + (acctIcon && acctIcon.type === 'img' ? ' has-image' : '')} title={<span>{ acctIcon }{ acctTitle }</span>}
                    id="user_actions_dropdown" label="context" children={this.listUserActionsAsMenuItems()} />
            </Nav>
        );
    }
}


// Display breadcrumbs with contents given in 'crumbs' object.
// Each crumb in the crumbs array: {
//     id: Title string to display in each breadcrumb. If falsy, does not get included, not even as an empty breadcrumb
//     query: query string property and value, or null to display unlinked id
//     uri: Alternative to 'query' property. Specify the complete URI instead of accreting query string variables
//     tip: Text to display as part of uri tooltip.
//     wholeTip: Alternative to 'tip' property. The complete tooltip to display
// }
export class Breadcrumbs extends React.Component {

    constructor(props){
        super(props);
        this.render = this.render.bind(this);
    }

    render() {
        var accretingQuery = '';
        var accretingTip = '';

        // Get an array of just the crumbs with something in their id
        var crumbs = _.filter(this.props.crumbs, function(crumb) { return crumb.id; });
        var rootTitle = crumbs[0].id;

        return (
            <ol className="breadcrumb">
                {crumbs.map((crumb, i) => {
                    // Build up the query string if not specified completely
                    if (!crumb.uri) {
                        accretingQuery += crumb.query ? '&' + crumb.query : '';
                    }

                    // Build up tooltip if not specified completely
                    if (!crumb.wholeTip) {
                        accretingTip += crumb.tip ? (accretingTip.length ? ' and ' : '') + crumb.tip : '';
                    }

                    // Render the breadcrumbs
                    return (
                        <li key={i}>
                            {(crumb.query || crumb.uri) ? <a href={crumb.uri ? crumb.uri : this.props.root + accretingQuery} title={crumb.wholeTip ? crumb.wholeTip : 'Search for ' + accretingTip + ' in ' + rootTitle}>{crumb.id}</a> : <span>{crumb.id}</span>}
                        </li>
                    );
                })}
            </ol>
        );
    }
}

Breadcrumbs.propTypes = {
    root: PropTypes.string, // Root URI for searches
    crumbs: PropTypes.arrayOf(PropTypes.object).isRequired // Object with breadcrumb contents
};<|MERGE_RESOLUTION|>--- conflicted
+++ resolved
@@ -287,11 +287,7 @@
             initialQuery = Filters.searchQueryStringFromHref(props.href) || '';
         }
         this.state = {
-<<<<<<< HEAD
-            'searchAllItems' : props.href && !navigate.isBrowseHref(props.href),
-=======
             'searchAllItems' : props.href && navigate.isSearchHref(props.href),
->>>>>>> 19ac217f
             'typedSearchQuery' : initialQuery
         };
     }

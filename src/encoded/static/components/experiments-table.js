--- conflicted
+++ resolved
@@ -526,216 +526,7 @@
                     </div>
                 );
             }
-<<<<<<< HEAD
         })
-=======
-        }),
-
-        funcs : {
-
-            listEmptyExperiments : function(experiments){
-                return _.filter(experiments, function(exp){
-                    if (Array.isArray(exp.files) && exp.files.length > 0) return false;
-                    else if (Array.isArray(exp.filesets) && exp.filesets.length > 0){
-                        for (var i; i < exp.filesets.length; i++){
-                            if (Array.isArray(exp.filesets[i].files_in_set) && exp.filesets[i].files_in_set.length > 0){
-                                return false;
-                            }
-                        }
-                        return true;
-                    }
-                    else return true;
-                });
-            },
-
-            fileCountFromExperiments : function(experiments){
-                return _.reduce(experiments.map(ExperimentsTable.funcs.fileCount), function(r,expFileCount,i){
-                    return r + expFileCount;
-                }, 0);
-            },
-
-            /* NOT SORTED */
-            listAllUnpairedFiles : function(experiments){
-                return _.filter(
-                    _.flatten(
-                        ExperimentsTable.funcs.findUnpairedFilesPerExperiment(experiments),
-                        true
-                    ),
-                    function(file){ return typeof file !== 'undefined'; }
-                );
-            },
-
-            /* NOT SORTED */
-            listAllFilePairs : function(experiments){
-                return (
-                    _.flatten(
-                        _.filter(
-                            _.pluck(
-                                ExperimentsTable.funcs.groupFilesByPairsForEachExperiment(experiments),
-                                'file_pairs'
-                            ),
-                            function(file){ return typeof file !== 'undefined'; }
-                        ),
-                        true
-                    )
-                )
-            },
-
-            /**
-             *  Partial Funcs (probably don't use these unless composing a function)
-             */
-
-            combineWithReplicateNumbers : function(experimentsWithReplicateNums, fullExperimentData){
-                if (!Array.isArray(experimentsWithReplicateNums)) return false;
-                return _(experimentsWithReplicateNums).chain()
-                    .map(function(r){
-                        return {
-                            'tec_rep_no' : r.tec_rep_no || null,
-                            'bio_rep_no' : r.bio_rep_no || null,
-                            '@id' : r.replicate_exp['@id']
-                        };
-                    })
-                    .zip(fullExperimentData) // 'replicate_exps' and 'experiments_in_set' are delivered in same order from backend, so can .zip (linear) vs .map -> .findWhere  (nested loop).
-                    .map(function(r){
-                        r[1].biosample.bio_rep_no = r[0].bio_rep_no; // Copy over bio_rep_no to biosample to ensure sorting.
-                        return _.extend(r[0], r[1]);
-                    })
-                    .value()
-            },
-
-            findUnpairedFiles : function(files_in_experiment){
-                return _.reduce(files_in_experiment, function(unpairedFiles, file, files){
-                    if (!Array.isArray(file.related_files) || typeof file.paired_end == 'undefined') {
-                        unpairedFiles.push(file);
-                    }
-                    return unpairedFiles;
-                }, []);
-            },
-
-            findUnpairedFilesPerExperiment : function(experiments){
-                return experiments.map(function(exp){
-                    if (Array.isArray(exp.files)){
-                        return ExperimentsTable.funcs.findUnpairedFiles(exp.files);
-                    } else if (
-                        Array.isArray(exp.filesets) &&
-                        exp.filesets.length > 0 &&
-                        Array.isArray(exp.filesets[0].files_in_set)
-                    ){
-                        return ExperimentsTable.funcs.findUnpairedFiles(
-                            _.flatten(
-                                _.pluck(exp.filesets, 'files_in_set'),
-                                true
-                            )
-                        );
-                    }
-                });
-            },
-
-            fileCount : function(experiment){
-                if (Array.isArray(experiment.files)) return experiment.files.length;
-                if (Array.isArray(experiment.filesets)) return _.reduce(experiment.filesets, function(r,fs){
-                    return r + (fs.files_in_set || []).length;
-                }, 0);
-                return 0;
-            },
-
-            groupFilesByPairs : function(files_in_experiment){
-                // Add 'file_pairs' property containing array of arrays of paired files to each experiment.
-                return _(files_in_experiment).chain()
-                    .sortBy(function(file){ return parseInt(file.paired_end) }) // Bring files w/ paired_end == 1 to top of list.
-                    .reduce(function(pairsObj, file, files){
-                        // Group via { 'file_paired_end_1_ID' : { '1' : file_paired_end_1, '2' : file_paired_end_2,...} }
-                        if (parseInt(file.paired_end) === 1){
-                            pairsObj[file['@id']] = { '1' : file };
-                        } else if (Array.isArray(file.related_files)) {
-                            _.each(file.related_files, function(related){
-                                // Handle if related_files.file is embedded obj w/ @id or if is link (an @id itself).
-                                var relatedFileID = (related.file && related.file['@id']) || related.file;
-                                if (pairsObj[relatedFileID]) {
-                                    pairsObj[relatedFileID][file.paired_end + ''] = file;
-                                } else {
-                                    file.unpaired = true; // Mark file as unpaired
-                                }
-                            });
-                        } else {
-                            file.unpaired = true; // Mark file as unpaired
-                        }
-                        return pairsObj;
-                    }, { })
-                    .values()
-                    .map(function(filePairObj){
-                        return _(filePairObj).chain()
-                            .pairs()
-                            .sortBy (function(fp){ return parseInt(fp[0]); })
-                            .map    (function(fp){ return fp[1]; })
-                            .value();
-                    })
-                    .value(); // [[file1,file2,file3,...],[file1,file2,file3,file4,...],...]
-            },
-
-            groupFilesByPairsForEachExperiment: function(experiments){
-                return experiments.map(function(exp){
-                    var file_pairs;
-                    if (Array.isArray(exp.files)){
-                        file_pairs = ExperimentsTable.funcs.groupFilesByPairs(exp.files);
-                    } else if (
-                        Array.isArray(exp.filesets) &&
-                        exp.filesets.length > 0 &&
-                        Array.isArray(exp.filesets[0].files_in_set)
-                    ){
-                        file_pairs = ExperimentsTable.funcs.groupFilesByPairs(
-                            _.flatten(
-                                _.pluck(exp.filesets, 'files_in_set'),
-                                true
-                            )
-                        );
-                    }
-
-                    if (Array.isArray(file_pairs) && file_pairs.length > 0) exp.file_pairs = file_pairs;
-                    return exp;
-                });
-            },
-
-            flattenFileSetsToFilesIfNoFilesOnExperiment : function(experiment){
-                if (Array.isArray(experiment.files)) return experiment;
-                if (!Array.isArray(experiment.filesets) || experiment.filesets.length === 0 || !Array.isArray(experiment.filesets[0].files_in_set)) return experiment;
-                experiment.files = _.flatten(
-                    _.pluck(experiment.filesets, 'files_in_set'),
-                    true
-                );
-                return experiment;
-            },
-
-            flattenFileSetsToFilesIfNoFilesForEachExperiment : function(experiments){
-                return experiments.map(ExperimentsTable.funcs.flattenFileSetsToFilesIfNoFilesOnExperiment);
-            },
-
-            groupExperimentsByBiosampleRepNo : function(experiments){
-                return _(experiments).chain()
-                    .groupBy(function(exp){
-                        return exp.biosample.bio_rep_no;
-                    })          // Creates { '1' : [expObjWBiosample1-1, expObjWBiosample1-2, ...], '2' : [expObjWBiosample2-1, expObjWBiosample2-2, ...], ... }
-                    .pairs()    // Creates [['1', [expObjWBiosample1-1, expObjWBiosample1-2]], ['2', [expObjWBiosample2-1, expObjWBiosample2-2]], ...]
-                    .sortBy(function(expSet){ return parseInt(expSet[0]); }) // Sort outer list (biosamples) by bio_rep_no
-                    .map(function(expSet){ // Creates [[expObjWBiosample1-1, expObjWBiosample1-2], [expObjWBiosample2-1, expObjWBiosample2-2], ...]
-                        return _.sortBy(expSet[1], 'tec_rep_no'); // Sort inner list (experiments) by tec_rep_no
-                    })
-                    .value();
-            },
-
-            groupExperimentsByBiosample : function(experiments){
-                return _(experiments).chain()
-                    .groupBy(function(exp){
-                        return exp.biosample['@id'];
-                    })
-                    .pairs()
-                    .sortBy(function(expSet){ return expSet[0]; }) // Sort outer list (biosamples) by biosample id
-                    .map(function(expSet){ return expSet[1]; }) // Creates [[expObjWBiosample1-1, expObjWBiosample1-2], [expObjWBiosample2-1, expObjWBiosample2-2], ...]
-                    .value();
-            }
-
-        }
->>>>>>> e9269190
 
     },
 
@@ -1038,11 +829,7 @@
                                     _.flatten(_.pluck(expsWithBiosample.slice(3), 'file_pairs'), true).length +
                                     ' File Pairs'
                                     :
-<<<<<<< HEAD
                                     expFxn.fileCountFromExperiments(expsWithBiosample.slice(3)) + 
-=======
-                                    ExperimentsTable.funcs.fileCountFromExperiments(expsWithBiosample.slice(3)) +
->>>>>>> e9269190
                                     ' Files'
                             )
                             :

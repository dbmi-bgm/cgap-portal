--- conflicted
+++ resolved
@@ -724,16 +724,8 @@
                         exp.filesets.length > 0 && 
                         Array.isArray(exp.filesets[0].files_in_set)
                     ){
-<<<<<<< HEAD
-                        exp.file_pairs = ExperimentsTable.funcs.groupFilesByPairs(
+                        file_pairs = ExperimentsTable.funcs.groupFilesByPairs(
                             ExperimentsTable.funcs.allFilesFromFileSetsInExperiment(exp)
-=======
-                        file_pairs = ExperimentsTable.funcs.groupFilesByPairs(
-                            _.flatten(
-                                _.pluck(exp.filesets, 'files_in_set'),
-                                true
-                            )
->>>>>>> 8bf9a9f6
                         );
                     }
 

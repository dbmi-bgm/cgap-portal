--- conflicted
+++ resolved
@@ -52,184 +52,6 @@
         };
     },
 
-<<<<<<< HEAD
-    // reset the record of selected files if filters change
-=======
-    handleExptUpdate: function(uuid, complete, add=true){
-        // complete experiments have all files selected
-        // selected experiments have at least one file selected
-        var newCompleteSet = this.state.completeExpts;
-        var newPartialSet = this.state.selectedExpts;
-        if(add){
-            if(!newCompleteSet.has(uuid) && complete){
-                newCompleteSet.add(uuid);
-                this.setState({
-                    completeExpts: newCompleteSet,
-                });
-            }else if(!newPartialSet.has(uuid) && !complete){
-                newPartialSet.add(uuid);
-                this.setState({
-                    selectedExpts: newPartialSet,
-                });
-            }
-        }else{
-            if(newCompleteSet.has(uuid)){
-                newCompleteSet.delete(uuid);
-            }
-            if(newPartialSet.has(uuid)){
-                newPartialSet.delete(uuid);
-            }
-            this.setState({
-                completeExpts: newCompleteSet,
-                selectedExpts: newPartialSet
-            });
-        }
-    },
-
-    handleEmptyExpt: function(uuid){
-        var newEmptySet = this.state.emptyExpts;
-        if(!newEmptySet.has(uuid)){
-            newEmptySet.add(uuid);
-        }
-        if(this.state.emptyExpts !== newEmptySet){
-            this.setState({
-                emptyExpts: newEmptySet,
-            });
-        }
-    },
-
-    // to prevent the case of all sub-expts or files being manually checked, but state.checked not updated
-    componentDidUpdate: function() {
-        if(this.props.experimentArray.length > 0){
-            if(this.state.selectedExpts.size === 0 && this.state.completeExpts.size === 0 && this.state.checked){
-                this.setState({
-                    checked: false
-                });
-            }else if(this.state.completeExpts.size === this.props.experimentArray.length && !this.state.checked){
-                this.setState({
-                    checked: true
-                });
-            }
-        }
-    },
-
-    handleToggle: function (e) {
-        e.preventDefault();
-        this.setState({
-  		    open: !this.state.open,
-  	    });
-    },
-
-    handleCheck: function() {
-        this.setState({
-            checked: !this.state.checked
-        });
-    },
-
-    render: function() {
-        var experimentArray = this.props.experimentArray;
-        var passExperiments = [];
-        var failExperiments = [];
-        for (var i=0; i<experimentArray.length; i++){
-            if(this.props.passExperiments.has(experimentArray[i])){
-                passExperiments.push(experimentArray[i]);
-            }else{
-                failExperiments.push(experimentArray[i].uuid);
-            }
-        }
-        var childExperiments = passExperiments.map(function (experiment) {
-            return (
-                <ExperimentSublist handleEmptyExpt={this.handleEmptyExpt} handleExptUpdate={this.handleExptUpdate} targetFiles={this.props.targetFiles} parentChecked={this.state.checked} passed={true} result={experiment} key={experiment.uuid} />
-            );
-        }.bind(this));
-        // remove hidden experiments from complete/selected records
-        var completeExpts = this.state.completeExpts;
-        var selectedExpts = this.state.selectedExpts;
-        var emptyExpts = this.state.emptyExpts;
-        for (var j=0; j<failExperiments.length; j++){
-            if(completeExpts.has(failExperiments[j])){
-                completeExpts.delete(failExperiments[j]);
-            }
-            if(selectedExpts.has(failExperiments[j])){
-                selectedExpts.delete(failExperiments[j]);
-            }
-            if(emptyExpts.has(failExperiments[j])){
-                emptyExpts.delete(failExperiments[j]);
-            }
-        }
-        var checked = completeExpts.size === childExperiments.length || childExperiments.length === this.state.emptyExpts.size;
-        var indeterminate = (selectedExpts.size > 0 || completeExpts.size > 0) && completeExpts.size !== childExperiments.length;
-        return (
-            <li>
-                <div className="clearfix">
-                    <div className="accession">
-                        <Button bsSize="xsmall" className="expset-button icon-container" onClick={this.handleToggle}>
-                            <i className={"icon " + (this.state.open ? "ss-navigateup" : "ss-navigatedown")}></i>
-                        </Button>
-                        <IndeterminateCheckbox checked={checked} indeterminate={indeterminate} className='expset-checkbox' onChange={this.handleCheck}/>
-                        <a className={this.props.passed} href={this.props.href}>
-                            {this.props.title}
-                        </a>
-                        <span className='expset-hits pull-right'>{this.props.exptHits}</span>
-                    </div>
-                    <Panel className="expset-panel" collapsible expanded={this.state.open}>
-                        {childExperiments}
-                    </Panel>
-                </div>
-            </li>
-        );
-    }
-});
-
-var ExperimentSublist = React.createClass({
-
-    getInitialState: function() {
-    	return {
-            open: false,
-            checked: false,
-            selectedFiles: new Set(),
-            files: [],
-            filteredFiles: []
-        };
-    },
-
-    componentWillMount: function(){
-        var result = this.props.result;
-        // get files from "files" or "filesets[idx].files_in_set"
-        var files;
-        var filteredFiles = []; // files that match currently selected formats
-        if(result.files){
-            files = result.files;
-        }else if(result.filesets){
-            var tempFiles = [];
-            for(var i=0; i<result.filesets.length; i++){
-                if(result.filesets[i].files_in_set){
-                    tempFiles = tempFiles.concat(result.filesets[i].files_in_set);
-                }
-            }
-            files = tempFiles;
-        }else{
-            files = [];
-        }
-        for(var i=0; i<files.length; i++){
-            if(this.props.targetFiles.has(files[i].file_format)){
-                filteredFiles.push(files[i].uuid);
-            }
-        }
-        this.setState({
-            files: files,
-            filteredFiles: filteredFiles
-        });
-    },
-
-    componentDidMount: function(){
-        if(this.state.filteredFiles.length === 0){
-            this.props.handleEmptyExpt(this.props.result.uuid);
-        }
-    },
-
-    // update checkboxes if parent has changed
->>>>>>> 6300e4ed
     componentWillReceiveProps: function(nextProps) {
         if(!_.isEqual(this.props.expSetFilters, nextProps.expSetFilters)){
             this.setState({
@@ -353,8 +175,6 @@
                 }
             }
         }
-
-<<<<<<< HEAD
         var files = Object.keys(fileDetail);
         // unused for now... when format selection is added back in, adapt code below:
         // var filteredFiles = [];
@@ -424,32 +244,6 @@
                     </td>
                 </tr>
             </tbody>
-=======
-        var fileHits = "(" + passedFileCount + " of " + this.state.files.length + " files displayed";
-        if(passedFileCount === 0){
-            childFiles.push(<div className='expset-sublist-empty' key="no-files-found"><span>No files found.</span></div>);
-            fileHits += ")";
-        }else{
-            fileHits += "; " + selectedFiles.size + " selected)";
-        }
-        // base checked status solely on files. should NEVER have a file in an experiment multiple times
-        var checked = this.state.selectedFiles.size === filteredFiles.length || passedFileCount === 0;
-        var indeterminate = (this.state.selectedFiles.size !== filteredFiles.length && this.state.selectedFiles.size > 0);
-        return(
-            <div className='expset-sublist-entry' key={result.accession}>
-                <Button bsSize="xsmall" className="expset-button icon-container" onClick={this.handleToggle}>
-                    <i className={"icon " + (this.state.open ? "ss-navigateup" : "ss-navigatedown")}></i>
-                </Button>
-                <IndeterminateCheckbox checked={checked} indeterminate={indeterminate} className='expset-checkbox expset-checkbox-sub' onChange={this.handleCheck}/>
-                <a className="expset-entry" href={result['@id'] || ''}>
-                    {result.experiment_summary || result.accession || result.uuid || result['@id']}
-                </a>
-                <span className='expset-hits pull-right'>{fileHits}</span>
-                <Panel className="expset-panel" collapsible expanded={this.state.open}>
-                    {childFiles}
-                </Panel>
-            </div>
->>>>>>> 6300e4ed
         );
     }
 });

'use strict';
var React = require('react');
var ReactDOM = require('react-dom');
var queryString = require('query-string');
var url = require('url');
var _ = require('underscore');
var globals = require('./globals');
var browse = module.exports;
var audit = require('./audit');
var Panel = require('react-bootstrap').Panel;
var Button = require('react-bootstrap').Button;
var Checkbox = require('react-bootstrap').Checkbox;
var Table = require('react-bootstrap').Table;
var ButtonToolbar = require('react-bootstrap').ButtonToolbar;
var DropdownButton = require('react-bootstrap').DropdownButton;
var MenuItem = require('react-bootstrap').MenuItem;
var store = require('../store');
var AuditIndicators = audit.AuditIndicators;
var AuditDetail = audit.AuditDetail;
var AuditMixin = audit.AuditMixin;
var expSetColumnLookup={
    // all arrays will be handled by taking the first item
    'biological replicates':{
        'Accession': 'accession',
        'Exp Type':'experiment_type',
        'Exps': '',
        'Organism': 'biosample.biosource.individual.organism.name',
        'Biosource': 'biosample.biosource_summary',
        'Enzyme': 'digestion_enzyme.name',
        'Modifications':'biosample.modifications_summary_short'

    },
    'other':[]
};

var expSetAdditionalInfo={
    'biological replicates':{
        'Lab': 'lab.title',
        'Treatments':'biosample.treatments_summary',
        'Modifications':'biosample.modifications_summary'
    },
    'other':[]
};

var IndeterminateCheckbox = React.createClass({
    render: function(){
        var props = this.props;
        return(
            <input {...props} type="checkbox" ref={function(input) {if (input) {input.indeterminate = props.checked ? false : props.indeterminate;}}} />
        );
    }
});

var ExperimentSet = module.exports.ExperimentSet = React.createClass({
    getInitialState: function() {
    	return {
            open: false,
            checked: true,
            selectedFiles: new Set()
        };
    },

    componentWillReceiveProps: function(nextProps) {
        if(!_.isEqual(this.props.expSetFilters, nextProps.expSetFilters)){
            this.setState({
                selectedFiles: new Set()
            });
        }
        // var newTargets = [];
        // for(var i=0; i<this.state.files.length; i++){
        //     if(nextProps.targetFiles.has(this.state.files[i].file_format)){
        //         newTargets.push(this.state.files[i].uuid);
        //     }
        // }
        // if(newTargets.length !== this.state.filteredFiles.length){
        //     this.setState({
        //         filteredFiles: newTargets
        //     });
        // }
    },

    handleToggle: function (e) {
        e.preventDefault();
        this.setState({
  		  open: !this.state.open
        });
    },

    handleFileUpdate: function (uuid, add=true){
        var newSet = this.state.selectedFiles;
        if(add){
            if(!newSet.has(uuid)){
                newSet.add(uuid);
                this.setState({
                    selectedFiles: newSet
                });
            }
        }else if(newSet.has(uuid)){
            newSet.delete(uuid);
            this.setState({
                selectedFiles: newSet
            });
        }
    },

    handleCheck: function() {
        this.setState({
            checked: !this.state.checked
        });
    },

    render: function() {
        var experimentArray = this.props.experimentArray;
        var fileDetail = {}; //use @id field as key
        var emptyExps = [];
        for (var i=0; i<experimentArray.length; i++){
            if(this.props.passExperiments.has(experimentArray[i])){
                var tempFiles = [];
                var biosample_accession = experimentArray[i].biosample ? experimentArray[i].biosample.accession : null;
                var biosample_id = biosample_accession ? experimentArray[i].biosample['@id'] : null;
                if(experimentArray[i].files){
                    tempFiles = experimentArray[i].files;
                }else if(experimentArray[i].filesets){
                    for(var j=0; j<experimentArray[i].filesets.length; j++){
                        if(experimentArray[i].filesets[j].files_in_set){
                            tempFiles = tempFiles.concat(experimentArray[i].filesets[j].files_in_set);
                        }
                    }
                // No files in experiment
                }else{
                    emptyExps.push(experimentArray[i]['@id']);
                    fileDetail[experimentArray[i]['@id']] = {
                        'accession':experimentArray[i].accession,
                        'biosample':biosample_accession,
                        'biosample_id':biosample_id,
                        'uuid':experimentArray[i].uuid,
                        'data':{}
                    };
                }
                // save appropriate experiment info
                if(tempFiles.length > 0){
                    var relatedFiles = {};
                    var relatedData = [];
                    for(var k=0;k<tempFiles.length;k++){

                        // only use first file relation for now. Only support one relationship total
                        if(tempFiles[k].related_files && tempFiles[k].related_files[0].file){
                            // in form [related file @id, this file @id]
                            relatedFiles[tempFiles[k].related_files[0].file] =  tempFiles[k]['@id'];
                            fileDetail[tempFiles[k]['@id']] = {
                                'accession':experimentArray[i].accession,
                                'biosample':biosample_accession,
                                'biosample_id':biosample_id,
                                'uuid':experimentArray[i].uuid,
                                'data':tempFiles[k],
                                'related':{'relationship_type':tempFiles[k].related_files[0].relationship_type,
                                            'file':tempFiles[k].related_files[0].file,
                                            'data':null
                                            }
                            };
                        }else{
                            fileDetail[tempFiles[k]['@id']] = {
                                'accession':experimentArray[i].accession,
                                'biosample':biosample_accession,
                                'biosample_id':biosample_id,
                                'uuid':experimentArray[i].uuid,
                                'data':tempFiles[k]
                            };
                        }
                    }
                    var usedRelations = [];
                    for(var k=0;k<tempFiles.length;k++){
                        if(_.contains(Object.keys(relatedFiles), tempFiles[k]['@id'])){
                            if(_.contains(usedRelations, tempFiles[k]['@id'])){
                                // skip already-added related files
                                delete fileDetail[relatedFiles[tempFiles[k]['@id']]];
                            }else{
                                fileDetail[relatedFiles[tempFiles[k]['@id']]]['related']['data'] = tempFiles[k];
                                usedRelations.push(relatedFiles[tempFiles[k]['@id']]);
                            }
                        }
                    }
                }
            }
        }
        var files = Object.keys(fileDetail);
        // unused for now... when format selection is added back in, adapt code below:
        // var filteredFiles = [];
        // for(var i=0; i<files.length; i++){
        //     if(this.props.targetFiles.has(files[i].file_format)){
        //         filteredFiles.push(files[i].uuid);
        //     }
        // }
        var childEntries = files.map(function (file) {
            return (
                <FileEntry expSetFilters={this.props.expSetFilters} info={fileDetail[file]} key={fileDetail[file]['uuid'] + file} parentChecked={this.state.checked} handleFileUpdate={this.handleFileUpdate}/>
            );
        }.bind(this));
        // sort to group experiments
        childEntries.sort(function(a,b){
            return(a.key - b.key);
        });
        var columnValues = Object.keys(this.props.columns).map(function (key){
            if(key==="Accession"){
                return(
                    <td key={key+this.props.href} className="expset-table-cell">
                        <a className="expset-entry" href={this.props.href}>
                            {this.props.columns[key]}
                        </a>
                    </td>
                );
            }else{
                return(
                    <td key={key+this.props.href} className="expset-table-cell">{this.props.columns[key]}</td>
                );
            }
        }.bind(this));
        var addInfoVals = Object.keys(this.props.addInfo).map(function (key){
            return(
                <div key={key}>
                    <span className="expset-addinfo-key">{key}:</span>
                    <span className="expset-addinfo-val">{this.props.addInfo[key]}</span>
                </div>
            );
        }.bind(this));
        var checked = this.state.selectedFiles.size === childEntries.length || childEntries.length === emptyExps.length;
        var indeterminate = this.state.selectedFiles.size > 0 && this.state.selectedFiles.size < childEntries.length;
        return (
            <tbody>
                <tr>
                    <td className="expset-table-cell">
                    <div className="control-cell expset-entry-passed">
<<<<<<< HEAD
                        <Button bsSize="xsmall" className="expset-button icon-container" onClick={this.handleToggle}>
=======
                        <Button bsSize="xsmall" className="icon-container expset-button" onClick={this.handleToggle}>
>>>>>>> 0a599ea3
                            <i className={"icon " + (this.state.open ? "ss-navigateup" : "ss-navigatedown")}></i>
                        </Button>
                    </div>
                    </td>
                    <td className="expset-table-cell">
                    <div className="control-cell">
                        <IndeterminateCheckbox checked={checked} indeterminate={indeterminate} onChange={this.handleCheck}/>
                    </div>
                    </td>
                    {columnValues}
                </tr>
                <tr>
                    <td className={this.state.open ? "hidden-col-open" : "hidden-col-closed"} colSpan={Object.keys(this.props.columns).length + 2}>
                        <Panel className="expset-panel" collapsible expanded={this.state.open}>
                            <div className="expset-addinfo">
                                {addInfoVals}
                            </div>
                            <Table striped bordered condensed hover>
                                <thead>
                                    <tr>
                                        <th></th>
                                        <th>Experiment Accession</th>
                                        <th>Biosample Accession</th>
                                        <th>File Accession</th>
                                        <th>File Type</th>
                                        <th>File Info</th>
                                    </tr>
                                </thead>
                                {childEntries}
                            </Table>
                        </Panel>
                    </td>
                </tr>
            </tbody>
        );
    }
});

var FileEntry = React.createClass({

    getInitialState: function() {
        return {
            checked: true
        };
    },

    // initial checkbox setting
    componentWillMount: function(){
        // if(this.props.exptPassed && _.contains(this.props.filteredFiles, this.props.file.uuid)){
        //     this.setState({
        //         checked: true
        //     });
        // }
        if(this.props.info.data){
            this.props.handleFileUpdate(this.props.info.data.uuid, true);
        }
    },

    // update checkboxes if parent has changed
    componentWillReceiveProps: function(nextProps) {
        // if(this.props.filteredFiles !== nextProps.filteredFiles || this.props.exptPassed !== nextProps.exptPassed){
        //     if(nextProps.exptPassed && _.contains(nextProps.filteredFiles, this.props.file.uuid)){
        //         this.setState({
        //             checked: true
        //         });
        //     }
        // }
        if(this.props.parentChecked !== nextProps.parentChecked){
            this.setState({
                checked: nextProps.parentChecked
            });
        }
    },

    // update parent checked state
    componentDidUpdate(nextProps, nextState){
        if((nextState.checked !== this.state.checked || !_.isEqual(this.props.expSetFilters, nextProps.expSetFilters)) && this.props.info.data){
            this.props.handleFileUpdate(this.props.info.data.uuid, this.state.checked);
        }
    },

    handleCheck: function() {
        this.setState({
            checked: !this.state.checked
        });
    },

    render: function(){
        var file = this.props.info.data ? this.props.info.data : null;
        var info = this.props.info;
        var relationship = this.props.info.related ? this.props.info.related : null;
        var relatedFile;
        if(relationship){
            relatedFile = this.props.info.related.data ? this.props.info.related.data : null;
        }
        var fileOne;
        var fileTwo;
        var fileID;
        // code embarrasingly specific to fastq file pairs
        if(file){
            if(file.paired_end && file.paired_end === '1'){
                fileOne = [];
                fileOne.push(<td><a href={file['@id'] || ''}>{file.accession || file.uuid || file['@id']}</a></td>);
                fileOne.push(<td>{file.file_format}</td>);
                fileOne.push(<td>Paired end {file.paired_end}</td>);
            }else if(file.paired_end && file.paired_end === '2'){
                fileTwo = [];
                fileTwo.push(<td><a href={file['@id'] || ''}>{file.accession || file.uuid || file['@id']}</a></td>);
                fileTwo.push(<td>{file.file_format}</td>);
                fileTwo.push(<td>Paired end {file.paired_end}</td>);
            }else{
                fileOne = [];
                if(file['@id']){
                    fileOne.push(<td><a href={file['@id'] || ''}>{file.accession || file.uuid || file['@id']}</a></td>);
                    fileOne.push(<td>{file.file_format}</td>);
                    fileOne.push(<td>{(file.file_format === 'fastq' || file.file_format === 'fasta') ? 'Unpaired' : ''}</td>);
                }else{
                    fileOne.push(<td>No files</td>);
                    fileOne.push(<td></td>);
                    fileOne.push(<td></td>);
                }
            }
            fileID = this.state.checked + "~" + true + "~" + file.file_format + "~" + file.uuid;
        }
        if(relatedFile){
            if(relatedFile.paired_end && relatedFile.paired_end === '1'){
                fileOne = [];
                fileOne.push(<td><a href={relatedFile['@id'] || ''}>{relatedFile.accession || relatedFile.uuid || relatedFile['@id']}</a></td>);
                fileOne.push(<td>{relatedFile.file_format}</td>);
                fileOne.push(<td>Paired end {relatedFile.paired_end}</td>);
            }else if(relatedFile.paired_end && relatedFile.paired_end === '2'){
                fileTwo = [];
                fileTwo.push(<td><a href={relatedFile['@id'] || ''}>{relatedFile.accession || relatedFile.uuid || relatedFile['@id']}</a></td>);
                fileTwo.push(<td>{relatedFile.file_format}</td>);
                fileTwo.push(<td>Paired end {relatedFile.paired_end}</td>);
            }else{
                fileTwo = [];
                fileTwo.push(<td><a href={relatedFile['@id'] || ''}>{relatedFile.accession || relatedFile.uuid || relatedFile['@id']}</a></td>);
                fileTwo.push(<td>{relatedFile.file_format}</td>);
                fileTwo.push(<td></td>);
            }
        }
        return(
            <tbody>
                <tr className='expset-sublist-entry'>
                    {file['@id'] ?
                        <td rowSpan="2" className="expset-exp-cell expset-checkbox-cell">
                            <Checkbox validationState='warning' checked={this.state.checked} name="file-checkbox" id={fileID} className='expset-checkbox-sub' onChange={this.handleCheck}/>
                        </td>
                    : <td rowSpan="2"></td>
                    }
                    <td rowSpan="2" className="expset-exp-cell">
                        <a href={info['@id'] || ''}>
                            {info.accession || info.uuid}
                        </a>
                    </td>
                    <td rowSpan="2" className="expset-exp-cell">
                        <a href={info.biosample_id || ''}>
                            {info.biosample}
                        </a>
                    </td>
                    {(fileOne && fileOne[0]) ? fileOne[0] : null}
                    {(fileOne && fileOne[1]) ? fileOne[1] : null}
                    {(fileOne && fileOne[2]) ? fileOne[2] : null}
                </tr>
                {fileTwo ?
                <tr>
                    {fileTwo[0]}
                    {fileTwo[1]}
                    {fileTwo[2]}
                </tr>
                : null}
            </tbody>
        );
    }
});

// Find the component experiments in an experiment set that match the current filters
function siftExperiments(graph, filters, ignored=null, field=null, term=null) {
    var passExperiments = new Set();
    // Start by adding all applicable experiments to set
    for(var i=0; i < graph.length; i++){
        var experiment_set = graph[i];
        if(experiment_set.experiments_in_set){
            var experiments = experiment_set.experiments_in_set;
            for(var j=0; j < experiments.length; j++){
                passExperiments.add(experiments[j]);
            }
        }
    }
    // search through currently selected expt filters
    var filterKeys = Object.keys(filters);
    if (field && !_.contains(filterKeys, field)){
        filterKeys.push(field);
    }
    for(let experiment of passExperiments){
        var eliminated = false;
        for(var k=0; k < filterKeys.length; k++){
            var refinedFilterSet;
            if(ignored && ignored[filterKeys[k]] && ignored[filterKeys[k]].size > 0){
                // remove the ignored filters by using the difference between sets
                var difference = new Set([...filters[filterKeys[k]]].filter(x => !ignored[filterKeys[k]].has(x)));
                refinedFilterSet = difference;
            }else{
                refinedFilterSet = filters[filterKeys[k]];
            }
            if(eliminated){
                break;
            }
            var valueProbe = experiment;
            var filterSplit = filterKeys[k].split('.');
            for(var l=0; l < filterSplit.length; l++){
                if(filterSplit[l] === 'experiments_in_set'){
                    continue;
                }
                // for now, use first item in an array (for things such as biosamples)
                if(Array.isArray(valueProbe)){
                    valueProbe = valueProbe[0];
                }
                if(valueProbe[filterSplit[l]]){
                    valueProbe = valueProbe[filterSplit[l]];
                    if(l === filterSplit.length-1){ // last level of filter
                        if(field && filterKeys[k] === field){
                            if(valueProbe !== term){
                                eliminated = true;
                                passExperiments.delete(experiment);
                            }
                        }else if(refinedFilterSet.size > 0 && !refinedFilterSet.has(valueProbe)){ // OR behavior if not active field
                            eliminated = true;
                            passExperiments.delete(experiment);
                        }
                    }
                }else{
                    if(filterKeys[k] !== field && refinedFilterSet.size > 0){
                        eliminated = true;
                        passExperiments.delete(experiment);
                        break;
                    }else{
                        break;
                    }
                }
            }
        }
    }
    return passExperiments;
}

// Use the href to determine if this is the experiment setType selected.
// If multiple selected (i.e. forced url), use the first
function typeSelected(href) {
    var title;
    var splitHref = href.split(/[?\&]+/);
    for(var i=0; i < splitHref.length; i++){
        var hrefKey = splitHref[i].split("=");
        if(hrefKey.length === 2 && hrefKey[0]==="experimentset_type"){
            title = hrefKey[1].replace(/\+/g,' ');
            break;
        }
    }
    if(title){
        return title;
    }else{
        return "biological replicates"; // default to biological replicates
    }
}

// generate href for one term only
// remove filter fields, apply these filters
function generateTypeHref(base, field, term) {
    var generated = base + field + '=' + encodeURIComponent(term).replace(/%20/g, '+') + '&limit=all';
    return generated;
}

// find all used file formats in the given context graph
function findFormats(graph) {
    var formats = [];
    var stringified = JSON.stringify(graph);
    var split = stringified.split(/[,}{]+/);
    for (var i=0; i<split.length; i++){
        var trySplit = split[i].split(':');
        if (trySplit.length === 2 && trySplit[0].replace(/"/g, '') === "file_format" && !_.contains(formats, trySplit[1].replace(/"/g, ''))){
            formats.push(trySplit[1].replace(/"/g, ''));
        }
    }
    return formats;
}

function findFiles(fileFormats) {
    var checkboxes = document.getElementsByName('file-checkbox');
    var fileStats = {};
    fileStats['checked'] = new Set();
    fileStats['formats'] = {};
    fileStats['uuids'] = new Set();
    for(var i=0; i<checkboxes.length; i++){
        // ID in form checked (boolean), passed (boolean), format, uuid
        var splitID = checkboxes[i].id.split('~');
        // check to see if file has already been found
        if(fileStats['uuids'].has(splitID[3])){
            continue;
        }else{
            fileStats['uuids'].add(splitID[3]);
            if(splitID[1] === "true" && fileStats['formats'][splitID[2]]){
                fileStats['formats'][splitID[2]].add(splitID[3]);
            }else if(splitID[1] === "true"){
                fileStats['formats'][splitID[2]] = new Set();
                fileStats['formats'][splitID[2]].add(splitID[3]);
            }
            if(splitID[0] === "true"){
                fileStats['checked'].add(splitID[3]);
            }
        }
    }
    for(var i=0; i<fileFormats.length; i++){
        if(!fileStats['formats'][fileFormats[i]]){
            fileStats['formats'][fileFormats[i]] = new Set();
        }
    }
    return fileStats;
}

var ExpTerm = browse.ExpTerm = React.createClass({

    getInitialState: function() {
        return {
            field: this.props.facet['field'],
            term: this.props.term['key']
        }
    },

    handleClick: function(e) {
        e.preventDefault();
        this.props.changeFilters(this.state.field, this.state.term);
    },

    render: function () {
        var field = this.state.field;
        var term = this.state.term;
        var title = this.props.title || term;
        var graph = this.props.context['@graph'];
        var passSets = 0;
        // for now, remove facet info on exp numbers
        var termExperiments = siftExperiments(graph, this.props.expSetFilters, this.props.ignoredFilters, field, term);
        // find number of exp sets
        graph.map(function(expSet){
            var intersection = new Set(expSet.experiments_in_set.filter(x => termExperiments.has(x)));
            if(intersection.size > 0){
                passSets += 1;
            }
        });
        var expCount = termExperiments.size;
        var selected = false;
        if(this.props.expSetFilters[field] && this.props.expSetFilters[field].has(term)){
            selected = true;
        }
        return (
            <li id={selected ? "selected" : null} key={term}>
                <a className={selected ? "expterm-selected" : "expterm"} id={selected ? "selected" : null} href="" onClick={this.handleClick}>
                    <span className="pull-left facet-selector">{selected ? <i className="icon icon-times-circle-o"></i> : ''}</span>
                    <span className="facet-item">
                        {title}
                    </span>
                    <span className="pull-right facet-count">{passSets}</span>
                </a>
            </li>
        );
    }
});

var Term = browse.Term = React.createClass({
    contextTypes: {
        navigate: React.PropTypes.func
    },

    componentWillMount: function(){
        var fullHref = generateTypeHref('?type=ExperimentSet&', this.props.facet['field'], this.props.term['key']);
        if(this.props.typeTitle === this.props.term['key'] && fullHref !== this.props.searchBase){
            if(typeof document !== 'undefined'){
                this.context.navigate(fullHref);
            }
        }
    },

    render: function () {
        var term = this.props.term['key'];
        var count = this.props.term['doc_count'];
        var title = this.props.title || term;
        var field = this.props.facet['field'];
        var selected = term === this.props.typeTitle ? true : false;
        var fullHref = generateTypeHref('?type=ExperimentSet&', field, term);
        var href = fullHref;
        return (
            <div className="facet-entry-container" id={selected ? "selected" : null} key={term}>
                <MenuItem className="facet-entry" id={selected ? "selected" : null} href={href} onClick={href ? this.props.onFilter : null}>
                    <span className="facet-item">
                        {title}
                    </span>
                    <span className="pull-right facet-count">{count}</span>
                </MenuItem>
            </div>
        );
    }
});

var Facet = browse.Facet = React.createClass({
    getDefaultProps: function() {
        return {width: 'inherit'};
    },

    getInitialState: function () {
        return {
            facetOpen: false
        };
    },

    handleClick: function (e) {
        e.preventDefault();
        this.setState({facetOpen: !this.state.facetOpen});
    },

    render: function() {
        var facet = this.props.facet;
        var title = facet['title'];
        var field = facet['field'];
        var total = facet['total'];
        var terms = facet['terms'];
        return (
            <div className="facet" hidden={terms.length === 0} style={{width: this.props.width}}>
                <h5>{title}</h5>
                <div className="facet-list nav">
                    <div>
                        {terms.map(function (term) {
                            return <ExpTerm {...this.props} key={term.key} term={term} total={total}/>;
                        }.bind(this))}
                    </div>
                </div>
            </div>
        );
    }
});

//Dropdown facet for experimentset_type
var DropdownFacet = browse.DropdownFacet = React.createClass({
    getDefaultProps: function() {
        return {width: 'inherit'};
    },

    getInitialState: function(){
        return{
            toggled: false
        };
    },

    handleToggle: function(){
        this.setState({toggled: !this.state.toggled})
    },

    render: function() {
        var facet = this.props.facet;
        var title = facet['title'];
        var field = facet['field'];
        var total = facet['total'];
        var terms = facet['terms'];
        var typeTitle = typeSelected(this.props.searchBase);
        var dropdownTitle = <span><span>{typeTitle}</span>{this.state.toggled ? <span className="pull-right"># sets</span> : <span></span>}</span>;
        return (
            <div style={{width: this.props.width}}>
                <h5>{title}</h5>
                <DropdownButton open={this.state.toggled} title={dropdownTitle} id={`dropdown-experimentset_type`} onToggle={this.handleToggle}>
                    {terms.map(function (term, i) {
                        return(
                            <Term {...this.props} key={i} term={term} total={total} typeTitle={typeTitle}/>
                        );
                    }.bind(this))}
                </DropdownButton>
            </div>
        );
    }
});

var FacetList = browse.FacetList = React.createClass({

    contextTypes: {
        session: React.PropTypes.object,
        hidePublicAudits: React.PropTypes.bool
    },

    getDefaultProps: function() {
        return {orientation: 'vertical'};
    },

    clearFilters: function(e) {
        e.preventDefault()
        store.dispatch({
            type : {'expSetFilters' : {}}
        });
    },

    render: function() {
        var {context, term} = this.props;
        var loggedIn = this.context.session && this.context.session['auth.userid'];
        var exptypeDropdown;
        var regularFacets = [];
        // Get all facets, and "normal" facets, meaning non-audit facets
        var facets = this.props.facets;
        // ignore all audit facets for the time being
        var normalFacets = facets.filter(facet => facet.field.substring(0, 6) !== 'audit.');
        var width = 'inherit';
        if (!facets.length && this.props.mode != 'picker') return <div />;
        var clearButton = Object.keys(this.props.expSetFilters).length === 0 ? false : true;
        var searchQuery = context && context['@id'] && url.parse(context['@id']).search;
        if (searchQuery) {
            // Convert search query string to a query object for easy parsing
            var terms = queryString.parse(searchQuery);
        }
        normalFacets.map(facet => {
            if ((facet.field == 'type') || (!loggedIn && this.context.hidePublicAudits && facet.field.substring(0, 6) === 'audit.')) {
                return;
            } else if (facet.field != 'experimentset_type') {
                regularFacets.push(<Facet {...this.props} key={facet.field} facet={facet} width={width}/>);
                return;
            }
        });

        return (
            <div>
                <div className="exptype-box">
                    { exptypeDropdown }
                </div>
                <div className={"box facets " + this.props.orientation}>
                    <div className="row">
                        {clearButton ?
                            <div className="pull-right clear-filters-control">
                                <a href="" onClick={this.clearFilters}><i className="icon icon-times-circle"></i> Clear All Filters </a>
                            </div>
                        :   <div className="pull-right clear-filters-control placeholder">
                                <a>Clear Filters</a>
                            </div>}
                    </div>
                    {regularFacets}
                </div>
            </div>
        );
    }
});

var ColumnSorter = React.createClass({

    runFxn: function(e){
        e.preventDefault();
        var reverse = this.props.sortColumn === this.props.val;
        this.props.fxn(this.props.val, reverse);
    },

    render: function(){
        var iconUsed = this.props.sortColumn === this.props.val ?
            <a className="expset-column-sort-used" href="" onClick={this.runFxn}>
                <i className="icon ss-descend"></i>
            </a>
            :
            <a className="expset-column-sort" href="" onClick={this.runFxn}>
                <i className="icon ss-descend"></i>
            </a>;
        return(
            <span>
                <span>{this.props.val} </span>
                {iconUsed}
            </span>
        );
    }
});

var ResultTable = browse.ResultTable = React.createClass({

    getInitialState: function(){
        return{
            sortColumn: null,
            sortReverse: false
        }
    },

    getDefaultProps: function() {
        return {
            restrictions: {},
            searchBase: ''
        };
    },

    sortBy: function(key, reverse) {
        if(reverse){
            this.setState({
                sortColumn: key,
                sortReverse: !this.state.sortReverse
            });
        }else{
            this.setState({
                sortColumn: key,
                sortReverse: false
            });
        }

    },

    render: function() {
        var context = this.props.context;
        var results = context['@graph'];
        var resultCount = results.length; // account for empty expt sets
        // use first experiment set to grap type (all types are the same in any given graph)
        var setType = results[0].experimentset_type;
        var targetFiles = this.props.targetFiles;
        var total = context['total'];
        var searchBase = this.props.searchBase;
        var expSetFilters = this.props.expSetFilters;
        var sortColumn = this.state.sortColumn;
        var facets = context['facets'].map(function(facet) {
            if (this.props.restrictions[facet.field] !== undefined) {
                facet = _.clone(facet);
                facet.restrictions = this.props.restrictions[facet.field];
                facet.terms = facet.terms.filter(term => _.contains(facet.restrictions, term.key));
            }
            return facet;
        }.bind(this));
        //find ignored filters
        var ignoredFilters = {};
        for(var i=0; i < facets.length; i++){
            var ignoredSet = new Set();
            var field = facets[i].field;
            var terms = facets[i].terms;
            if(expSetFilters[field]){
                for(let expFilter of expSetFilters[field]){
                    var found = false;
                    for(var j=0; j < terms.length; j++){
                        if(expFilter === terms[j].key){
                            found = true;
                            break;
                        }
                    }
                    if(!found){
                        ignoredSet.add(expFilter);
                    }
                }
                if(ignoredSet.size > 0){
                    ignoredFilters[field] = ignoredSet;
                }
            }
        }
        var passExperiments = siftExperiments(results, expSetFilters, ignoredFilters);
        // Map view icons to svg icons
        var view2svg = {
            'table': 'table',
            'th': 'matrix'
        };
        var resultListing = [];
        var columnTemplate = expSetColumnLookup[setType] ? expSetColumnLookup[setType] : expSetColumnLookup['other'];
        var addInfoTemplate = expSetAdditionalInfo[setType] ? expSetAdditionalInfo[setType] : expSetAdditionalInfo['other'];
        var resultHeaders = Object.keys(columnTemplate).map(function(key){
            var sorter = <ColumnSorter sortColumn={this.state.sortColumn} fxn={this.sortBy} val={key}/>;
            return(<th key={key}>{sorter}</th>);
        }.bind(this));
        results.map(function (result) {
            var experimentArray = result.experiments_in_set;
            if(experimentArray.length == 0){
                resultCount = resultCount - 1;
                return; // ignore if no expts in the expt set
            }
            var accession = result.accession ? result.accession : "Experiment set";
            var intersection = new Set(experimentArray.filter(x => passExperiments.has(x)));
            var href = result['@id'];
            var columns = {};
            var addInfo = {};
            var firstExp = experimentArray[0]; // use only for biological replicates
            for (var i=0; i<Object.keys(columnTemplate).length;i++){
                if(Object.keys(columnTemplate)[i] === 'Exps'){
                    columns[Object.keys(columnTemplate)[i]] = experimentArray.length;
                    continue;
                }else if(Object.keys(columnTemplate)[i] === 'Accession'){
                    columns[Object.keys(columnTemplate)[i]] = accession;
                    continue;
                }
                var splitFilters = columnTemplate[Object.keys(columnTemplate)[i]].split('.');
                var valueProbe = firstExp;
                for (var j=0; j<splitFilters.length;j++){
                    valueProbe = Array.isArray(valueProbe) ? valueProbe[0][splitFilters[j]] : valueProbe[splitFilters[j]];
                }
                columns[Object.keys(columnTemplate)[i]] = valueProbe;
            }
            for (var i=0; i<Object.keys(addInfoTemplate).length;i++){
                var splitFilters = addInfoTemplate[Object.keys(addInfoTemplate)[i]].split('.');
                var valueProbe = firstExp;
                for (var j=0; j<splitFilters.length;j++){
                    valueProbe = Array.isArray(valueProbe) ? valueProbe[0][splitFilters[j]] : valueProbe[splitFilters[j]];
                }
                addInfo[Object.keys(addInfoTemplate)[i]] = valueProbe;
            }
            if(intersection.size > 0){
                var keyVal = "";
                if(sortColumn){
                    keyVal = columns[sortColumn];
                }
                resultListing.push(<ExperimentSet addInfo={addInfo} columns={columns} expSetFilters={expSetFilters} targetFiles={targetFiles} href={href} experimentArray={experimentArray} passExperiments={intersection} key={keyVal+href} />);
            }
        });
        if(sortColumn){
            resultListing.sort(function(a,b){
                if(Number.isInteger(parseInt(a.key.split('/')[0]))){
                    return(a.key.split('/')[0] - b.key.split('/')[0]);
                }else{
                    return(a.key.split('/')[0].localeCompare(b.key.split('/')[0]));
                }
            });
        }
        if(this.state.sortReverse){
            resultListing.reverse();
        }
        return (
            <div>
                <div className="row">
                    {facets.length ? 
                        <div className="col-sm-5 col-md-4 col-lg-3">
                            <FacetList 
                                {...this.props} 
                                facets={facets}
                                searchBase={searchBase ? searchBase + '&' : searchBase + '?'} 
                                onFilter={this.onFilter} 
                                ignoredFilters={ignoredFilters}
                            />
                        </div> : ''}
                    <div className="col-sm-7 col-md-8 col-lg-9">
<<<<<<< HEAD
                        <div className="row">
                            <h4 className='row browse-title'>Showing {resultListing.length} of {resultCount} experiment sets.</h4>
                        </div>
                        <div>
                            {resultListing.length > 0 ?
                                <Table className="table-tbody-striped" bordered condensed id="result-table">
=======
                        <h5 className='browse-title'>Showing {resultListing.length} of {results.length} experiment sets.</h5>
                        <div>
                            { resultListing.length > 0 ?
                            <Table bordered condensed id="result-table">
>>>>>>> 0a599ea3
                                <thead>
                                    <tr>
                                        <th></th>
                                        <th></th>
                                        { resultHeaders }
                                    </tr>
                                </thead>
                                { resultListing }
                            </Table>
                            : <div></div> }
                        </div>
                    </div>
                </div>
            </div>
        );
    },

    onFilter: function(e) {
        var search = e.currentTarget.getAttribute('href');
        this.props.onChange(search);
        e.stopPropagation();
        e.preventDefault();
    }
});

var FileButton = browse.FileButton = React.createClass({

    getInitialState: function(){
        return{
            selected: true
        };
    },

    handleToggle: function(){
        this.setState({
            selected: !this.state.selected
        });
        this.props.fxn(this.props.format, this.state.selected);
    },

    render: function(){
        var selected = this.state.selected ? "success" : "default";
        return(
            <Button className="expset-selector-button" bsStyle={selected} bsSize="xsmall" onClick={this.handleToggle}>{this.props.format} ({this.props.count})</Button>
        );
    }
});

var ControlsAndResults = browse.ControlsAndResults = React.createClass({

    getInitialState: function(){
        var initStats = {};
        initStats['checked'] = new Set();
        initStats['formats'] = {};
        initStats['uuids'] = new Set();
        var defaultFormats = new Set();
        for(var i=0; i<this.props.fileFormats.length; i++){
            defaultFormats.add(this.props.fileFormats[i]);
        }
        return{
            fileStats: initStats,
            filesToFind: defaultFormats
        }
    },

    componentDidMount: function(){
        var currStats = findFiles(this.props.fileFormats);
        this.setState({
            fileStats: currStats
        });
        // update after initiating
        this.forceUpdate();
    },

    componentDidUpdate: function(nextProps, nextState){
        if(nextProps.expSetFilters !== this.props.expSetFilters || nextProps.context !== this.props.context){
            // reset file filters when changing set type
            var currStats = findFiles(this.props.fileFormats);
            if(this.state.fileStats.formats !== currStats.formats){
                this.setState({
                    fileStats: currStats
                });
            }
        }
    },

    deselectFiles: function(e){
        e.preventDefault();
    },

    downloadFiles: function(e){
        e.preventDefault();
        var currStats = findFiles(this.props.fileFormats);
        var checkedFiles = currStats['checked'] ? currStats['checked'] : new Set();
        console.log('____DOWNLOAD THESE ' + checkedFiles.size + ' FILES____');
        console.log(checkedFiles);
    },

    selectFiles: function(format, selected){
        var newSet = this.state.filesToFind;
        if(newSet.has(format) && selected){
            newSet.delete(format);
        }else if(!selected){
            newSet.add(format);
        }
        this.setState({
            filesToFind: newSet
        });
    },

    render: function(){
        var fileStats = this.state.fileStats;
        var targetFiles = this.state.filesToFind;
        var selectorButtons = this.props.fileFormats.map(function (format, idx) {
            var count = fileStats.formats[format] ? fileStats.formats[format].size : 0;
            return(
                <FileButton key={format} defaults={targetFiles} fxn={this.selectFiles} format={format} count={count}/>
            );
        }.bind(this));
        // var deselectButton = <Button className="expset-selector-button" bsSize="xsmall">Deselect</Button>;
        var downloadButton = <Button className="expset-selector-button" bsSize="xsmall" onClick={this.downloadFiles}>Download</Button>;
        return(
            <div>
            
                {/*<div className="row">
                    <div className="box expset-whole-selector col-sm-12 col-md-10 col-lg-9 col-md-push-2 col-lg-push-3">
                        <div className="col-sm-8 col-md-8 col-lg-8 expset-file-selector">
                            <div className="row">
                                <div className="expset-selector-header">
                                    <h5>For all experiments, display files of type:</h5>
                                </div>
                            </div>
                            <div className="row">
                                <ButtonToolbar>{selectorButtons}</ButtonToolbar>
                            </div>
                        </div>
                        <div className="col-sm-3 col-md-3 col-lg-3">
                            <div className="row">
                                <div className="expset-selector-header">
                                    <h5>For all selected files:</h5>
                                </div>
                            </div>
                            <div className="row">
                                <ButtonToolbar>
                                    {downloadButton}
                                </ButtonToolbar>
                            </div>
                        </div>
                    </div>
                </div>*/}

                <ResultTable {...this.props} targetFiles={targetFiles}/>

            </div>

        );
    }
});

var Browse = browse.Browse = React.createClass({
    contextTypes: {
        location_href: React.PropTypes.string,
        navigate: React.PropTypes.func
    },

    changeFilters: function(field, term) {
        // store currently selected filters as a dict of sets
        var tempObj = {};
        var newObj = {};
        var expSet = this.props.expSetFilters[field] ? this.props.expSetFilters[field] : new Set();
        if(expSet.has(term)){
            // term is already present, so delete it
            expSet.delete(term);
        }else{
            expSet.add(term);
        }
        if(expSet.size > 0){
            tempObj[field] = expSet;
            newObj = Object.assign({}, this.props.expSetFilters, tempObj);
        }else{ //remove key if set is empty
            newObj = Object.assign({}, this.props.expSetFilters);
            delete newObj[field];
        }
        store.dispatch({
            type : {'expSetFilters' : newObj}
        });
    },

    componentWillMount: function() {
        var searchBase = url.parse(this.context.location_href).search || '';
    },

    render: function() {
        var context = this.props.context;
        var fileFormats = findFormats(context['@graph']);
        // no results found!
        if(context.total === 0 && context.notification){
            return <div className="error-page"><h4>{context.notification}</h4></div>
        }
        var results = context['@graph'];
        var searchBase = url.parse(this.context.location_href).search || '';
        // browse is only for experiment sets
        if(searchBase.indexOf('?type=ExperimentSet') === -1){
            return(<div className="error-page">
                        <h4><a href='/browse/?type=ExperimentSet&experimentset_type=biological+replicates&limit=all'>Only experiment sets may be browsed.</a></h4>
                    </div>
            );
        }

        return ( 
            <div className="browse-page-container">

                <h1 className="page-title">Data Browser</h1>
                <h4 className="page-subtitle">Filter & browse experiments</h4>

                <ControlsAndResults 
                    {...this.props} 
                    key={undefined} 
                    fileFormats={fileFormats} 
                    searchBase={searchBase} 
                    onChange={this.context.navigate} 
                    changeFilters={this.changeFilters}
                />

            </div>
        );

        /**
         * Re: removing .panel above: .panel not really needed; adds extra outer padding which causes 
         * non-alignment w/ navbar logo.
         */

    }
});

globals.content_views.register(Browse, 'Browse');<|MERGE_RESOLUTION|>--- conflicted
+++ resolved
@@ -230,11 +230,7 @@
                 <tr>
                     <td className="expset-table-cell">
                     <div className="control-cell expset-entry-passed">
-<<<<<<< HEAD
                         <Button bsSize="xsmall" className="expset-button icon-container" onClick={this.handleToggle}>
-=======
-                        <Button bsSize="xsmall" className="icon-container expset-button" onClick={this.handleToggle}>
->>>>>>> 0a599ea3
                             <i className={"icon " + (this.state.open ? "ss-navigateup" : "ss-navigatedown")}></i>
                         </Button>
                     </div>
@@ -592,7 +588,7 @@
         return (
             <li id={selected ? "selected" : null} key={term}>
                 <a className={selected ? "expterm-selected" : "expterm"} id={selected ? "selected" : null} href="" onClick={this.handleClick}>
-                    <span className="pull-left facet-selector">{selected ? <i className="icon icon-times-circle-o"></i> : ''}</span>
+                    <span className="pull-left facet-selector">{selected ? <i className="icon icon-times-circle"></i> : ''}</span>
                     <span className="facet-item">
                         {title}
                     </span>
@@ -951,30 +947,21 @@
         return (
             <div>
                 <div className="row">
-                    {facets.length ? 
+                    {facets.length ?
                         <div className="col-sm-5 col-md-4 col-lg-3">
-                            <FacetList 
-                                {...this.props} 
+                            <FacetList
+                                {...this.props}
                                 facets={facets}
-                                searchBase={searchBase ? searchBase + '&' : searchBase + '?'} 
-                                onFilter={this.onFilter} 
+                                searchBase={searchBase ? searchBase + '&' : searchBase + '?'}
+                                onFilter={this.onFilter}
                                 ignoredFilters={ignoredFilters}
                             />
                         </div> : ''}
                     <div className="col-sm-7 col-md-8 col-lg-9">
-<<<<<<< HEAD
-                        <div className="row">
-                            <h4 className='row browse-title'>Showing {resultListing.length} of {resultCount} experiment sets.</h4>
-                        </div>
-                        <div>
-                            {resultListing.length > 0 ?
-                                <Table className="table-tbody-striped" bordered condensed id="result-table">
-=======
-                        <h5 className='browse-title'>Showing {resultListing.length} of {results.length} experiment sets.</h5>
+                        <h5 className='browse-title'>Showing {resultListing.length} of {resultCount} experiment sets.</h5>
                         <div>
                             { resultListing.length > 0 ?
-                            <Table bordered condensed id="result-table">
->>>>>>> 0a599ea3
+                            <Table className="table-tbody-striped" bordered condensed id="result-table">
                                 <thead>
                                     <tr>
                                         <th></th>
@@ -1098,7 +1085,7 @@
         var downloadButton = <Button className="expset-selector-button" bsSize="xsmall" onClick={this.downloadFiles}>Download</Button>;
         return(
             <div>
-            
+
                 {/*<div className="row">
                     <div className="box expset-whole-selector col-sm-12 col-md-10 col-lg-9 col-md-push-2 col-lg-push-3">
                         <div className="col-sm-8 col-md-8 col-lg-8 expset-file-selector">
@@ -1184,18 +1171,18 @@
             );
         }
 
-        return ( 
+        return (
             <div className="browse-page-container">
 
                 <h1 className="page-title">Data Browser</h1>
                 <h4 className="page-subtitle">Filter & browse experiments</h4>
 
-                <ControlsAndResults 
-                    {...this.props} 
-                    key={undefined} 
-                    fileFormats={fileFormats} 
-                    searchBase={searchBase} 
-                    onChange={this.context.navigate} 
+                <ControlsAndResults
+                    {...this.props}
+                    key={undefined}
+                    fileFormats={fileFormats}
+                    searchBase={searchBase}
+                    onChange={this.context.navigate}
                     changeFilters={this.changeFilters}
                 />
 
@@ -1203,7 +1190,7 @@
         );
 
         /**
-         * Re: removing .panel above: .panel not really needed; adds extra outer padding which causes 
+         * Re: removing .panel above: .panel not really needed; adds extra outer padding which causes
          * non-alignment w/ navbar logo.
          */
 

--- conflicted
+++ resolved
@@ -1,23 +1,12 @@
 'use strict';
-<<<<<<< HEAD
-var React = require('react');
-var globals = require('../globals');
-var _ = require('underscore');
-var { ajax, console, object, isServerSide, animateScrollTo } = require('../util');
-var {getS3UploadUrl, s3UploadFile} = require('../util/aws');
-var { DropdownButton, Button, MenuItem, Panel, Table, Collapse, Fade} = require('react-bootstrap');
-var Alerts = require('../alerts');
-import { getLargeMD5 } from '../util/file';
-var ReactTooltip = require('react-tooltip');
-=======
+
 import React from 'react';
-import globals from '../globals';
+import * as globals from '../globals';
 import _ from 'underscore';
 import { ajax, console, object, isServerSide, animateScrollTo } from '../util';
 import {getS3UploadUrl, s3UploadFile} from '../util/aws';
 import { DropdownButton, Button, MenuItem, Panel, Table, Collapse, Fade} from 'react-bootstrap';
 import ReactTooltip from 'react-tooltip';
->>>>>>> 25ea5603
 var ProgressBar = require('rc-progress').Line;
 
 var makeTitle = object.itemUtil.title;

'use strict';

import React from 'react';
import * as globals from '../globals';
import _ from 'underscore';
import url from 'url';
import { ajax, console, JWT, object, isServerSide, layout, Schemas } from '../util';
import moment from 'moment';
import { s3UploadFile } from '../util/aws';
import { DropdownButton, Button, MenuItem, Panel, Table, Collapse, Fade, Modal, InputGroup, FormGroup, FormControl } from 'react-bootstrap';
import SearchView from './../browse/SearchView';
import ReactTooltip from 'react-tooltip';
import { getLargeMD5 } from '../util/file';
import SubmissionTree, { delveObject, delveObjectProperty } from './expandable-tree';
import BuildField, { AliasInputField, isValueNull } from './submission-fields';
import Alerts from '../alerts';
import { Detail } from '../item-pages/components';

/**
 * Key container component for Submission components.
 *
 * Holds object values for all downstream components and owns the methods
 * for submitting data. Passes the appropriate data downwards to the individual
 * object views.
 *
 * The general function of Submission view is a container that holds the state
 * off all objects being created, as well as state required to change view between
 * object, coordinate uploads, and the alias naming process.
 *
 * The functions modifyKeyContext and setSubmissionState are used to change object
 * creation views and modify the each object's content. Other functions, like
 * updateUpload and addExistingObj are used to interface with lower level
 * components for specific state changes.
 *
 * This component also holds submission logic and a few functions for generating
 * JSX to be rendered depending on state.
 *
 * @class SubmissionView
 * @prop {string} href      Current browser URL/href. If a search href, should have a 'type=' query component to infer type of Item to create.
 * @prop {Object} [context] Current resource (Item) at our current href path. Used to get '@type' from, if not a search page.
 * @prop {Object} schemas   Schemas as returned from back-end via /profiles/ endpoint. Required.
 * @prop {boolean} create   Is this a new Item being created?
 * @prop {boolean} edit     Is this an Item being edited?
 */
export default class SubmissionView extends React.PureComponent{

    constructor(props){
        super(props);
        /**
         * *** DETAIL ON THIS.STATE ***
         * There are a lot of individual states to keep track of, but most workflow-runs
         * the same way: they are objects where the key is this.state.currKey and the
         * content is some information about the object created.
         *
         * @prop {!number} currKey                  Is an int that is used to index the objects you are creating and acts as a switch for the states.
         * @prop {{ number : Object }} keyContext   (idx: currKey) stores the context for each new object
         * @prop {{ number : number }} keyValid     (idx: currKey) stores the validation status for each new object; 0 is cannot yet validate (incomplete children), 1 is ready to validate, 2 is validation error, 3 is successfully validated, 4 is submitted.
         * @prop {{ number : string }} keyDisplay   (idx: currKey) stores the formatted titles for each object
         * @prop {{ number : string }} keyComplete  (idx: currKey) stores completed custom object's @id path by key.
         * @prop {number} keyIter                   (int) is a reference to the current maximum currKey. Is used to iterate to add more keys.
         * @prop {!number} currKey                  (int) controls which object we're manipulating.
         * @prop {{ number : Object }} keyHierarchy Nested form of object relationships, where values are currKey idxs for created objects and @id paths for existing objects.
         * @prop {{ number : Array.<string> }} keyLinkBookmarks - (idx: currKey) all possible child object types for a given currKey. Stored as schema title, or schema LinkTo if not present.
         * @prop {{ number : string }} keyLinks     (idx: currKey) holds the corresponding keyLinkBookmarks field for each key.
         * @prop {boolean} processingFetch          keeps track of whether top level is processing a request
         * @prop {number} errorCount                (int) keeps track of how many validation errors currently exist
         * @prop {!number} ambiguousIdx             (int) has to do with linkTo selection when multiple object types are associated with a single linkTo (example: File -> FileProcessed, FileFastq...)
         * @prop {!string} ambiguousType            Originally selected ambiguous linkTo type
         * @prop {!string} ambiguousSelected        Selected type to resolve ambiguity
         * @prop {!number} creatingIdx              (int) Has to do with alias creation. Value is equal to a currKey index when currently creating an alias, null otherwise.
         * @prop {!string} creatingType             Similar to creatingIdx, but string object type.
         * @prop {!string} creatingLink             Similar to creatingIdx, but string link type.
         * @prop {!string} creatingAlias            Stores input when creating an alias
         * @prop {!string} creatingAliasMessage     Stores any error messages to display while alias creation is occuring.
         * @prop {!string} creatingLinkForField     Stores temporarily the name of the field on the parent item for which a new object/item is being created.
         * @prop {boolean} fullScreen               If true, the whole component rendered is the Search page for pre-existing object selection.
         * @prop {number} md5Progress               (int) md5 percentage complete for uploading files. Equals null if no current md5 calcuation.
         * @prop {boolean} roundTwo                 Begins false, true only when first round submissions is done AND there are second round submission fields.
         * @prop {number[]} roundTwoKeys      List of key idxs that need round two submission
         * @prop {!Object} file                     Holds currently uploading file info (round two)
         * @prop {!Object} upload                   Holds upload info to be passed to children
         * @prop {!string} uploadStatus             Holds message relevant to file BuildField. Reset to null when currKey changes.
         * @prop {!Object} currentSubmittingUser    Holds current/submitting User Item; used primarily for submission permission(s) and autosuggesting an alias.
         */
        this.state = {
            'keyContext'            : null,
            'keyValid'              : null,
            'keyTypes'              : null,
            'keyDisplay'            : null,     // serves to hold navigation-formatted names for objs
            'keyComplete'           : {},       // init to empty dict b/c objs cannot be complete on initialization
            'keyIter'               : 0,        // serves as key versions for child objects. 0 is reserved for principal
            'currKey'               : null,     // start with viewing principle object (key = 0),
            'keyHierarchy'          : {0:{}},   // initalize with principal item at top
            'keyLinkBookmarks'      : {},       // hold bookmarks LinkTos for each obj key
            'keyLinks'              : {},       // associates each non-primary key with a field
            'processingFetch'       : false,
            'errorCount'            : 0,
            'ambiguousIdx'          : null,
            'ambiguousType'         : null,
            'ambiguousSelected'     : null,
            'creatingIdx'           : null,
            'creatingType'          : null,
            'creatingLink'          : null,
            'creatingAlias'         : '',
            'creatingAliasMessage'  : null,
            'creatingLinkForField'  : null,
            'fullScreen'            : false,
            'md5Progress'           : null,
            'roundTwo'              : false,
            'roundTwoKeys'          : [],
            'file'                  : null,
            'upload'                : null,
            'uploadStatus'          : null,
            'currentSubmittingUser' : null,
            'edit'                  : props.currentAction === 'edit',
            'create'                : (props.currentAction === 'create' || props.currentAction === 'add')
        };
    }

    /**
     * Call initializePrincipal to get state set up, but only if schemas are
     * available.
     */
    componentDidMount(){
        if (this.props.schemas && _.keys(this.props.schemas).length > 0){
            this.initializePrincipal(this.props.context, this.props.schemas);
        }
    }

    /**
     * If schemas in props change (this should not happen often), re-initialize.
     * The main functionality of this is to wait for schemas if they're not
     * available on componentDidMount.
     */
    componentWillReceiveProps(nextProps){
        if (this.props.schemas !== nextProps.schemas){
            if (this.state.currKey === null){
                this.initializePrincipal(nextProps.context, nextProps.schemas);
            }
        }
        if (this.props.currentAction !== nextProps.currentAction){
            var edit = nextProps.currentAction === 'edit';
            var create = (nextProps.currentAction === 'create' || nextProps.currentAction === 'add');
            this.setState({ edit, create });
        }
    }

    /**
     * Function that modifies new context and sets validation state whenever
     * a modification occurs
     *
     * @param {number} objKey - Key of Item being modified.
     * @param {Object} newContext - New Context/representation for this Item to be saved.
     */
    modifyKeyContext = (objKey, newContext) => {
        var contextCopy = object.deepClone(this.state.keyContext);
        var validCopy = object.deepClone(this.state.keyValid);
        contextCopy[objKey] = newContext;
        validCopy[objKey] = this.findValidationState(objKey);
        this.setState({
            'keyContext': contextCopy,
            'keyValid': validCopy
        }, ReactTooltip.rebuild);
    }

    /**
     * Function to look at a specific object (reference by key) and
     * use searchHierarchy() to see if the children of the given key
     * contain any un-submitted custom objects. If they do, return
     * 1 (ready to validate). Otherwise return 0 (not ready to validate)
     */
    findValidationState = (keyIdx) => {
        var hierarchy = object.deepClone(this.state.keyHierarchy);
        var keyHierarchy = searchHierarchy(hierarchy, keyIdx);
        if (keyHierarchy === null) return 0;
        var validationReturn = 1;
        _.keys(keyHierarchy).forEach(function(key, index){
            if(!isNaN(key)){
                if(!this.state.keyComplete[key] && this.state.keyContext[key]){
                    validationReturn = 0;
                }
            }
        }.bind(this));
        return validationReturn;
    }

    principalTitle(context = null, itemType = null){
        if (context === null) {
            context = this.props.context;
        }
        var principalDisplay; // Name of our current Item being created.
        if (this.state.create === true && !this.state.edit){
            principalDisplay = 'New ' + itemType;
        } else if (this.state.edit === true && !this.state.create){
            if (context && typeof context.accession === 'string'){
                principalDisplay = context.accession;
            } else {
                principalDisplay = itemType;
            }
        }
        return principalDisplay;
    }

    /**
     * Initialize state for the principal object (i.e. the primary object we
     * are creating/editing/cloning). It has the index of 0.
     * Editing/cloning, fetch the frame=object context and use it initialize
     * the values of the fields.
     * initObjs is used to hold the linked objects for edited/cloned objects.
     * These are later used with initCreateObj to put those objects' information
     * in state.
     */
    initializePrincipal = (context, schemas) => {
        var initContext = {};
        var contextID = context['@id'] || null;
        var principalTypes = this.props.context['@type'];
        if (principalTypes[0] === 'Search' || principalTypes[0] === 'Browse'){
            // If we're creating from search or browse page, use type from href.
            var typeFromHref = url.parse(this.props.href, true).query.type || 'Item';
            if (Array.isArray(typeFromHref)) typeFromHref = _.without(typeFromHref, 'Item')[0];
            if (typeFromHref && typeFromHref !== 'Item') principalTypes = [typeFromHref]; // e.g. ['ExperimentSetReplicate']
        }
        var initType = { 0 : principalTypes[0] };
        var initValid = { 0 : 1 };
        var initDisplay = { 0 : this.principalTitle(context, principalTypes[0]) };
        var initBookmarks = {};
        var bookmarksList = [];
        var schema = schemas[principalTypes[0]];
        var existingAlias = false;

        // Step A : Get labs from User, in order to autogenerate alias.
        var userInfo = JWT.getUserInfo();
        var userHref = null;
        if (userInfo && Array.isArray(userInfo.user_actions)){
            userHref = _.findWhere(userInfo.user_actions, {'id' : 'profile'}).href;
        } else if (userInfo) {
            userHref = '/me';
        }

        // Step B : Callback for after grabbing user w/ submits_for
        var continueInitProcess = function(){
            // if @id cannot be found or we are creating from scratch, start with empty fields
            if(!contextID || this.state.create){
                // We may not have schema (if Abstract type). If so, leave empty and allow initCreateObj ... -> createObj() to create it.
                if (schema) initContext[0] = buildContext({}, schema, bookmarksList, this.state.edit, this.state.create);
                initBookmarks[0] = bookmarksList;

                this.setState({
                    'keyContext': initContext,
                    'keyValid': initValid,
                    'keyTypes': initType, // Gets updated in submitAmbiguousType
                    'keyDisplay': initDisplay,
                    'currKey': 0,
                    'keyLinkBookmarks': initBookmarks
                });
                this.initCreateObj(principalTypes[0], 0, 'Primary Object');
            }else{
                // get the DB result to avoid any possible indexing hang-ups
                ajax.promise(contextID + '?frame=object&datastore=database').then(response => {
                    var initObjs = [];
                    if (response['@id'] && response['@id'] === contextID){
                        initContext[0] = buildContext(response, schema, bookmarksList, this.state.edit, this.state.create, initObjs);
                        initBookmarks[0] = bookmarksList;
                        if(this.state.edit && response.aliases && response.aliases.length > 0){
                            // we already have an alias for editing, so use it for title
                            // setting creatingIdx and creatingType to null prevents alias creation
                            initDisplay[0] = response.aliases[0];
                            existingAlias = true;
                        }
                    }else{
                        // something went wrong with fetching context. Just use an empty object
                        initContext[0] = buildContext({}, schema, bookmarksList, this.state.edit, this.state.create);
                        initBookmarks[0] = bookmarksList;
                    }
                    this.setState({
                        'keyContext': initContext,
                        'keyValid': initValid,
                        'keyTypes': initType,
                        'keyDisplay': initDisplay,
                        'currKey': 0,
                        'keyLinkBookmarks': initBookmarks
                    });
                    if(initObjs.length > 0){
                        initObjs.forEach((initObj, idx) => this.initExistingObj(initObj));
                    }
                    // if we are cloning and there is not an existing alias
                    // never prompt alias creation on edit
                    // do not initiate ambiguous type lookup on edit or create
                    if(!this.state.edit && !existingAlias){
                        this.initCreateObj(principalTypes[0], 0, 'Primary Object', true);
                    }
                });
            }
            // set state in app to prevent accidental mid-submission navigation
            this.props.setIsSubmitting(true);

        }.bind(this);

        // Grab current user via AJAX and store to state. To use for alias auto-generation using current user's top submits_for lab name.
        if (userHref){
            ajax.load(userHref + '?frame=embedded', (r)=>{
                if (Array.isArray(r.submits_for) && r.submits_for.length > 0 && typeof r.submits_for[0].name === 'string'){
                    this.setState({ 'currentSubmittingUser' : r });
                }
                continueInitProcess();
            }, 'GET', continueInitProcess);
        } else {
            continueInitProcess();
        }

    }

    /**
     * Takes in an object type, the newIdx to create it under, the newLink linkTo
     * fieldname for it. If there are multiple available schemas for the linkTo,
     * set up the 'ambiguous lookup' process, which uses a modal to prompt the user
     * to select a type. If not an ambiguous linkTo type, move directly to alias
     * creation (initCreateAlias). If init (bool) is true, skip ambiguous type
     * lookup even if applicable and move right to alias selection.
     */
    initCreateObj = (type, newIdx, newLink, init=false, parentField=null) => {
        // check to see if we have an ambiguous linkTo type.
        // this means there could be multiple types of linked objects for a
        // given type. let the user choose one.
        if(this.props.schemas){
            if(type in Schemas.itemTypeHierarchy && !init){
                // ambiguous linkTo type found
                this.setState({
                    'ambiguousIdx': newIdx,
                    'ambiguousType': type,
                    'ambiguousSelected': null,
                    'creatingLink': newLink
                });
            }else{
                this.initCreateAlias(type, newIdx, newLink, parentField);
            }
        }
    }

    /**
     * Takes a type, newIdx, linkTo type (newLink). Clears the state of the ambiguous object
     * type information and initializes state for the alias creation process.
     * If the current object's schemas does not support aliases, finish out the
     * creation process with createObj using a boilerplate placeholer obj name.
     */
    initCreateAlias = (type, newIdx, newLink, parentField=null, extraState={}) => {
        var schema = this.props.schemas[type] || null;
        var autoSuggestedAlias = '';
        if (this.state.currentSubmittingUser && Array.isArray(this.state.currentSubmittingUser.submits_for) && this.state.currentSubmittingUser.submits_for[0] && typeof this.state.currentSubmittingUser.submits_for[0].name === 'string'){
            autoSuggestedAlias = AliasInputField.getInitialSubmitsForLabName(this.state.currentSubmittingUser) + ':';
        }
        if(schema && schema.properties.aliases){
            this.setState(_.extend({
                'creatingAlias' : autoSuggestedAlias,
                'creatingIdx': newIdx,
                'creatingType': type,
                'creatingLink': newLink,
                'creatingLinkForField' : parentField
            }, extraState));
        }else{ // schema doesn't support aliases
            var fallbackAlias = 'My ' + type + ' ' + newIdx;
            this.createObj(type, newIdx, newLink, fallbackAlias, extraState);
        }
    }

    /**
     * Callback function used with the ambiguous input element. Called when a type
     * is selected from the enum ambiguousType list.
     * Move to initCreateAlias afterwards.
     */
    submitAmbiguousType = (e) => {
        e.preventDefault();
        var type = this.state.ambiguousSelected;
        var schema = this.props.schemas[type];
        var newIdx = this.state.ambiguousIdx;
        var newLink = this.state.creatingLink;
        var stateChange = {
            'ambiguousIdx'      : null,
            'ambiguousType'     : null,
            'ambiguousSelected' : null
        };
        // safety check to ensure schema exists for selected type
        if(schema && type){
            this.initCreateAlias(type, newIdx, newLink, null, stateChange);
        }else{
            this.setState(stateChange); // abort
        }
    }

    /** Simple function to generate enum entries for ambiguous types */
    buildAmbiguousEnumEntry = (val) => {
        return(
            <MenuItem key={val} title={val || ''} eventKey={val} onSelect={this.handleTypeSelection}>
                {val || ''}
            </MenuItem>
        );
    }

    /**
     * Enum callback to change state in ambiguous type selection
     */
    handleTypeSelection = (e) => {
        this.setState({
            'ambiguousSelected': e
        });
    }

    /**
     * Callback function used to change state in response to user input in the
     * alias creation process
     */
    handleAliasChange = (value) => {
        this.setState({'creatingAlias': value});
    }

    /**
     * Callback function used to change state in response to user input in the
     * alias creation process
     */
    handleAliasLabChange = (e) => {
        var inputElement = e.target;
        var currValue = inputElement.value;
        this.setState({'creatingAlias': currValue});
    }

    /**
     * Callback function used when alias creation process is complete.
     * Evaluates the input alias (this.state.creatingAlias) and checks it using
     * a regex and makes sure it is not redundant with any aliases already used
     * in this object creation session or elsewhere on fourfront. If there is
     * an error in the alias given, display a helpful message (kept in
     * this.state.creatingAliasMessage). If alias is valid, finalize the object
     * create process with createObj.
     */
    submitAlias = (e) => {
        e.preventDefault();
        e.stopPropagation();
        var type = this.state.creatingType;
        var schema = this.props.schemas[type];
        var newIdx = this.state.creatingIdx;
        var newLink = this.state.creatingLink;
        if(type === null || newIdx === null || newLink === null){
            return false;
        }
        var alias = this.state.creatingAlias;
        // check if created object supports aliases
        var hasAlias = schema && schema.properties && schema.properties.aliases;
        if(alias.length > 0 && hasAlias){
            var patt = new RegExp('\\S+:\\S+');
            var regexRes = patt.test(alias);
            if(!regexRes){
                this.setState({ 'creatingAliasMessage': 'ERROR. Aliases must be formatted as: <text>:<text> (e.g. dcic-lab:42).' });
                return false;
            }
            for(var key in this.state.keyDisplay){
                if(this.state.keyDisplay[key] === alias){
                    this.setState({ 'creatingAliasMessage': 'You have already used this alias.' });
                    return false;
                }
            }
            // see if the input alias is already being used
            ajax.promise('/' + alias).then(data => {
                if (data && data.title && data.title === "Not Found"){
                    this.createObj(type, newIdx, newLink, alias, {
                        'creatingIdx'           : null,
                        'creatingType'          : null,
                        'creatingLink'          : null,
                        'creatingAlias'         : '',
                        'creatingAliasMessage'  : null,
                        'creatingLinkForField'  : null
                    });
                }else{
                    this.setState({ 'creatingAliasMessage': 'ERROR. That alias is already taken.' });
                    return false;
                }
            });
        }
        return false;
    }

    /**
     * Function passed down in props to modify the display title used for custom
     * objects upon a change of the alias field in the main creation process.
     * If all aliases are manually removed, use a placeholder object name. Otherwise,
     * use the lasst alias in the aliases field (an array).
     */
    modifyAlias = () => {
        var keyDisplay = this.state.keyDisplay;
        var keyTypes = this.state.keyTypes;
        var currKey = this.state.currKey;
        var currAlias = keyDisplay[currKey];
        var aliases = this.state.keyContext[currKey].aliases || null;

        // Try to get 'alias' > 'name' > 'title' > then fallback to 'My ItemType currKey'
        var name = (( Array.isArray(aliases) && aliases.length > 1 && aliases[aliases.length - 2] ) || this.state.keyContext[currKey].name || this.state.keyContext[currKey].title || null);
        if (name) {
            keyDisplay[currKey] = name;
        } else if (currKey === 0) {
            keyDisplay[currKey] = this.principalTitle(null, keyTypes[currKey]);
        } else {
            keyDisplay[currKey] = 'My ' + keyTypes[currKey] + ' ' + currKey;
        }
        this.setState({'keyDisplay': keyDisplay});
    }

    /**
     * Takes in the type, newIdx, linkTo type (newLink), and the alias for a new
     * custom object. Used to generate an entry in all relevant key-indexed states
     * in SubmissionView. These are: keyContext, keyValid, keyTypes, keyHierarchy,
     * keyDisplay, keyLinkBookmarks, and keyLinks. Also resets state related to
     * the ambiguous type selection and alias creation processes (these should be
     * complete at this point).

     * Iterates keyIter, which is used as the master placeholder for the index of
     * the next created object. Sets currKey to the idx of the newly created object
     * so the view changes to it.
     */
    createObj = (type, newIdx, newLink, alias, extraState={}) => {
        var { keyTypes, currKey, keyHierarchy, keyIter } = this.state;
        var contextCopy     = _.clone(this.state.keyContext),
            validCopy       = _.clone(this.state.keyValid),
            typesCopy       = _.clone(keyTypes),
            parentKeyIdx    = currKey,
            bookmarksCopy   = _.clone(this.state.keyLinkBookmarks),
            linksCopy       = object.deepClone(this.state.keyLinks),
            keyDisplay      = _.clone(this.state.keyDisplay),
            bookmarksList   = [],
            keyIdx,
            newHierarchy;


        if (newIdx === 0){ // initial object creation
            keyIdx = 0;
            newHierarchy = _.clone(keyHierarchy);
        } else {
            keyIdx = keyIter + 1; // increase key iter by 1 for a new unique key
            if (newIdx !== keyIdx) {
                console.error('ERROR: KEY INDEX INCONSISTENCY!');
                return;
            }
            newHierarchy = modifyHierarchy(_.clone(keyHierarchy), keyIdx, parentKeyIdx);
            validCopy[keyIdx] = 1; // new object has no incomplete children yet
            validCopy[parentKeyIdx] = 0; // parent is now not ready for validation
        }

        typesCopy[keyIdx] = type;
        var contextWithAlias = (contextCopy && contextCopy[keyIdx]) ? contextCopy[keyIdx] : {};
        if (contextWithAlias.aliases) {
            contextWithAlias.aliases.push(alias);
        } else {
            contextWithAlias.aliases = [alias];
        }

        contextCopy[keyIdx] = buildContext(contextWithAlias, this.props.schemas[type], bookmarksList, true, false);
        bookmarksCopy[keyIdx] = bookmarksList;
        linksCopy[keyIdx] = newLink;
        keyDisplay[keyIdx] = alias;

        // get rid of any hanging errors
        for(var i=0; i<this.state.errorCount; i++){
            Alerts.deQueue({ 'title' : "Validation error " + parseInt(i + 1)});
        }

        this.setState(_.extend({
            'keyContext': contextCopy,
            'keyValid': validCopy,
            'keyTypes': typesCopy,
            'keyDisplay': keyDisplay,
            'currKey': keyIdx,
            'keyIter': keyIdx,
            'keyHierarchy': newHierarchy,
            'keyLinkBookmarks': bookmarksCopy,
            'keyLinks': linksCopy,
            'processingFetch': false,
            'errorCount': 0
        }, extraState));
    }

    /**
     * Takes in a key for an object to removed from the state. Effectively deletes
     * an object by removing its idx from keyContext and other key-indexed state.
     * Used for the both pre-existing, where key is their string path, and custom
     * objects that have index keys.
     * If deleting a pre-existing object, dont modify the key-indexed states for
     * it since other occurences of that object may be used in the creation
     * process and those should not be affected. Effectively, removing a pre-
     * existing object amounts to removing it from keyHierarchy.
     *
     * @param {number} key - Key of item to remove.
     */
    removeObj = (key) => {
        var contextCopy = object.deepClone(this.state.keyContext);
        var validCopy = object.deepClone(this.state.keyValid);
        var typesCopy = object.deepClone(this.state.keyTypes);
        var keyComplete = _.clone(this.state.keyComplete);
        var bookmarksCopy = _.clone(this.state.keyLinkBookmarks);
        var linksCopy = _.clone(this.state.keyLinks);
        var roundTwoCopy = this.state.roundTwoKeys.slice();
        var hierarchy = _.clone(this.state.keyHierarchy);
        var dummyHierarchy = object.deepClone(hierarchy);
        var hierKey = key;

        // the key may be a @id string and not keyIdx if already submitted
        _.keys(keyComplete).forEach(function(compKey) {
            if (keyComplete[compKey] === key) {
                hierKey = compKey;
            }
        });

        // find hierachy below the object being deleted
        dummyHierarchy = searchHierarchy(dummyHierarchy, hierKey);
        if(dummyHierarchy === null){
            // occurs when keys cannot be found to delete
            return;
        }

        // get a list of all keys to remove
        var toDelete = flattenHierarchy(dummyHierarchy);
        toDelete.push(key); // add this key
        // trimming the hierarchy effectively removes objects from creation process
        var newHierarchy = trimHierarchy(hierarchy, hierKey);

        // for housekeeping, remove the keys from keyLinkBookmarks, keyLinks, and keyComplete
        _.forEach(toDelete, (keyToDelete)=>{
            if (isNaN(keyToDelete)) return; // only remove creation data for non-sumbitted, non-preexisiting objs

            // remove key from roundTwoKeys if necessary
            // NOTE: submitted custom objects will NOT be removed from this
            // after deletion. Still give user opportunity for second round edits
            if(_.contains(roundTwoCopy, keyToDelete)){
                var rmIdx = roundTwoCopy.indexOf(keyToDelete);
                if(rmIdx > -1){
                    roundTwoCopy.splice(rmIdx,1);
                }
            }
            delete typesCopy[keyToDelete];
            delete validCopy[keyToDelete];
            delete contextCopy[keyToDelete];
            delete linksCopy[keyToDelete];
            delete bookmarksCopy[keyToDelete];
            delete keyComplete[keyToDelete];
        });
        this.setState({
            'keyHierarchy': newHierarchy,
            'keyContext': contextCopy,
            'keyValid': validCopy,
            'keyTypes': typesCopy,
            'keyLinks': linksCopy,
            'keyLinkBookmarks': bookmarksCopy,
            'roundTwoKeys': roundTwoCopy
        });
    }

    /**
     * Uses an object holding specific data needed to initializing pre-existing
     * objects in the principal object initializing process when cloning/editing.
     * Exclusively called from initializePrincipal. Calls addExistingObj
     */
    initExistingObj = (objData) => {
        this.addExistingObj(objData.path, objData.display, objData.type, objData.newLink, true);
    }

    /**
     * Takes in the @id path of an exisiting object, a display name for it, the
     * object type, the linkTo field type (newLink), and whether or not it's
     * being added during the initializePrincipal process (bool init). Sets up
     * state to contain the newly introduced pre-existing object and adds it into
     * keyHierarchy. The key for pre-existing objects are their @id path. Thus,
     * isNan() for the key of a pre-existing object will return true.
     */
    addExistingObj = (path, display, type, newLink, init=false) => {
        var { currKey, keyHierarchy } = this.state;
        // on init=true, all objects are children of the principal object (keyIdx = 0)
        var parentKeyIdx = init ? 0 : currKey;
        var keyDisplay = _.clone(this.state.keyDisplay);
        var keyTypes = _.clone(this.state.keyTypes);
        var linksCopy = _.clone(this.state.keyLinks);
        var hierarchy = modifyHierarchy(_.clone(keyHierarchy), path, parentKeyIdx);
        keyDisplay[path] = display;
        keyTypes[path] = type;
        linksCopy[path] = newLink;
        this.setState({
            'keyHierarchy': hierarchy,
            'keyDisplay': keyDisplay,
            'keyTypes': keyTypes,
            'keyLinks': linksCopy
        });
    }

    /**
     * Takes a key and value and sets the corresponding state in this component to the value.
     *
     * Primarily used as a callback to change currKey, in which case we
     * ensure that there are no current uploads of md5 calculations running. If
     * allowed to change keys, attempt to automatically validate the key we are
     * leaving if its validation state == 1 (has no incomplete children). Also
     * remove any hanging Alert error messages from validation.
     */
    setSubmissionState = (key, value) => {
        var stateToSet = this.state;
        if(key in stateToSet){
            // this means we're navigating to a new object if true
            if(key === 'currKey' && value !== this.state.currKey){
                // don't allow navigation when we have an uploading file
                // or calculating md5
                if(this.state.upload !== null || this.state.md5Progress !== null){
                    alert('Please wait for your upload to finish.');
                    return;
                }
                var keyValid = this.state.keyValid;
                // get rid of any hanging errors
                for(var i=0; i<this.state.errorCount; i++){
                    Alerts.deQueue({ 'title' : "Validation error " + parseInt(i + 1)});
                    stateToSet.errorCount = 0;
                }
                // skip validation stuff if in roundTwo
                if(!this.state.roundTwo){
                    // if current key is ready for validation, first try that
                    // but suppress warning messages
                    if(keyValid[this.state.currKey] == 1){
                        this.submitObject(this.state.currKey, true, true);
                    }
                    // see if newly-navigated obj is ready for validation
                    if(keyValid[value] === 0){
                        var validState = this.findValidationState(value);
                        if(validState === 1){
                            keyValid[value] = 1;
                            stateToSet['keyValid'] = keyValid;
                        }
                    }
                }
                // reset some state
                stateToSet.processingFetch = false;
                stateToSet.uploadStatus = null;
            }
            stateToSet[key] = value;
            this.setState(stateToSet);
        }
    }

    /**
     * Function used to initialize uploads, complete them, and end them on failure.
     *
     * Sets the upload status, upload (which holds the s3 upload manager), and
     * also communicates to app.js that there is an upload occuring.
     * When upload is initialized, calculate the md5sum of the file before uploading.
     * In app, state is changed so users are prompted before navigating away from a running
     * upload. When upload is complete, call finishRoundTwo to finish the object
     * creation process for the file object with the upload.
     */
    updateUpload = (uploadInfo, completed=false, failed=false) => {
        var stateToSet = {};
        if(completed){
            stateToSet.uploadStatus = 'Upload complete';
            stateToSet.upload = null;
            stateToSet.file = null;
            this.finishRoundTwo();
            this.setState(stateToSet);
        }else if(failed){
            var destination = this.state.keyComplete[this.state.currKey];
            var payload = JSON.stringify({'status':'upload failed'});
            // set status to upload failed for the file
            ajax.promise(destination, 'PATCH', {}, payload).then(data => {
                // doesn't really matter what response is
                stateToSet.uploadStatus = 'Upload failed';
                stateToSet.upload = null;
                this.setState(stateToSet);
            });
        }else{ // must be the initial run
            // Calculate the md5sum for the file held in state and save it to the md5
            // field of the current key's context (this can only be a file due to the
            // submission process). Resets file and md5Progess in state after running.
            var file = this.state.file;
            // md5 calculation should ONLY occur when current type is file
            if(file === null) return;
            getLargeMD5(file, this.modifyMD5Progess).then((hash) => {
                // perform async patch to set md5sum field of the file
                var destination = this.state.keyComplete[this.state.currKey];
                var payload = JSON.stringify({'md5sum': hash});
                ajax.promise(destination, 'PATCH', {}, payload).then(data => {
                    if(data.status && data.status == 'success'){
                        console.info('HASH SET TO:', hash, 'FOR', destination);
                        stateToSet.upload = uploadInfo;
                        stateToSet.md5Progress = null;
                        stateToSet.uploadStatus = null;
                        this.setState(stateToSet);
                    }else if(data.status && data.title && data.status == 'error' && data.title == 'Conflict'){
                        // md5 key conflict
                        stateToSet.uploadStatus = 'MD5 conflicts with another file';
                        stateToSet.md5Progress = null;
                        this.setState(stateToSet);
                    }else{
                        // error setting md5
                        stateToSet.uploadStatus = 'MD5 calculation error';
                        stateToSet.md5Progress = null;
                        this.setState(stateToSet);
                    }
                });

            }).catch((error) => {
                stateToSet.uploadStatus = 'MD5 calculation error';
                stateToSet.file = null;
                stateToSet.md5Progress = null;
                this.setState(stateToSet);
            });
        }
    }

    /**
     * Generate JSX for a validation button. Disabled unless validation state == 1
     * (when all children are complete and no errors/unsubmitted) or == 2
     * (submitted by validation errors). If the submission is processing, render
     * a spinner icon.
     * When roundTwo, validation becomes Skip, which allows you to skip roundTwo
     * submissions for an object. Disable when the is an initialized upload or the
     * md5 is calculating.
     */
    generateValidationButton(){
        var validity = this.state.keyValid[this.state.currKey];
        // when roundTwo, replace the validation button with a Skip
        // button that completes the submission process for currKey
        if (this.state.roundTwo){
            if(this.state.upload === null && this.state.md5Progress === null){
                return(
                    <Button bsStyle="warning" onClick={function(e){
                        e.preventDefault();
                        this.finishRoundTwo();
                    }.bind(this)}>Skip</Button>
                );
            }else{
                return <Button bsStyle="warning" disabled>Skip</Button>;
            }
        } else if(validity === 3 || validity === 4){
            return(
                <Button bsStyle="info" disabled>Validated</Button>
            );
        } else if(validity === 2){
            if (this.state.processingFetch) {
                return <Button bsStyle="danger" disabled><i className="icon icon-spin icon-circle-o-notch"/></Button>;
            } else {
                return <Button bsStyle="danger" onClick={this.testPostNewContext}>Validate</Button>;
            }
        } else if (validity === 1){
            if (this.state.processingFetch) {
                return <Button bsStyle="info" disabled><i className="icon icon-spin icon-circle-o-notch"/></Button>;
            } else {
                return <Button bsStyle="info" onClick={this.testPostNewContext}>Validate</Button>;
            }
        } else {
            return <Button bsStyle="info" disabled>Validate</Button>;
        }
    }

    /**
     * Generate JSX for the the button that allows users to submit their custom
     * objects. Only active when validation state == 3 (validation successful).
     *
     * In roundTwo, there is no validation step, so only inactive when there is
     * an active upload of md5 calculation.
     */
    generateSubmitButton(){
        var validity = this.state.keyValid[this.state.currKey];
        if (this.state.roundTwo) {
            if (this.state.upload !== null || this.state.processingFetch || this.state.md5Progress !== null) {
                return <Button bsStyle="success" disabled><i className="icon icon-spin icon-circle-o-notch"/></Button>;
            } else {
                return <Button bsStyle="success" onClick={this.realPostNewContext}>Submit</Button>;
            }
        } else if (validity == 3) {
            if(this.state.processingFetch){
                return <Button bsStyle="success" disabled><i className="icon icon-spin icon-circle-o-notch"/></Button>;
            }else{
                return <Button bsStyle="success" onClick={this.realPostNewContext}>Submit</Button>;
            }
        } else if (validity == 4) {
            return <Button bsStyle="success" disabled>Submitted</Button>;
        } else {
            return <Button bsStyle="success" disabled>Submit</Button>;
        }
    }

    generateCancelButton(){
        return(
            <Button bsStyle="danger" onClick={this.cancelCreatePrimaryObject}>Cancel / Exit</Button>
        );
    }

    testPostNewContext = (e) => {
        e.preventDefault();
        this.submitObject(this.state.currKey, true);
    }

    realPostNewContext = (e) => {
        e.preventDefault();
        this.submitObject(this.state.currKey);
    }

    /**
     * Takes the context held in keyContext for a given key idx and returns a
     * copy that has been passed through removeNulls to delete any key-value pair
     * with a null value.
     */
    removeNullsFromContext = (inKey) => {
        var finalizedContext = object.deepClone(this.state.keyContext[inKey]);
        var noNulls = removeNulls(finalizedContext);
        return noNulls;
    }

    /**
     * Returns true if the given schema has a round two flag within it
     * Used within the submission process to see if items will need second round submission.
     */
    checkRoundTwo = (schema) => {
        var fields = schema.properties ? _.keys(schema.properties) : [];
        for (var i=0; i<fields.length; i++){
            if(schema.properties[fields[i]]){
                var fieldSchema = object.getNestedProperty(schema, ['properties', fields[i]], true);
                if (!fieldSchema){
                    continue;
                }
                if(fieldSchema.ff_flag && fieldSchema.ff_flag == 'second round'){
                    // this object needs second round submission
                    return true;
                }
            }
        }
        return false;
    }

    /**
     * Used to generate a list of fields that have been removed in the submission
     * process. This list will in turn be used to make a deleteFields string
     * that is passed to the server with the PATCH request for editing or
     * second round submission. Takes the patchContext, which is the submission
     * content after removeNulls and submitObject processing, and compares it
     * to the original content (which is passed through removeNulls). If the
     * roundTwo flag is set to true, only operate on roundTwo submission fields.
     * Otherwise, do not operate on roundTwo fields.
     *
     * Returns a list of stirng fieldnames to delete.
     */
    buildDeleteFields = (patchContext, origContext, schema) => {
        var deleteFields = [];
        // must remove nulls from the orig copy to sync with patchContext
        var origCopy = object.deepClone(origContext);
        origCopy = removeNulls(origCopy);
        var userGroups = JWT.getUserGroups();
        _.keys(origCopy).forEach(function(field, index){
            // if patchContext already has a value (such as admin edited
            // import_items fields), don't overwrite
            if(patchContext[field]){
                return;
            }
            if(schema.properties[field]){
                var fieldSchema = object.getNestedProperty(schema, ['properties', field], true);
                if (!fieldSchema){
                    return;
                }
                // skip calculated properties and exclude_from fields
                if (fieldSchema.calculatedProperty && fieldSchema.calculatedProperty === true){
                    return;
                }
                if (fieldSchema.exclude_from && (_.contains(fieldSchema.exclude_from,'FFedit-create') || fieldSchema.exclude_from == 'FFedit-create')){
                    return;
                }
                // if the user is admin, they already have these fields available;
                // only register as removed if admin did it intentionally
                if (fieldSchema.permission && fieldSchema.permission == "import_items"){
                    if(_.contains(userGroups, 'admin')) deleteFields.push(field);
                    return;
                }
                // check round two fields if the parameter roundTwo is set
                if(fieldSchema.ff_flag && fieldSchema.ff_flag == 'second round'){
                    if(this.state.roundTwo) deleteFields.push(field);
                    return;
                }
                // if we're here, the submission field was legitimately deleted
                if(!this.state.roundTwo) deleteFields.push(field);
            }
        }.bind(this));
        return deleteFields;
    }

    /** Set md5Progress in state to val. Passed as callback to getLargeMD5 */
    modifyMD5Progess = (val) => {
        this.setState({'md5Progress': val});
    }

    /**
     * Master object submission function. Takes a key index and uses ajax to
     * POST/PATCH the json to the object collection (a new object) or to the
     * specific object path (a pre-existing/roundTwo object). If test=true,
     * the POST is made to the check_only=True endpoint for validation without
     * actual submission.
     *
     * Upon successful submission, reponse data for the newly instantiated object
     * is stored in state (with key equal to the new object's path). On the
     * principal object submission if there are object that require roundTwo
     * submission, this function initializes the roundTwo process by setting
     * this.state.roundTwo to true and the currKey to the first index in the process.
     * If there are no roundTwo objects, completes submission process.
     *
     * Handles roundTwo submission slightly differently. Uses PATCH and kicks off
     * uploads using updateUpload if there is a file given. Completes submission
     * process once all roundTwo objects have been skipped or submitted.
     */
    submitObject = (inKey, test=false, suppressWarnings=false) => {
        // function to test a POST of the data or actually POST it.
        // validates if test=true, POSTs if test=false.
        var stateToSet = {}; // hold state
        var keyValid = this.state.keyValid;
        var currType = this.state.keyTypes[inKey];
        var currSchema = this.props.schemas[currType];
        var propContext = this.props.context;
        // this will always be reset when stateToSet is implemented
        stateToSet.processingFetch = false;
        stateToSet.keyValid = keyValid;
        var lab;
        var award;
        var finalizedContext = this.removeNullsFromContext(inKey);
        var i;
        // get rid of any hanging errors
        for(i=0; i<this.state.errorCount; i++){
            Alerts.deQueue({ 'title' : "Validation error " + parseInt(i + 1)});
            stateToSet.errorCount = 0;
        }
        this.setState({'processingFetch': true});


        var submitProcess = function(me_data){ // me_data = current user fields
            if(!me_data || !me_data.submits_for || me_data.submits_for.length == 0){
                console.error('THIS ACCOUNT DOES NOT HAVE SUBMISSION PRIVILEGE');
                keyValid[inKey] = 2;
                this.setState(stateToSet);
                return;
            }
            // use first lab for now
            var submits_for = me_data.submits_for[0];
            lab = object.atIdFromObject(submits_for);
            ajax.promise(lab).then(lab_data => {
                if(!lab || !lab_data.awards || lab_data.awards.length == 0){
                    console.error('THE LAB FOR THIS ACCOUNT LACKS AN AWARD');
                    keyValid[inKey] = 2;
                    this.setState(stateToSet);
                    return;
                }
                // should we really always use the first award?
                award = lab_data.awards[0];

                // if editing, use pre-existing award, lab, and submitted_by
                // this should only be done on the primary object
                if(this.state.edit && inKey === 0 && propContext.award && propContext.lab){
                    if(currSchema.properties.award && !('award' in finalizedContext)){
                        finalizedContext.award = object.atIdFromObject(propContext.award);
                    }
                    if(currSchema.properties.lab && !('lab' in finalizedContext)){
                        finalizedContext.lab = object.atIdFromObject(propContext.lab);
                    }
                    // an admin is editing. Use the pre-existing submitted_by
                    // otherwise, permissions won't let us change this field
                    if(me_data.groups && _.contains(me_data.groups, 'admin')){
                        if(propContext.submitted_by){
                            finalizedContext.submitted_by = object.atIdFromObject(propContext.submitted_by);
                        }else{
                            // use current user
                            finalizedContext.submitted_by = object.atIdFromObject(me_data);
                        }
                    }
                }else{ // use info of person creating/cloning unless values present
                    if(currSchema.properties.award && !('award' in finalizedContext)){
                        finalizedContext.award = object.atIdFromObject(award);
                    }
                    if(currSchema.properties.lab && !('lab' in finalizedContext)){
                        finalizedContext.lab = lab;
                    }
                }
                // if testing validation, use check_only=True (see /types/base.py)
                var destination = test ? '/' + currType + '/?check_only=True' : '/' + currType;
                var actionMethod = 'POST';
                // used to keep track of fields to delete with PATCH for edit/round two
                // comma-separated string
                var deleteFields;
                // change actionMethod and destination based on edit/round two
                if(!test){
                    if (this.state.roundTwo){
                        actionMethod = 'PATCH';
                        destination = this.state.keyComplete[inKey];
                        var alreadySubmittedContext = this.state.keyContext[destination];
                        // roundTwo flag set to true for second round
                        deleteFields = this.buildDeleteFields(finalizedContext, alreadySubmittedContext, currSchema);
                    } else if (this.state.edit && inKey == 0){
                        // PATCH for principal obj on edit
                        actionMethod = 'PATCH';
                        destination = propContext['@id'];
                        deleteFields = this.buildDeleteFields(finalizedContext, propContext, currSchema);
                    }

                }
                var payload = JSON.stringify(finalizedContext);
                // add delete_fields parameter to request if necessary
                if (deleteFields && Array.isArray(deleteFields) && deleteFields.length > 0){
                    var deleteString = deleteFields.join();
                    destination = destination + '?delete_fields=' + deleteString;
                    console.log('DESTINATION:', destination);
                }
                ajax.promise(destination, actionMethod, {}, payload).then(response => {
                    if (response.status && response.status !== 'success'){ // error
                        keyValid[inKey] = 2;
                        if(!suppressWarnings){
                            var errorList = response.errors || [response.detail] || [];
                            // make an alert for each error description
                            stateToSet.errorCount = errorList.length;
                            for(i = 0; i<errorList.length; i++){
                                var detail = errorList[i].description || errorList[i] || "Unidentified error";
                                if(errorList[i].name && errorList[i].name.length > 0){
                                    detail += ('. See ' + errorList[i].name[0] + ' in ' + this.state.keyDisplay[inKey]);
                                }else{
                                    detail += ('. See ' + this.state.keyDisplay[inKey]);
                                }
                                Alerts.queue({
                                    'title' : "Validation error " + parseInt(i + 1),
                                    'message': detail,
                                    'style': 'danger'
                                });
                            }
                            setTimeout(layout.animateScrollTo(0), 100);
                        }
                        this.setState(stateToSet);
                    }else{
                        var responseData;
                        var submitted_at_id;
                        if(test){
                            keyValid[inKey] = 3;
                            this.setState(stateToSet);
                            return;
                        }else{
                            responseData = response['@graph'][0];
                            submitted_at_id = responseData['@id'];
                        }
                        // handle submission for round two
                        if(this.state.roundTwo){
                            // there is a file
                            if(this.state.file && responseData['upload_credentials']){
                                // add important info to result from finalizedContext
                                // that is not added from /types/file.py get_upload
                                var creds = responseData['upload_credentials'];
                                var upload_manager = s3UploadFile(this.state.file, creds);
                                if (upload_manager === null){
                                    // bad upload manager. Cause an alert
                                    alert("Something went wrong initializing the upload. Please contact the 4DN-DCIC team.");
                                }else{
                                    // this will set off a chain of aync events.
                                    // first, md5 will be calculated and then the
                                    // file will be uploaded to s3. If all of this
                                    // is succesful, call finishRoundTwo.
                                    stateToSet.uploadStatus = null;
                                    this.setState(stateToSet);
                                    this.updateUpload(upload_manager);
                                }
                            }else{
                                // state cleanup for this key
                                this.finishRoundTwo();
                                this.setState(stateToSet);
                            }
                        }else{
                            keyValid[inKey] = 4;
                            // Perform final steps when object is submitted
                            // *** SHOULD THIS STUFF BE BROKEN OUT INTO ANOTHER FXN?
                            // find key of parent object, starting from top of hierarchy
                            var parentKey = parseInt(findParentFromHierarchy(this.state.keyHierarchy, inKey));
                            // navigate to parent obj if it was found. Else, go to top level
                            stateToSet.currKey = (parentKey !== null && !isNaN(parentKey) ? parentKey : 0);
                            var typesCopy = this.state.keyTypes;
                            var keyComplete = this.state.keyComplete;
                            var linksCopy = this.state.keyLinks;
                            var displayCopy = this.state.keyDisplay;
                            // set contextCopy to returned data from POST
                            var contextCopy = this.state.keyContext;
                            var roundTwoCopy = this.state.roundTwoKeys.slice();
                            // update the state storing completed objects.
                            keyComplete[inKey] = submitted_at_id;
                            // represent the submitted object with its new path
                            // rather than old keyIdx.
                            linksCopy[submitted_at_id] = linksCopy[inKey];
                            typesCopy[submitted_at_id] = currType;
                            displayCopy[submitted_at_id] = displayCopy[inKey];
                            contextCopy[submitted_at_id] = responseData;
                            contextCopy[inKey] = buildContext(responseData, currSchema, null, true, false);
                            stateToSet.keyLinks = linksCopy;
                            stateToSet.keyTypes = typesCopy;
                            stateToSet.keyComplete = keyComplete;
                            stateToSet.keyDisplay = displayCopy;
                            stateToSet.keyContext = contextCopy;
                            // update roundTwoKeys if necessary
                            var needsRoundTwo = this.checkRoundTwo(currSchema);
                            if(needsRoundTwo && !_.contains(roundTwoCopy, inKey)){
                                // was getting an error where this could be str
                                roundTwoCopy.push(parseInt(inKey));
                                stateToSet.roundTwoKeys = roundTwoCopy;
                            }
                            // inKey is 0 for the primary object
                            if(inKey === 0){
                                // see if we need to go into round two submission
                                if(roundTwoCopy.length === 0){
                                    // we're done!
                                    this.props.setIsSubmitting(false, ()=>{
                                        this.props.navigate(submitted_at_id);
                                    });
                                }else{
                                    // break this out into another fxn?
                                    // roundTwo initiation
                                    stateToSet.roundTwo = true;
                                    stateToSet.currKey = roundTwoCopy[0];
                                    // reset validation state for all round two keys
                                    for(i = 0; i < roundTwoCopy.length; i++){
                                        keyValid[roundTwoCopy[i]] = 0;
                                    }
                                    alert('Success! All objects were submitted. However, one or more have additional fields that can be only filled in second round submission. You will now be guided through this process for each object.');
                                    this.setState(stateToSet);
                                }
                            }else{
                                alert(this.state.keyDisplay[inKey] + ' was successfully submitted.');
                                this.setState(stateToSet);
                            }
                        }
                        ReactTooltip.rebuild();
                    }
                });

            });
        }.bind(this);

        if (this.state.currentSubmittingUser){
            // We've already loaded user during initPrincipal().
            submitProcess(this.state.currentSubmittingUser);
        } else {
            ajax.promise('/me?frame=embedded').then(submitProcess);
        }

    }

    /**
     * Finish the roundTwo process for the current key. Removes the currKey from
     * this.state.roundTwoKeys and modifies state to finish out for that object.
     * If there are no keys left in roundTwoKeys, navigate to the path of the
     * principal object we created.
     */
    finishRoundTwo = () => {
        var stateToSet = {};
        var currKey = this.state.currKey;
        var validationCopy = this.state.keyValid;
        var roundTwoCopy = this.state.roundTwoKeys.slice();
        validationCopy[currKey] = 4;
        if(_.contains(roundTwoCopy, currKey)){
            var rmIdx = roundTwoCopy.indexOf(currKey);
            if(rmIdx > -1){
                roundTwoCopy.splice(rmIdx,1);
            }
        }
        // navigate to next key in roundTwoKeys
        if(roundTwoCopy.length > 0) stateToSet.currKey = roundTwoCopy[0];
        stateToSet.uploadStatus = null;
        stateToSet.keyValid = validationCopy;
        stateToSet.roundTwoKeys = roundTwoCopy;
        this.setState(stateToSet);
        if(roundTwoCopy.length == 0){
            // we're done!
            //alert('Success! Navigating to your new object.');
            this.props.setIsSubmitting(false, ()=>{
                this.props.navigate(this.state.keyComplete[0]);
            });

        }
    }

    cancelCreateNewObject = () => {
        if (!this.state.creatingIdx) return;
        var exIdx = this.state.creatingIdx;
        var keyContext = this.state.keyContext;
        var currentContextPointer = this.state.keyContext[this.state.currKey];
        var parentFieldToClear = typeof this.state.creatingLinkForField === 'string' && this.state.creatingLinkForField;
        _.pairs(currentContextPointer).forEach(function(p){
            if (p[0] === parentFieldToClear){
                // Unset value to null
                if (p[1] === exIdx){
                    currentContextPointer[p[0]] = null;
                }
                // Remove value from array.
                if (Array.isArray(p[1])){
                    var idxInArray = p[1].indexOf(exIdx);
                    if (idxInArray > -1){
                        currentContextPointer[p[0]].splice(idxInArray, 1);
                    }
                }
            }
        });
        this.setState({
            'ambiguousIdx': null,
            'ambiguousType': null,
            'ambiguousSelected': null,
            'creatingAlias' : '',
            'creatingIdx': null,
            'creatingType': null,
            'creatingLink': null,
            'keyContext' : keyContext,
            'creatingLinkForField' : null
        });
    }

    /** Navigate to version of same page we're on, minus the '#!<action> hash. */
    cancelCreatePrimaryObject = (skipAskToLeave = false) => {
        var leaveFunc = () =>{
            // Navigate out.
            var parts = url.parse(this.props.href);
            this.props.navigate(parts.path, { skipRequest : true });
        };

        if (skipAskToLeave === true){
            return this.props.setIsSubmitting(false, leaveFunc);
        } else {
            return leaveFunc();
        }
    }

    /**
     * Render the navigable SubmissionTree and IndividualObjectView for the
     * current key. Also render modals for ambiguous type selection or alias
     * creation if necessary.
     */
    render(){
        console.log('TOP LEVEL STATE:', this.state);
        //hard coded for now
        var currKey = this.state.currKey;
        // see if initialized
        if(!this.state.keyContext || currKey === null){
            return null;
        }
        var showAmbiguousModal = this.state.ambiguousIdx !== null && this.state.ambiguousType !== null;
        var showAliasModal = !showAmbiguousModal && this.state.creatingIdx !== null && this.state.creatingType !== null;
        var currType = this.state.keyTypes[currKey];
        var currContext = this.state.keyContext[currKey];
        var navCol = this.state.fullScreen ? 'submission-hidden-nav' : 'col-sm-3';
        var bodyCol = this.state.fullScreen ? 'col-sm-12' : 'col-sm-9';

        // remove context and navigate from this.props
        const{
            context,
            navigate,
            ...others
        } = this.props;
        var currObjDisplay = this.state.keyDisplay[currKey] || currType;
        return(
            <div className="submission-view-page-container">
                <TypeSelectModal
                    show={showAmbiguousModal} {..._.pick(this.state, 'ambiguousType', 'ambiguousSelected', 'currKey', 'creatingIdx')} schemas={this.props.schemas}
                    buildAmbiguousEnumEntry={this.buildAmbiguousEnumEntry} submitAmbiguousType={this.submitAmbiguousType} cancelCreateNewObject={this.cancelCreateNewObject} cancelCreatePrimaryObject={this.cancelCreatePrimaryObject}
                />
                <AliasSelectModal
                    show={showAliasModal} {..._.pick(this.state, 'creatingAlias', 'creatingType', 'creatingAliasMessage', 'currKey', 'creatingIdx', 'currentSubmittingUser')}
                    handleAliasChange={this.handleAliasChange} submitAlias={this.submitAlias} cancelCreateNewObject={this.cancelCreateNewObject} cancelCreatePrimaryObject={this.cancelCreatePrimaryObject}
                />
                <WarningBanner cancelCreatePrimaryObject={this.cancelCreatePrimaryObject} actionButtons={[this.generateCancelButton(), this.generateValidationButton(), this.generateSubmitButton()]} />
                <DetailTitleBanner
                    hierarchy={this.state.keyHierarchy} setSubmissionState={this.setSubmissionState}
                    {..._.pick(this.state, 'keyContext', 'keyTypes', 'keyDisplay', 'currKey', 'fullScreen')}
                />
                <div className="clearfix row">
                    <div className={navCol}>
                        <SubmissionTree
                            setSubmissionState={this.setSubmissionState}
                            hierarchy={this.state.keyHierarchy}
                            schemas={this.props.schemas}
                            {..._.pick(this.state, 'keyValid', 'keyTypes', 'keyDisplay', 'keyComplete', 'currKey', 'keyLinkBookmarks', 'keyLinks', 'keyHierarchy')}
                        />
                    </div>
                    <div className={bodyCol}>
                        <IndividualObjectView
                            {...others}
                            schemas={this.props.schemas}
                            currType={currType}
                            currContext={currContext}
                            modifyKeyContext={this.modifyKeyContext}
                            initCreateObj={this.initCreateObj}
                            removeObj={this.removeObj}
                            addExistingObj={this.addExistingObj}
                            setSubmissionState={this.setSubmissionState}
                            modifyAlias={this.modifyAlias}
                            updateUpload={this.updateUpload}
                            hierarchy={this.state.keyHierarchy}
                            {..._.pick(this.state, 'keyDisplay', 'keyComplete', 'keyIter', 'currKey', 'keyContext', 'upload', 'uploadStatus', 'md5Progress', 'roundTwo', 'currentSubmittingUser')}
                        />
                    </div>
                </div>
            </div>
        );
    }
}

class WarningBanner extends React.PureComponent {
    render() {
        return(
            <div className="mb-2 mt-1 text-400 warning-banner">
                <div className="row">
                    <div className="col-md-7 col-lg-8">
                        Please note: your work will be lost if you navigate away from, refresh or close this page while submitting. The submission process is under active development and features may change.
                    </div>
                    <div className="col-md-5 col-lg-4">
                        <div className="action-buttons-container text-right" children={this.props.actionButtons} />
                    </div>
                </div>
            </div>
        );
    }
}

class DetailTitleBanner extends React.PureComponent {

    /**
     * Traverse keyHierarchy option to get a list of hierarchical keys, e.g. 0,1,4 if are on currKey 4 that is a child of currKey 1 that is a child of currKey 0.
     *
     * @param {Object} hierachy - Hierarchy as defined on state of SubmissionView components.
     * @param {number} currKey - Current key of Object/Item we're editing.
     * @returns {number[]} List of keys leading from 0 to currKey.
     */
    static getListOfKeysInPath(hierachy, currKey){
        function findNestedKey(obj){
            if (typeof obj[currKey] !== 'undefined'){
                return [currKey];
            } else {
                var nestedFound = _.find(
                    _.map(
                        _.pairs(obj), // p[0] = key, p[1] = child obj with keys
                        function(p){ return [ p[0], findNestedKey(p[1]) ]; }
                    ),
                    function(p){
                        return (typeof p[1] !== 'undefined' && p[1] !== null);
                    }
                );
                if (nestedFound){
                    return [parseInt(nestedFound[0])].concat(nestedFound[1]);
                }

            }
        }
        return findNestedKey(hierachy);
    }

    static getContextPropertyNameOfNextKey(context, nextKey, getArrayIndex = false){
        var foundPropertyName = null;
        var arrayIdx = null;
        _.pairs(context).forEach(function(p){
            if (foundPropertyName) return;
            if (p[1] === nextKey){
                foundPropertyName = p[0];
            }
            // Remove value from array.
            if (Array.isArray(p[1])){
                arrayIdx = p[1].indexOf(nextKey);
                if (typeof arrayIdx === 'number' && arrayIdx > -1){
                    foundPropertyName = p[0];
                } else {
                    arrayIdx = null;
                }
            }
        });
        if (getArrayIndex){
            return [foundPropertyName, arrayIdx];
        }
        return foundPropertyName;
    }

    constructor(props){
        super(props);
        this.generateCrumbTitle = this.generateCrumbTitle.bind(this);
        this.toggleOpen = _.throttle(this.toggleOpen.bind(this), 500);
        this.generateHierarchicalTitles = this.generateHierarchicalTitles.bind(this);
        this.state = { 'open' : true };
    }

    handleClick(keyIdx, e){
        e.preventDefault();
        this.props.setSubmissionState('currKey', keyIdx);
    }

    toggleOpen(e){
        e.preventDefault();
        this.setState({ 'open' : !this.state.open });
    }

    generateCrumbTitle(numKey, i = 0, hierarchyKeyList = null){
        var { currKey, keyTypes, keyDisplay, hierarchy, schemas, fullScreen, actionButtons, keyContext } = this.props;
        if (hierarchyKeyList === null){
            hierarchyKeyList = [numKey];
        }
        var icon = i === 0 ? null : <i className="icon icon-fw">&crarr;</i>;
        var isLast = i + 1 === hierarchyKeyList.length;
        var parentPropertyName = null;
        if (i !== 0){
            try {
                var [ parentPropertyNameUnsanitized, parentPropertyValueIndex ] = DetailTitleBanner.getContextPropertyNameOfNextKey(  keyContext[hierarchyKeyList[i - 1]]  ,  hierarchyKeyList[i]  ,  true  );
                parentPropertyName = Schemas.Field.toName(parentPropertyNameUnsanitized, Schemas.get(), false, keyTypes[hierarchyKeyList[i - 1]]);
                if (parentPropertyValueIndex !== null){
                    parentPropertyName += ' (Item #' + (parentPropertyValueIndex + 1) + ')';
                }
            } catch (e){ console.warn('Couldnt get property name for', keyContext[hierarchyKeyList[i - 1]], hierarchyKeyList[i]); }
        }
        return (
            <Collapse in appear={(hierarchyKeyList.length !== 1)} key={i}>
                <div className={"title-crumb depth-level-" + i + (isLast ? ' last-title' : ' mid-title')}>
                    <div className="submission-working-title">
                        <span onClick={this.handleClick.bind(this, numKey)}>
                            { icon }
                            { parentPropertyName ? <span className="next-property-name">{ parentPropertyName }: </span> : null }
                            <span className='working-subtitle'>{ Schemas.getTitleForType(keyTypes[numKey], schemas || Schemas.get()) }</span> <span>{ keyDisplay[numKey] }</span>
                        </span>
                    </div>
                </div>
            </Collapse>
        );
    }

    generateHierarchicalTitles(){
        var { hierarchy, currKey } = this.props;
        return _.map(DetailTitleBanner.getListOfKeysInPath(hierarchy, currKey), this.generateCrumbTitle);
    }

    render(){
        var { fullScreen, currKey } = this.props;
        if (fullScreen) return null;
        return (
            <h3 className="crumbs-title mb-2">
                <div className="subtitle-heading form-section-heading mb-08">
                    <span className="inline-block clickable" onClick={this.toggleOpen}>
                        Currently Editing { currKey > 0 ? <i className={"icon icon-fw icon-caret-" + (this.state.open ? 'down' : 'right')} /> : null }
                    </span>
                </div>
                { this.state.open ? this.generateHierarchicalTitles() : this.generateCrumbTitle(currKey) }
            </h3>
        );
    }
}

class TypeSelectModal extends React.Component {

    constructor(props){
        super(props);
        this.onHide = this.onHide.bind(this);
        this.onContainerKeyDown = this.onContainerKeyDown.bind(this);
    }

    onHide(){
        if (this.props.creatingIdx === 0){
            // If just starting (creating first item / idx), navigate to non-edit version of page we are currently on.
            this.props.cancelCreatePrimaryObject(true);
        } else if (this.props.creatingIdx > 0){
            // Else cancel creating new object by unsetting temporary state & values.
            this.props.cancelCreateNewObject();
        }
    }

    onContainerKeyDown(enterKeyCallback, event){
        if (event.which === 13 || event.keyCode === 13) {
            enterKeyCallback(event);
            return false;
        }
        return true;
    }

    render(){
        var { show, ambiguousType, ambiguousSelected, buildAmbiguousEnumEntry, submitAmbiguousType, schemas } = this.props;
        if (!show) return null;

        var ambiguousDescrip = null;
        if (ambiguousSelected !== null && schemas[ambiguousSelected].description){
            ambiguousDescrip = schemas[ambiguousSelected].description;
        }
        return (
            <Modal show onHide={this.onHide} className="submission-view-modal">
                <Modal.Header closeButton>
                    <Modal.Title>{'Multiple object types found for your new ' + ambiguousType}</Modal.Title>
                </Modal.Header>
                <Modal.Body>
                    <div onKeyDown={this.onContainerKeyDown.bind(this, submitAmbiguousType)}>
                        <p style={{'marginBottom':'15px'}}>
                            {'Please select a specific object type from the menu below.'}
                        </p>
                        <div className="input-wrapper" style={{'marginBottom':'15px'}}>
                            <DropdownButton bsSize="small" id="dropdown-size-extra-small" title={ambiguousSelected || "No value"}>
                                {ambiguousType !== null ?
                                    Schemas.itemTypeHierarchy[ambiguousType].map((val) => buildAmbiguousEnumEntry(val))
                                    :
                                    null
                                }
                            </DropdownButton>
                        </div>
                        <Collapse in={ambiguousDescrip !== null}>
                            <div style={{'marginBottom':'15px', 'fontSize':'1.2em'}}>
                                {'Description: ' + ambiguousDescrip}
                            </div>
                        </Collapse>
                        <Button bsSize="xsmall" bsStyle="success" disabled={ambiguousSelected === null} onClick={submitAmbiguousType}>
                            Submit
                        </Button>
                    </div>
                </Modal.Body>
            </Modal>
        );
    }
}

/** Ordinary React Component which just inherits TypeSelectModal.onHide() */
class AliasSelectModal extends TypeSelectModal {

    render(){
        var { show, creatingType, creatingAlias, handleAliasChange, creatingAliasMessage, submitAlias, currentSubmittingUser } = this.props;
        if (!show) return null;

        return (
            <Modal show onHide={this.onHide} className="submission-view-modal">
                <Modal.Header closeButton>
                    <Modal.Title>Give your new { creatingType } an alias</Modal.Title>
                </Modal.Header>
                <Modal.Body>
                    <div onKeyDown={this.onContainerKeyDown.bind(this, submitAlias)}>
                        <p className="mt-0 mb-1">Aliases are lab specific identifiers to reference an object. The format is <code>{'<lab-name>:<identifier>'}</code> - a lab name and an identifier separated by a colon, e.g. <code>dcic-lab:42</code>.</p>
                        <p className="mt-0 mb-1">Please create your own alias to help you to refer to this Item later.</p>
                        <div className="input-wrapper mt-2 mb-2">
                            <AliasInputField value={creatingAlias} errorMessage={creatingAliasMessage} onAliasChange={handleAliasChange} currentSubmittingUser={currentSubmittingUser} withinModal />
                        </div>
                        <Collapse in={creatingAliasMessage !== null}>
                            <div style={{'marginBottom':'15px', 'color':'#7e4544','fontSize':'1.2em'}}>
                                {creatingAliasMessage}
                            </div>
                        </Collapse>
                        <div className="text-right">
                            <Button type="button" bsStyle="danger" onClick={this.onHide}>Cancel / Exit</Button>
                            {' '}
                            <Button type="button" bsStyle="success" disabled={creatingAlias.indexOf(':') < 0 || (creatingAlias.indexOf(':') + 1 === creatingAlias.length)} onClick={submitAlias}>Submit</Button>
                        </div>
                    </div>
                </Modal.Body>
            </Modal>
        );
    }
}


/**
 * Main view for editing a specific object. This includes all non-same level
 * linkTo object relationships and non-file upload fields.
 * Essentially, this takes data held by the container component and passes it down
 * to the correct BuildFields. Also interfaces with SubmissionView to change
 * the context for this specific object and create custom and/or pre-existing
 * objects. Render changes slightly for RoundTwo.
 *
 * @class IndividualObjectView
 * @see SubmissionView
 * @prop {number} currKey - Current key being edited.
 */
class IndividualObjectView extends React.Component{

    constructor(props){
        super(props);
        this.componentWillReceiveProps = this.componentWillReceiveProps.bind(this);
        this.modifyNewContext = this.modifyNewContext.bind(this);
        this.initiateField = this.initiateField.bind(this);
        this.selectCancel = this.selectCancel.bind(this);

        /**
         * State in this component mostly has to do with selection of existing objs
         *
         * @prop {!string} selectType           Type of existing object being selected (i.e. ExperimentHiC).
         * @prop {!string} selectField          Actual fieldname that we're selecting the existing obj for. May be nested in the case of subobjects, e.g. experiments_in_set.experiment
         * @prop {!number[]} selectArrayIdx     List of int numbers keeping track of list positions of the object we're selecting for. Since you can have arrays within arrays, one int won't do. Example: [1,2] would mean the current field is the second item within the first item of the array given by the top level field. When null, no arrays involved.
         * @prop {boolean} fadeState            Controls whether a fade animation should be triggered in render
         */
        this.state = {
            'selectType'    : null,
            'selectField'   : null,
            'selectArrayIdx': null,
            'fadeState'     : false
        };
    }

    /** Fade the JSX rendered by this and scroll to top when this.props.currKey changes. */
    componentWillReceiveProps(nextProps){
        // scroll to top if worked-on object changes
        if(this.props.currKey !== nextProps.currKey){
            //setTimeout(layout.animateScrollTo(0), 100);
            this.setState({'fadeState': true});
        }else{
            this.setState({'fadeState': false});
        }
    }

    /**
     * Takes a field and value and modifies the keyContext held in parent.
     * Also uses the fieldType, which is unique among BuildField children,
     * to direct any special functionality (such as running initCreateObj for
     * new linked objects). Also takes the linkTo field of the new context,
     * arrayIdxs used, and object type if applicable. If field == 'aliases',
     * change keyDisplay to reflect the new alias name.
     *
     * The format of field is nested to allow for subobjects. For example, for the
     * Related experiments flag, the actual linkTo experiment is stored using the
     * following field: experiment_relation.experiment. ArrayIdx is an array of
     * array indeces used to reference the specific value of the field. For example,
     * if a value is submitted for the 3rd array element inside the 2nd array element
     * of a larger field, arrayIdx would be [1,2].
     *
     * @param {string} field        Name of field on parent Item for which a value is being changed.
     * @param {any} value           New value we are setting for this field.
     * @param {string} fieldType    Internal descriptor for field type we're editing.
     * @param {string} newLink      Schema-formatted property name for linked Item property, e.g. 'Biosources', 'Treatments', 'Cell Culture Information' when editing a parent "Biosample" Item.
     * @param {!number} arrayIdx    Index in array of value when entire value for property is an array.
     * @param {!string} type        Type of Item we're linking to, if creating new Item/object only, if property is a linkTo. E.g. 'ExperimentSetReplicate', 'BiosampleCellCulture', etc.
     */
    modifyNewContext(field, value, fieldType, newLink, arrayIdx=null, type=null){
        if(fieldType === 'new linked object'){
            value = this.props.keyIter + 1;
            if(this.props.roundTwo){
                alert('Objects cannot be created in the stage of submission. Please select an existing one.');
                return;
            }
        }

        if (!field || typeof field !== 'string'){
            // Throw error instead?
            console.error('No field supplied', ...arguments);
        }

        var splitField = field.split('.');
        var splitFieldLeaf = splitField[splitField.length-1];
        var arrayIdxPointer = 0;
        var contextCopy = this.props.currContext;
        var pointer = contextCopy;
        var prevValue = null;
        for (var i=0; i < splitField.length - 1; i++){
            if(pointer[splitField[i]]){
                pointer = pointer[splitField[i]];
            }else{
                console.error('PROBLEM CREATING NEW CONTEXT WITH: ', field, value);
                return;
            }
            if(Array.isArray(pointer)){
                pointer = pointer[arrayIdx[arrayIdxPointer]];
                arrayIdxPointer += 1;
            }
        }
        if(Array.isArray(pointer[splitFieldLeaf]) && fieldType !== 'array'){
            // move pointer into array
            pointer = pointer[splitFieldLeaf];
            prevValue = pointer[arrayIdx[arrayIdxPointer]];
            if(value === null){ // delete this array item
                pointer.splice(arrayIdx[arrayIdxPointer], 1);
            }else{
                pointer[arrayIdx[arrayIdxPointer]] = value;
            }
        }else{ // value we're trying to set is not inside an array at this point
            prevValue = pointer[splitFieldLeaf];
            pointer[splitFieldLeaf] = value;
        }

        if (fieldType === 'linked object'){
            this.checkObjectRemoval(value, prevValue);
        }
        if (fieldType === 'new linked object'){
            // value is new key index in this case
            this.props.initCreateObj(type, value, field, false, field);
        } else {
            // actually change value
            this.props.modifyKeyContext(this.props.currKey, contextCopy);
        }

        if(splitFieldLeaf === 'aliases' || splitFieldLeaf === 'name' || splitFieldLeaf === 'title'){
            this.props.modifyAlias();
        }
    }

    /** Simple function, return the currContext. Used in BuildField */
    getCurrContext = () => {
        return this.props.currContext;
    }

    /** Simple function, return the current schema. Used in BuildField */
    getCurrSchema = () => {
        return this.props.schemas[this.props.currType];
    }

    /**
     * Use ajax to get the display_title for an existing object. Use that to kicks
     * of the addExistingObj process; if a title can't be found, use the object
     * path as a fallback.
     *
     * @param {string} value    The @ID or unique key of the Item for which we want to validate and get title for.
     * @param {string} type     The Item type of value.
     * @param {any} newLink     No idea what this is.
     */
    fetchAndValidateItem = (value, field, type, arrayIdx, newLink = null) => {
        var hrefToFetch = value,
            failureAlertTitle = "Validation error for field '" + field + "'" + (typeof arrayIdx === 'number' ? ' [' + arrayIdx + ']' : ''),
            failureCallback = ()=>{
                Alerts.queue({
                    "title"     : failureAlertTitle,
                    "message"   : "Could not find valid" + (type ? " '" + type + "'" : '') + " Item in database for value '" + value + "'.",
                    "style"     : "danger"
                });
                layout.animateScrollTo(0); // Scroll to top of page so alert b visible to end-user.
                this.modifyNewContext(field, null, 'existing linked object', null, arrayIdx);
            },
            successCallback = (result)=>{
                Alerts.deQueue({ 'title' : failureAlertTitle });
                this.modifyNewContext(field, value, 'existing linked object', null, arrayIdx);
                this.props.addExistingObj(value, result.display_title, type, newLink);
            };

        if (typeof hrefToFetch !== 'string') {
            failureCallback();
            return;
        }

        if (hrefToFetch.charAt(0) !== '/'){ // Pre-pend slash so will request hostname + '/' + value.
            hrefToFetch = '/' + hrefToFetch;
        }

        ajax.load(hrefToFetch, (result)=>{
            if (result && result.display_title && Array.isArray(result['@type']) ){
                if (type) { // Check for matching Type validity.
                    if (result['@type'].indexOf(type) > -1) {
                        successCallback(result);
                        return;
                    }
                } else { // Any Item type == valid, is assumed (e.g. linkTo type Item)
                    successCallback(result);
                    return;
                }
            }
            failureCallback();
        }, 'GET', failureCallback);
    }

    /**
     * If a value is null that was previously non-null, remove the linked object
     * from the current context and change state in SubmissionView accordingly.
     */
    checkObjectRemoval = (value, prevValue) => {
        if(value === null){
            this.props.removeObj(prevValue);
        }
    }

    /**
     * Navigation function passed to Search so that faceting can be done in-place
     * through ajax. If no results are returned from the search, abort.
     */
    /*
    inPlaceNavigate = (destination, options, callback) => {
        if(this.state.selectQuery){
            var dest = destination;
            // ensure destination is formatted correctly when clearing/removing filters
            if(destination == '/'){
                dest = '/search/?type=' + this.state.selectType;
            }else if(destination.slice(0,8) != '/search/' && destination.slice(0,1) == '?'){
                dest = '/search/' + destination;
            }
            ajax.promise(dest).then(data => {
                if (data && data['@graph']){
                    this.setState({
                        'selectData': data,
                        'selectQuery': dest
                    });
                }else{
                    this.setState({
                        'selectType': null,
                        'selectData': null,
                        'selectQuery': null,
                        'selectField': null,
                        'selectLink': null,
                        'selectArrayIdx': null
                    });
                    this.props.setSubmissionState('fullScreen', false);
                }
            }).then(data => {
                if (typeof callback === 'function'){
                    callback(data);
                }
            });
        }
    }
    */

    /**
     * Initializes the first search (with just type=<type>) and sets state
     * accordingly. Set the fullScreen state in SubmissionView to alter its render
     * and hide the object navigation tree.
     */
    selectObj = (collection, field, newLink, arrayIdx=null) => {
        this.setState({ 'selectField' : field, 'selectArrayIdx': arrayIdx, 'selectType' : collection });
    }

    /**
     * Callback passed to Search to select a pre-existing object. Cleans up
     * object selection state, modifies context, and initializes the fetchAndValidateItem
     * process.
     */
    selectComplete = (value) => {
        var { selectField, selectArrayIdx, selectType } = this.state;
        if (!selectField) throw new Error('No field being selected for');
        var current = selectField && this.props.currContext[selectField],
            isRepeat = (Array.isArray(current) && _.contains(current, value));

        if (!isRepeat) {
            //this.modifyNewContext(selectField, value, 'existing linked object', null, selectArrayIdx);
            this.fetchAndValidateItem(value, selectField, selectType, selectArrayIdx, null);
        } else {
            this.modifyNewContext(selectField, null, 'existing linked object', null, selectArrayIdx);
        }
        this.setState({ 'selectField': null, 'selectArrayIdx': null, 'selectType': null });
    }

    /** Exit out of the selection process and clean up state */
    selectCancel(e){
        var { selectField, selectArrayIdx } = this.state;
        this.modifyNewContext(selectField, null, 'existing linked object', null, selectArrayIdx);
        this.setState({ 'selectType': null, 'selectField': null, 'selectArrayIdx': null });
    }

    /**
     * Given a field, use the schema to generate the sufficient information to
     * make a BuildField component for that field. Different fields are returned
     * for roundOne and roundTwo.
     */
    initiateField(field) {
        var { schemas, currType, currKey, roundTwo, currContext, keyComplete, keyContext, edit } = this.props;
        var currSchema  = schemas[currType],
            fieldSchema = object.getNestedProperty(currSchema, ['properties', field], true);

        if (!fieldSchema) return null;

        var secondRoundField    = fieldSchema.ff_flag && fieldSchema.ff_flag == 'second round',
            fieldTitle          = fieldSchema.title || field;

        if(roundTwo && !secondRoundField){
            return null;
        } else if (!roundTwo && secondRoundField){
            // return a placeholder informing user that this field is for roundTwo
            return(
                <div key={fieldTitle} className="row field-row" required={false} title={fieldTitle} style={{'overflow':'visible'}}>
                    <div className="col-sm-12 col-md-4">
                        <h5 className="facet-title submission-field-title" children={fieldTitle}/>
                    </div>
                    <div className="col-sm-12 col-md-8">
                        <div className="field-container">
                            <div className="notice-message">This field is available after finishing initial submission.</div>
                        </div>
                    </div>
                </div>
            );
        }

        var fieldTip = fieldSchema.description ? fieldSchema.description : null;
        if(fieldSchema.comment){
            fieldTip = fieldTip ? fieldTip + ' ' + fieldSchema.comment : fieldSchema.comment;
        }

        var fieldType   = BuildField.fieldTypeFromFieldSchema(fieldSchema),
            fieldValue  = currContext[field] || null,
            enumValues  = [],
            isLinked    = false,
            linked      = delveObject(fieldSchema);

        // check if this is an enum
        if(fieldType === 'enum'){
            enumValues = fieldSchema.enum || fieldSchema.suggested_enum;
        }

        // check for linkTo if further down in object or array
        if(linked !== null){
            linked = fieldSchema.title ? fieldSchema.title : linked;
            isLinked = true;
        }

        // handle a linkTo object on the the top level
        // check if any schema-specific adjustments need to made:
        if (fieldSchema.s3Upload && fieldSchema.s3Upload === true){
            // only render file upload input if status is 'uploading' or 'upload_failed'
            // when editing a File principal object.
            var path            = keyComplete[currKey],
                completeContext = keyContext[path],
                statusCheck     = completeContext.status && (completeContext.status == 'uploading' || completeContext.status == 'upload failed');

            if (edit) {
                if (statusCheck) {
                    fieldType = 'file upload';
                } else {
                    return null;
                }
            } else {
                fieldType = 'file upload';
            }
        }
        return (
            <BuildField
<<<<<<< HEAD
                {...{ field, fieldType, fieldTip, enumValues, isLinked, currType }}
=======
                {...{ field, fieldType, fieldTip, enumValues, isLinked }}
>>>>>>> 67f963bc
                {..._.pick(this.props, 'md5Progress', 'edit', 'create', 'keyDisplay', 'keyComplete', 'setSubmissionState', 'upload', 'uploadStatus', 'updateUpload', 'currentSubmittingUser', 'roundTwo')}
                value={fieldValue} key={field} schema={fieldSchema} nestedField={field} title={fieldTitle} modifyFile={null} linkType={linked} disabled={false}
                getCurrContext={this.getCurrContext} getCurrSchema={this.getCurrSchema} arrayIdx={null} required={_.contains(currSchema.required, field)}
                modifyNewContext={this.modifyNewContext} selectObj={this.selectObj} selectComplete={this.selectComplete} selectCancel={this.selectCancel}
                fieldBeingSelected={this.state.selectField} fieldBeingSelectedArrayIdx={this.state.selectArrayIdx} />
        );
    }

    /**
     * Render the fieldPanels which contain the BuildFields for regular field and
     * linked object fields, respectively.
     *
     * On round two, combine all types of BuildFields and also render a
     * RoundTwoDetailPanel, which shows the attributes for the already submitted
     * object.
     */
    render(){
        var { currContext, keyComplete, keyContext, currKey, schemas, roundTwo } = this.props;
        var fields = currContext ? _.keys(currContext) : [],
            fieldJSXComponents = sortPropFields(_.filter( // Sort fields first by requirement and secondly alphabetically. These are JSX BuildField components.
                _.map(fields, this.initiateField),
                function(f){ return !!f; } // Removes falsy (e.g. null) items.
            )),
            roundTwoDetailContext = roundTwo && keyComplete[currKey] && keyContext[keyComplete[currKey]];

        return(
            <div>
                <FormFieldsContainer currKey={currKey} children={fieldJSXComponents}/>
                { roundTwo ? <RoundTwoDetailPanel schemas={schemas} context={roundTwoDetailContext} open={true} /> : null }
            </div>
        );
    }
}


class FormFieldsContainer extends React.PureComponent {

    static defaultProps = {
        'title' : 'Fields & Dependencies',
        'currKey' : 0
    }

    render(){
        if(React.Children.count(this.props.children) === 0) return null;
        return(
            <div className="form-fields-container">
                <h4 className="clearfix page-subtitle form-section-heading submission-field-header">{ this.props.title }</h4>
                <div className="form-section-body">{ this.props.children }</div>
            </div>
        );
    }
}

/**
 * Simple Component that opens/closes and renders a Detail panel using the context
 * and schemas passed to it.
 */
class RoundTwoDetailPanel extends React.Component{
    constructor(props){
        super(props);
        this.state = {
            'open': this.props.open || false
        };
    }

    handleToggle = (e) => {
        e.preventDefault();
        this.setState({'open': !this.state.open});
    }

    render(){
        return(
            <div className="current-item-properties round-two-panel">
                <h4 className="clearfix page-subtitle submission-field-header">
                    <Button bsSize="xsmall" className="icon-container pull-left" onClick={this.handleToggle}>
                        <i className={"icon " + (this.state.open ? "icon-minus" : "icon-plus")}></i>
                    </Button>
                    <span>Object Attributes</span>
                </h4>
                <Collapse in={this.state.open}>
                    <div className="item-page-detail">
                        <Detail excludedKeys={Detail.defaultProps.excludedKeys.concat('upload_credentials')} context={this.props.context} schemas={this.props.schemas} open={false} popLink={true}/>
                    </div>
                </Collapse>
            </div>

        );
    }
}

globals.content_views.register(SubmissionView, 'Item', 'edit');
globals.content_views.register(SubmissionView, 'Item', 'create');
globals.content_views.register(SubmissionView, 'Search', 'add');

/***** MISC. FUNCIONS *****/

/**
 * Build context based off an object's and populate values from
 * pre-existing context. Empty fields are given null value.
 * All linkTo fields are added to objList.
 * If initObjs provided (edit or clone functionality), pre-existing objs will be added.
 * Also checks user info to see if user is admin, which affects which fields are displayed.
 *
 * @returns {Object} A new object represent context.
 */
export function buildContext(context, itemSchema, objList=null, edit=false, create=true, initObjs=null){
    var built = {};
    var userGroups = JWT.getUserGroups();
    var fields = itemSchema.properties ? _.keys(itemSchema.properties) : [];
    for (var i=0; i<fields.length; i++){
        if(itemSchema.properties[fields[i]]){
            var fieldSchema = object.getNestedProperty(itemSchema, ['properties', fields[i]], true);
            if (!fieldSchema){
                continue;
            }
            if (fieldSchema.exclude_from && (_.contains(fieldSchema.exclude_from,'FFedit-create') || fieldSchema.exclude_from == 'FFedit-create')){
                continue;
            }
            // check to see if this field is a calculated prop
            if (fieldSchema.calculatedProperty && fieldSchema.calculatedProperty === true){
                continue;
            }
            // check to see if permission == import items
            // if admin, allow import_items fields
            if (fieldSchema.permission && fieldSchema.permission == "import_items"){
                if(!_.contains(userGroups, 'admin')){
                    continue;
                }
            }
            // set value to context value if editing/cloning.
            // if creating or value not present, set to null
            if(edit){
                if(!context[fields[i]] || (fieldSchema.ff_flag && fieldSchema.ff_flag == "clear edit")){
                    built[fields[i]] = null;
                }else{
                    built[fields[i]] = context[fields[i]];
                }
            }else if(!create){ //clone
                if(!context[fields[i]] || (!fieldSchema.ff_flag && fieldSchema.ff_flag == "clear clone")){
                    built[fields[i]] = null;
                }else{
                    built[fields[i]] = context[fields[i]];
                }
            }else{
                built[fields[i]] = null;
            }

            if (objList !== null) {
                var linkedProperty = delveObjectProperty(fieldSchema); // Is it a linkTo (recursively or not)?
                //console.log('LINKEDPROPSIS', linkedProperty);
                var roundTwoExclude = fieldSchema.ff_flag && fieldSchema.ff_flag == 'second round';
                if((linkedProperty !== null && typeof linkedProperty !== 'undefined') && !roundTwoExclude){ // If linkTo, add to our list, selecting a nice name for it first.
                    //var listTerm = fieldSchema.title ? fieldSchema.title : linked;
                    var fieldToStore = fields[i];
                    linkedProperty = _.reject(linkedProperty, function(p){ return p === 'items' || p === 'properties'; });
                    if (linkedProperty.length > 0){
                        fieldToStore += '.' + linkedProperty.join('.');
                    }
                    if(!_.contains(objList, fieldToStore)){
                        objList.push(fieldToStore);
                    }
                    // add pre-existing linkTo objects
                    if(initObjs !== null && built[fields[i]] !== null){
                        delvePreExistingObjects(initObjs, built[fields[i]], fieldSchema, fields[i]);
                    }
                }
                objList.sort();
            }
        }
    }
    return built;
}


/**
 * Takes an initObjs array that it will fill with data for each existing
 * object in an edit/clone situation. json is json content for the field,
 * schema is the individual fields schema. Recursively handles objects and arrays
 */
var delvePreExistingObjects = function myself(initObjs, json, fieldSchema, listTerm){
    if(Array.isArray(json)){
        for(var j=0; j < json.length; j++){
            if(fieldSchema.items){
                delvePreExistingObjects(initObjs, json[j], fieldSchema.items, listTerm);
            }
        }
    }else if (json instanceof Object && json){
        if(fieldSchema.properties){
            _.keys(json).forEach(function(key, idx){
                if(fieldSchema.properties[key]){
                    delvePreExistingObjects(initObjs, json[key], fieldSchema.properties[key], listTerm);
                }
            });
        }
    } else if (_.contains(_.keys(fieldSchema),'linkTo')) { // non-array, non-object field. check schema to ensure there's a linkTo
        initObjs.push({
            'path' : json,
            'display' : json,
            'newLink' : listTerm,
            'type' : delveObject(fieldSchema)
        });
    }
};

/** Sort a list of BuildFields first by required status, then by schema lookup order, then by title */
function sortPropFields(fields){
    var reqFields = [];
    var optFields = [];

    /** Compare by schema property 'lookup' meta-property, if available. */
    function sortSchemaLookupFunc(a,b){
        var aLookup = (a.props.schema && a.props.schema.lookup) || 750,
            bLookup = (b.props.schema && b.props.schema.lookup) || 750,
            res;

        if (typeof aLookup === 'number' && typeof bLookup === 'number') {
            //if (a.props.field === 'ch02_power_output' || b.props.field === 'ch02_power_output') console.log('X', aLookup - bLookup, a.props.field, b.props.field);
            res = aLookup - bLookup;
        }

        if (res !== 0) return res;
        else {
            return sortTitle(a,b);
        }
    }

    /** Compare by property title, alphabetically. */
    function sortTitle(a,b){
        if (typeof a.props.field === 'string' && typeof b.props.field === 'string'){
            if(a.props.field.toLowerCase() < b.props.field.toLowerCase()) return -1;
            if(a.props.field.toLowerCase() > b.props.field.toLowerCase()) return 1;
        }
        return 0;
    }

    _.forEach(fields, function(field){
        if (!field) return;
        if (field.props.required) {
            reqFields.push(field);
        } else {
            optFields.push(field);
        }
    });

    reqFields.sort(sortSchemaLookupFunc);
    optFields.sort(sortSchemaLookupFunc);

    return reqFields.concat(optFields);
}



/**
 * Given the parent object key and a new object key, return a version
 * of this.state.keyHierarchy that includes the new parent-child relation.
 * Recursive function
 */
var modifyHierarchy = function myself(hierarchy, keyIdx, parentKeyIdx){
    _.keys(hierarchy).forEach(function(key, index){
        if(key == parentKeyIdx){
            hierarchy[parentKeyIdx][keyIdx] = {};
        }else{
            hierarchy[key] = myself(hierarchy[key], keyIdx, parentKeyIdx);
        }
    });
    return hierarchy;
};

/** Remove given key from hierarchy. Recursive function. */
var trimHierarchy = function myself(hierarchy, keyIdx){
    if(hierarchy[keyIdx]){
        delete hierarchy[keyIdx];
    }else{
        _.keys(hierarchy).forEach(function(key, index){
            hierarchy[key] = myself(hierarchy[key], keyIdx);
        });
    }
    return hierarchy;
};

/**
 * Returns the entire hierarchy below for the given keyIdx. keyIdx must be a
 * number (custom object). Recursive function.
 */
var searchHierarchy = function myself(hierarchy, keyIdx){
    if(!hierarchy) return null;
    var found_hierarchy = null;
    _.keys(hierarchy).forEach(function(key, index){
        if(key == keyIdx){
            found_hierarchy = hierarchy[key];
        }else{
            var test = myself(hierarchy[key], keyIdx);
            if(test !== null){
                found_hierarchy = test;
            }
        }
    });
    return found_hierarchy;
};

/** Finds the key of direct parent for a given key in a hierarchy */
var findParentFromHierarchy = function myself(hierarchy, keyIdx){
    if(isNaN(keyIdx) || !hierarchy) return null;
    var found_parent = null;
    _.keys(hierarchy).forEach(function(key, index){
        if(keyIdx in hierarchy[key]){
            found_parent = key;
        }else{
            var test = myself(hierarchy[key], keyIdx);
            if(test !== null) found_parent = test;
        }
    });
    return found_parent;
};

/** Replace a key with a different key in the hierarchy */
var replaceInHierarchy = function myself(hierarchy, current, toReplace){
    if (typeof current === 'number') current = current + '';
    _.keys(hierarchy).forEach(function(key, index){
        if(key === current){
            var downstream = hierarchy[key];
            hierarchy[toReplace] = downstream;
            delete hierarchy[key];
        }else{
            hierarchy[key] = myself(hierarchy[key], current, toReplace);
        }
    });
    return hierarchy;
};

/** Return a list of all keys contained within a given hierarchy */
var flattenHierarchy = function myself(hierarchy){
    var found_keys = [];
    _.keys(hierarchy).forEach(function(key, index){
        if(!isNaN(key)) key = parseInt(key);
        var sub_keys = myself(hierarchy[key]);
        found_keys = _.union(found_keys, sub_keys, [key]);
    });
    return found_keys;
};


/**
 * Remove any field with a null value from given json context.
 * also remove empty arrays and objects
 *
 * @param {Object} context - Object representing an Item, with properties & values.
 * @returns {Object} The same context which was passed in, minus null-y values.
 */
var removeNulls = function myself(context){
    _.keys(context).forEach(function(key, index){
        if (isValueNull(context[key])){
            delete context[key];
        } else if (Array.isArray(context[key])){
            context[key] = _.filter(context[key], function(v){ return !isValueNull(v); });
        } else if (context[key] instanceof Object) {
            context[key] = myself(context[key]);
        }
    });
    return context;
};<|MERGE_RESOLUTION|>--- conflicted
+++ resolved
@@ -2001,11 +2001,7 @@
         }
         return (
             <BuildField
-<<<<<<< HEAD
                 {...{ field, fieldType, fieldTip, enumValues, isLinked, currType }}
-=======
-                {...{ field, fieldType, fieldTip, enumValues, isLinked }}
->>>>>>> 67f963bc
                 {..._.pick(this.props, 'md5Progress', 'edit', 'create', 'keyDisplay', 'keyComplete', 'setSubmissionState', 'upload', 'uploadStatus', 'updateUpload', 'currentSubmittingUser', 'roundTwo')}
                 value={fieldValue} key={field} schema={fieldSchema} nestedField={field} title={fieldTitle} modifyFile={null} linkType={linked} disabled={false}
                 getCurrContext={this.getCurrContext} getCurrSchema={this.getCurrSchema} arrayIdx={null} required={_.contains(currSchema.required, field)}

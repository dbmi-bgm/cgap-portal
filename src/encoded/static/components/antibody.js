'use strict';
var React = require('react');
var cx = require('react/lib/cx');
var url = require('url');
var _ = require('underscore');
var globals = require('./globals');
var dataset = require('./dataset');
var fetched = require('./fetched');
var dbxref = require('./dbxref');
var image = require('./image');
var audit = require('./audit');
var statuslabel = require('./statuslabel');

var Attachment = image.Attachment;
var AuditIndicators = audit.AuditIndicators;
var AuditDetail = audit.AuditDetail;
var AuditMixin = audit.AuditMixin;
var DbxrefList = dbxref.DbxrefList;
var FetchedItems = fetched.FetchedItems;
var ExperimentTable = dataset.ExperimentTable;
var StatusLabel = statuslabel.StatusLabel;
var statusOrder = globals.statusOrder;


var Lot = module.exports.Lot = React.createClass({
    mixins: [AuditMixin],
    render: function() {
        var context = this.props.context;

        // Sort characterization arrays
        var sortedChars = _(context.characterizations).sortBy(function(characterization) {
            return [characterization.target.label, characterization.target.organism.name];
        });

        // Build array of characterization panels
        var characterizations = sortedChars.map(function(item) {
            var PanelView = globals.panel_views.lookup(item);
            return <PanelView context={item} key={item['@id']} />;
        });

        // Build antibody status panel
        var PanelView = globals.panel_views.lookup(context);
        var antibodyStatuses = <PanelView context={context} key={context['@id']} />;

        // Make an array of targets with no falsy entries and no repeats
        var targets = {};
        if (context.lot_reviews && context.lot_reviews.length) {
            context.lot_reviews.forEach(function(lot_review) {
                lot_review.targets.forEach(function(target) {
                    targets[target['@id']] = target;
                });
            });
        }
        var targetKeys = Object.keys(targets);

        // Make string of alternate accessions
        var altacc = context.alternate_accessions ? context.alternate_accessions.join(', ') : undefined;

        // To search list of linked experiments
        var experiments_url = '/search/?type=experiment&replicates.antibody.accession=' + context.accession;

        return (
            <div className={globals.itemClass(context, 'view-item')}>
                <header className="row">
                    <div className="col-sm-12">
                        <h2>{context.accession}</h2>
                        {altacc ? <h4 className="repl-acc">Replaces {altacc}</h4> : null}
                        <h3>
                            {targetKeys.length ?
                                <span>Antibody against {Object.keys(targets).map(function(target, i) {
                                    var targetObj = targets[target];
                                    return <span key={i}>{i !== 0 ? ', ' : ''}<em>{targetObj.organism.scientific_name}</em>{' ' + targetObj.label}</span>;
                                })}</span>
                            :
                                <span>Antibody</span>
                            }
                        </h3>
                        <div className="status-line">
<<<<<<< HEAD
                            <AuditIndicators context={context} key="antibody-audit" />
                        </div>
                    </div>
                </header>
                <AuditDetail context={context} key="antibody-audit" />
=======
                            <AuditIndicators audits={context.audit} id="antibody-audit" />
                        </div>
                    </div>
                </header>
                <AuditDetail audits={context.audit} id="antibody-audit" />
>>>>>>> 6e0c6cde

                {context.lot_reviews && context.lot_reviews.length ?
                    <div className="antibody-statuses">
                        {antibodyStatuses}
                    </div>
                :
                    <div className="characterization-status-labels">
                        <StatusLabel status="Awaiting lab characterization" />
                    </div>
                }

                <div className="panel data-display">
                    <dl className="key-value">
                        <div data-test="source">
                            <dt>Source (vendor)</dt>
                            <dd><a href={context.source.url}>{context.source.title}</a></dd>
                        </div>

                        <div data-test="productid">
                            <dt>Product ID</dt>
                            <dd><a href={context.url}>{context.product_id}</a></dd>
                        </div>

                        <div data-test="lotid">
                            <dt>Lot ID</dt>
                            <dd>{context.lot_id}</dd>
                        </div>

                        {Object.keys(targets).length ?
                            <div data-test="targets">
                                <dt>Targets</dt>
                                <dd>
                                    {targetKeys.map(function(target, i) {
                                        var targetObj = targets[target];
                                        return <span key={i}>{i !== 0 ? ', ' : ''}<a href={target}>{targetObj.label}{' ('}<em>{targetObj.organism.scientific_name}</em>{')'}</a></span>;
                                    })}
                                </dd>
                            </div>
                        : null}

                        {context.lot_id_alias && context.lot_id_alias.length ?
                            <div data-test="lotidalias">
                                <dt>Lot ID aliases</dt>
                                <dd>{context.lot_id_alias.join(', ')}</dd>
                            </div>
                        : null}

                        <div data-test="host">
                            <dt>Host</dt>
                            <dd className="sentence-case">{context.host_organism.name}</dd>
                        </div>

                        {context.clonality ?
                            <div data-test="clonality">
                                <dt>Clonality</dt>
                                <dd className="sentence-case">{context.clonality}</dd>
                            </div>
                        : null}

                        {context.purifications && context.purifications.length ?
                            <div data-test="purifications">
                                <dt>Purification</dt>
                                <dd className="sentence-case">{context.purifications.join(', ')}</dd>
                            </div>
                        : null}

                        {context.isotype ?
                            <div data-test="isotype">
                                <dt>Isotype</dt>
                                <dd className="sentence-case">{context.isotype}</dd>
                            </div>
                        : null}

                        {context.antigen_description ?
                            <div data-test="antigendescription">
                                <dt>Antigen description</dt>
                                <dd>{context.antigen_description}</dd>
                            </div>
                        : null}

                        {context.antigen_sequence ?
                            <div data-test="antigensequence">
                                <dt>Antigen sequence</dt>
                                <dd>{context.antigen_sequence}</dd>
                            </div>
                        : null}

                        {context.aliases && context.aliases.length ?
                            <div data-test="aliases">
                                <dt>Aliases</dt>
                                <dd>{context.aliases.join(", ")}</dd>
                            </div>
                        : null}
                        
                        {context.dbxrefs && context.dbxrefs.length ?
                            <div data-test="dbxrefs">
                                <dt>External resources</dt>
                                <dd><DbxrefList values={context.dbxrefs} /></dd>
                            </div>
                        : null}

                    </dl>
                </div>

                <div className="characterizations row multi-columns-row">
                    {characterizations}
                </div>

                <FetchedItems {...this.props} url={experiments_url} Component={ExperimentsUsingAntibody} />
            </div>
        );
    }
});

globals.content_views.register(Lot, 'antibody_lot');


var ExperimentsUsingAntibody = React.createClass({
    render: function () {
        var context = this.props.context;

        return (
            <div>
                <span className="pull-right">
                    <a className="btn btn-info btn-sm" href={this.props.url}>View all</a>
                </span>

                <div>
                    <h3>Experiments using antibody {context.accession}</h3>
                    <ExperimentTable {...this.props} limit={5} />
                </div>
            </div>
        );
    }
});


var StandardsDocuments = React.createClass({
    render: function() {
        return (
            <dd>
                {this.props.docs.map(function(doc, i) {
                    var attachmentHref = url.resolve(doc['@id'], doc.attachment.href);
                    return (
                        <div className="multi-dd dl-link">
                            <i className="icon icon-download"></i>&nbsp;
                            <a key={i} data-bypass="true" href={attachmentHref} download={doc.attachment.download}>
                                {doc.aliases[0]}
                            </a>
                        </div>
                    );
                })}
            </dd>
        );
    }
});


var Characterization = module.exports.Characterization = React.createClass({
    getInitialState: function() {
        return {panelOpen: false};
    },

    // Clicking the Lab bar inverts visible state of the popover
    handleClick: function(e) {
        e.preventDefault();
        e.stopPropagation();

        // Tell parent (App component) about new popover state
        // Pass it this component's React unique node ID
        this.setState({panelOpen: !this.state.panelOpen});
    },

    render: function() {
        var context = this.props.context;
        var keyClass = cx({
            "characterization-meta-data": true,
            "key-value-left": true,
            "characterization-slider": true,
            "active": this.state.panelOpen
        });
        var figure = <Attachment context={this.props.context} className="characterization" />;

        var attachmentHref, download;
        if (context.attachment && context.attachment.href && context.attachment.download) {
            attachmentHref = url.resolve(context['@id'], context.attachment.href);
            download = (
                <dd className="dl-link">
                    <i className="icon icon-download"></i>&nbsp;<a data-bypass="true" href={attachmentHref} download={context.attachment.download}>
                        {context.attachment.download}
                    </a>
                </dd>
            );
        } else {
            download = (
                <em>Document not available</em>
            );
        }

        // Compile a list of attached standards documents
        var standardsDocuments = [];
        if (context.documents) {
            standardsDocuments = context.documents.filter(function(doc) {
                return doc.document_type === "standards document";
            });
        }

        var excerpt;
        if (context.caption && context.caption.length > 200) {
            excerpt = globals.truncateString(context.caption, 200);
        }

        return (
            // Each section is a panel; name all Bootstrap 3 sizes so .multi-columns-row class works
            <section className="col-xs-12 col-sm-12 col-md-6 col-lg-6">
                <div className={globals.itemClass(context, 'view-detail panel')}>
                    <div className="panel-heading characterization-title">
                        {context.target.label} {context.target.organism.scientific_name ? <span>{' ('}<i>{context.target.organism.scientific_name}</i>{')'}</span> : ''}
                    </div>
                    <div className="panel-body characterization-header">
                        <figure>
                            {figure}
                            <div className="characterization-badge"><StatusLabel status={context.status} /></div>
                        </figure>

                        <dl className="characterization-intro characterization-meta-data key-value-left">
                            {context.characterization_method ?
                                <div data-test="method">
                                    <dt>Method</dt>
                                    <dd>{context.characterization_method}</dd>
                                </div>
                            : null}

                            {excerpt || (context.caption && context.caption.length) ?
                                <div data-test="caption">
                                    <dt>{excerpt ? 'Caption excerpt' : 'Caption'}</dt>
                                    <dd>{excerpt ? excerpt : context.caption}</dd>
                                </div>
                            : null}
                        </dl>
                    </div>
                    <dl ref="collapse" className={keyClass}>
                        {excerpt ?
                            <div data-test="caption">
                                <dt>Caption</dt>
                                <dd className="sentence-case para-text">{context.caption}</dd>
                            </div>
                        : null}

                        {context.submitted_by && context.submitted_by.title ?
                            <div data-test="submitted">
                                <dt>Submitted by</dt>
                                <dd>{context.submitted_by.title}</dd>
                            </div>
                        : null}

                        <div data-test="lab">
                            <dt>Lab</dt>
                            <dd>{context.lab.title}</dd>
                        </div>

                        <div data-test="grant">
                            <dt>Grant</dt>
                            <dd>{context.award.name}</dd>
                        </div>

                        <div data-test="download">
                            <dt>Download</dt>
                            {download}
                        </div>

                        {standardsDocuments.length ?
                            <div data-test="standardsdoc">
                                <dt>Standards documents</dt>
                                <StandardsDocuments docs={standardsDocuments} />
                            </div>
                        : null}
                    </dl>

                    <button onClick={this.handleClick} className="key-value-trigger panel-footer">
                        {this.state.panelOpen ? 'Less' : 'More'}
                    </button>
                </div>
            </section>
        );
    }
});

globals.panel_views.register(Characterization, 'antibody_characterization');


var AntibodyStatus = module.exports.AntibodyStatus = React.createClass({
    render: function() {
        var context = this.props.context;

        // Sort the lot reviews by their status according to our predefined order
        // given in the statusOrder array.
        var lot_reviews = _.sortBy(context.lot_reviews, function(lot_review) {
            return _.indexOf(statusOrder, lot_review.status); // Use underscore indexOf so that this works in IE8
        });

        // Build antibody display object as a hierarchy: status=>organism=>biosample_term_name
        var statusTree = {};
        lot_reviews.forEach(function(lot_review) {
            // Status at top of hierarchy. If haven’t seen this status before, remember it
            if (!statusTree[lot_review.status]) {
                statusTree[lot_review.status] = {};
            }

            // Look at all organisms in current lot_review. They go under this lot_review's status
            var statusNode = statusTree[lot_review.status];
            lot_review.organisms.forEach(function(organism) {
                // If haven’t seen this organism with this status before, remember it
                if (!statusNode[organism.scientific_name]) {
                    statusNode[organism.scientific_name] = {};
                }

                // If haven't seen this biosample term name for this organism, remember it
                var organismNode = statusNode[organism.scientific_name];
                if (!organismNode[lot_review.biosample_term_name]) {
                    organismNode[lot_review.biosample_term_name] = true;
                }
            });
        });

        return (
            <section className="type-antibody-status view-detail panel">
                <div className="row">
                    <div className="col-xs-12">
                        {Object.keys(statusTree).map(function(status) {
                            var organisms = statusTree[status];
                            return (
                                <div key={status} className="row status-status-row">
                                    {Object.keys(organisms).map(function(organism, i) {
                                        var terms = Object.keys(organisms[organism]);
                                        return (
                                            <div key={i} className="row status-organism-row">
                                                <div className="col-sm-3 col-sm-push-9 status-status sentence-case">
                                                    {i === 0 ? <span><i className={globals.statusClass(status, 'indicator icon icon-circle')}></i>{status}</span> : ''}
                                                </div>
                                                <div className="col-sm-2 col-sm-pull-3 status-organism">
                                                    {organism}
                                                </div>
                                                <div className="col-sm-7 col-sm-pull-3 status-terms">
                                                    {terms.length === 1 && terms[0] === 'not specified' ? '' : terms.join(', ')}
                                                </div>
                                            </div>
                                        );
                                    })}
                                </div>
                            );
                        })}
                    </div>
                </div>
            </section>
        );
    }
});

globals.panel_views.register(AntibodyStatus, 'antibody_lot');<|MERGE_RESOLUTION|>--- conflicted
+++ resolved
@@ -76,19 +76,11 @@
                             }
                         </h3>
                         <div className="status-line">
-<<<<<<< HEAD
-                            <AuditIndicators context={context} key="antibody-audit" />
+                            <AuditIndicators audits={context.audit} id="antibody-audit" />
                         </div>
                     </div>
                 </header>
-                <AuditDetail context={context} key="antibody-audit" />
-=======
-                            <AuditIndicators audits={context.audit} id="antibody-audit" />
-                        </div>
-                    </div>
-                </header>
-                <AuditDetail audits={context.audit} id="antibody-audit" />
->>>>>>> 6e0c6cde
+                <AuditDetail context={context} id="antibody-audit" />
 
                 {context.lot_reviews && context.lot_reviews.length ?
                     <div className="antibody-statuses">

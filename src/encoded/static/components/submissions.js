--- conflicted
+++ resolved
@@ -122,10 +122,7 @@
         if(no_type_in_url){
             fetch_url = fetch_url + '&type=' + type;
         }
-<<<<<<< HEAD
-=======
-
->>>>>>> 30231e09
+
         ajax.promise(fetch_url).then(response => {
             if (!response['@graph'] || !response['facets']){
                 this.setState({

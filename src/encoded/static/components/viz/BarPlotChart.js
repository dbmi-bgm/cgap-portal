'use strict';

/** @ignore */
var React = require('react');
var _ = require('underscore');
var d3 = require('d3');
var vizUtil = require('./utilities');
var { RotatedLabel, Legend } = require('./components');
var { console, object, isServerSide, expFxn, Filters, layout } = require('../util');
var { highlightTerm, unhighlightTerms } = require('./../facetlist');
var { ButtonToolbar, ButtonGroup, Button, DropdownButton, MenuItem } = require('react-bootstrap');
<<<<<<< HEAD
=======

>>>>>>> 465825d5

/**
 * Component for BarPlotChart. 
 * Contains chart and labels only -- no controls.
 * To add controls, wrap the chart in BarPlotChart.UIControlsWrapper, which will feed its state as props to BarPlotChart and has UI components
 * for adjusting its state to select Charting options.
 * Use BarPlotChart (or UIControlsWrapper, if is wrapping BarPlotChart) as child of ChartDataController.provider, which will feed props.experiments and props.filteredExperiments.
 * 
 * @module {React.Component} viz/BarPlotChart
 * @see module:viz/chart-data-controller.Provider
 * @see module:viz/BarPlotChart.UIControlsWrapper
 */

/**
 * @alias module:viz/BarPlotChart
 */
var BarPlot = React.createClass({

    /**
     * @namespace
     * @memberof module:viz/BarPlotChart
     */
    statics : {


        /**
         * Component which wraps the BarPlotChart and provides some UI buttons and stuff.
         * Passes props to BarPlotChart.
         * 
<<<<<<< HEAD
         * 
         */
        UIControlsWrapper : React.createClass({

=======
         * @namespace
         * @memberof module:viz/BarPlotChart
         */
        UIControlsWrapper : React.createClass({

            /**
             * Default props for the UIControlsWrapper.
             * @memberof module:viz/BarPlotChart.UIControlsWrapper
             */
>>>>>>> 465825d5
            getDefaultProps : function(){
                return {
                    'titleMap' : {
                        // Aggr type
                        'experiment_sets' : "Experiment Sets",
                        'experiments' : 'Experiments',
                        'files' : "Files",
                        // Show state
                        'all' : 'All',
                        'filtered' : 'Selected',
                        'both' : 'All & Selected'
                    },
                    'availableFields1' : [
                        { title : "Biosample", field : "experiments_in_set.biosample.biosource_summary" },
                        { title : "Digestion Enzyme", field : "experiments_in_set.digestion_enzyme.name" },
                        { title : "Biosource Type", field : 'experiments_in_set.biosample.biosource.biosource_type' }
                    ],
                    'availableFields2' : [
                        { title : "Experiment Type", field : 'experiments_in_set.experiment_type' },
                        { title : "Organism", field : "experiments_in_set.biosample.biosource.individual.organism.name" },
                    ],
                    'legend' : false,
                    'chartHeight' : 300
                };
            },

<<<<<<< HEAD
=======
            /**
             * @ignore
             * @memberof module:viz/BarPlotChart.UIControlsWrapper
             */
>>>>>>> 465825d5
            getInitialState : function(){
                return {
                    'fields' : [
                        { title : "Biosample", field : "experiments_in_set.biosample.biosource_summary" },
                        { title : "Experiment Type", field : 'experiments_in_set.experiment_type' },
                        //{ title : "Experiment Summary", field : "experiments_in_set.experiment_summary" }
                    ],
                    'aggregateType' : 'experiment_sets',
                    'showState' : 'all'
                };
            },

<<<<<<< HEAD
=======
            /**
             * @ignore
             * @memberof module:viz/BarPlotChart.UIControlsWrapper
             */
>>>>>>> 465825d5
            componentWillReceiveProps : function(nextProps){
                if (this.filterObjExistsAndNoFiltersSelected(nextProps.expSetFilters)){
                    this.setState({ 'showState' : 'all' });
                }
            },

<<<<<<< HEAD
=======
            /**
             * @ignore
             * @memberof module:viz/BarPlotChart.UIControlsWrapper
             */
>>>>>>> 465825d5
            filterObjExistsAndNoFiltersSelected : function(expSetFilters = this.props.expSetFilters){
                return (
                    typeof expSetFilters === 'object'
                    && expSetFilters !== null
                    && _.keys(expSetFilters).length === 0
                );
            },

<<<<<<< HEAD
=======
            /**
             * @ignore
             * @memberof module:viz/BarPlotChart.UIControlsWrapper
             */
>>>>>>> 465825d5
            titleMap : function(key = null, fromDropdown = false){
                if (!key) return this.props.titleMap;
                var title = this.props.titleMap[key];
                if (fromDropdown && ['all','filtered'].indexOf(key) > -1){
                    title += ' ' + this.titleMap(this.state.aggregateType);
                } else if (fromDropdown && key == 'both'){
                    return 'Both';
                }
                return title;
            },

<<<<<<< HEAD
=======
            /**
             * Clones props.children, expecting a Chart React Component as the sole child, and extends Chart props with 'fields', 'showType', and 'aggregateType'.
             * @returns {React.Component} Cloned & extended props.children.
             * @memberof module:viz/BarPlotChart.UIControlsWrapper
             */
>>>>>>> 465825d5
            adjustedChildChart : function(){
                // TODO: validate that props.children is a BarPlotChart

                return React.cloneElement(
                    this.props.children,
                    _.extend(
                        _.omit( // Own props minus these.
                            this.props,
                            'titleMap', 'availableFields1', 'availableFields2', 'legend', 'chartHeight'
                        ),
                        {
                            'fields' : this.state.fields,
                            'showType' : this.state.showState,
                            'aggregateType' : this.state.aggregateType,
                        }
                    )
                );
            },

<<<<<<< HEAD
=======
            /**
             * @ignore
             * @memberof module:viz/BarPlotChart.UIControlsWrapper
             */
>>>>>>> 465825d5
            handleAggregateTypeSelect : _.throttle(function(eventKey, event){
                this.setState({ aggregateType : eventKey });
            }, 300),

<<<<<<< HEAD
=======
            /**
             * @ignore
             * @memberof module:viz/BarPlotChart.UIControlsWrapper
             */
>>>>>>> 465825d5
            handleExperimentsShowType : _.throttle(function(eventKey, event){
                this.setState({ showState : eventKey });
            }, 300),

<<<<<<< HEAD
=======
            /**
             * @ignore
             * @memberof module:viz/BarPlotChart.UIControlsWrapper
             */
>>>>>>> 465825d5
            handleFieldSelect : _.throttle(function(fieldIndex, newFieldKey, event){
                var newFields;
                if (newFieldKey === "none"){ // Only applies to subdivision (fieldIndex 1)
                    newFields = this.state.fields.slice(0,1);
                    this.setState({ fields : newFields });
                    return;
                }

                var newField = _.find(
                    this.props['availableFields' + (fieldIndex + 1)],
                    { field : newFieldKey }
                );
                var otherFieldIndex = fieldIndex === 0 ? 1 : 0;
                if (fieldIndex === 0 && this.state.fields.length === 1){
                    newFields = [null];
                } else {
                    newFields = [null, null];
                }
                newFields[fieldIndex] = newField;
                if (newFields.length > 1) newFields[otherFieldIndex] = this.state.fields[otherFieldIndex];
                this.setState({ fields : newFields });
                //this.setState({ showState : eventKey });
            }, 300),

<<<<<<< HEAD
=======
            /**
             * @ignore
             * @memberof module:viz/BarPlotChart.UIControlsWrapper
             */
>>>>>>> 465825d5
            getFieldAtIndex : function(fieldIndex){
                if (!this.state.fields) return null;
                if (!Array.isArray(this.state.fields)) return null;
                if (this.state.fields.length < fieldIndex + 1) return null;
                return this.state.fields[fieldIndex];
            },

<<<<<<< HEAD
=======
            /**
             * @ignore
             * @memberof module:viz/BarPlotChart.UIControlsWrapper
             */
>>>>>>> 465825d5
            renderDropDownMenuItems : function(keys, active = null, noFiltersSet = true, disabledTitle = null){
                return keys.map((key)=>{
                    var subtitle = null;
                    var title = null;
                    if (Array.isArray(key)){
                        // Assume we have [key, title, subtitle].
                        title = key[1] || null;
                        subtitle = key[2] || null;
                        key = key[0];
                    }
                    var disabled = noFiltersSet && (key === 'filtered' || key === 'both');
                    return <MenuItem
                        key={key}
                        eventKey={key}
                        active={key === active}
                        children={title || this.titleMap(key, true)}
                        disabled={disabled}
                        title={(disabled && disabledTitle) || subtitle || null}
                    />;
                });
            },

<<<<<<< HEAD
=======
            /**
             * @ignore
             * @memberof module:viz/BarPlotChart.UIControlsWrapper
             */
>>>>>>> 465825d5
            render : function(){
                
                var filterObjExistsAndNoFiltersSelected = this.filterObjExistsAndNoFiltersSelected();
                var windowGridSize = layout.responsiveGridState();

                return (
                    <div className="bar-plot-chart-controls-wrapper">
                        <div className="overlay" style={{
                            height : this.props.chartHeight,
                            width  : (windowGridSize !== 'xs' ? (layout.gridContainerWidth() * (9/12) - 15) : null)
                        }}>

                            <div className="y-axis-top-label" style={{
                                width : this.props.chartHeight,
                                top: this.props.chartHeight - 40
                            }}>
                                <DropdownButton
                                    id="select-barplot-aggregate-type"
                                    bsSize="xsmall"
                                    onSelect={this.handleAggregateTypeSelect}
                                    title={this.titleMap(this.state.aggregateType)}
                                    children={this.renderDropDownMenuItems(
                                        ['experiment_sets','experiments','files'],
                                        this.state.aggregateType
                                    )}
                                />
                            </div>

                            <div className={"toggle-zoom" + (filterObjExistsAndNoFiltersSelected ? ' no-click' : '')} onClick={()=>
                                this.handleExperimentsShowType(this.state.showState === 'all' ? 'filtered' : 'all')
                            }>
                                <div className="text">
                                    <small>Viewing</small><br/>
                                    {this.state.showState === 'all' ? 'All' : 'Selected'}
                                </div>
                                <i className={"icon icon-search-" + (this.state.showState === 'all' ? 'plus' : 'minus')}/>
                            </div>
                            
                            <div className="controls" style={{ display : 'none'}}>
                                <ButtonToolbar>
                                    <ButtonGroup>
                                        <DropdownButton
                                            id="select-barplot-experiments-type"
                                            onSelect={this.handleExperimentsShowType}
                                            title={
                                                <div className="dropdown-title-container">
                                                    <small>Show</small><br/>
                                                    <h5>{ this.titleMap(!filterObjExistsAndNoFiltersSelected ? this.state.showState : 'all') }</h5>
                                                </div>
                                            }
                                            children={this.renderDropDownMenuItems(
                                                ['filtered','all'],
                                                this.state.showState,
                                                filterObjExistsAndNoFiltersSelected,
                                                "Please select some filters first."
                                            )}
                                        />
                                        
                                    </ButtonGroup>
                                </ButtonToolbar>
                            </div>

                        </div>

                        <div className="row">
                            <div className="col-md-9">
                                { this.adjustedChildChart() }
                            </div>
                            <div className="col-md-3 chart-aside" style={{ height : this.props.chartHeight }}>
                                <div className="legend-container" style={{ minHeight : windowGridSize !== 'xs' ? 
                                    this.props.chartHeight - 49 : null
                                }}>
                                    <DropdownButton
                                        id="select-barplot-field-1"
                                        onSelect={this.handleFieldSelect.bind(this, 1)}
                                        title={(()=>{
                                            var field = this.getFieldAtIndex(1);
                                            if (!field) return "None";
                                            return field.title || Filters.Field.toName(field.field);
                                        })()}
                                        children={this.renderDropDownMenuItems(
                                            this.props.availableFields2.concat([{
                                                title : <em>None</em>,
                                                field : "none"
                                            }]).map(function(field){
                                                return [
                                                    field.field,
                                                    field.title || Filters.Field.toName(field.field),
                                                    field.description || null
                                                ]; // key, title, subtitle
                                            }),
                                            (this.state.fields[1] && this.state.fields[1].field) || "none"
                                        )}
                                    />
                                    <Legend
                                        fields={(
                                            this.props.experiments && this.state.fields[1] ? (
                                                Legend.experimentsAndFieldsToLegendData(
                                                    this.state.showState === 'filtered' ? 
                                                        (this.props.filteredExperiments || this.props.experiments)
                                                        : this.props.experiments,
                                                    [this.state.fields[1]],
                                                    this.props.schemas
                                                )
                                            ) : null
                                        )}
                                        includeFieldTitles={false}
                                        schemas={this.props.schemas}
                                        width={layout.gridContainerWidth() * (3/12) - 20}
                                        title={null
                                            /*
                                            <div>
                                                <h5 className="text-400 legend-title">
                                                    Legend
                                                </h5>
                                            </div>
                                            */
                                        }
                                    />
                                </div>
                                <div className="x-axis-right-label">
                                    <DropdownButton
                                        id="select-barplot-field-0"
                                        onSelect={this.handleFieldSelect.bind(this, 0)}
                                        title={(()=>{
                                            var field = this.getFieldAtIndex(0);
                                            return field.title || Filters.Field.toName(field.field);
                                        })()}
                                        children={this.renderDropDownMenuItems(
                                            this.props.availableFields1.map(function(field){
                                                return [
                                                    field.field,
                                                    field.title || Filters.Field.toName(field.field),
                                                    field.description || null
                                                ]; // key, title, subtitle
                                            }),
                                            this.state.fields[0].field
                                        )}
                                    />
                                </div>

                            </div>
                        </div>
                    </div>
                );
            }

        }),



        // *************************************
        // **** AGGREGATION FUNCTIONS BELOW ****
        // *************************************

        /** 
<<<<<<< HEAD
         * Entrypoint for aggregation. Counts up terms per field for field in array, then partitions one field as a child of another.
         * 
=======
         * Entrypoint for aggregation. 
         * First, counts up terms per field from experiments for field in supplied 'fields' param array. Count is adjusted depending on if aggregating experiments, experiment_sets, or files.
         * Secondly, partitions one field as a child of another. If param 'useOnlyPopulatedFields' is false (default), then will use
         * first field in param 'fields' array as primary field, or X-axis, and second field as secondary field, or bar subdivision.
         * If 'useOnlyPopulatedFields' is set to true, will find the first field which has multiple terms (== multiple bars) to use as the primary field, and find
         * second field with multiple terms to use as the secondary field.
         * 
         * @static
>>>>>>> 465825d5
         * @param {Array} experiments - List of experiments which are to be aggregated or counted by their term(s).
         * @param {Array} fields - List of fields containing at least 'field' property (as object-dot-notated string).
         * @param {string} [aggregate="experiments"] - What to aggregate. Can be 'experiments', 'experiment_sets', or 'files'.
         * @param {string} [experimentsOrSets="experiments"] - Deprecated. Whether chart is fed experiments or experiment_sets.
         * @param {boolean} [useOnlyPopulatedFields=false] - If true, will try to only select fields which have multiple terms to visualize.
         * 
         * @returns {Array} - Array of fields, now containing term counts per field. One field (either the first or first populated) will have a childField with partitioned terms.
<<<<<<< HEAD
=======
         * @memberof module:viz/BarPlotChart
>>>>>>> 465825d5
         */
        genChartData : function(
            experiments = [],
            fields = [{ 'name' : 'Biosample' , field : 'experiments_in_set.biosample.biosource_summary' }],
            aggregate = 'experiments',
            experimentsOrSets = 'experiments',
            useOnlyPopulatedFields = false
        ){
            //aggregate='experiments';
            // Since we not looking for populated fields, only keep track of first two fields provided.
            fields = !useOnlyPopulatedFields ? fields.slice(0,2) : fields.slice(0);

            // Add terms and total for each field which isn't null or undefined.
            fields = _.filter(fields, function(f){
                return f;
            }).map(function(f){
                return _.extend({}, f, {
                    'terms' : {},
                    'total' : 0
                });
            });

            BarPlot.aggregateByType(fields, experiments, aggregate);

            if (fields.length === 1) return fields;
            return BarPlot.partitionFields(fields, experiments, aggregate, useOnlyPopulatedFields);
        },

        countTermForFieldFromExperimentByAggregateType : function(fieldObj, experiment, term, aggregate){
            if (!aggregate || aggregate === 'experiments'){
                BarPlot.countFieldTerm(fieldObj, term);
                //experiments.forEach(BarPlot.countFieldsTermsForExperiment.bind(this, fields));
            } else if ( aggregate === 'experiment_sets' ){
                throw new Error("Not yet built.");

            } else if ( aggregate === 'files' ){
                BarPlot.countFieldTerm(fieldObj, term, true, expFxn.fileCount(experiment));
            }
        },

        aggregateByType : function(fields, experiments, aggregate){
            if (!aggregate || aggregate === 'experiments'){
                experiments.forEach(function(exp){
                    BarPlot.getTermsForFieldsFromExperiment(fields,exp).forEach(function(fieldTermPair, i){
                        if (fields[i].field !== fieldTermPair[0]) throw new Error("This shouldn't happen");
                        BarPlot.countFieldTerm(fields[i], fieldTermPair[1]);
                    });
                });
                //experiments.forEach(BarPlot.countFieldsTermsForExperiment.bind(this, fields));
            } else if ( aggregate === 'experiment_sets' ){
                //throw new Error("Not yet built.");
                var expSets = expFxn.groupExperimentsIntoExperimentSets(experiments);
                _.forEach(expSets, function(expsInSet){
                    var aggrValue = (1 / expsInSet.length);
                    expsInSet.forEach(function(exp){
                        var fieldTermPairs = BarPlot.getTermsForFieldsFromExperiment(fields,exp);
                        fieldTermPairs.forEach(function(fieldTermPair, i){
                            if (fields[i].field !== fieldTermPair[0]) throw new Error("This shouldn't happen");
                            BarPlot.countFieldTerm(fields[i], fieldTermPair[1], true, aggrValue);
                        });
                    });
                    // Finally, round resulting counts because JS might leave as 0.99999999999 instead of 1.
                    fields.forEach(function(field){
                        _.forEach(_.keys(field.terms), function(term){
                            field.terms[term] = Math.round(field.terms[term] * 100) / 100;
                        });
                    });
                    
                });
            } else if ( aggregate === 'files' ){
                experiments.forEach(function(exp){
                    // [[field0Id, term], [field1Id, term], ...] . forEach( -->
                    BarPlot.getTermsForFieldsFromExperiment(fields,exp).forEach(function(fieldTermPair, i){
                        if (fields[i].field !== fieldTermPair[0]) throw new Error("This shouldn't happen");
                        BarPlot.countFieldTerm(fields[i], fieldTermPair[1], true, expFxn.fileCount(exp));
                    });
                });
            }
<<<<<<< HEAD
        },

        partitionFields : function(fields, experiments, aggregate, useOnlyPopulatedFields = false){
            var topIndex, nextIndex;
            if (!Array.isArray(fields) || fields.length < 2) throw new Error("Need at least 2 fields.");
            if (useOnlyPopulatedFields){
                // Find first & second fields which have more than 1 term and use those.
                topIndex = BarPlot.firstPopulatedFieldIndex(fields);
                if ((topIndex + 1) >= fields.length) return fields; // Cancel
                
                nextIndex = BarPlot.firstPopulatedFieldIndex(fields, topIndex + 1);
            } else {
                // Use fields[0] and fields[1].
                topIndex = 0;
                nextIndex = 1;
            }
            fields[topIndex].childField = fields[nextIndex];
            return BarPlot.combinedFieldTermsForExperiments(fields, experiments, aggregate);
        },

=======
        },

        partitionFields : function(fields, experiments, aggregate, useOnlyPopulatedFields = false){
            var topIndex, nextIndex;
            if (!Array.isArray(fields) || fields.length < 2) throw new Error("Need at least 2 fields.");
            if (useOnlyPopulatedFields){
                // Find first & second fields which have more than 1 term and use those.
                topIndex = BarPlot.firstPopulatedFieldIndex(fields);
                if ((topIndex + 1) >= fields.length) return fields; // Cancel
                
                nextIndex = BarPlot.firstPopulatedFieldIndex(fields, topIndex + 1);
            } else {
                // Use fields[0] and fields[1].
                topIndex = 0;
                nextIndex = 1;
            }
            fields[topIndex].childField = fields[nextIndex];
            return BarPlot.combinedFieldTermsForExperiments(fields, experiments, aggregate);
        },

>>>>>>> 465825d5

        /**
         * @static
         * @param {Object} fieldObj - A field object with present but incomplete 'terms' & 'total'.
         * @param {string|string[]} term - A string or array of strings denoting terms.
         * @param {boolean} [updateTotal=true] - Whether to update fieldObj.total property as well.
         * @param {number} [countIncrease=1] - Amount to increase count for term by.
         * @memberof module:viz/BarPlotChart
         */
        countFieldTerm : function(fieldObj, term, updateTotal = true, countIncrease = 1){
            if (term === null) term = "None";
            var termsCont = fieldObj.terms;
            if (Array.isArray(term)){
                term = _.uniq(term);
                if (term.length === 1) term = term[0];
                else {
                    console.warn('Multiple unique terms for field ' + fieldObj.field, term);
                    term = term[0];
                }
                /*
                else {
                    var i = 0;
                    while (i < term.length - 1){
                        termsCont = termsCont[term[i]].terms;
                        if (typeof termsCont === 'undefined') return;
                        i++;
                    }
                    term = term[i];
                }
                */
            }
            if (typeof termsCont[term] === 'number'){
                termsCont[term] += countIncrease;
            } else {
                termsCont[term] = countIncrease;
            }
            if (updateTotal) fieldObj.total += countIncrease;
        },

        /**
<<<<<<< HEAD
         * @param {Array} fields - List of field objects.
         * @param {Object} exp - Experiment to get terms (field values) from to pair with fields.
         * @returns {Array} Array of pairs containing field key (index 0) and term (index 1) 
=======
         * @static
         * @param {Array} fields - List of field objects.
         * @param {Object} exp - Experiment to get terms (field values) from to pair with fields.
         * @returns {Array} Array of pairs containing field key (index 0) and term (index 1) 
         * @memberof module:viz/BarPlotChart
>>>>>>> 465825d5
         */
        getTermsForFieldsFromExperiment : function(fields, exp){
            return fields.map(function(f){
                return [f.field, object.getNestedProperty(exp, f.field.replace('experiments_in_set.',''), true)];
            });
        },
/*
        countFieldsTermsForExperiment : function(fields, exp){
            _.forEach(fields, function(f){ 
                var term = object.getNestedProperty(exp, f.field.replace('experiments_in_set.',''), true);
                BarPlot.countFieldTerm(f, term);
            });
            return fields;
        },
*/
        combinedFieldTermsForExperiments : function(fields, experiments, aggregate){
            var field;
            var fieldIndex;
            if (Array.isArray(fields)){ // Fields can be array or single field object.
                fieldIndex = _.findIndex(fields, function(f){ return typeof f.childField !== 'undefined'; });
                field = fields[fieldIndex];
            } else {
                field = fields;
            }

            function createNoneChildField(){
                field.terms["None"] = {
                    'field' : field.childField.field, 
                    'cachedTotal' : null,
                    'total' : 0,
                    'term' : "None",
                    'terms' : {}
                };
            }

            field.terms = _(field.terms).chain()
                .clone()
                .pairs()
                .map(function(term){
                    var termField = {
                        'field' : field.childField.field, 
                        'cachedTotal' : term[1],
                        'total' : 0,
                        'term' : term[0],
                        'terms' : {} 
                    };
                    return [
                        term[0],
                        termField
                    ];
                })
                .object()
                .value();

            function aggregateExp(exp, aggrValue = null){
                if (typeof aggrValue !== 'number') aggrValue = null;
                var topLevelFieldTerm = object.getNestedProperty(exp, field.field.replace('experiments_in_set.',''), true);
                var nextLevelFieldTerm = object.getNestedProperty(exp, field.childField.field.replace('experiments_in_set.',''), true);

                // For now, just use first term if evaluates to list.
                if (Array.isArray(topLevelFieldTerm)) topLevelFieldTerm = topLevelFieldTerm[0];
                if (Array.isArray(nextLevelFieldTerm)) nextLevelFieldTerm = nextLevelFieldTerm[0];

                if (!topLevelFieldTerm){
                    topLevelFieldTerm = "None";
                    if (typeof field.terms[topLevelFieldTerm] === 'undefined') createNoneChildField();
                }

                if (aggregate === 'files' || aggregate === 'experiments'){
                    BarPlot.countTermForFieldFromExperimentByAggregateType(field.terms[topLevelFieldTerm], exp, nextLevelFieldTerm, aggregate);
                } else if (aggregate === 'experiment_sets'){
                    BarPlot.countFieldTerm(field.terms[topLevelFieldTerm], nextLevelFieldTerm, true, aggrValue);
                }
            }

            //BarPlot.aggregateByType([field,field.childField], experiments, aggregate);
            if (aggregate === 'files' || aggregate === 'experiments'){
                experiments.forEach(aggregateExp);
            } else if (aggregate === 'experiment_sets'){
                var expSets = expFxn.groupExperimentsIntoExperimentSets(experiments);

                _.forEach(expSets, function(expsInSet){
                    // Round to hundredths because of JS floating point smidgerry. (e.g. 0.99999999999999 instead of 1)
                    var aggrValue = 1 / expsInSet.length;

                    expsInSet.forEach(function(exp){
                        aggregateExp(exp, aggrValue);
                    });
                    
                });

                // Finally, round resulting counts because JS might leave as 0.99999999999 instead of 1.
                _.forEach(_.keys(field.terms), function(topFieldTerm){
                    _.forEach(_.keys(field.terms[topFieldTerm].terms), function(lowerFieldTerm){
                        field.terms[topFieldTerm].terms[lowerFieldTerm] = Math.round(field.terms[topFieldTerm].terms[lowerFieldTerm] * 100) / 100;
                    });
                    field.terms[topFieldTerm].total = Math.round(field.terms[topFieldTerm].total * 100) / 100;
                });

            }
            

            if (Array.isArray(fields)){
                fields[fieldIndex] = field; // Probably not needed as field already simply references fields[fieldIndex];
            }

            return fields;

        },

        firstPopulatedFieldIndex : function(fields, start = 0){
            var topIndex = start;
            var numberOfTerms;

            // Go down list of fields until select field to display which has more than 1 term, or until last field.
            while (topIndex + 1 < fields.length){
                numberOfTerms = _.keys(fields[topIndex].terms).length;
                if (numberOfTerms > 1) break;
                topIndex++;
            }
            return topIndex;
        },

        /** 
         * Return an object containing bar dimensions for first field which has more than 1 possible term, index of field used, and all fields passed originally. 
         * 
         * @static
         * @param {Object[]} fields - Array of fields (i.e. from props.fields) which contain counts by term and total added through @see BarPlot.genChartData().
         * @param {Object} fields.terms - Object keyed by possible term for field, with value being count of term occurences in [props.]experiments passed to genChartData.
         * @param {number} fields.total - Count of total experiments for which this field is applicable.
         * @param {number} [availWidth=400] - Available width, in pixels, for chart.
         * @param {number} [availHeight=400] - Available width, in pixels, for chart.
         * @param {Object} [styleOpts=BarPlot.getDefaultStyleOpts()] - Style settings for chart which may contain chart offsets (for axes).
         * @param {boolean} [useOnlyPopulatedFields=false] - Determine which fields to show via checking for which fields have multiple terms present.
         * @param {number} [maxValue] - Maximum y-axis value. Overrides height of bars.
         * 
         * @return {Object} Object containing bar dimensions for first field which has more than 1 possible term, index of field used, and all fields passed originally.
         * @memberof module:viz/BarPlotChart
         */
        genChartBarDims : function(
            fields,
            availWidth = 400,
            availHeight = 400,
            styleOpts = BarPlot.getDefaultStyleOpts(),
            useOnlyPopulatedFields = false,
            maxValue = null
        ){

            var topIndex = 0;

            if (useOnlyPopulatedFields) {
                topIndex = BarPlot.firstPopulatedFieldIndex(fields);
            }
            
            var numberOfTerms = _.keys(fields[topIndex].terms).length;
            var largestExpCountForATerm = typeof maxValue === 'number' ?
                maxValue
                : _.reduce(fields[topIndex].terms, function(m,t){
                    return Math.max(m, typeof t === 'number' ? t : t.total);
                }, 0);

            var insetDims = {
                width  : Math.max(availWidth  - styleOpts.offset.left   - styleOpts.offset.right, 0),
                height : Math.max(availHeight - styleOpts.offset.bottom - styleOpts.offset.top,   0)
            };
            
            var availWidthPerBar = Math.min(Math.floor(insetDims.width / numberOfTerms), styleOpts.maxBarWidth + styleOpts.gap);
            var barXCoords = d3.range(0, insetDims.width, availWidthPerBar);
            var barWidth = Math.min(Math.abs(availWidthPerBar - styleOpts.gap), styleOpts.maxBarWidth);

            function genBarData(fieldObj, outerDims = insetDims, parent = null){
                return _(fieldObj.terms).chain()
                    .pairs()
                    .map(function(term, i){
                        var termKey = term[0];
                        var termCount = term[1];
                        var childBars = null;
                        if (typeof term[1] === 'object') termCount = term[1].total;
                        var maxYForBar = parent ? fieldObj.total : largestExpCountForATerm;
                        var barHeight = maxYForBar === 0 ? 0 : (termCount / maxYForBar) * outerDims.height;
                        var barNode = {
                            'name' : termKey,
                            'term' : termKey,
                            'count' : termCount,
                            'field' : fieldObj.field,
                            'attr' : {
                                'width' : barWidth,
                                'height' : barHeight
                            }
                        };
                        if (typeof term[1] === 'object') {
                            barNode.bars = genBarData(term[1], { 'height' : barHeight }, barNode);
                        }
                        if (parent){
                            barNode.parent = parent;
                        }
                        return barNode;
                    })
                    .sortBy(function(d){ return -d.attr.height; })
                    .forEach(function(d,i){
                        d.attr.x = barXCoords[i];
                    })
                    .value();
            }

            var barData = {
                'fieldIndex' : topIndex,
                'bars'       : genBarData(fields[topIndex], insetDims),
                'fields'     : fields,
                'maxY'       : largestExpCountForATerm
            };

            return barData;
        },

        /**
         * Deprecated. Convert barData to array of field objects to be consumed by Legend React component.
         * 
         * @static
         * @param {Object} barData - Data representing bars and their subdivisions.
         * @param {Object} [schemas=null] - Schemas to get field names from.
         * @returns {Array} - Fields with terms and colors for those terms.
         * @memberof module:viz/BarPlotChart
         */
        barDataToLegendData : function(barData, schemas = null){
            var fields = {};
            _.reduce(barData.bars, function(m,b){
                if (Array.isArray(b.bars)) return m.concat(b.bars);
                else {
                    m.push(b);
                    return m;
                }
            }, []).forEach(function(b){
                if (typeof fields[b.field] === 'undefined') fields[b.field] = { 'field' : b.field, 'terms' : {}, 'name' : Filters.Field.toName(b.field, schemas) };
                fields[b.field].terms[b.term] = { 'term' : b.term, 'name' : b.name || Filters.Term.toName(b.field, b.term), 'color' : vizUtil.colorForNode(b, true) };
            });
            fields = _.values(fields);
            fields.forEach(function(f){ f.terms = _.values(f.terms); });
            return fields;
        },

<<<<<<< HEAD
        /** @returns {Object} Default style options for chart. Should suffice most of the time. */
=======
        /** 
         * @static
         * @returns {Object} Default style options for chart. Should suffice most of the time.
         * @memberof module:viz/BarPlotChart
         */
>>>>>>> 465825d5
        getDefaultStyleOpts : function(){
            return {
                'gap' : 16,
                'maxBarWidth' : 60,
                'maxLabelWidth' : null,
                'labelRotation' : 30,
                'labelWidth' : 200,
                'yAxisMaxHeight' : 100, // This will override labelWidth to set it to something that will fit at angle.
                'offset' : {
                    'top' : 18,
                    'bottom' : 50,
                    'left' : 50,
                    'right' : 0
                }
            };
        }
    },

    /** @ignore */
    getInitialState : function(){
        return { 'mounted' : false };
    },
  
    /** @ignore */
    componentDidMount : function(){
        this.bars = {}; // Save currently-visible bar refs to this object to check if bar exists already or not on re-renders for better transitions.
        this.setState({ 'mounted' : true });
    },

    propTypes : {
        'experiments'   : React.PropTypes.array,
        'filteredExperiments' : React.PropTypes.array,
        'fields'        : React.PropTypes.array,
        'styleOptions'  : React.PropTypes.shape({
            'gap'           : React.PropTypes.number,
            'maxBarWidth'   : React.PropTypes.number,
            'labelRotation' : React.PropTypes.oneOf([React.PropTypes.number, React.PropTypes.string]),
            'labelWidth'    : React.PropTypes.oneOf([React.PropTypes.number, React.PropTypes.string]),
            'offset'        : React.PropTypes.shape({
                'top'           : React.PropTypes.number,
                'bottom'        : React.PropTypes.number,
                'left'          : React.PropTypes.number,
                'right'         : React.PropTypes.number
            })
        }),
        'height'        : React.PropTypes.number,
        'width'         : React.PropTypes.number
    },
  
    /** @ignore */
    getDefaultProps : function(){
        return {
            'experiments' : [],
            'fields' : [],
            'useOnlyPopulatedFields' : false,
            'showType' : 'both',
            'aggregateType' : 'experiments',
            'styleOptions' : null, // Can use to override default margins/style stuff.
        };
    },

    /** @ignore */
    styleOptions : function(){ return vizUtil.extendStyleOptions(this.props.styleOptions, BarPlot.getDefaultStyleOpts()); },
  
    /** @returns props.width or width of refs.container, if mounted. */
    width : function(){
        if (this.props.width) return this.props.width;
        if (!this.refs.container) return null;
        var width = this.refs.container.parentElement.clientWidth;
        if (this.refs.container.parentElement.className.indexOf('col-') > -1){
            // Subtract 20 to account for grid padding (10px each side).
            return width - 20;
        }
        return width;
    },

    /** @returns props.height or height of refs.container, if mounted. */
    height : function(){
        if (this.props.height) return this.props.height;
        if (!this.refs.container) return null;
        return this.refs.container.parentElement.clientHeight;
    },

    /** @ignore */
    shouldPerformManualTransitions : function(nextProps, pastProps){
        return !!(
            !_.isEqual(pastProps.experiments, nextProps.experiments) ||
            pastProps.height !== nextProps.height ||
            !_.isEqual(pastProps.filteredExperiments, nextProps.filteredExperiments)
        );
    },

    /** @ignore */
    componentWillReceiveProps : function(nextProps){
        /*
        if (this.shouldPerformManualTransitions(nextProps, this.props)){
            console.log('WILL DO SLOW TRANSITION');
            this.setState({ transitioning : true });
        }
        */
    },

    /** @ignore */
    componentDidUpdate : function(pastProps){

        /*
        if (this.shouldPerformManualTransitions(this.props, pastProps)){
            // Cancel out of transitioning state after delay. Delay is to allow new/removing elements to adjust opacity.
            setTimeout(()=>{
                this.setState({ transitioning : false });
            },750);
        }
        */

        return;

        // THE BELOW IF BLOCK IS NO LONGER NECESSARY AS CONVERTED TO HTML ELEMS, KEEPING FOR IF NEEDED IN FUTURE.
        /*
        if (this.shouldPerformManualTransitions(this.props, pastProps)){
            if (typeof this.pastBars !== 'undefined'){

                var styleOpts = this.styleOptions();
                var _this = this;

                var existingAndCurrentElements = _.flatten(
                    _.map(
                        _.intersection( // Grab all bars which are current & pre-update-existing.
                            _.values(this.pastBars), // Obj to array
                            _.values(this.bars)
                        ),
                        function(b){ return [b.childNodes[0], b.childNodes[1]]; } // Get children
                    ),
                    true
                );

                console.log('EXISTING', existingAndCurrentElements);

                if (existingAndCurrentElements.length === 0){
                    console.info("No existing bars to do D3 transitions on, unsetting state.transitioning immediately.");
                    _this.setState({ transitioning : false });
                    return;
                }
                
                // Since 'on end' callback is called many times (multiple bars transition), defer until called for each.
                var transitionCompleteCallback = _.after(existingAndCurrentElements.length, function(){
                    console.info("Finished D3 transitions on BarPlot.");
                    _this.setState({ transitioning : false });
                });

                d3.selectAll(existingAndCurrentElements)
                .transition().duration(750)
                .attr('height', function(d){
                    return this.parentElement.__data__.attr.height;
                })
                .attr('y', function(d){
                    return _this.height() - this.parentElement.__data__.attr.height - styleOpts.offset.bottom;
                    //return _this.height() - parseFloat(this.getAttribute('data-target-height')) - styleOpts.offset.bottom;
                })
                .on('end', transitionCompleteCallback);
            }
        }
        */
    },

    /**
     * Call this function, e.g. through refs, to grab fields and terms for a/the Legend component.
<<<<<<< HEAD
     * 
     * @returns {Array} List of fields containing terms. For use by legend component.
=======
     * Internally, runs BarPlotChart.barDataToLegendData().
     * 
     * @see module:viz/BarPlotChart.barDataToLegendData
     * @returns {Array|null} List of fields containing terms. For use by legend component.
>>>>>>> 465825d5
     */
    getLegendData : function(){
        if (!this.barData) return null;
        return BarPlot.barDataToLegendData(this.barData, this.props.schemas || null);
    },

    /**
     * Get the for-bar-filled field object used for the X axis.
     * 
     * @returns {Object} Top-level field containing terms.
     */
    getTopLevelField : function(){
        if (!this.barData) return null;
        return this.barData.fields[this.barData.fieldIndex].field;
    },

    /** @ignore */
    renderParts : {

        /** @ignore */
        svg: {

            bar : function(d, index, all, styleOpts = null, existingBars = this.pastBars){
                var transitioning = this.state.transitioning; // Cache state.transitioning to avoid risk of race condition in ref function.
                if (!styleOpts) styleOpts = this.styleOptions();

                var prevBarExists = function(){ return typeof existingBars[d.term] !== 'undefined' && existingBars[d.term] !== null; };
                var prevBarData = null;
                if (prevBarExists() && transitioning) prevBarData = existingBars[d.term].__data__;

                function transformStyle(){
                    var xyCoords;
                    if ((d.removing || !prevBarExists()) && transitioning){
                        // Defer to slide in new bar via CSS on state.transitioning = false.
                        xyCoords = [d.attr.x, d.attr.height];
                    } else {
                        // 'Default' (no transitioning) style
                        xyCoords = [d.attr.x, 0];
                    }
                    return vizUtil.style.translate3d.apply(this, xyCoords);
                }

                function barStyle(){
                    var style = {};

                    // Position bar's x coord via translate3d CSS property for CSS3 transitioning.
                    if ((d.removing || !prevBarExists()) && transitioning){
                        // Defer to slide in new bar via CSS on state.transitioning = false.
                        style.opacity = 0;
                    } else {
                        // 'Default' (no transitioning) style
                        style.opacity = 1;
                    }
                    style.transform = transformStyle.call(this);
                    return style;
                }

                function rectHeight(){
                    // Defer updating rect height so we can use D3 to transition it in componentDidUpdate.
                    if (prevBarExists() && transitioning){
                        return prevBarData.attr.height;
                    }
                    return d.attr.height;
                }
                

                function rectY(){
                    if (prevBarExists() && transitioning){
                        return this.height() - prevBarData.attr.height - styleOpts.offset.bottom;
                    }
                    return this.height() - d.attr.height - styleOpts.offset.bottom;
                }

                return (
                    <g
                        className="chart-bar"
                        data-term={d.term}
                        key={"bar-" + d.term}
                        style={barStyle.call(this)}
                        ref={(r) => {
                            if (typeof this.bars !== 'undefined' && r !== null){
                                // Save bar element; set its data w/ D3 but don't save D3 wrapped-version
                                d3.select(r).datum(d);
                                if (!(d.removing && !transitioning)) this.bars[d.term] = r;
                            }
                        }}
                    >
                        <text
                            className="bar-top-label"
                            x={styleOpts.offset.left}
                            y={rectY.call(this)}
                            key="text-label"
                        >
                            { d.name }
                        </text>
                        <rect
                            y={rectY.call(this)}
                            x={styleOpts.offset.left /* Use style.transform for X coord */}
                            height={rectHeight.call(this)}
                            data-target-height={d.attr.height}
                            width={d.attr.width}
                            key="rect1"
                            rx={5}
                            ry={5}
                            style={{
                                fill : vizUtil.colorForNode(d)
                            }}
                        />
                    </g>
                );
            },

            topYAxis : function(availWidth, styleOpts){
                return (
                    <line
                        key="y-axis-top"
                        className="y-axis-top"
                        x1={styleOpts.offset.left}
                        y1={styleOpts.offset.top}
                        x2={availWidth - styleOpts.offset.right}
                        y2={styleOpts.offset.top}
                    />
                );
            },

            bottomXAxis : function(availWidth, availHeight, currentBars, styleOpts){
                var lineYCoord = availHeight - (styleOpts.offset.bottom * 0.75);
                return (
                    <g key="y-axis-bottom">
                        <line
                            key="y-axis-bottom-line"
                            className="y-axis-bottom"
                            x1={styleOpts.offset.left}
                            y1={lineYCoord}
                            x2={availWidth - styleOpts.offset.right}
                            y2={lineYCoord}
                        />
                        { currentBars.map(function(bar){
                            return (
                                <text
                                    key={'count-for-' + bar.term}
                                    data-term={bar.term}
                                    className="y-axis-label-count"
                                    x={bar.attr.x + styleOpts.offset.left + (bar.attr.width / 2)}
                                    y={lineYCoord + 20}
                                >{ bar.count }</text>
                            );
                        }) }
                    </g>
                );
            }

        },

        bar : function(d, index, all, styleOpts = null, existingBars = this.pastBars, isFilteredExperiments = false){

            var transitioning = this.state.transitioning; // Cache state.transitioning to avoid risk of race condition in ref function.
            if (!styleOpts) styleOpts = this.styleOptions();

            var prevBarData = null;
            if (d.existing && transitioning) prevBarData = existingBars[d.term].__data__;

            function barStyle(){
                var style = {};

                // Position bar's x coord via translate3d CSS property for CSS3 transitioning.
                if ((d.removing || !d.existing) && transitioning){
                    style.opacity = 0;
                    style.transform = vizUtil.style.translate3d(d.attr.x, Math.max(d.attr.height / 5, 10) + 10, 0);
                } else {
                    // 'Default' (no transitioning) style
                    style.opacity = 1;
                    style.transform = vizUtil.style.translate3d(d.attr.x,0,0);
                }
                style.left = styleOpts.offset.left;
                style.bottom = styleOpts.offset.bottom;
                style.width = d.attr.width;
                return style;
            }

            var barParts = Array.isArray(d.bars) ? 
                _.sortBy(d.bars, 'term').map(this.renderParts.barPart.bind(this))
                :
                this.renderParts.barPart.call(this, _.extend({}, d, { color : 'rgb(139, 114, 142)' }));

            return (
                <div
                    className={
                        "chart-bar no-highlight-color" + 
                        (
                            //d.attr.height > Math.max((this.height() - styleOpts.offset.bottom - styleOpts.offset.top) / 2, 30) ?
                            //' larger-height' : ''
                            ''
                        )
                    }
                    onMouseLeave={
                        Array.isArray(d.bars) && d.bars.length > 0 ?
                        function(e){
                            unhighlightTerms(d.bars[0].field);
                        } : null
                    }
                    data-term={d.term}
                    data-field={Array.isArray(d.bars) && d.bars.length > 0 ? d.bars[0].field : null}
                    key={"bar-" + d.term}
                    style={barStyle.call(this)}
                    ref={(r) => {
                        if (typeof this.bars !== 'undefined' && r !== null){
                            // Save bar element; set its data w/ D3 but don't save D3 wrapped-version
                            d3.select(r).datum(d);
                            if (!(d.removing && !transitioning)) this.bars[d.term] = r;
                        }
                    }}
                >
                    { !isFilteredExperiments ?
                    <span className="bar-top-label" key="text-label">
                        { d.count }
                    </span>
                    : null }
                    { barParts }
                </div>
            );
        },

        barPart : function(d){
            
            var color = vizUtil.colorForNode(d);

            return (
                <div
                    className={"bar-part no-highlight-color" + (d.parent ? ' multiple-parts' : '')}
                    style={{
                        //top : rectY.call(this),
                        height : d.attr.height,
                        width: (d.parent || d).attr.width,
                        backgroundColor : color
                    }}
                    data-color={color}
                    data-target-height={d.attr.height}
                    key={'bar-part-' + (d.parent ? d.parent.term + '~' + d.term : d.term)}
                    data-term={d.parent ? d.term : null}
                    onMouseEnter={highlightTerm.bind(this, d.field, d.term, color)}
                >

                </div>
            );
        },

        bottomXAxis : function(availWidth, availHeight, currentBars, styleOpts){
            var _this = this;

            var labelWidth = styleOpts.labelWidth;
            if (typeof styleOpts.labelRotation === 'number'){

                var maxWidthGivenBottomOffset = (
                    1 / Math.abs(Math.sin((styleOpts.labelRotation / 180) * Math.PI)
                )) * styleOpts.offset.bottom;

                labelWidth = Math.min(
                    maxWidthGivenBottomOffset,
                    (styleOpts.labelWidth || 100000)
                );

            }

            
            return (
                <div className="y-axis-bottom" style={{ 
                    left : styleOpts.offset.left, 
                    right : styleOpts.offset.right,
                    height : Math.max(styleOpts.offset.bottom - 5, 0),
                    bottom : Math.min(styleOpts.offset.bottom - 5, 0)
                }}>
                    <RotatedLabel.Axis
                        labels={currentBars.map(function(b){ 
                            return {
                                name : b.name || b.term,
                                term : b.term,
                                x: b.attr.x,
                                opacity : _this.state.transitioning && (b.removing || !b.existing) ? 0 : '',
                                color : vizUtil.colorForNode(b, true, null, null, true)
                            }; 
                        })}
                        labelClassName="y-axis-label no-highlight-color"
                        y={5}
                        extraHeight={5}
                        placementWidth={currentBars[0].attr.width}
                        placementHeight={styleOpts.offset.bottom}
                        angle={styleOpts.labelRotation}
                        maxLabelWidth={styleOpts.maxLabelWidth || 1000}
                        isMounted={_this.state.mounted}
                    />
                </div>
            );
        },

        leftAxis : function(availWidth, availHeight, barData, styleOpts){
            var chartHeight = availHeight - styleOpts.offset.top - styleOpts.offset.bottom;
            var chartWidth = availWidth - styleOpts.offset.left - styleOpts.offset.right;
            var ticks = d3.ticks(0, barData.maxY * ((chartHeight - 10)/chartHeight), Math.min(8, barData.maxY)).concat([barData.maxY]);
            var steps = ticks.map(function(v,i){
                var w = i === 0 ? chartWidth : (
                    Math.min(
                        (barData.bars.filter(function(b){
                            return b.count >= v - ((ticks[1] - ticks[0]) * 2);
                        }).length) * Math.min(styleOpts.maxBarWidth + styleOpts.gap, chartWidth / barData.bars.length) + (styleOpts.maxBarWidth * .66),
                        chartWidth
                    )
                );
                return (
                    <div className={"axis-step" + (i >= ticks.length - 1 ? ' last' : '')} data-tick-index={i} style={{
                        position : 'absolute',
                        left: 0,
                        right: 0,
                        bottom : (v / barData.maxY) * chartHeight - 1,
                    }} key={v}>
                        <span className="axis-label">
                            { v }
                        </span>
                        <div className="axis-bg-line" style={{ width : w + 3, right : -w - 5 }}/>
                    </div>
                );
            });
            return (
                <div className="bar-plot-left-axis" style={{
                    height : chartHeight,
                    width: Math.max(styleOpts.offset.left - 5, 0),
                    top:  styleOpts.offset.top + 'px'
                }}>
                    { steps }
                </div>
            );
        }

    },

<<<<<<< HEAD
=======
    /**
     * Used to help generate "highlighted" selected bars against the output of this: the "all experiments" bars silhoutte.
     * Used conditionally in BarPlotChart.render to render clones of the BarChart behind the primary bars,
     * using 'all experiments' data instead of the 'filtered' or 'selected' experiments.
     * 
     * @param {number} width - Width of available chart drawing area.
     * @param {number} height - Height of available chart drawing area.
     * @param {Object} [styleOpts] - Style options for the chart, including gap between bars, maximum bar width, etc.
     * @returns {Object} "All Experiments" bars silhouttes, wrapped in an object also containing barData for all experiments.
     * @see module:viz/BarPlotChart.render
     * @see module:viz/BarPlotChart.genChartData
     */
>>>>>>> 465825d5
    renderAllExperimentsSilhouette : function(width, height, styleOpts = null){
        if (!this.props.filteredExperiments) return null;
        if (!styleOpts) styleOpts = this.styleOptions();

        var allExperimentsBarData = BarPlot.genChartBarDims( // Gen bar dimensions (width, height, x/y coords). Returns { fieldIndex, bars, fields (first arg supplied) }
            BarPlot.genChartData( // Get counts by term per field.
                this.props.experiments,
                this.props.fields,
                this.props.aggregateType,
                'experiments',
                this.props.useOnlyPopulatedFields
            ),
            width,
            height,
            styleOpts,
            this.props.useOnlyPopulatedFields
        );

        return {
            'component' : (
                <div className="silhouette" style={{ 'width' : width, 'height' : height }}>
                    {
                        allExperimentsBarData.bars
                        .map(function(b){
                            b.attr.width = b.attr.width / 2 - 2;

                            return b;
                        })
                        .sort(function(a,b){ return a.term < b.term ? -1 : 1; })
                        .map((d,i,a) => this.renderParts.bar.call(this, d, i, a, styleOpts, this.pastBars))
                    }
                </div>
            ),
            'data' : allExperimentsBarData
        };
        
        
    },

<<<<<<< HEAD
=======
    /** 
     * Parses props.experiments and/or props.filterExperiments, depending on props.showType, aggregates experiments into fields,
     * generates data for chart bars, and then draws and returns chart wrapped in a div React element.
     * 
     * @returns {React.Element} - Chart markup wrapped in a div.
     */
>>>>>>> 465825d5
    render : function(){
        if (this.state.mounted === false) return <div ref="container"></div>;

        var availHeight = this.height(),
            availWidth = this.width(),
            styleOpts = this.styleOptions();

        // Reset this.bars, cache past ones.
        this.pastBars = _.clone(this.bars); // Difference between current and pastBars used to determine which bars to do D3 transitions on (if any).
        this.bars = {}; // ref to 'g' element is stored here.
        var allExpsBarDataContainer = null;

        if (
            this.props.filteredExperiments && this.props.showType === 'both'
        ){
            allExpsBarDataContainer = this.renderAllExperimentsSilhouette(availWidth, availHeight, styleOpts);
        }

        this.barData = BarPlot.genChartBarDims( // Gen bar dimensions (width, height, x/y coords). Returns { fieldIndex, bars, fields (first arg supplied) }
            BarPlot.genChartData( // Get counts by term per field.
                (   this.props.showType === 'all' ? this.props.experiments
                    : this.props.filteredExperiments || this.props.experiments  ),
                this.props.fields,
                this.props.aggregateType,
                'experiments',
                this.props.useOnlyPopulatedFields
            ),
            availWidth,
            availHeight,
            styleOpts,
            this.props.useOnlyPopulatedFields,
            allExpsBarDataContainer && allExpsBarDataContainer.data && allExpsBarDataContainer.data.maxY
        );

        console.log('BARDATA', this.props.showType, this.barData);

        // Bars from current dataset/filters only.
        var currentBars = this.barData.bars.map((d)=>{
            // Determine whether bar existed before, for this.renderParts.bar render func.
            return _.extend(d, { 
                'existing' : typeof this.pastBars[d.term] !== 'undefined' && this.pastBars[d.term] !== null
            });
        });

        var allBars = currentBars; // All bars -- current (from barData) and those which now need to be removed if transitioning (see block below).

        // If transitioning, get D3 datums of existing bars which need to transition out and add removing=true property to inform this.renderParts.bar.
        if (this.state.transitioning){
            var barsToRemove = _.difference(  _.keys(this.pastBars),  _.pluck(this.barData.bars, 'term')).map((barTerm) => {
                return _.extend(this.pastBars[barTerm].__data__, { 'removing' : true });
            });
            allBars = barsToRemove.concat(currentBars);
        }

        // The sort below only helps maintain order in which is processed thru renderParts.bar(), not order of bars shown.
        // This is to help React's keying algo adjust existing bars rather than un/remount them.
        allBars = allBars.sort(function(a,b){ return a.term < b.term ? -1 : 1; });

        function overWriteFilteredBarDimsWithAllExpsBarDims(barSet, allExpsBarSet){
            barSet.forEach(function(b){
                var allExpsBar = _.find(allExpsBarSet, { 'term' : b.term });
                _.extend(
                    b.attr,
                    {
                        'width' : allExpsBar.attr.width,
                        'x' : allExpsBar.attr.x + (allExpsBar.attr.width + 2)
                    }
                );
                if (Array.isArray(b.bars)){
                    overWriteFilteredBarDimsWithAllExpsBarDims(
                        b.bars, allExpsBar.bars
                    );
                }
            });
        }

        if (allExpsBarDataContainer){
            overWriteFilteredBarDimsWithAllExpsBarDims(
                allBars, allExpsBarDataContainer.data.bars
            );
        }

        var barComponents = allBars.map((d,i,a) => 
            this.renderParts.bar.call(this, d, i, a, styleOpts, this.pastBars, allExpsBarDataContainer)
        );

        return (
            <div
                className="bar-plot-chart chart-container"
                key="container"
                ref="container"
                data-field={this.props.fields[this.barData.fieldIndex].field}
                style={{ height : availHeight, width: availWidth }}
            >
                { this.renderParts.leftAxis.call(this, availWidth, availHeight, this.barData, styleOpts) }
                { allExpsBarDataContainer && allExpsBarDataContainer.component }
                { barComponents }
                { this.renderParts.bottomXAxis.call(this, availWidth, availHeight, allBars, styleOpts) }
            </div>
        );
        /*
        // Keep in mind that 0,0 coordinate is located at top left for SVGs.
        // Easier to reason in terms of 0,0 being bottom left, thus e.g. d.attr.y for bars is set to be positive,
        // so we need to flip it via like availHeight - y in render function(s).
  	    return (
            <svg ref="container" key="svg-container" className="bar-plot-chart" data-field={this.props.fields[barData.fieldIndex].field} style={{
                'height' : availHeight,
                'width' : availWidth
            }}>
                { this.renderParts.svg.topYAxis.call(this, availWidth, styleOpts) }
                { barComponents }
                { this.renderParts.svg.bottomXAxis.call(this, availWidth, availHeight, currentBars, styleOpts) }
            </svg>
        );
        */
    }
});

module.exports = BarPlot;
<|MERGE_RESOLUTION|>--- conflicted
+++ resolved
@@ -9,10 +9,7 @@
 var { console, object, isServerSide, expFxn, Filters, layout } = require('../util');
 var { highlightTerm, unhighlightTerms } = require('./../facetlist');
 var { ButtonToolbar, ButtonGroup, Button, DropdownButton, MenuItem } = require('react-bootstrap');
-<<<<<<< HEAD
-=======
-
->>>>>>> 465825d5
+
 
 /**
  * Component for BarPlotChart. 
@@ -42,12 +39,6 @@
          * Component which wraps the BarPlotChart and provides some UI buttons and stuff.
          * Passes props to BarPlotChart.
          * 
-<<<<<<< HEAD
-         * 
-         */
-        UIControlsWrapper : React.createClass({
-
-=======
          * @namespace
          * @memberof module:viz/BarPlotChart
          */
@@ -57,7 +48,6 @@
              * Default props for the UIControlsWrapper.
              * @memberof module:viz/BarPlotChart.UIControlsWrapper
              */
->>>>>>> 465825d5
             getDefaultProps : function(){
                 return {
                     'titleMap' : {
@@ -84,13 +74,10 @@
                 };
             },
 
-<<<<<<< HEAD
-=======
             /**
              * @ignore
              * @memberof module:viz/BarPlotChart.UIControlsWrapper
              */
->>>>>>> 465825d5
             getInitialState : function(){
                 return {
                     'fields' : [
@@ -103,26 +90,20 @@
                 };
             },
 
-<<<<<<< HEAD
-=======
             /**
              * @ignore
              * @memberof module:viz/BarPlotChart.UIControlsWrapper
              */
->>>>>>> 465825d5
             componentWillReceiveProps : function(nextProps){
                 if (this.filterObjExistsAndNoFiltersSelected(nextProps.expSetFilters)){
                     this.setState({ 'showState' : 'all' });
                 }
             },
 
-<<<<<<< HEAD
-=======
             /**
              * @ignore
              * @memberof module:viz/BarPlotChart.UIControlsWrapper
              */
->>>>>>> 465825d5
             filterObjExistsAndNoFiltersSelected : function(expSetFilters = this.props.expSetFilters){
                 return (
                     typeof expSetFilters === 'object'
@@ -131,13 +112,10 @@
                 );
             },
 
-<<<<<<< HEAD
-=======
             /**
              * @ignore
              * @memberof module:viz/BarPlotChart.UIControlsWrapper
              */
->>>>>>> 465825d5
             titleMap : function(key = null, fromDropdown = false){
                 if (!key) return this.props.titleMap;
                 var title = this.props.titleMap[key];
@@ -149,14 +127,11 @@
                 return title;
             },
 
-<<<<<<< HEAD
-=======
             /**
              * Clones props.children, expecting a Chart React Component as the sole child, and extends Chart props with 'fields', 'showType', and 'aggregateType'.
              * @returns {React.Component} Cloned & extended props.children.
              * @memberof module:viz/BarPlotChart.UIControlsWrapper
              */
->>>>>>> 465825d5
             adjustedChildChart : function(){
                 // TODO: validate that props.children is a BarPlotChart
 
@@ -176,35 +151,26 @@
                 );
             },
 
-<<<<<<< HEAD
-=======
             /**
              * @ignore
              * @memberof module:viz/BarPlotChart.UIControlsWrapper
              */
->>>>>>> 465825d5
             handleAggregateTypeSelect : _.throttle(function(eventKey, event){
                 this.setState({ aggregateType : eventKey });
             }, 300),
 
-<<<<<<< HEAD
-=======
             /**
              * @ignore
              * @memberof module:viz/BarPlotChart.UIControlsWrapper
              */
->>>>>>> 465825d5
             handleExperimentsShowType : _.throttle(function(eventKey, event){
                 this.setState({ showState : eventKey });
             }, 300),
 
-<<<<<<< HEAD
-=======
             /**
              * @ignore
              * @memberof module:viz/BarPlotChart.UIControlsWrapper
              */
->>>>>>> 465825d5
             handleFieldSelect : _.throttle(function(fieldIndex, newFieldKey, event){
                 var newFields;
                 if (newFieldKey === "none"){ // Only applies to subdivision (fieldIndex 1)
@@ -229,13 +195,10 @@
                 //this.setState({ showState : eventKey });
             }, 300),
 
-<<<<<<< HEAD
-=======
             /**
              * @ignore
              * @memberof module:viz/BarPlotChart.UIControlsWrapper
              */
->>>>>>> 465825d5
             getFieldAtIndex : function(fieldIndex){
                 if (!this.state.fields) return null;
                 if (!Array.isArray(this.state.fields)) return null;
@@ -243,13 +206,10 @@
                 return this.state.fields[fieldIndex];
             },
 
-<<<<<<< HEAD
-=======
             /**
              * @ignore
              * @memberof module:viz/BarPlotChart.UIControlsWrapper
              */
->>>>>>> 465825d5
             renderDropDownMenuItems : function(keys, active = null, noFiltersSet = true, disabledTitle = null){
                 return keys.map((key)=>{
                     var subtitle = null;
@@ -272,13 +232,10 @@
                 });
             },
 
-<<<<<<< HEAD
-=======
             /**
              * @ignore
              * @memberof module:viz/BarPlotChart.UIControlsWrapper
              */
->>>>>>> 465825d5
             render : function(){
                 
                 var filterObjExistsAndNoFiltersSelected = this.filterObjExistsAndNoFiltersSelected();
@@ -435,10 +392,6 @@
         // *************************************
 
         /** 
-<<<<<<< HEAD
-         * Entrypoint for aggregation. Counts up terms per field for field in array, then partitions one field as a child of another.
-         * 
-=======
          * Entrypoint for aggregation. 
          * First, counts up terms per field from experiments for field in supplied 'fields' param array. Count is adjusted depending on if aggregating experiments, experiment_sets, or files.
          * Secondly, partitions one field as a child of another. If param 'useOnlyPopulatedFields' is false (default), then will use
@@ -447,7 +400,6 @@
          * second field with multiple terms to use as the secondary field.
          * 
          * @static
->>>>>>> 465825d5
          * @param {Array} experiments - List of experiments which are to be aggregated or counted by their term(s).
          * @param {Array} fields - List of fields containing at least 'field' property (as object-dot-notated string).
          * @param {string} [aggregate="experiments"] - What to aggregate. Can be 'experiments', 'experiment_sets', or 'files'.
@@ -455,10 +407,7 @@
          * @param {boolean} [useOnlyPopulatedFields=false] - If true, will try to only select fields which have multiple terms to visualize.
          * 
          * @returns {Array} - Array of fields, now containing term counts per field. One field (either the first or first populated) will have a childField with partitioned terms.
-<<<<<<< HEAD
-=======
          * @memberof module:viz/BarPlotChart
->>>>>>> 465825d5
          */
         genChartData : function(
             experiments = [],
@@ -537,7 +486,6 @@
                     });
                 });
             }
-<<<<<<< HEAD
         },
 
         partitionFields : function(fields, experiments, aggregate, useOnlyPopulatedFields = false){
@@ -558,28 +506,6 @@
             return BarPlot.combinedFieldTermsForExperiments(fields, experiments, aggregate);
         },
 
-=======
-        },
-
-        partitionFields : function(fields, experiments, aggregate, useOnlyPopulatedFields = false){
-            var topIndex, nextIndex;
-            if (!Array.isArray(fields) || fields.length < 2) throw new Error("Need at least 2 fields.");
-            if (useOnlyPopulatedFields){
-                // Find first & second fields which have more than 1 term and use those.
-                topIndex = BarPlot.firstPopulatedFieldIndex(fields);
-                if ((topIndex + 1) >= fields.length) return fields; // Cancel
-                
-                nextIndex = BarPlot.firstPopulatedFieldIndex(fields, topIndex + 1);
-            } else {
-                // Use fields[0] and fields[1].
-                topIndex = 0;
-                nextIndex = 1;
-            }
-            fields[topIndex].childField = fields[nextIndex];
-            return BarPlot.combinedFieldTermsForExperiments(fields, experiments, aggregate);
-        },
-
->>>>>>> 465825d5
 
         /**
          * @static
@@ -620,17 +546,11 @@
         },
 
         /**
-<<<<<<< HEAD
-         * @param {Array} fields - List of field objects.
-         * @param {Object} exp - Experiment to get terms (field values) from to pair with fields.
-         * @returns {Array} Array of pairs containing field key (index 0) and term (index 1) 
-=======
          * @static
          * @param {Array} fields - List of field objects.
          * @param {Object} exp - Experiment to get terms (field values) from to pair with fields.
          * @returns {Array} Array of pairs containing field key (index 0) and term (index 1) 
          * @memberof module:viz/BarPlotChart
->>>>>>> 465825d5
          */
         getTermsForFieldsFromExperiment : function(fields, exp){
             return fields.map(function(f){
@@ -872,15 +792,11 @@
             return fields;
         },
 
-<<<<<<< HEAD
-        /** @returns {Object} Default style options for chart. Should suffice most of the time. */
-=======
         /** 
          * @static
          * @returns {Object} Default style options for chart. Should suffice most of the time.
          * @memberof module:viz/BarPlotChart
          */
->>>>>>> 465825d5
         getDefaultStyleOpts : function(){
             return {
                 'gap' : 16,
@@ -1047,15 +963,10 @@
 
     /**
      * Call this function, e.g. through refs, to grab fields and terms for a/the Legend component.
-<<<<<<< HEAD
-     * 
-     * @returns {Array} List of fields containing terms. For use by legend component.
-=======
      * Internally, runs BarPlotChart.barDataToLegendData().
      * 
      * @see module:viz/BarPlotChart.barDataToLegendData
      * @returns {Array|null} List of fields containing terms. For use by legend component.
->>>>>>> 465825d5
      */
     getLegendData : function(){
         if (!this.barData) return null;
@@ -1391,8 +1302,6 @@
 
     },
 
-<<<<<<< HEAD
-=======
     /**
      * Used to help generate "highlighted" selected bars against the output of this: the "all experiments" bars silhoutte.
      * Used conditionally in BarPlotChart.render to render clones of the BarChart behind the primary bars,
@@ -1405,7 +1314,6 @@
      * @see module:viz/BarPlotChart.render
      * @see module:viz/BarPlotChart.genChartData
      */
->>>>>>> 465825d5
     renderAllExperimentsSilhouette : function(width, height, styleOpts = null){
         if (!this.props.filteredExperiments) return null;
         if (!styleOpts) styleOpts = this.styleOptions();
@@ -1445,15 +1353,12 @@
         
     },
 
-<<<<<<< HEAD
-=======
     /** 
      * Parses props.experiments and/or props.filterExperiments, depending on props.showType, aggregates experiments into fields,
      * generates data for chart bars, and then draws and returns chart wrapped in a div React element.
      * 
      * @returns {React.Element} - Chart markup wrapped in a div.
      */
->>>>>>> 465825d5
     render : function(){
         if (this.state.mounted === false) return <div ref="container"></div>;
 

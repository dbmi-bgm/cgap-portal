--- conflicted
+++ resolved
@@ -7,17 +7,14 @@
 var { RotatedLabel, Legend } = require('./components');
 var { console, object, isServerSide, expFxn, Filters, layout } = require('../util');
 var { highlightTerm, unhighlightTerms } = require('./../facetlist');
-
-<<<<<<< HEAD
+var { ButtonToolbar, ButtonGroup, Button, DropdownButton, MenuItem } = require('react-bootstrap');
+
+
 /**
  * Component for BarPlotChart.
  * 
  * @module {React.Component} viz/BarPlotChart
  */
-=======
-var { ButtonToolbar, ButtonGroup, Button, DropdownButton, MenuItem } = require('react-bootstrap');
-
->>>>>>> 43a3070e
 
 var BarPlot = React.createClass({
 

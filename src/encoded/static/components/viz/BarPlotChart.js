'use strict';

var React = require('react');
var _ = require('underscore');
var d3 = require('d3');
var vizUtil = require('./utilities');
var { RotatedLabel, Legend } = require('./components');
var { console, object, isServerSide, expFxn, Filters, layout } = require('../util');
var { highlightTerm, unhighlightTerms } = require('./../facetlist');

<<<<<<< HEAD
var { ButtonToolbar, ButtonGroup, Button, DropdownButton, MenuItem } = require('react-bootstrap');

=======
/**
 * Component for BarPlotChart.
 * 
 * @module {React.Component} viz/BarPlotChart
 */
>>>>>>> 2e340c16

var BarPlot = React.createClass({

    statics : {


        /**
         * Component which wraps the BarPlotChart and provides some UI buttons and stuff.
         * Passes props to BarPlotChart.
         * 
         * 
         */
        UIControlsWrapper : React.createClass({

            getDefaultProps : function(){
                return {
                    'titleMap' : {
                        // Aggr type
                        'experiment_sets' : "Experiment Sets",
                        'experiments' : 'Experiments',
                        'files' : "Files",
                        // Show state
                        'all' : 'All',
                        'filtered' : 'Selected',
                        'both' : 'All & Selected'
                    },
                    'availableFields1' : [
                        { title : "Biosample", field : "experiments_in_set.biosample.biosource_summary" },
                        { title : "Digestion Enzyme", field : "experiments_in_set.digestion_enzyme.name" },
                        { title : "Biosource Type", field : 'experiments_in_set.biosample.biosource.biosource_type' }
                    ],
                    'availableFields2' : [
                        { title : "Experiment Type", field : 'experiments_in_set.experiment_type' },
                        { title : "Organism", field : "experiments_in_set.biosample.biosource.individual.organism.name" },
                    ],
                    'legend' : false,
                    'chartHeight' : 300
                };
            },

            getInitialState : function(){
                return {
                    'fields' : [
                        { title : "Biosample", field : "experiments_in_set.biosample.biosource_summary" },
                        { title : "Experiment Type", field : 'experiments_in_set.experiment_type' },
                        //{ title : "Experiment Summary", field : "experiments_in_set.experiment_summary" }
                    ],
                    'aggregateType' : 'experiment_sets',
                    'showState' : 'all'
                };
            },

            componentWillReceiveProps : function(nextProps){
                if (this.filterObjExistsAndNoFiltersSelected(nextProps.expSetFilters)){
                    this.setState({ 'showState' : 'all' });
                }
            },

            filterObjExistsAndNoFiltersSelected : function(expSetFilters = this.props.expSetFilters){
                return (
                    typeof expSetFilters === 'object'
                    && expSetFilters !== null
                    && _.keys(expSetFilters).length === 0
                );
            },

            titleMap : function(key = null, fromDropdown = false){
                if (!key) return this.props.titleMap;
                var title = this.props.titleMap[key];
                if (fromDropdown && ['all','filtered'].indexOf(key) > -1){
                    title += ' ' + this.titleMap(this.state.aggregateType);
                } else if (fromDropdown && key == 'both'){
                    return 'Both';
                }
                return title;
            },

            adjustedChildChart : function(){
                // TODO: validate that props.children is a BarPlotChart

                return React.cloneElement(
                    this.props.children,
                    _.extend(
                        _.omit( // Own props minus these.
                            this.props,
                            'titleMap', 'availableFields1', 'availableFields2', 'legend', 'chartHeight'
                        ),
                        {
                            'fields' : this.state.fields,
                            'showType' : this.state.showState,
                            'aggregateType' : this.state.aggregateType,
                        }
                    )
                );
            },

            handleAggregateTypeSelect : _.throttle(function(eventKey, event){
                this.setState({ aggregateType : eventKey });
            }, 300),

            handleExperimentsShowType : _.throttle(function(eventKey, event){
                this.setState({ showState : eventKey });
            }, 300),

            handleFieldSelect : _.throttle(function(fieldIndex, newFieldKey, event){
                var newFields;
                if (newFieldKey === "none"){ // Only applies to subdivision (fieldIndex 1)
                    newFields = this.state.fields.slice(0,1);
                    this.setState({ fields : newFields });
                    return;
                }

                var newField = _.find(
                    this.props['availableFields' + (fieldIndex + 1)],
                    { field : newFieldKey }
                );
                var otherFieldIndex = fieldIndex === 0 ? 1 : 0;
                if (fieldIndex === 0 && this.state.fields.length === 1){
                    newFields = [null];
                } else {
                    newFields = [null, null];
                }
                newFields[fieldIndex] = newField;
                if (newFields.length > 1) newFields[otherFieldIndex] = this.state.fields[otherFieldIndex];
                this.setState({ fields : newFields });
                //this.setState({ showState : eventKey });
            }, 300),

            getFieldAtIndex : function(fieldIndex){
                if (!this.state.fields) return null;
                if (!Array.isArray(this.state.fields)) return null;
                if (this.state.fields.length < fieldIndex + 1) return null;
                return this.state.fields[fieldIndex];
            },

            renderDropDownMenuItems : function(keys, active = null, noFiltersSet = true, disabledTitle = null){
                return keys.map((key)=>{
                    var subtitle = null;
                    var title = null;
                    if (Array.isArray(key)){
                        // Assume we have [key, title, subtitle].
                        title = key[1] || null;
                        subtitle = key[2] || null;
                        key = key[0];
                    }
                    var disabled = noFiltersSet && (key === 'filtered' || key === 'both');
                    return <MenuItem
                        key={key}
                        eventKey={key}
                        active={key === active}
                        children={title || this.titleMap(key, true)}
                        disabled={disabled}
                        title={(disabled && disabledTitle) || subtitle || null}
                    />;
                });
            },

            render : function(){
                
                var filterObjExistsAndNoFiltersSelected = this.filterObjExistsAndNoFiltersSelected();
                var windowGridSize = layout.responsiveGridState();

                return (
                    <div className="bar-plot-chart-controls-wrapper">
                        <div className="overlay" style={{
                            height : this.props.chartHeight,
                            width  : (windowGridSize !== 'xs' ? (layout.gridContainerWidth() * (9/12) - 15) : null)
                        }}>

                            <div className="y-axis-top-label" style={{
                                width : this.props.chartHeight,
                                top: this.props.chartHeight - 40
                            }}>
                                <DropdownButton
                                    id="select-barplot-aggregate-type"
                                    bsSize="xsmall"
                                    onSelect={this.handleAggregateTypeSelect}
                                    title={this.titleMap(this.state.aggregateType)}
                                    children={this.renderDropDownMenuItems(
                                        ['experiment_sets','experiments','files'],
                                        this.state.aggregateType
                                    )}
                                />
                            </div>

                            <div className={"toggle-zoom" + (filterObjExistsAndNoFiltersSelected ? ' no-click' : '')} onClick={()=>
                                this.handleExperimentsShowType(this.state.showState === 'all' ? 'filtered' : 'all')
                            }>
                                <div className="text">
                                    <small>Viewing</small><br/>
                                    {this.state.showState === 'all' ? 'All' : 'Selected'}
                                </div>
                                <i className={"icon icon-search-" + (this.state.showState === 'all' ? 'plus' : 'minus')}/>
                            </div>
                            
                            <div className="controls" style={{ display : 'none'}}>
                                <ButtonToolbar>
                                    <ButtonGroup>
                                        <DropdownButton
                                            id="select-barplot-experiments-type"
                                            onSelect={this.handleExperimentsShowType}
                                            title={
                                                <div className="dropdown-title-container">
                                                    <small>Show</small><br/>
                                                    <h5>{ this.titleMap(!filterObjExistsAndNoFiltersSelected ? this.state.showState : 'all') }</h5>
                                                </div>
                                            }
                                            children={this.renderDropDownMenuItems(
                                                ['filtered','all'],
                                                this.state.showState,
                                                filterObjExistsAndNoFiltersSelected,
                                                "Please select some filters first."
                                            )}
                                        />
                                        
                                    </ButtonGroup>
                                </ButtonToolbar>
                            </div>

                        </div>

                        <div className="row">
                            <div className="col-md-9">
                                { this.adjustedChildChart() }
                            </div>
                            <div className="col-md-3 chart-aside" style={{ height : this.props.chartHeight }}>
                                <div className="legend-container" style={{ minHeight : windowGridSize !== 'xs' ? 
                                    this.props.chartHeight - 49 : null
                                }}>
                                    <DropdownButton
                                        id="select-barplot-field-1"
                                        onSelect={this.handleFieldSelect.bind(this, 1)}
                                        title={(()=>{
                                            var field = this.getFieldAtIndex(1);
                                            if (!field) return "None";
                                            return field.title || Filters.Field.toName(field.field);
                                        })()}
                                        children={this.renderDropDownMenuItems(
                                            this.props.availableFields2.concat([{
                                                title : <em>None</em>,
                                                field : "none"
                                            }]).map(function(field){
                                                return [
                                                    field.field,
                                                    field.title || Filters.Field.toName(field.field),
                                                    field.description || null
                                                ]; // key, title, subtitle
                                            }),
                                            (this.state.fields[1] && this.state.fields[1].field) || "none"
                                        )}
                                    />
                                    <Legend
                                        fields={(
                                            this.props.experiments && this.state.fields[1] ? (
                                                Legend.experimentsAndFieldsToLegendData(
                                                    this.state.showState === 'filtered' ? 
                                                        (this.props.filteredExperiments || this.props.experiments)
                                                        : this.props.experiments,
                                                    [this.state.fields[1]],
                                                    this.props.schemas
                                                )
                                            ) : null
                                        )}
                                        includeFieldTitles={false}
                                        schemas={this.props.schemas}
                                        width={layout.gridContainerWidth() * (3/12) - 20}
                                        title={null
                                            /*
                                            <div>
                                                <h5 className="text-400 legend-title">
                                                    Legend
                                                </h5>
                                            </div>
                                            */
                                        }
                                    />
                                </div>
                                <div className="x-axis-right-label">
                                    <DropdownButton
                                        id="select-barplot-field-0"
                                        onSelect={this.handleFieldSelect.bind(this, 0)}
                                        title={(()=>{
                                            var field = this.getFieldAtIndex(0);
                                            return field.title || Filters.Field.toName(field.field);
                                        })()}
                                        children={this.renderDropDownMenuItems(
                                            this.props.availableFields1.map(function(field){
                                                return [
                                                    field.field,
                                                    field.title || Filters.Field.toName(field.field),
                                                    field.description || null
                                                ]; // key, title, subtitle
                                            }),
                                            this.state.fields[0].field
                                        )}
                                    />
                                </div>

                            </div>
                        </div>
                    </div>
                );
            }

        }),



        // *************************************
        // **** AGGREGATION FUNCTIONS BELOW ****
        // *************************************

        /** 
         * Entrypoint for aggregation. Counts up terms per field for field in array, then partitions one field as a child of another.
         * 
         * @param {Array} experiments - List of experiments which are to be aggregated or counted by their term(s).
         * @param {Array} fields - List of fields containing at least 'field' property (as object-dot-notated string).
         * @param {string} [aggregate="experiments"] - What to aggregate. Can be 'experiments', 'experiment_sets', or 'files'.
         * @param {string} [experimentsOrSets="experiments"] - Deprecated. Whether chart is fed experiments or experiment_sets.
         * @param {boolean} [useOnlyPopulatedFields=false] - If true, will try to only select fields which have multiple terms to visualize.
         * 
         * @returns {Array} - Array of fields, now containing term counts per field. One field (either the first or first populated) will have a childField with partitioned terms.
         */
        genChartData : function(
            experiments = [],
            fields = [{ 'name' : 'Biosample' , field : 'experiments_in_set.biosample.biosource_summary' }],
            aggregate = 'experiments',
            experimentsOrSets = 'experiments',
            useOnlyPopulatedFields = false
        ){
            //aggregate='experiments';
            // Since we not looking for populated fields, only keep track of first two fields provided.
            fields = !useOnlyPopulatedFields ? fields.slice(0,2) : fields.slice(0);

            // Add terms and total for each field which isn't null or undefined.
            fields = _.filter(fields, function(f){
                return f;
            }).map(function(f){
                return _.extend({}, f, {
                    'terms' : {},
                    'total' : 0
                });
            });

            BarPlot.aggregateByType(fields, experiments, aggregate);

            if (fields.length === 1) return fields;
            return BarPlot.partitionFields(fields, experiments, aggregate, useOnlyPopulatedFields);
        },

        countTermForFieldFromExperimentByAggregateType : function(fieldObj, experiment, term, aggregate){
            if (!aggregate || aggregate === 'experiments'){
                BarPlot.countFieldTerm(fieldObj, term);
                //experiments.forEach(BarPlot.countFieldsTermsForExperiment.bind(this, fields));
            } else if ( aggregate === 'experiment_sets' ){
                throw new Error("Not yet built.");

            } else if ( aggregate === 'files' ){
                BarPlot.countFieldTerm(fieldObj, term, true, expFxn.fileCount(experiment));
            }
        },

        aggregateByType : function(fields, experiments, aggregate){
            if (!aggregate || aggregate === 'experiments'){
                experiments.forEach(function(exp){
                    BarPlot.getTermsForFieldsFromExperiment(fields,exp).forEach(function(fieldTermPair, i){
                        if (fields[i].field !== fieldTermPair[0]) throw new Error("This shouldn't happen");
                        BarPlot.countFieldTerm(fields[i], fieldTermPair[1]);
                    });
                });
                //experiments.forEach(BarPlot.countFieldsTermsForExperiment.bind(this, fields));
            } else if ( aggregate === 'experiment_sets' ){
                //throw new Error("Not yet built.");
                var expSets = expFxn.groupExperimentsIntoExperimentSets(experiments);
                _.forEach(expSets, function(expsInSet){
                    var aggrValue = (1 / expsInSet.length);
                    expsInSet.forEach(function(exp){
                        var fieldTermPairs = BarPlot.getTermsForFieldsFromExperiment(fields,exp);
                        fieldTermPairs.forEach(function(fieldTermPair, i){
                            if (fields[i].field !== fieldTermPair[0]) throw new Error("This shouldn't happen");
                            BarPlot.countFieldTerm(fields[i], fieldTermPair[1], true, aggrValue);
                        });
                    });
                    // Finally, round resulting counts because JS might leave as 0.99999999999 instead of 1.
                    fields.forEach(function(field){
                        _.forEach(_.keys(field.terms), function(term){
                            field.terms[term] = Math.round(field.terms[term] * 100) / 100;
                        });
                    });
                    
                });
            } else if ( aggregate === 'files' ){
                experiments.forEach(function(exp){
                    // [[field0Id, term], [field1Id, term], ...] . forEach( -->
                    BarPlot.getTermsForFieldsFromExperiment(fields,exp).forEach(function(fieldTermPair, i){
                        if (fields[i].field !== fieldTermPair[0]) throw new Error("This shouldn't happen");
                        BarPlot.countFieldTerm(fields[i], fieldTermPair[1], true, expFxn.fileCount(exp));
                    });
                });
            }
        },

        partitionFields : function(fields, experiments, aggregate, useOnlyPopulatedFields = false){
            var topIndex, nextIndex;
            if (!Array.isArray(fields) || fields.length < 2) throw new Error("Need at least 2 fields.");
            if (useOnlyPopulatedFields){
                // Find first & second fields which have more than 1 term and use those.
                topIndex = BarPlot.firstPopulatedFieldIndex(fields);
                if ((topIndex + 1) >= fields.length) return fields; // Cancel
                
                nextIndex = BarPlot.firstPopulatedFieldIndex(fields, topIndex + 1);
            } else {
                // Use fields[0] and fields[1].
                topIndex = 0;
                nextIndex = 1;
            }
            fields[topIndex].childField = fields[nextIndex];
            return BarPlot.combinedFieldTermsForExperiments(fields, experiments, aggregate);
        },


        /**
         * @param {Object} fieldObj - A field object with present but incomplete 'terms' & 'total'.
         * @param {string|string[]} term - A string or array of strings denoting terms. If multiple terms are passed, then field must have fields as terms (with incomplete 'terms' & 'total') object.
         */
        countFieldTerm : function(fieldObj, term, updateTotal = true, countIncrease = 1){
            if (term === null) term = "None";
            var termsCont = fieldObj.terms;
            if (Array.isArray(term)){
                term = _.uniq(term);
                if (term.length === 1) term = term[0];
                else {
                    console.warn('Multiple unique terms for field ' + fieldObj.field, term);
                    term = term[0];
                }
                /*
                else {
                    var i = 0;
                    while (i < term.length - 1){
                        termsCont = termsCont[term[i]].terms;
                        if (typeof termsCont === 'undefined') return;
                        i++;
                    }
                    term = term[i];
                }
                */
            }
            if (typeof termsCont[term] === 'number'){
                termsCont[term] += countIncrease;
            } else {
                termsCont[term] = countIncrease;
            }
            if (updateTotal) fieldObj.total += countIncrease;
        },

        /**
         * @param {Array} fields - List of field objects.
         * @param {Object} exp - Experiment to get terms (field values) from to pair with fields.
         * @returns {Array} Array of pairs containing field key (index 0) and term (index 1) 
         */
        getTermsForFieldsFromExperiment : function(fields, exp){
            return fields.map(function(f){
                return [f.field, object.getNestedProperty(exp, f.field.replace('experiments_in_set.',''), true)];
            });
        },
/*
        countFieldsTermsForExperiment : function(fields, exp){
            _.forEach(fields, function(f){ 
                var term = object.getNestedProperty(exp, f.field.replace('experiments_in_set.',''), true);
                BarPlot.countFieldTerm(f, term);
            });
            return fields;
        },
*/
        combinedFieldTermsForExperiments : function(fields, experiments, aggregate){
            var field;
            var fieldIndex;
            if (Array.isArray(fields)){ // Fields can be array or single field object.
                fieldIndex = _.findIndex(fields, function(f){ return typeof f.childField !== 'undefined'; });
                field = fields[fieldIndex];
            } else {
                field = fields;
            }

            function createNoneChildField(){
                field.terms["None"] = {
                    'field' : field.childField.field, 
                    'cachedTotal' : null,
                    'total' : 0,
                    'term' : "None",
                    'terms' : {}
                };
            }

            field.terms = _(field.terms).chain()
                .clone()
                .pairs()
                .map(function(term){
                    var termField = {
                        'field' : field.childField.field, 
                        'cachedTotal' : term[1],
                        'total' : 0,
                        'term' : term[0],
                        'terms' : {} 
                    };
                    return [
                        term[0],
                        termField
                    ];
                })
                .object()
                .value();

            function aggregateExp(exp, aggrValue = null){
                if (typeof aggrValue !== 'number') aggrValue = null;
                var topLevelFieldTerm = object.getNestedProperty(exp, field.field.replace('experiments_in_set.',''), true);
                var nextLevelFieldTerm = object.getNestedProperty(exp, field.childField.field.replace('experiments_in_set.',''), true);

                // For now, just use first term if evaluates to list.
                if (Array.isArray(topLevelFieldTerm)) topLevelFieldTerm = topLevelFieldTerm[0];
                if (Array.isArray(nextLevelFieldTerm)) nextLevelFieldTerm = nextLevelFieldTerm[0];

                if (!topLevelFieldTerm){
                    topLevelFieldTerm = "None";
                    if (typeof field.terms[topLevelFieldTerm] === 'undefined') createNoneChildField();
                }

                if (aggregate === 'files' || aggregate === 'experiments'){
                    BarPlot.countTermForFieldFromExperimentByAggregateType(field.terms[topLevelFieldTerm], exp, nextLevelFieldTerm, aggregate);
                } else if (aggregate === 'experiment_sets'){
                    BarPlot.countFieldTerm(field.terms[topLevelFieldTerm], nextLevelFieldTerm, true, aggrValue);
                }
            }

            //BarPlot.aggregateByType([field,field.childField], experiments, aggregate);
            if (aggregate === 'files' || aggregate === 'experiments'){
                experiments.forEach(aggregateExp);
            } else if (aggregate === 'experiment_sets'){
                var expSets = expFxn.groupExperimentsIntoExperimentSets(experiments);

                _.forEach(expSets, function(expsInSet){
                    // Round to hundredths because of JS floating point smidgerry. (e.g. 0.99999999999999 instead of 1)
                    var aggrValue = 1 / expsInSet.length;

                    expsInSet.forEach(function(exp){
                        aggregateExp(exp, aggrValue);
                    });
                    
                });

                // Finally, round resulting counts because JS might leave as 0.99999999999 instead of 1.
                _.forEach(_.keys(field.terms), function(topFieldTerm){
                    _.forEach(_.keys(field.terms[topFieldTerm].terms), function(lowerFieldTerm){
                        field.terms[topFieldTerm].terms[lowerFieldTerm] = Math.round(field.terms[topFieldTerm].terms[lowerFieldTerm] * 100) / 100;
                    });
                    field.terms[topFieldTerm].total = Math.round(field.terms[topFieldTerm].total * 100) / 100;
                });

            }
            

            if (Array.isArray(fields)){
                fields[fieldIndex] = field; // Probably not needed as field already simply references fields[fieldIndex];
            }

            return fields;

        },

        firstPopulatedFieldIndex : function(fields, start = 0){
            var topIndex = start;
            var numberOfTerms;

            // Go down list of fields until select field to display which has more than 1 term, or until last field.
            while (topIndex + 1 < fields.length){
                numberOfTerms = _.keys(fields[topIndex].terms).length;
                if (numberOfTerms > 1) break;
                topIndex++;
            }
            return topIndex;
        },

        /** 
         * Return an object containing bar dimensions for first field which has more than 1 possible term, index of field used, and all fields passed originally. 
         * 
         * @param {Object[]} fields - Array of fields (i.e. from props.fields) which contain counts by term and total added through @see BarPlot.genChartData().
         * @param {Object} fields.terms - Object keyed by possible term for field, with value being count of term occurences in [props.]experiments passed to genChartData.
         * @param {number} fields.total - Count of total experiments for which this field is applicable.
         * @param {number} [availWidth=400] - Available width, in pixels, for chart.
         * @param {number} [availHeight=400] - Available width, in pixels, for chart.
         * @param {Object} [styleOpts=BarPlot.getDefaultStyleOpts()] - Style settings for chart which may contain chart offsets (for axes).
         * @param {boolean} [useOnlyPopulatedFields=false] - Determine which fields to show via checking for which fields have multiple terms present.
         * @param {number} [maxValue] - Maximum y-axis value. Overrides height of bars.
         * 
         * @return {Object} Object containing bar dimensions for first field which has more than 1 possible term, index of field used, and all fields passed originally.
         */
        genChartBarDims : function(
            fields,
            availWidth = 400,
            availHeight = 400,
            styleOpts = BarPlot.getDefaultStyleOpts(),
            useOnlyPopulatedFields = false,
            maxValue = null
        ){

            var topIndex = 0;

            if (useOnlyPopulatedFields) {
                topIndex = BarPlot.firstPopulatedFieldIndex(fields);
            }
            
            var numberOfTerms = _.keys(fields[topIndex].terms).length;
            var largestExpCountForATerm = typeof maxValue === 'number' ?
                maxValue
                : _.reduce(fields[topIndex].terms, function(m,t){
                    return Math.max(m, typeof t === 'number' ? t : t.total);
                }, 0);

            var insetDims = {
                width  : Math.max(availWidth  - styleOpts.offset.left   - styleOpts.offset.right, 0),
                height : Math.max(availHeight - styleOpts.offset.bottom - styleOpts.offset.top,   0)
            };
            
            var availWidthPerBar = Math.min(Math.floor(insetDims.width / numberOfTerms), styleOpts.maxBarWidth + styleOpts.gap);
            var barXCoords = d3.range(0, insetDims.width, availWidthPerBar);
            var barWidth = Math.min(Math.abs(availWidthPerBar - styleOpts.gap), styleOpts.maxBarWidth);

            function genBarData(fieldObj, outerDims = insetDims, parent = null){
                return _(fieldObj.terms).chain()
                    .pairs()
                    .map(function(term, i){
                        var termKey = term[0];
                        var termCount = term[1];
                        var childBars = null;
                        if (typeof term[1] === 'object') termCount = term[1].total;
                        var maxYForBar = parent ? fieldObj.total : largestExpCountForATerm;
                        var barHeight = maxYForBar === 0 ? 0 : (termCount / maxYForBar) * outerDims.height;
                        var barNode = {
                            'name' : termKey,
                            'term' : termKey,
                            'count' : termCount,
                            'field' : fieldObj.field,
                            'attr' : {
                                'width' : barWidth,
                                'height' : barHeight
                            }
                        };
                        if (typeof term[1] === 'object') {
                            barNode.bars = genBarData(term[1], { 'height' : barHeight }, barNode);
                        }
                        if (parent){
                            barNode.parent = parent;
                        }
                        return barNode;
                    })
                    .sortBy(function(d){ return -d.attr.height; })
                    .forEach(function(d,i){
                        d.attr.x = barXCoords[i];
                    })
                    .value();
            }

            var barData = {
                'fieldIndex' : topIndex,
                'bars'       : genBarData(fields[topIndex], insetDims),
                'fields'     : fields,
                'maxY'       : largestExpCountForATerm
            };

            return barData;
        },

        barDataToLegendData : function(barData, schemas = null){
            var fields = {};
            _.reduce(barData.bars, function(m,b){
                if (Array.isArray(b.bars)) return m.concat(b.bars);
                else {
                    m.push(b);
                    return m;
                }
            }, []).forEach(function(b){
                if (typeof fields[b.field] === 'undefined') fields[b.field] = { 'field' : b.field, 'terms' : {}, 'name' : Filters.Field.toName(b.field, schemas) };
                fields[b.field].terms[b.term] = { 'term' : b.term, 'name' : b.name || Filters.Term.toName(b.field, b.term), 'color' : vizUtil.colorForNode(b, true) };
            });
            fields = _.values(fields);
            fields.forEach(function(f){ f.terms = _.values(f.terms); });
            return fields;
        },

        /** @returns {Object} Default style options for chart. Should suffice most of the time. */
        getDefaultStyleOpts : function(){
            return {
                'gap' : 16,
                'maxBarWidth' : 60,
                'maxLabelWidth' : null,
                'labelRotation' : 30,
                'labelWidth' : 200,
                'yAxisMaxHeight' : 100, // This will override labelWidth to set it to something that will fit at angle.
                'offset' : {
                    'top' : 18,
                    'bottom' : 50,
                    'left' : 50,
                    'right' : 0
                }
            };
        }
    },

    getInitialState : function(){
        return { 'mounted' : false };
    },
  
    componentDidMount : function(){
        this.bars = {}; // Save currently-visible bar refs to this object to check if bar exists already or not on re-renders for better transitions.
        this.setState({ 'mounted' : true });
    },

    propTypes : {
        'experiments'   : React.PropTypes.array,
        'filteredExperiments' : React.PropTypes.array,
        'fields'        : React.PropTypes.array,
        'styleOptions'  : React.PropTypes.shape({
            'gap'           : React.PropTypes.number,
            'maxBarWidth'   : React.PropTypes.number,
            'labelRotation' : React.PropTypes.oneOf([React.PropTypes.number, React.PropTypes.string]),
            'labelWidth'    : React.PropTypes.oneOf([React.PropTypes.number, React.PropTypes.string]),
            'offset'        : React.PropTypes.shape({
                'top'           : React.PropTypes.number,
                'bottom'        : React.PropTypes.number,
                'left'          : React.PropTypes.number,
                'right'         : React.PropTypes.number
            })
        }),
        'height'        : React.PropTypes.number,
        'width'         : React.PropTypes.number
    },
  
    getDefaultProps : function(){
        return {
            'experiments' : [],
            'fields' : [],
            'useOnlyPopulatedFields' : false,
            'showType' : 'both',
            'aggregateType' : 'experiments',
            'styleOptions' : null, // Can use to override default margins/style stuff.
        };
    },

    styleOptions : function(){ return vizUtil.extendStyleOptions(this.props.styleOptions, BarPlot.getDefaultStyleOpts()); },
  
    width : function(){
        if (this.props.width) return this.props.width;
        if (!this.refs.container) return null;
        var width = this.refs.container.parentElement.clientWidth;
        if (this.refs.container.parentElement.className.indexOf('col-') > -1){
            // Subtract 20 to account for grid padding (10px each side).
            return width - 20;
        }
        return width;
    },
  
    height : function(){
        if (this.props.height) return this.props.height;
        if (!this.refs.container) return null;
        return this.refs.container.parentElement.clientHeight;
    },

    shouldPerformManualTransitions : function(nextProps, pastProps){
        return !!(
            !_.isEqual(pastProps.experiments, nextProps.experiments) ||
            pastProps.height !== nextProps.height ||
            !_.isEqual(pastProps.filteredExperiments, nextProps.filteredExperiments)
        );
    },

    componentWillReceiveProps : function(nextProps){
        /*
        if (this.shouldPerformManualTransitions(nextProps, this.props)){
            console.log('WILL DO SLOW TRANSITION');
            this.setState({ transitioning : true });
        }
        */
    },

    componentDidUpdate : function(pastProps){

        /*
        if (this.shouldPerformManualTransitions(this.props, pastProps)){
            // Cancel out of transitioning state after delay. Delay is to allow new/removing elements to adjust opacity.
            setTimeout(()=>{
                this.setState({ transitioning : false });
            },750);
        }
        */

        return;

        // THE BELOW IF BLOCK IS NO LONGER NECESSARY AS CONVERTED TO HTML ELEMS, KEEPING FOR IF NEEDED IN FUTURE.
        /*
        if (this.shouldPerformManualTransitions(this.props, pastProps)){
            if (typeof this.pastBars !== 'undefined'){

                var styleOpts = this.styleOptions();
                var _this = this;

                var existingAndCurrentElements = _.flatten(
                    _.map(
                        _.intersection( // Grab all bars which are current & pre-update-existing.
                            _.values(this.pastBars), // Obj to array
                            _.values(this.bars)
                        ),
                        function(b){ return [b.childNodes[0], b.childNodes[1]]; } // Get children
                    ),
                    true
                );

                console.log('EXISTING', existingAndCurrentElements);

                if (existingAndCurrentElements.length === 0){
                    console.info("No existing bars to do D3 transitions on, unsetting state.transitioning immediately.");
                    _this.setState({ transitioning : false });
                    return;
                }
                
                // Since 'on end' callback is called many times (multiple bars transition), defer until called for each.
                var transitionCompleteCallback = _.after(existingAndCurrentElements.length, function(){
                    console.info("Finished D3 transitions on BarPlot.");
                    _this.setState({ transitioning : false });
                });

                d3.selectAll(existingAndCurrentElements)
                .transition().duration(750)
                .attr('height', function(d){
                    return this.parentElement.__data__.attr.height;
                })
                .attr('y', function(d){
                    return _this.height() - this.parentElement.__data__.attr.height - styleOpts.offset.bottom;
                    //return _this.height() - parseFloat(this.getAttribute('data-target-height')) - styleOpts.offset.bottom;
                })
                .on('end', transitionCompleteCallback);
            }
        }
        */
    },

    /**
     * Call this function, e.g. through refs, to grab fields and terms for a/the Legend component.
     * 
     * @returns {Array} List of fields containing terms. For use by legend component.
     */
    getLegendData : function(){
        if (!this.barData) return null;
        return BarPlot.barDataToLegendData(this.barData, this.props.schemas || null);
    },

    getTopLevelField : function(){
        if (!this.barData) return null;
        return this.barData.fields[this.barData.fieldIndex].field;
    },

    renderParts : {

        svg: {

            bar : function(d, index, all, styleOpts = null, existingBars = this.pastBars){
                var transitioning = this.state.transitioning; // Cache state.transitioning to avoid risk of race condition in ref function.
                if (!styleOpts) styleOpts = this.styleOptions();

                var prevBarExists = function(){ return typeof existingBars[d.term] !== 'undefined' && existingBars[d.term] !== null; };
                var prevBarData = null;
                if (prevBarExists() && transitioning) prevBarData = existingBars[d.term].__data__;

                function transformStyle(){
                    var xyCoords;
                    if ((d.removing || !prevBarExists()) && transitioning){
                        // Defer to slide in new bar via CSS on state.transitioning = false.
                        xyCoords = [d.attr.x, d.attr.height];
                    } else {
                        // 'Default' (no transitioning) style
                        xyCoords = [d.attr.x, 0];
                    }
                    return vizUtil.style.translate3d.apply(this, xyCoords);
                }

                function barStyle(){
                    var style = {};

                    // Position bar's x coord via translate3d CSS property for CSS3 transitioning.
                    if ((d.removing || !prevBarExists()) && transitioning){
                        // Defer to slide in new bar via CSS on state.transitioning = false.
                        style.opacity = 0;
                    } else {
                        // 'Default' (no transitioning) style
                        style.opacity = 1;
                    }
                    style.transform = transformStyle.call(this);
                    return style;
                }

                function rectHeight(){
                    // Defer updating rect height so we can use D3 to transition it in componentDidUpdate.
                    if (prevBarExists() && transitioning){
                        return prevBarData.attr.height;
                    }
                    return d.attr.height;
                }
                

                function rectY(){
                    if (prevBarExists() && transitioning){
                        return this.height() - prevBarData.attr.height - styleOpts.offset.bottom;
                    }
                    return this.height() - d.attr.height - styleOpts.offset.bottom;
                }

                return (
                    <g
                        className="chart-bar"
                        data-term={d.term}
                        key={"bar-" + d.term}
                        style={barStyle.call(this)}
                        ref={(r) => {
                            if (typeof this.bars !== 'undefined' && r !== null){
                                // Save bar element; set its data w/ D3 but don't save D3 wrapped-version
                                d3.select(r).datum(d);
                                if (!(d.removing && !transitioning)) this.bars[d.term] = r;
                            }
                        }}
                    >
                        <text
                            className="bar-top-label"
                            x={styleOpts.offset.left}
                            y={rectY.call(this)}
                            key="text-label"
                        >
                            { d.name }
                        </text>
                        <rect
                            y={rectY.call(this)}
                            x={styleOpts.offset.left /* Use style.transform for X coord */}
                            height={rectHeight.call(this)}
                            data-target-height={d.attr.height}
                            width={d.attr.width}
                            key="rect1"
                            rx={5}
                            ry={5}
                            style={{
                                fill : vizUtil.colorForNode(d)
                            }}
                        />
                    </g>
                );
            },

            topYAxis : function(availWidth, styleOpts){
                return (
                    <line
                        key="y-axis-top"
                        className="y-axis-top"
                        x1={styleOpts.offset.left}
                        y1={styleOpts.offset.top}
                        x2={availWidth - styleOpts.offset.right}
                        y2={styleOpts.offset.top}
                    />
                );
            },

            bottomXAxis : function(availWidth, availHeight, currentBars, styleOpts){
                var lineYCoord = availHeight - (styleOpts.offset.bottom * 0.75);
                return (
                    <g key="y-axis-bottom">
                        <line
                            key="y-axis-bottom-line"
                            className="y-axis-bottom"
                            x1={styleOpts.offset.left}
                            y1={lineYCoord}
                            x2={availWidth - styleOpts.offset.right}
                            y2={lineYCoord}
                        />
                        { currentBars.map(function(bar){
                            return (
                                <text
                                    key={'count-for-' + bar.term}
                                    data-term={bar.term}
                                    className="y-axis-label-count"
                                    x={bar.attr.x + styleOpts.offset.left + (bar.attr.width / 2)}
                                    y={lineYCoord + 20}
                                >{ bar.count }</text>
                            );
                        }) }
                    </g>
                );
            }

        },

        bar : function(d, index, all, styleOpts = null, existingBars = this.pastBars, isFilteredExperiments = false){

            var transitioning = this.state.transitioning; // Cache state.transitioning to avoid risk of race condition in ref function.
            if (!styleOpts) styleOpts = this.styleOptions();

            var prevBarData = null;
            if (d.existing && transitioning) prevBarData = existingBars[d.term].__data__;

            function barStyle(){
                var style = {};

                // Position bar's x coord via translate3d CSS property for CSS3 transitioning.
                if ((d.removing || !d.existing) && transitioning){
                    style.opacity = 0;
                    style.transform = vizUtil.style.translate3d(d.attr.x, Math.max(d.attr.height / 5, 10) + 10, 0);
                } else {
                    // 'Default' (no transitioning) style
                    style.opacity = 1;
                    style.transform = vizUtil.style.translate3d(d.attr.x,0,0);
                }
                style.left = styleOpts.offset.left;
                style.bottom = styleOpts.offset.bottom;
                style.width = d.attr.width;
                return style;
            }

            var barParts = Array.isArray(d.bars) ? 
                _.sortBy(d.bars, 'term').map(this.renderParts.barPart.bind(this))
                :
                this.renderParts.barPart.call(this, _.extend({}, d, { color : 'rgb(139, 114, 142)' }));

            return (
                <div
                    className={
                        "chart-bar no-highlight-color" + 
                        (
                            //d.attr.height > Math.max((this.height() - styleOpts.offset.bottom - styleOpts.offset.top) / 2, 30) ?
                            //' larger-height' : ''
                            ''
                        )
                    }
                    onMouseLeave={
                        Array.isArray(d.bars) && d.bars.length > 0 ?
                        function(e){
                            unhighlightTerms(d.bars[0].field);
                        } : null
                    }
                    data-term={d.term}
                    data-field={Array.isArray(d.bars) && d.bars.length > 0 ? d.bars[0].field : null}
                    key={"bar-" + d.term}
                    style={barStyle.call(this)}
                    ref={(r) => {
                        if (typeof this.bars !== 'undefined' && r !== null){
                            // Save bar element; set its data w/ D3 but don't save D3 wrapped-version
                            d3.select(r).datum(d);
                            if (!(d.removing && !transitioning)) this.bars[d.term] = r;
                        }
                    }}
                >
                    { !isFilteredExperiments ?
                    <span className="bar-top-label" key="text-label">
                        { d.count }
                    </span>
                    : null }
                    { barParts }
                </div>
            );
        },

        barPart : function(d){
            
            var color = vizUtil.colorForNode(d);

            return (
                <div
                    className={"bar-part no-highlight-color" + (d.parent ? ' multiple-parts' : '')}
                    style={{
                        //top : rectY.call(this),
                        height : d.attr.height,
                        width: (d.parent || d).attr.width,
                        backgroundColor : color
                    }}
                    data-color={color}
                    data-target-height={d.attr.height}
                    key={'bar-part-' + (d.parent ? d.parent.term + '~' + d.term : d.term)}
                    data-term={d.parent ? d.term : null}
                    onMouseEnter={highlightTerm.bind(this, d.field, d.term, color)}
                >

                </div>
            );
        },

        bottomXAxis : function(availWidth, availHeight, currentBars, styleOpts){
            var _this = this;

            var labelWidth = styleOpts.labelWidth;
            if (typeof styleOpts.labelRotation === 'number'){

                var maxWidthGivenBottomOffset = (
                    1 / Math.abs(Math.sin((styleOpts.labelRotation / 180) * Math.PI)
                )) * styleOpts.offset.bottom;

                labelWidth = Math.min(
                    maxWidthGivenBottomOffset,
                    (styleOpts.labelWidth || 100000)
                );

            }

            
            return (
                <div className="y-axis-bottom" style={{ 
                    left : styleOpts.offset.left, 
                    right : styleOpts.offset.right,
                    height : Math.max(styleOpts.offset.bottom - 5, 0),
                    bottom : Math.min(styleOpts.offset.bottom - 5, 0)
                }}>
                    <RotatedLabel.Axis
                        labels={currentBars.map(function(b){ 
                            return {
                                name : b.name || b.term,
                                term : b.term,
                                x: b.attr.x,
                                opacity : _this.state.transitioning && (b.removing || !b.existing) ? 0 : '',
                                color : vizUtil.colorForNode(b, true, null, null, true)
                            }; 
                        })}
                        labelClassName="y-axis-label no-highlight-color"
                        y={5}
                        extraHeight={5}
                        placementWidth={currentBars[0].attr.width}
                        placementHeight={styleOpts.offset.bottom}
                        angle={styleOpts.labelRotation}
                        maxLabelWidth={styleOpts.maxLabelWidth || 1000}
                        isMounted={_this.state.mounted}
                    />
                </div>
            );
        },

        leftAxis : function(availWidth, availHeight, barData, styleOpts){
            var chartHeight = availHeight - styleOpts.offset.top - styleOpts.offset.bottom;
            var chartWidth = availWidth - styleOpts.offset.left - styleOpts.offset.right;
            var ticks = d3.ticks(0, barData.maxY * ((chartHeight - 10)/chartHeight), Math.min(8, barData.maxY)).concat([barData.maxY]);
            var steps = ticks.map(function(v,i){
                var w = i === 0 ? chartWidth : (
                    Math.min(
                        (barData.bars.filter(function(b){
                            return b.count >= v - ((ticks[1] - ticks[0]) * 2);
                        }).length) * Math.min(styleOpts.maxBarWidth + styleOpts.gap, chartWidth / barData.bars.length) + (styleOpts.maxBarWidth * .66),
                        chartWidth
                    )
                );
                return (
                    <div className={"axis-step" + (i >= ticks.length - 1 ? ' last' : '')} data-tick-index={i} style={{
                        position : 'absolute',
                        left: 0,
                        right: 0,
                        bottom : (v / barData.maxY) * chartHeight - 1,
                    }} key={v}>
                        <span className="axis-label">
                            { v }
                        </span>
                        <div className="axis-bg-line" style={{ width : w + 3, right : -w - 5 }}/>
                    </div>
                );
            });
            return (
                <div className="bar-plot-left-axis" style={{
                    height : chartHeight,
                    width: Math.max(styleOpts.offset.left - 5, 0),
                    top:  styleOpts.offset.top + 'px'
                }}>
                    { steps }
                </div>
            );
        }

    },

    renderAllExperimentsSilhouette : function(width, height, styleOpts = null){
        if (!this.props.filteredExperiments) return null;
        if (!styleOpts) styleOpts = this.styleOptions();

        var allExperimentsBarData = BarPlot.genChartBarDims( // Gen bar dimensions (width, height, x/y coords). Returns { fieldIndex, bars, fields (first arg supplied) }
            BarPlot.genChartData( // Get counts by term per field.
                this.props.experiments,
                this.props.fields,
                this.props.aggregateType,
                'experiments',
                this.props.useOnlyPopulatedFields
            ),
            width,
            height,
            styleOpts,
            this.props.useOnlyPopulatedFields
        );

        return {
            'component' : (
                <div className="silhouette" style={{ 'width' : width, 'height' : height }}>
                    {
                        allExperimentsBarData.bars
                        .map(function(b){
                            b.attr.width = b.attr.width / 2 - 2;

                            return b;
                        })
                        .sort(function(a,b){ return a.term < b.term ? -1 : 1; })
                        .map((d,i,a) => this.renderParts.bar.call(this, d, i, a, styleOpts, this.pastBars))
                    }
                </div>
            ),
            'data' : allExperimentsBarData
        };
        
        
    },

    render : function(){
        if (this.state.mounted === false) return <div ref="container"></div>;

        var availHeight = this.height(),
            availWidth = this.width(),
            styleOpts = this.styleOptions();

        // Reset this.bars, cache past ones.
        this.pastBars = _.clone(this.bars); // Difference between current and pastBars used to determine which bars to do D3 transitions on (if any).
        this.bars = {}; // ref to 'g' element is stored here.
        var allExpsBarDataContainer = null;

        if (
            this.props.filteredExperiments && this.props.showType === 'both'
        ){
            allExpsBarDataContainer = this.renderAllExperimentsSilhouette(availWidth, availHeight, styleOpts);
        }

        this.barData = BarPlot.genChartBarDims( // Gen bar dimensions (width, height, x/y coords). Returns { fieldIndex, bars, fields (first arg supplied) }
            BarPlot.genChartData( // Get counts by term per field.
                (   this.props.showType === 'all' ? this.props.experiments
                    : this.props.filteredExperiments || this.props.experiments  ),
                this.props.fields,
                this.props.aggregateType,
                'experiments',
                this.props.useOnlyPopulatedFields
            ),
            availWidth,
            availHeight,
            styleOpts,
            this.props.useOnlyPopulatedFields,
            allExpsBarDataContainer && allExpsBarDataContainer.data && allExpsBarDataContainer.data.maxY
        );

        console.log('BARDATA', this.props.showType, this.barData);

        // Bars from current dataset/filters only.
        var currentBars = this.barData.bars.map((d)=>{
            // Determine whether bar existed before, for this.renderParts.bar render func.
            return _.extend(d, { 
                'existing' : typeof this.pastBars[d.term] !== 'undefined' && this.pastBars[d.term] !== null
            });
        });

        var allBars = currentBars; // All bars -- current (from barData) and those which now need to be removed if transitioning (see block below).

        // If transitioning, get D3 datums of existing bars which need to transition out and add removing=true property to inform this.renderParts.bar.
        if (this.state.transitioning){
            var barsToRemove = _.difference(  _.keys(this.pastBars),  _.pluck(this.barData.bars, 'term')).map((barTerm) => {
                return _.extend(this.pastBars[barTerm].__data__, { 'removing' : true });
            });
            allBars = barsToRemove.concat(currentBars);
        }

        // The sort below only helps maintain order in which is processed thru renderParts.bar(), not order of bars shown.
        // This is to help React's keying algo adjust existing bars rather than un/remount them.
        allBars = allBars.sort(function(a,b){ return a.term < b.term ? -1 : 1; });

        function overWriteFilteredBarDimsWithAllExpsBarDims(barSet, allExpsBarSet){
            barSet.forEach(function(b){
                var allExpsBar = _.find(allExpsBarSet, { 'term' : b.term });
                _.extend(
                    b.attr,
                    {
                        'width' : allExpsBar.attr.width,
                        'x' : allExpsBar.attr.x + (allExpsBar.attr.width + 2)
                    }
                );
                if (Array.isArray(b.bars)){
                    overWriteFilteredBarDimsWithAllExpsBarDims(
                        b.bars, allExpsBar.bars
                    );
                }
            });
        }

        if (allExpsBarDataContainer){
            overWriteFilteredBarDimsWithAllExpsBarDims(
                allBars, allExpsBarDataContainer.data.bars
            );
        }

        var barComponents = allBars.map((d,i,a) => 
            this.renderParts.bar.call(this, d, i, a, styleOpts, this.pastBars, allExpsBarDataContainer)
        );

        return (
            <div
                className="bar-plot-chart chart-container"
                key="container"
                ref="container"
                data-field={this.props.fields[this.barData.fieldIndex].field}
                style={{ height : availHeight, width: availWidth }}
            >
                { this.renderParts.leftAxis.call(this, availWidth, availHeight, this.barData, styleOpts) }
                { allExpsBarDataContainer && allExpsBarDataContainer.component }
                { barComponents }
                { this.renderParts.bottomXAxis.call(this, availWidth, availHeight, allBars, styleOpts) }
            </div>
        );
        /*
        // Keep in mind that 0,0 coordinate is located at top left for SVGs.
        // Easier to reason in terms of 0,0 being bottom left, thus e.g. d.attr.y for bars is set to be positive,
        // so we need to flip it via like availHeight - y in render function(s).
  	    return (
            <svg ref="container" key="svg-container" className="bar-plot-chart" data-field={this.props.fields[barData.fieldIndex].field} style={{
                'height' : availHeight,
                'width' : availWidth
            }}>
                { this.renderParts.svg.topYAxis.call(this, availWidth, styleOpts) }
                { barComponents }
                { this.renderParts.svg.bottomXAxis.call(this, availWidth, availHeight, currentBars, styleOpts) }
            </svg>
        );
        */
    }
});

module.exports = BarPlot;
<|MERGE_RESOLUTION|>--- conflicted
+++ resolved
@@ -7,17 +7,13 @@
 var { RotatedLabel, Legend } = require('./components');
 var { console, object, isServerSide, expFxn, Filters, layout } = require('../util');
 var { highlightTerm, unhighlightTerms } = require('./../facetlist');
-
-<<<<<<< HEAD
 var { ButtonToolbar, ButtonGroup, Button, DropdownButton, MenuItem } = require('react-bootstrap');
 
-=======
 /**
  * Component for BarPlotChart.
  * 
  * @module {React.Component} viz/BarPlotChart
  */
->>>>>>> 2e340c16
 
 var BarPlot = React.createClass({
 

--- conflicted
+++ resolved
@@ -181,79 +181,48 @@
     });
 }
 
-<<<<<<< HEAD
 
 /**
  * Holds unsubcribe callback to Redux store subscription.
- * @member
- * @private
- * @ignore
-=======
-/** 
- * @private
- * @ignore
- * @type {null|function}
->>>>>>> 297c3996
+ * @private
+ * @ignore
+ * @type null|function
  */
 var reduxSubscription = null;
 
 /**
-<<<<<<< HEAD
- * @member
- * @private
- * @ignore
+ * @private
+ * @ignore
+ * @type boolean
  */
 var isInitialized = false;
 
-/** @type {number} */
+/**
+ * @private
+ * @ignore
+ * @type number
+ */
 var lastTimeSyncCalled = 0;
 
-/** @type {null|string} */
+/**
+ * @private
+ * @ignore
+ * @type null|string
+ */
 var resyncInterval = null;
 
-/** @type {boolean} */
+/**
+ * @private
+ * @ignore
+ * @type boolean
+ */
 var isWindowActive = false;
 
 
 /**
  * @type Object
  * @alias module:viz/chart-data-controller
-=======
- * @private
- * @ignore
- * @type {boolean}
- */
-var isInitialized = false;
-
-/**
- * @private
- * @ignore
- * @type {number}
- */
-var lastTimeSyncCalled = 0;
-
-/**
- * @private
- * @ignore
- * @type {null|string}
- */
-var resyncInterval = null;
-
-/**
- * @private
- * @ignore
- * @type {boolean}
- */
-var isWindowActive = false;
-
-
-/** 
- * This is a utility to manage charts' experiment data in one global place and distribute to charts throughout UI.
- * 
- * @module {Object} viz/chart-data-controller
->>>>>>> 297c3996
- */
-
+ */
 var ChartDataController = module.exports = {
 
     /**

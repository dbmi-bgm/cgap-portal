'use strict';

/** @ignore */
var React = require('react');
import PropTypes from 'prop-types';
var _ = require('underscore');
var { expFxn, Filters, ajax, console, layout, isServerSide, navigate } = require('./../util');
var vizUtil = require('./utilities');


/** 
 * This is a utility to manage charts' experiment data in one global place and distribute to charts throughout UI.
 * The mechanism for this is roughly diagrammed here:
 * 
 * .. image:: https://files.slack.com/files-pri/T0723UERE-F4C8KQKMM/chartdatacontroller.png
 * 
 * @module {Object} viz/chart-data-controller
 */


/**
 * @private
 * @ignore
 */
var refs = {
    store       : null,
    requestURLBase : null,//'/browse/?type=ExperimentSetReplicate&experimentset_type=replicate&limit=all&from=0',
    updateStats : null, // Function to update stats @ top of page.
    fieldsToFetch : [ // What fields we need from /browse/... for this chart.
        'accession',
        'experiments_in_set.experiment_summary',
        'experiments_in_set.experiment_type',
        'experiments_in_set.accession',
        //'experiments_in_set.status',
        //'experiments_in_set.files.file_type',
        'experiments_in_set.files.accession',
        'experiments_in_set.filesets.files_in_set.accession',
        //'experiments_in_set.biosample.description',
        //'experiments_in_set.biosample.modifications_summary_short',
        'experiments_in_set.biosample.biosource_summary', // AKA Biosource
        //'experiments_in_set.biosample.biosource.biosource_name', // AKA Biosource
        'experiments_in_set.biosample.biosource.biosource_type', // AKA Biosource Type
        'experiments_in_set.lab.title',
        'experiments_in_set.biosample.biosource.individual.organism.name',
        'experiments_in_set.digestion_enzyme.name'
    ],
    expSetFilters : null,
};

/**
 * Contains "state" of ChartDataController. Some of these are deprecated and will be removed.
 * The most important ones are experiments and filteredExperiments.
 * 
 * @type {Object}
 * @private
 * @ignore
 */
var state = {
    experiments         : null,
    filteredExperiments : null,
    fetching            : false,

    chartFieldsHierarchy: [
        //{ 
        //    field : 'experiments_in_set.biosample.biosource.individual.organism.name',
        //    title : "Primary Organism",
        //    name : function(val, id, exps, filteredExps){
        //        return Filters.Term.toName('experiments_in_set.biosample.biosource.individual.organism.name', val);
        //    }
        //},
        //{ title : "Biosource Type", field : 'experiments_in_set.biosample.biosource.biosource_type' },
        //{ title : "Biosample", field : 'experiments_in_set.biosample.biosource_summary' },
        { title : "Experiment Type", field : 'experiments_in_set.experiment_type' },
        {
            title : "Digestion Enzyme",
            field : 'experiments_in_set.digestion_enzyme.name',
            /** @ignore */
            description : function(val, id, exps, filteredExps, exp){
                return 'Enzyme ' + val;
            }
        },
        {
            title : "Experiment Set",
            aggregatefield : "experiment_sets.accession",
            field : "accession",
            isFacet : false,
            size : 1
        },
        //{ title : "Experiment Summary", field : "experiments_in_set.experiment_summary" },
        //{
        //    title: "Experiment Accession",
        //    field : 'experiments_in_set.accession',
        //    //size : function(val, id, exps, filteredExps, exp, parentNode){
        //    //    return 1 / (_.findWhere(exp.experiment_sets, { 'accession' : parentNode.term }).experiments_in_set);
        //    //},
        //    color : "#eee",
        //    isFacet : false,
        //}
    ],
    /** @ignore */
    chartFieldsHierarchyRight : [
        { 
            field : 'experiments_in_set.biosample.biosource.individual.organism.name',
            title : "Primary Organism",
            /** @ignore */
            name : function(val, id, exps, filteredExps){
                return Filters.Term.toName('experiments_in_set.biosample.biosource.individual.organism.name', val);
            }
        },
        { title : "Biosource Type", field : 'experiments_in_set.biosample.biosource.biosource_type' },
        { title : "Biosample", field : 'experiments_in_set.biosample.biosource_summary' },
        //{ title : "Experiment Type", field : 'experiments_in_set.experiment_type' },
        //{
        //    title : "Digestion Enzyme",
        //    field : 'experiments_in_set.digestion_enzyme.name',
        //    description : function(val, id, exps, filteredExps, exp){
        //        return 'Enzyme ' + val;
        //    }
        //},
        {
            title : "Experiment Set",
            aggregatefield : "experiment_sets.accession",
            field : "accession",
            isFacet : false,
            size : 1
        },
        //{ title : "Experiment Summary", field : "experiments_in_set.experiment_summary" },
        //{
        //    title: "Experiment Accession",
        //    field : 'experiments_in_set.accession',
        //    //size : function(val, id, exps, filteredExps, exp, parentNode){
        //    //    return 1 / (_.findWhere(exp.experiment_sets, { 'accession' : parentNode.term }).experiments_in_set);
        //    //},
        //    color : "#eee",
        //    isFacet : false,
        //}
    ]
};

/** Private state & functions **/

/** 
 * @private
 * @ignore
 */
var providerCallbacks = {};

/** 
 * @private
 * @ignore
 */
var providerLoadStartCallbacks = {};

/**
 * After load & update, call registered Update callbacks.
 * @private
 * @ignore
 */
function notifyUpdateCallbacks(){
    console.log('Notifying update callbacks',_.keys(providerCallbacks));
    _.forEach(providerCallbacks, function(pcb){
        pcb(state);
    });
}

/**
 * Before load, call registered Load Start callbacks.
 * @private
 * @ignore
 */
function notifyLoadStartCallbacks(){
    console.log('Notifying load start callbacks', _.keys(providerLoadStartCallbacks));
    _.forEach(providerLoadStartCallbacks, function(plscb){
        plscb(state);
    });
}

function reFetchContext(){
<<<<<<< HEAD
    console.info('ChartDataController -> Refetching');
    navigate('', { inPlace : true });
=======
    console.info('ChartDataController -> Refetch Context Called');
    try {
        navigate('', { inPlace : true });
    } catch (e){
        console.warn(e);
        return false;
    }
>>>>>>> f7d26386
    return true;
}


/**
 * Holds unsubcribe callback to Redux store subscription.
 * @private
 * @ignore
 * @type {null|function}
 */
var reduxSubscription = null;

/**
 * @private
 * @ignore
 * @type {boolean}
 */
var isInitialized = false;


var isInitialLoadComplete = false;

/**
 * @private
 * @ignore
 * @type {number}
 */
var lastTimeSyncCalled = 0;

/**
 * @private
 * @ignore
 * @type {null|string}
 */
var resyncInterval = null;

/**
 * @private
 * @ignore
 * @type {boolean}
 */
var isWindowActive = false;


/**
 * Use this React component to wrap individual charts and provide them with source of experiments data via
 * their props.experiments and props.filteredExperiments. Also provides props.expSetFilters from redux store.
 * 
 * @class Provider
 * @type {Component}
 * @memberof module:viz/chart-data-controller
 * 
 * @prop {string} id - Unique ID.
 * @prop {Object} children - Must be a Chart or Chart controller component.
 */
class Provider extends React.Component {

    static propTypes = {
        'id' : React.PropTypes.string.isRequired,
        'children' : React.PropTypes.object.isRequired
    }

    /**
     * Registers a callback function, which itself calls this.forceUpdate(), with module-viz_chart-data-controller_
     * using ChartDataController.registerUpdateCallback(cb, this.props.id).
     * 
     * @memberof module:viz/chart-data-controller.Provider
     * @private
     * @instance
     * @this module:viz/chart-data-controller.Provider
     * @returns {undefined} Nothing
     */
    componentWillMount(){
        ChartDataController.registerUpdateCallback(()=>{
            this.forceUpdate();
        }, this.props.id);
    }

    /**
     * Unregisters itself using ChartDataController.unregisterUpdateCallback(this.props.id).
     * 
     * @memberof module:viz/chart-data-controller.Provider
     * @private
     * @instance
     * @this module:viz/chart-data-controller.Provider
     * @returns {undefined} Nothing
     */
    componentWillUnmount(){
        ChartDataController.unregisterUpdateCallback(this.props.id);
    }

    /**
     * Sets 'experiments' and 'filteredExperiments' props on props.children.
     * 
     * @returns {Component} Cloned & adjusted props.children.
     * @memberof module:viz/chart-data-controller.Provider
     * @private
     * @instance
     */
    render(){
        var childChartProps = _.extend({}, this.props.children.props);
        childChartProps.experiments = state.experiments;
        childChartProps.filteredExperiments = state.filteredExperiments;
        childChartProps.expSetFilters = refs.expSetFilters;
        

        return React.cloneElement(this.props.children, childChartProps);
    }

}

<<<<<<< HEAD

/**
 * @type {Object}
 * @alias module:viz/chart-data-controller
 */
export const ChartDataController = {

=======

/**
 * @type {Object}
 * @alias module:viz/chart-data-controller
 */
export const ChartDataController = {

>>>>>>> f7d26386
    Provider : Provider,

    /** 
     * This function must be called before this component is used anywhere else.
     * 
     * @public
     * @static
     * @param {string} requestURLBase - Where to request 'all experiments' from.
     * @param {function} [updateStats] - Callback for updating QuickInfoBar, for example, with current experiments, experiment_sets, and files counts.
     * @param {function} [callback] - Optional callback for after initializing.
     * @param {number|boolean} [resync=false] - How often to resync data, in ms, if window is active, for e.g. if submitters submitted new data while user is browsing.
     * @returns {undefined}
     */
    initialize : function(
        requestURLBase = null,
        updateStats = null,
        callback = null,
        resync = false
    ){
        if (!refs.store) {
            refs.store = require('./../../store');
        }
        if (typeof requestURLBase === 'string'){
            refs.requestURLBase = requestURLBase;
        }
        if (typeof updateStats === 'function'){
            refs.updateStats = updateStats;
        }

        if (reduxSubscription !== null) {
            reduxSubscription(); // Unsubscribe current listener.
        }

        // Subscribe to Redux store updates to listen for changed expSetFilters.
        reduxSubscription = refs.store.subscribe(function(){
            var prevExpSetFilters = refs.expSetFilters;
            var reduxStoreState = refs.store.getState();
            refs.expSetFilters = reduxStoreState.expSetFilters;

            if (prevExpSetFilters !== refs.expSetFilters || !_.isEqual(refs.expSetFilters, prevExpSetFilters)){
                ChartDataController.handleUpdatedFilters(refs.expSetFilters, notifyUpdateCallbacks);
            }
        });

        isInitialized = true;

        ChartDataController.sync(function(){
            isInitialLoadComplete = true;
            callback(state);
        }, { isInitial : true });

        // Resync periodically if resync interval supplied.
        if (typeof resync === 'number' && !isServerSide()){

            resync = Math.max(resync, 20000); // 20sec minimum

            window.addEventListener('focus', function(){
                if (lastTimeSyncCalled + resync < Date.now()){
                    ChartDataController.sync(function(){
                        isWindowActive = true;
                    });
                } else {
                    isWindowActive = true;
                }
            });

            window.addEventListener('blur', function(){
                isWindowActive = false;
            });

            resyncInterval = setInterval(function(){
                if (!isWindowActive) return;
                console.info('Resyncing experiments & filteredExperiments for ChartDataController.');
                ChartDataController.sync(null, { 'fromInterval' : true, 'fromSync' : true });
            }, resync);

            isWindowActive = true;

        }

        // For debugging, e.g. embedded properties of fetched experiments.
        if (!isServerSide()){
            window.ChartDataController = ChartDataController;
        }

    },

    /**
     * Whether component has been initialized and may be used.
     * 
     * @public
     * @static
     * @returns {boolean} True if initialized.
     */
    isInitialized : function(){
        return isInitialized;
    },

    /** 
     * For React components to register an "update me" function, i.e. forceUpdate,
     * to be called when new experiments/filteredExperiments has finished loading from back-end.
     * 
     * @public
     * @static
     * @param {function} callback - Function to be called upon loading 'experiments' or 'all experiments'. If registering from a React component, should include this.forceUpdate() or this.setState(..).
     * @param {string}   uniqueID - A unique identifier for the registered callback, to be used for removal or overwrites.
     * @returns {function}   A function which may be called to unregister the callback, in lieu of ChartDataController.unregisterUpdateCallback.
     */
    registerUpdateCallback : function(callback, uniqueID = 'global', overwrite=false){
        if (typeof callback !== 'function') throw Error("callback must be a function.");
        if (typeof uniqueID !== 'string') throw Error("uniqueID must be a string.");
        if (!overwrite && typeof providerCallbacks[uniqueID] !== 'undefined') throw new Error(uniqueID + " already set.");
        providerCallbacks[uniqueID] = callback;
        return function(){
            return ChartDataController.unregisterUpdateCallback(uniqueID);
        };
    },

    /**
     * The opposite of registerUpdateCallback.
     * 
     * @public
     * @static
     * @param {string} uniqueID - ID given alongside initially-registered callback.
     * @returns {undefined}
     */
    unregisterUpdateCallback : function(uniqueID){
        if (typeof uniqueID !== 'string') throw Error("uniqueID must be a string.");
        delete providerCallbacks[uniqueID];
    },

    /**
     * Same as registerUpdateCallback but for when starting AJAX fetch of data.
     *
     * @public
     * @static
     * @param {function} callback - Function to be called upon starting AJAX load.
     * @param {string} uniqueID - @see ChartDataController.registerUpdateCallback().
     * @returns {function} Function for unregistering callback which may be used in lieu of @see ChartDataController.unregisterUpdateCallback().
     */
    registerLoadStartCallback : function(callback, uniqueID = 'global'){
        if (typeof callback !== 'function') throw Error("callback must be a function.");
        if (typeof uniqueID !== 'string') throw Error("uniqueID must be a string.");
        providerLoadStartCallbacks[uniqueID] = callback;
        return function(){
            return ChartDataController.unregisterUpdateCallback(uniqueID);
        };
    },

    /**
     * The opposite of registerLoadStartCallback.
     * 
     * @public
     * @static
     * @param {string} uniqueID - ID given alongside initially-registered callback.
     * @returns {undefined}
     */
    unregisterLoadStartCallback : function(uniqueID){
        if (typeof uniqueID !== 'string') throw Error("uniqueID must be a string.");
        delete providerLoadStartCallbacks[uniqueID];
    },

    /** 
     * Get current state. Similar to Redux's store.getState().
     * 
     * @public
     * @static
     * @returns {Object}
     */
    getState : function(){ return state; },

    /**
     * Analogous to a component's setState. Updates the private state of
     * ChartDataController and notifies update callbacks if experiments or filtered
     * experiments have changed.
     * 
     * @static
     * @param {Object} updatedState - New or updated state object to save.
     * @param {function} [callback] - Optional callback function.
     * @returns {*} Result of callback, or undefined.
     */
    setState : function(updatedState = {}, callback = null, opts = {}){

<<<<<<< HEAD
        var allExpsChanged = (
            updatedState.experiments !== state.experiments ||
            updatedState.experiments.length !== state.experiments.length ||
            !_.isEqual(updatedState.experiments, state.experiments)
        );
        
        var allOrFilteredExpsChanged = (
            allExpsChanged ||
            updatedState.filteredExperiments !== state.filteredExperiments ||
            updatedState.filteredExperiments.length !== state.filteredExperiments.length ||
            !_.isEqual(updatedState.filteredExperiments, state.filteredExperiments)
        );
=======
        var allExpsChanged = ChartDataController.checkIfExperimentArraysDiffer(updatedState.experiments, state.experiments);
        var allOrFilteredExpsChanged = allExpsChanged || ChartDataController.checkIfExperimentArraysDiffer(updatedState.filteredExperiments, state.filteredExperiments);
>>>>>>> f7d26386

        _.extend(state, updatedState);

        if (allOrFilteredExpsChanged){
            ChartDataController.updateStats();
            notifyUpdateCallbacks();
        }

        if (allExpsChanged && isInitialLoadComplete && opts.fromInterval){
            // Update browse page results or w/e.
            reFetchContext();
        }

        if (typeof callback === 'function' && callback !== notifyUpdateCallbacks){
            return callback(state);
        }
    },

    /**
     * Fetch new data from back-end regardless of expSetFilters state, e.g. for when session has changed (@see App.prototype.componentDidUpdate()).
     * 
     * @public
     * @static
     * @param {function} [callback] - Function to be called after sync complete.
     * @returns {undefined}
     */
    sync : function(callback, syncOpts = {}){
        if (!isInitialized) throw Error("Not initialized.");
        lastTimeSyncCalled = Date.now();
        if (!syncOpts.fromSync) syncOpts.fromSync = true;
        ChartDataController.fetchUnfilteredAndFilteredExperiments(null, callback);
    },

    /**
     * Internally used to either fetch new filtered experiments or clear them, according to state of expSetFilters from Redux store.
     * Called by listener to Redux store.
     * 
     * @static
     * @memberof module:viz/chart-data-controller
     * @param {Object} expSetFilters - (Newly-updated) Experiment Set Filters in Redux store.
     * @param {function} callback - Callback function to call after updating state.
     * @returns {undefined} Nothing
     */
    handleUpdatedFilters : function(expSetFilters, callback){
        if (_.keys(expSetFilters).length === 0 && Array.isArray(state.experiments)){
            ChartDataController.setState({ filteredExperiments : null }, callback);
        } else {
            ChartDataController.fetchAndSetFilteredExperiments(callback);
        }
    },

    checkIfExperimentArraysDiffer : function(exps1, exps2){
        if (exps1 === null && exps2 === null) return false;
        if (!Array.isArray(exps1) && !Array.isArray(exps2)) return false;
        if (
            (Array.isArray(exps1) && !Array.isArray(exps2)) ||
            (!Array.isArray(exps1) && Array.isArray(exps2))
        ) {
            return true;
        }
        if (exps1.length !== exps2.length) return true;
        var len = exps1.length;


        for (var i = 0; i < exps1.length; i++){

            if (!_.isEqual(exps1[i], exps2[i])){
                console.log(exps1[i], exps2[i]);
                return true;
            }
            
        }

        return false;
    },

    /**
     * Called internally by setState to update stats in top left corner of page, if updateState param was passed in during initialization.
     * 
     * @static
     * @ignore
     * @returns {undefined} Nothing
     */
    updateStats : function(){
        if (typeof refs.updateStats !== 'function'){
            throw Error("Not initialized with updateStats callback.");
        }

        var current, total;

        function getCounts(exps){
            var expSets = _.reduce(exps, function(m,exp){
                if (exp.experiment_sets) return new Set([...m, ..._.pluck(exp.experiment_sets, 'accession')]);
                return m;
            }, new Set());
            return {
                'experiment_sets' : expSets.size,
                'experiments' : exps.length,
                'files' : expFxn.fileCountFromExperiments(exps)
            };
        }

        function genNullCounts(){
            return {
                'experiment_sets' : null,
                'experiments' : null,
                'files' : null
            };
        }

        if (state.filteredExperiments !== null){
            current = getCounts(state.filteredExperiments);
        } else {
            current = genNullCounts();
        }

        if (state.experiments !== null){
            total = getCounts(state.experiments);
        } else {
            total = genNullCounts();
        }

        refs.updateStats(current, total);
    },


    /**
     * Used internally to fetch both all & filtered experiments then calls ChartDataController.setState({ experiments, filteredExperiments }, callback).
     * Called by ChartDataController.sync() internally.
     * 
     * @memberof module:viz/chart-data-controller
     * @private
     * @static
     * @param {Object} [reduxStoreState] - Current Redux store state to get expSetFilters and current href from. If not provided, gets it from store.getState().
     * @param {function} [callback] - Optional callback function to call after setting updated state.
     * @returns {undefined} Nothing
     */
    fetchUnfilteredAndFilteredExperiments : function(reduxStoreState = null, callback = null, opts = {}){
        if (!reduxStoreState || !reduxStoreState.expSetFilters || !reduxStoreState.href){
            reduxStoreState = refs.store.getState();
        }

        // Set refs.expSetFilters if is null (e.g. if called from initialize() and not triggered Redux store filter change).
        if (refs.expSetFilters === null){
            refs.expSetFilters = reduxStoreState.expSetFilters;
        }

        var filtersSet = _.keys(reduxStoreState.expSetFilters).length > 0;
        var experiments = null,
            filteredExperiments = null;

        var cb = _.after(filtersSet ? 2 : 1, function(){
            ChartDataController.setState({
                'experiments' : experiments,
                'filteredExperiments' : filteredExperiments
            }, callback, opts);

        });

        var allExpsHref = refs.requestURLBase + ChartDataController.getFieldsRequiredURLQueryPart();
        var filteredExpsHref = ChartDataController.getFilteredContextHref(
            reduxStoreState.expSetFilters, reduxStoreState.href
        ) + ChartDataController.getFieldsRequiredURLQueryPart();

        notifyLoadStartCallbacks();

        ajax.load(
            allExpsHref,
            function(allExpsContext){
                experiments = expFxn.listAllExperimentsFromExperimentSets(allExpsContext['@graph']);
                cb();
            }, 'GET', function(errResp){
                opts.error = true;

                // If received a 403 or a 404 (no expsets returned) we're likely logged out, so reload current href / context
                // Reload/navigation will also receive 403 and then trigger JWT unset, logged out alert, & refresh.
<<<<<<< HEAD
                if (errResp && typeof errResp === 'object' &&
                    (errResp.code === 403 || errResp.total === 0)
                ){
                    reFetchContext();
=======
                if (errResp && typeof errResp === 'object'){
                    if (typeof errResp.total === 'number' && errResp.total > 0){
                        experiments = expFxn.listAllExperimentsFromExperimentSets(allExpsContext['@graph']);
                    }
                    //if (errResp.code === 403 || errResp.total === 0){
                    //    console.warn('403 or 404 Error, refetching.');
                    //    reFetchContext();
                    //}
>>>>>>> f7d26386
                }
                reFetchContext();
                cb();
            }
        );

        if (filtersSet){
            ajax.load(
                filteredExpsHref,
                function(filteredContext){
                    filteredExperiments = expFxn.listAllExperimentsFromExperimentSets(filteredContext['@graph']);
                    cb();
                }, 'GET', function(){
                    cb();
                }
            );
        }

    },

    /**
     * Like ChartDataController.fetchUnfilteredAndFilteredExperiments(), but only to get all experiments.
     * Not actually used, but could be, for something.
     * 
     * @memberof module:viz/chart-data-controller
     * @private
     * @static
     * @param {function} [callback] - Optional callback function.
     * @returns {undefined} Nothing
     */
    fetchAndSetUnfilteredExperiments : function(callback = null, opts = {}){
        notifyLoadStartCallbacks();
        ajax.load(
            refs.requestURLBase + ChartDataController.getFieldsRequiredURLQueryPart(),
            function(allExpsContext){
                ChartDataController.setState({
                    'experiments' : expFxn.listAllExperimentsFromExperimentSets(allExpsContext['@graph'])
                }, callback, opts);
            }
        );
    },

    /**
     * Like ChartDataController.fetchUnfilteredAndFilteredExperiments(), but only to get filtered/selected experiments according to expSetFilters from Redux store.
     * 
     * @memberof module:viz/chart-data-controller
     * @private
     * @static
     * @param {function} [callback] - Optional callback function.
     * @returns {undefined} Nothing
     */
    fetchAndSetFilteredExperiments : function(callback = null, opts = {}){
        notifyLoadStartCallbacks();
        ajax.load(
            ChartDataController.getFilteredContextHref() + ChartDataController.getFieldsRequiredURLQueryPart(),
            function(filteredContext){
                ChartDataController.setState({
                    'filteredExperiments' : expFxn.listAllExperimentsFromExperimentSets(filteredContext['@graph'])
                }, callback, opts);
            },
            'GET',
            function(){
                // Fallback (no results or lost connection)
                if (typeof callback === 'function') callback();
            }
        );
    },

    /**
     * Internally used to help form query part of URL.
     * Adds 'field=<field.name.1>&...<field.name.n>' for each field required for chart(s).
     * 
     * @static
     * @param {string[]} [fields] - Fields to fetch from back-end search result(s).
     * @returns {string} Part of URL query.
     */
    getFieldsRequiredURLQueryPart : function(fields = refs.fieldsToFetch){
        return fields.map(function(fieldToIncludeInResult){
            return '&field=' + fieldToIncludeInResult;
        }).join('');
    },

    /**
     * Internally used to generate a URL from current href and expSetFilters from Redux store to fetch filtered/selected experiments from back-end.
     * If no 'search'-compatible href is set in Redux store, '/browse/' is used.
     * 
     * @static
     * @param {Object} [expSetFilters] - Current Experiment Set Filters in Redux store.
     * @param {string} [href] - Current href from Redux store.
     * @returns {string} URL for fetching filtered experiments/sets from back-end.
     */
    getFilteredContextHref : function(expSetFilters, href){
        if (!expSetFilters || !href){
            var storeState = refs.store.getState();
            if (!expSetFilters) expSetFilters = storeState.expSetFilters;
            if (!href)          href = storeState.href;
        }
        return Filters.filtersToHref(expSetFilters, href, 0, 'all', 'experiments_in_set.accession', false, '/browse/');
    },

    getRefs : function(){
        return refs;
    }

};<|MERGE_RESOLUTION|>--- conflicted
+++ resolved
@@ -176,10 +176,6 @@
 }
 
 function reFetchContext(){
-<<<<<<< HEAD
-    console.info('ChartDataController -> Refetching');
-    navigate('', { inPlace : true });
-=======
     console.info('ChartDataController -> Refetch Context Called');
     try {
         navigate('', { inPlace : true });
@@ -187,7 +183,6 @@
         console.warn(e);
         return false;
     }
->>>>>>> f7d26386
     return true;
 }
 
@@ -299,7 +294,6 @@
 
 }
 
-<<<<<<< HEAD
 
 /**
  * @type {Object}
@@ -307,15 +301,6 @@
  */
 export const ChartDataController = {
 
-=======
-
-/**
- * @type {Object}
- * @alias module:viz/chart-data-controller
- */
-export const ChartDataController = {
-
->>>>>>> f7d26386
     Provider : Provider,
 
     /** 
@@ -499,23 +484,8 @@
      */
     setState : function(updatedState = {}, callback = null, opts = {}){
 
-<<<<<<< HEAD
-        var allExpsChanged = (
-            updatedState.experiments !== state.experiments ||
-            updatedState.experiments.length !== state.experiments.length ||
-            !_.isEqual(updatedState.experiments, state.experiments)
-        );
-        
-        var allOrFilteredExpsChanged = (
-            allExpsChanged ||
-            updatedState.filteredExperiments !== state.filteredExperiments ||
-            updatedState.filteredExperiments.length !== state.filteredExperiments.length ||
-            !_.isEqual(updatedState.filteredExperiments, state.filteredExperiments)
-        );
-=======
         var allExpsChanged = ChartDataController.checkIfExperimentArraysDiffer(updatedState.experiments, state.experiments);
         var allOrFilteredExpsChanged = allExpsChanged || ChartDataController.checkIfExperimentArraysDiffer(updatedState.filteredExperiments, state.filteredExperiments);
->>>>>>> f7d26386
 
         _.extend(state, updatedState);
 
@@ -692,12 +662,6 @@
 
                 // If received a 403 or a 404 (no expsets returned) we're likely logged out, so reload current href / context
                 // Reload/navigation will also receive 403 and then trigger JWT unset, logged out alert, & refresh.
-<<<<<<< HEAD
-                if (errResp && typeof errResp === 'object' &&
-                    (errResp.code === 403 || errResp.total === 0)
-                ){
-                    reFetchContext();
-=======
                 if (errResp && typeof errResp === 'object'){
                     if (typeof errResp.total === 'number' && errResp.total > 0){
                         experiments = expFxn.listAllExperimentsFromExperimentSets(allExpsContext['@graph']);
@@ -706,7 +670,6 @@
                     //    console.warn('403 or 404 Error, refetching.');
                     //    reFetchContext();
                     //}
->>>>>>> f7d26386
                 }
                 reFetchContext();
                 cb();

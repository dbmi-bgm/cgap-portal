'use strict';

/** @ignore */
var React = require('react');
var _ = require('underscore');
var { expFxn, Filters, ajax, console, layout, isServerSide } = require('./../util');


/** 
 * This is a utility to manage charts' experiment data in one global place and distribute to charts throughout UI.
 * 
 * @module {Object} viz/chart-data-controller
 * @type Object
 */


/**
 * @private
 * @ignore
 */
var refs = {
    store       : null,
    requestURLBase : null,//'/browse/?type=ExperimentSetReplicate&experimentset_type=replicate&limit=all&from=0',
    updateStats : null, // Function to update stats @ top of page.
    fieldsToFetch : [ // What fields we need from /browse/... for this chart.
        'accession',
        'experiments_in_set.experiment_summary',
        'experiments_in_set.experiment_type',
        'experiments_in_set.accession',
        //'experiments_in_set.status',
        //'experiments_in_set.files.file_type',
        'experiments_in_set.files.accession',
        'experiments_in_set.filesets.files_in_set.accession',
        //'experiments_in_set.biosample.description',
        //'experiments_in_set.biosample.modifications_summary_short',
        'experiments_in_set.biosample.biosource_summary',
        //'experiments_in_set.biosample.accession',
        //'experiments_in_set.biosample.biosource.description',
        'experiments_in_set.biosample.biosource.biosource_name',
        'experiments_in_set.biosample.biosource.biosource_type',
        'experiments_in_set.biosample.biosource.individual.organism.name',
        'experiments_in_set.biosample.biosource.individual.organism.scientific_name',
        'experiments_in_set.digestion_enzyme.name'
    ],
    expSetFilters : null,
};

/**
 * Contains "state" of ChartDataController. Some of these are deprecated and will be removed.
 * The most important ones are experiments and filteredExperiments.
 * @namespace
 * @memberof module:viz/chart-data-controller
 * @private
 */
var state = {
    experiments         : null,
    filteredExperiments : null,
    fetching            : false,

    // the below field definitions will likely be moved out of here eventually
    /** @ignore */
    chartFieldsBarPlot  : [
        { title : "Biosample", field : "experiments_in_set.biosample.biosource_summary" },
        { title : "Experiment Type", field : 'experiments_in_set.experiment_type' },
        { title : "Digestion Enzyme", field : "experiments_in_set.digestion_enzyme.name" }
        //{ title : "Experiment Summary", field : "experiments_in_set.experiment_summary" }
    ],
    /** @ignore */
    chartFieldsHierarchy: [
        //{ 
        //    field : 'experiments_in_set.biosample.biosource.individual.organism.name',
        //    title : "Primary Organism",
        //    name : function(val, id, exps, filteredExps){
        //        return Filters.Term.toName('experiments_in_set.biosample.biosource.individual.organism.name', val);
        //    }
        //},
        //{ title : "Biosource Type", field : 'experiments_in_set.biosample.biosource.biosource_type' },
        //{ title : "Biosample", field : 'experiments_in_set.biosample.biosource_summary' },
        { title : "Experiment Type", field : 'experiments_in_set.experiment_type' },
        {
            title : "Digestion Enzyme",
            field : 'experiments_in_set.digestion_enzyme.name',
            /** @ignore */
            description : function(val, id, exps, filteredExps, exp){
                return 'Enzyme ' + val;
            }
        },
        {
            title : "Experiment Set",
            aggregatefield : "experiment_sets.accession",
            field : "accession",
            isFacet : false,
            size : 1
        },
        //{ title : "Experiment Summary", field : "experiments_in_set.experiment_summary" },
        //{
        //    title: "Experiment Accession",
        //    field : 'experiments_in_set.accession',
        //    //size : function(val, id, exps, filteredExps, exp, parentNode){
        //    //    return 1 / (_.findWhere(exp.experiment_sets, { 'accession' : parentNode.term }).experiments_in_set);
        //    //},
        //    color : "#eee",
        //    isFacet : false,
        //}
    ],
    /** @ignore */
    chartFieldsHierarchyRight : [
        { 
            field : 'experiments_in_set.biosample.biosource.individual.organism.name',
            title : "Primary Organism",
            /** @ignore */
            name : function(val, id, exps, filteredExps){
                return Filters.Term.toName('experiments_in_set.biosample.biosource.individual.organism.name', val);
            }
        },
        { title : "Biosource Type", field : 'experiments_in_set.biosample.biosource.biosource_type' },
        { title : "Biosample", field : 'experiments_in_set.biosample.biosource_summary' },
        //{ title : "Experiment Type", field : 'experiments_in_set.experiment_type' },
        //{
        //    title : "Digestion Enzyme",
        //    field : 'experiments_in_set.digestion_enzyme.name',
        //    description : function(val, id, exps, filteredExps, exp){
        //        return 'Enzyme ' + val;
        //    }
        //},
        {
            title : "Experiment Set",
            aggregatefield : "experiment_sets.accession",
            field : "accession",
            isFacet : false,
            size : 1
        },
        //{ title : "Experiment Summary", field : "experiments_in_set.experiment_summary" },
        //{
        //    title: "Experiment Accession",
        //    field : 'experiments_in_set.accession',
        //    //size : function(val, id, exps, filteredExps, exp, parentNode){
        //    //    return 1 / (_.findWhere(exp.experiment_sets, { 'accession' : parentNode.term }).experiments_in_set);
        //    //},
        //    color : "#eee",
        //    isFacet : false,
        //}
    ]
};

/** Private state & functions **/

/** 
 * @private
 * @ignore
 */
var providerCallbacks = {};

/** 
 * @private
 * @ignore
 */
var providerLoadStartCallbacks = {};

/**
 * After load & update, call registered Update callbacks.
 * @private
 * @ignore
 */
function notifyUpdateCallbacks(){
    console.log('Notifying update callbacks',_.keys(providerCallbacks));
    _.forEach(providerCallbacks, function(pcb){
        pcb(state);
    });
}

/**
 * Before load, call registered Load Start callbacks.
 * @private
 * @ignore
 */
function notifyLoadStartCallbacks(){
    console.log('Notifying load start callbacks', _.keys(providerLoadStartCallbacks));
    _.forEach(providerLoadStartCallbacks, function(plscb){
        plscb(state);
    });
}

<<<<<<< HEAD
/**
 * Holds unsubcribe callback to Redux store subscription.
 * @member
 * @private
 * @ignore
 */
var reduxSubscription = null;
/**
 * @member
 * @private
 * @ignore
 */
var isInitialized = false;



/**
 * @type Object
 * @alias module:viz/chart-data-controller
 */
=======
/** @type {null|function} */
var reduxSubscription = null;

/** @type {boolean} */
var isInitialized = false;

/** @type {number} */
var lastTimeSyncCalled = 0;

/** @type {null|string} */
var resyncInterval = null;

/** @type {boolean} */
var isWindowActive = false;

>>>>>>> 43a3070e
var ChartDataController = module.exports = {

    /**
     * Use this React component to wrap individual charts and provide them with source of experiments data via
     * props.experiments and props.filteredExperiments. Also provides expSetFilters from redux store.
     * 
     * @namespace
     * @type React.Component
     * @memberof module:viz/chart-data-controller
     */
    Provider : React.createClass({

        /**
         * @memberof module:viz/chart-data-controller.Provider
         * @prop {string} id - Unique ID.
         * @prop {Object} children - Must be a Chart or Chart controller component.
         */
        propTypes : {
            'id' : React.PropTypes.string.isRequired,
            'children' : React.PropTypes.object.isRequired
        },

        /**
         * @memberof module:viz/chart-data-controller.Provider
         * @ignore
         */
        componentWillMount : function(){
            ChartDataController.registerUpdateCallback(()=>{
                this.forceUpdate();
            }, this.props.id);
        },

        /**
         * @memberof module:viz/chart-data-controller.Provider
         * @ignore
         */
        componentWillUnmount : function(){
            ChartDataController.unregisterUpdateCallback(this.props.id);
        },

        /**
         * Sets 'experiments' and 'filteredExperiments' props on props.children.
         * 
         * @returns {React.Component} Cloned & adjusted props.children.
         * @memberof module:viz/chart-data-controller.Provider
         */
        render : function(){
            var childChartProps = _.extend({}, this.props.children.props);
            childChartProps.experiments = state.experiments;
            childChartProps.filteredExperiments = state.filteredExperiments;
            childChartProps.expSetFilters = refs.expSetFilters;
            

            return React.cloneElement(this.props.children, childChartProps);
        }

    }),

    /** 
     * This function must be called before this component is used anywhere else.
     * 
     * @param {string} requestURLBase - Where to request 'all experiments' from.
     * @param {function} [updateStats] - Callback for updating QuickInfoBar, for example, with current experiments, experiment_sets, and files counts.
     * @param {function} [callback] - Optional callback for after initializing.
     * @param {number|boolean} [resync=false] - How often to resync data, in ms, if window is active, for e.g. if submitters submitted new data while user is browsing.
     * @returns {undefined}
     */
    initialize : function(
        requestURLBase = null,
        updateStats = null,
        callback = null,
        resync = false
    ){
        if (!refs.store) {
            refs.store = require('./../../store');
        }
        if (typeof requestURLBase === 'string'){
            refs.requestURLBase = requestURLBase;
        }
        if (typeof updateStats === 'function'){
            refs.updateStats = updateStats;
        }

        if (reduxSubscription !== null) {
            reduxSubscription(); // Unsubscribe current listener.
        }

        // Subscribe to Redux store updates to listen for changed expSetFilters.
        reduxSubscription = refs.store.subscribe(function(){
            var prevExpSetFilters = refs.expSetFilters;
            var reduxStoreState = refs.store.getState();
            refs.expSetFilters = reduxStoreState.expSetFilters;

            if (prevExpSetFilters !== refs.expSetFilters || !_.isEqual(refs.expSetFilters, prevExpSetFilters)){
                ChartDataController.handleUpdatedFilters(refs.expSetFilters, notifyUpdateCallbacks);
            }
        });

        isInitialized = true;

        ChartDataController.sync(function(){
            callback(state);
        });

        // Resync periodically if resync interval supplied.
        if (typeof resync === 'number' && !isServerSide()){

            resync = Math.max(resync, 20000); // 20sec minimum

            window.addEventListener('focus', function(){
                if (lastTimeSyncCalled + resync < Date.now()){
                    ChartDataController.sync(function(){
                        isWindowActive = true;
                    });
                } else {
                    isWindowActive = true;
                }
            });

            window.addEventListener('blur', function(){
                isWindowActive = false;
            });

            resyncInterval = setInterval(function(){
                if (!isWindowActive) return;
                console.info('Resyncing experiments & filteredExperiments for ChartDataController.');
                ChartDataController.sync();
            }, resync);

            isWindowActive = true;

        }

    },

    /**
     * Whether component has been initialized and may be used.
     * @returns {boolean} True if initialized.
     */
    isInitialized : function(){
        return isInitialized;
    },

    /** 
     * For React components to register an "update me" function, i.e. forceUpdate,
     * to be called when new experiments/filteredExperiments has finished loading from back-end.
     * 
     * @param {function} callback - Function to be called upon loading 'experiments' or 'all experiments'. If registering from a React component, should include this.forceUpdate() or this.setState(..).
     * @param {string}   uniqueID - A unique identifier for the registered callback, to be used for removal or overwrites.
     * @returns {function}   A function which may be called to unregister the callback, in lieu of ChartDataController.unregisterUpdateCallback.
     */
    registerUpdateCallback : function(callback, uniqueID = 'global', overwrite=false){
        if (typeof callback !== 'function') throw Error("callback must be a function.");
        if (typeof uniqueID !== 'string') throw Error("uniqueID must be a string.");
        if (!overwrite && typeof providerCallbacks[uniqueID] !== 'undefined') throw new Error(uniqueID + " already set.");
        providerCallbacks[uniqueID] = callback;
        return function(){
            return ChartDataController.unregisterUpdateCallback(uniqueID);
        };
    },

    /**
     * The opposite of registerUpdateCallback.
     * @param {string} uniqueID - ID given alongside initially-registered callback.
     * @returns {undefined}
     */
    unregisterUpdateCallback : function(uniqueID){
        if (typeof uniqueID !== 'string') throw Error("uniqueID must be a string.");
        delete providerCallbacks[uniqueID];
    },

    /**
     * Same as registerUpdateCallback but for when starting AJAX fetch of data.
     *
     * @param {function} callback - Function to be called upon starting AJAX load.
     * @param {string} uniqueID - @see ChartDataController.registerUpdateCallback().
     * @returns {function} Function for unregistering callback which may be used in lieu of @see ChartDataController.unregisterUpdateCallback().
     */
    registerLoadStartCallback : function(callback, uniqueID = 'global'){
        if (typeof callback !== 'function') throw Error("callback must be a function.");
        if (typeof uniqueID !== 'string') throw Error("uniqueID must be a string.");
        providerLoadStartCallbacks[uniqueID] = callback;
        return function(){
            return ChartDataController.unregisterUpdateCallback(uniqueID);
        };
    },

    /**
     * The opposite of registerLoadStartCallback.
     * @param {string} uniqueID - ID given alongside initially-registered callback.
     * @returns {undefined}
     */
    unregisterLoadStartCallback : function(uniqueID){
        if (typeof uniqueID !== 'string') throw Error("uniqueID must be a string.");
        delete providerLoadStartCallbacks[uniqueID];
    },

    /** 
     * Get current state. Similar to Redux's store.getState().
     * @returns {Object}
     */
    getState : function(){ return state; },

    /**
     * Analogous to a component's setState. Updates the private state of
     * ChartDataController and notifies update callbacks if experiments or filtered
     * experiments have changed.
     * 
     * @param {Object} updatedState - New or updated state object to save.
     * @param {function} [callback] - Optional callback function.
     * @returns {*} Result of callback, or undefined.
     * @private
     */
    setState : function(updatedState = {}, callback = null){
        
        var expsChanged = (
            updatedState.experiments !== state.experiments || updatedState.filteredExperiments !== state.filteredExperiments ||
            !_.isEqual(updatedState.experiments, state.experiments) || !_.isEqual(updatedState.filteredExperiments, state.filteredExperiments)
        );

        _.extend(state, updatedState);

        if (expsChanged){
            ChartDataController.updateStats();
            notifyUpdateCallbacks();
        }
        if (typeof callback === 'function' && callback !== notifyUpdateCallbacks){
            return callback(state);
        }
    },

    /**
     * Fetch new data from back-end regardless of expSetFilters state, e.g. for when session has changed (@see App.prototype.componentDidUpdate()).
     * 
     * @param {function} [callback] - Function to be called after sync complete.
     * @returns {undefined}
     */
    sync : function(callback){
        if (!isInitialized) throw Error("Not initialized.");
        lastTimeSyncCalled = Date.now();
        ChartDataController.fetchUnfilteredAndFilteredExperiments(null, callback);
    },

    /**
     * @ignore
     * @memberof module:viz/chart-data-controller
     */
    handleUpdatedFilters : function(expSetFilters, callback){
        if (_.keys(expSetFilters).length === 0 && Array.isArray(state.experiments)){
            ChartDataController.setState({ filteredExperiments : null }, callback);
        } else {
            ChartDataController.fetchAndSetFilteredExperiments(callback);
        }
    },

    /**
     * Update stats in top left corner of page, if updateState param was passed in during initialization.
     * @returns {undefined}
     */
    updateStats : function(){
        if (typeof refs.updateStats !== 'function'){
            throw Error("Not initialized with updateStats callback.");
        }

        var current, total;

        function getCounts(exps){
            var expSets = _.reduce(exps, function(m,exp){
                if (exp.experiment_sets) return new Set([...m, ..._.pluck(exp.experiment_sets, 'accession')]);
                return m;
            }, new Set());
            return {
                'experiment_sets' : expSets.size,
                'experiments' : exps.length,
                'files' : expFxn.fileCountFromExperiments(exps)
            };
        }

        if (state.filteredExperiments !== null){
            current = getCounts(state.filteredExperiments);
        } else {
            current = {
                'experiment_sets' : null,
                'experiments' : null,
                'files' : null
            };
        }

        total = getCounts(state.experiments);

        refs.updateStats(current, total);
    },


    /**
     * @memberof module:viz/chart-data-controller
     * @ignore
     */
    fetchUnfilteredAndFilteredExperiments : function(reduxStoreState = null, callback = null){
        if (!reduxStoreState || !reduxStoreState.expSetFilters || !reduxStoreState.href){
            reduxStoreState = refs.store.getState();
        }

        // Set refs.expSetFilters if is null (e.g. if called from initialize() and not triggered Redux store filter change).
        if (refs.expSetFilters === null){
            refs.expSetFilters = reduxStoreState.expSetFilters;
        }

        var filtersSet = _.keys(reduxStoreState.expSetFilters).length > 0;
        var experiments = null, filteredExperiments = null;

        var cb = _.after(filtersSet ? 2 : 1, function(){
            ChartDataController.setState({
                'experiments' : experiments,
                'filteredExperiments' : filteredExperiments
            }, callback);

        });

        notifyLoadStartCallbacks();

        ajax.load(
            refs.requestURLBase + ChartDataController.getFieldsRequiredURLQueryPart(),
            function(allExpsContext){
                experiments = expFxn.listAllExperimentsFromExperimentSets(allExpsContext['@graph']);
                cb();
            }
        );

        if (filtersSet){
            ajax.load(
                ChartDataController.getFilteredContextHref(
                    reduxStoreState.expSetFilters, reduxStoreState.href
                ) + ChartDataController.getFieldsRequiredURLQueryPart(),
                function(filteredContext){
                    filteredExperiments = expFxn.listAllExperimentsFromExperimentSets(filteredContext['@graph']);
                    cb();
                }
            );
        }

    },

    /** @ignore */
    fetchAndSetUnfilteredExperiments : function(callback = null){
        notifyLoadStartCallbacks();
        ajax.load(
            refs.requestURLBase + ChartDataController.getFieldsRequiredURLQueryPart(),
            function(allExpsContext){
                ChartDataController.setState({
                    'experiments' : expFxn.listAllExperimentsFromExperimentSets(allExpsContext['@graph'])
                }, callback);
            }
        );
    },

    /** @ignore */
    fetchAndSetFilteredExperiments : function(callback = null){
        notifyLoadStartCallbacks();
        ajax.load(
            ChartDataController.getFilteredContextHref() + ChartDataController.getFieldsRequiredURLQueryPart(),
            function(filteredContext){
                ChartDataController.setState({
                    'filteredExperiments' : expFxn.listAllExperimentsFromExperimentSets(filteredContext['@graph'])
                }, callback);
            },
            'GET',
            function(){
                // Fallback (no results or lost connection)
                if (typeof callback === 'function') callback();
            }
        );
    },

    /**
     * @ignore
     */
    getFieldsRequiredURLQueryPart : function(fields = refs.fieldsToFetch){
        return fields.map(function(fieldToIncludeInResult){
            return '&field=' + fieldToIncludeInResult;
        }).join('');
    },

    /**
     * @ignore
     */
    getFilteredContextHref : function(expSetFilters, href){
        if (!expSetFilters || !href){
            var storeState = refs.store.getState();
            if (!expSetFilters) expSetFilters = storeState.expSetFilters;
            if (!href)          href = storeState.href;
        }
        return Filters.filtersToHref(expSetFilters, href, 0, 'all', '/browse/');
    },

};<|MERGE_RESOLUTION|>--- conflicted
+++ resolved
@@ -181,7 +181,7 @@
     });
 }
 
-<<<<<<< HEAD
+
 /**
  * Holds unsubcribe callback to Redux store subscription.
  * @member
@@ -189,6 +189,7 @@
  * @ignore
  */
 var reduxSubscription = null;
+
 /**
  * @member
  * @private
@@ -196,29 +197,20 @@
  */
 var isInitialized = false;
 
+/** @type {number} */
+var lastTimeSyncCalled = 0;
+
+/** @type {null|string} */
+var resyncInterval = null;
+
+/** @type {boolean} */
+var isWindowActive = false;
 
 
 /**
  * @type Object
  * @alias module:viz/chart-data-controller
  */
-=======
-/** @type {null|function} */
-var reduxSubscription = null;
-
-/** @type {boolean} */
-var isInitialized = false;
-
-/** @type {number} */
-var lastTimeSyncCalled = 0;
-
-/** @type {null|string} */
-var resyncInterval = null;
-
-/** @type {boolean} */
-var isWindowActive = false;
-
->>>>>>> 43a3070e
 var ChartDataController = module.exports = {
 
     /**

--- conflicted
+++ resolved
@@ -181,79 +181,48 @@
     });
 }
 
-<<<<<<< HEAD
-/** 
- * @private
- * @ignore
- * @type {null|function}
-=======
 
 /**
  * Holds unsubcribe callback to Redux store subscription.
  * @private
  * @ignore
  * @type null|function
->>>>>>> 465825d5
  */
 var reduxSubscription = null;
 
 /**
  * @private
  * @ignore
-<<<<<<< HEAD
- * @type {boolean}
-=======
  * @type boolean
->>>>>>> 465825d5
  */
 var isInitialized = false;
 
 /**
  * @private
  * @ignore
-<<<<<<< HEAD
- * @type {number}
-=======
  * @type number
->>>>>>> 465825d5
  */
 var lastTimeSyncCalled = 0;
 
 /**
  * @private
  * @ignore
-<<<<<<< HEAD
- * @type {null|string}
-=======
  * @type null|string
->>>>>>> 465825d5
  */
 var resyncInterval = null;
 
 /**
  * @private
  * @ignore
-<<<<<<< HEAD
- * @type {boolean}
-=======
  * @type boolean
->>>>>>> 465825d5
  */
 var isWindowActive = false;
 
 
-<<<<<<< HEAD
-/** 
- * This is a utility to manage charts' experiment data in one global place and distribute to charts throughout UI.
- * 
- * @module {Object} viz/chart-data-controller
-=======
 /**
  * @type Object
  * @alias module:viz/chart-data-controller
->>>>>>> 465825d5
- */
-
+ */
 var ChartDataController = module.exports = {
 
     /**

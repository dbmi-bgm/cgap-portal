--- conflicted
+++ resolved
@@ -9,44 +9,9 @@
  * var { FetchingView, Legend } = require('./viz/components');
  */
 
-<<<<<<< HEAD
-
-module.exports.ActiveFiltersBar = require('./ActiveFiltersBar').default;
-export * from './SVGFilters';
-export * from './FetchingView';
-module.exports.Legend = require('./Legend').default;
-
-/**
- * Deprecated. Magnifies an SVG component into a viewport which appears over mouse cursor.
- * 
- * @member
- * @namespace
- * @type {Component}
- */
-module.exports.ZoomCursor = require('./ZoomCursor');
-
-/**
- * A label meant to be place along an X-axis. Given an angle, label text, placementHeight, and other properties, calculates 
- * visible portion of label and rotates it. Handles showing full label onHover.
- * Optionally adds a directional pointer icon to tail of label.
- * 
- * @member
- * @namespace
- * @type {Component}
- * @prop {number} angle - Angle of label rotation. Defaults to 30.
- * @prop {number} placementWidth - How wide along the X axis is the object to be labeled. Defaults to 60.
- * @prop {number} placementHeight - How much height, +~10px, is available for the label(s). Defaults to 50.
- * @prop {boolean} isMounted - Pass true if we are not server-side and/or if parent component is mounted. Will not render anything unless this is true. Defaults to false.
- * @prop {number} lineHeight - Line height of label, in px. Defaults to 14. Recommended to leave 14px as CSS stylesheet is set up for this value.
- * @prop {boolean} deRotateAppend - If true, caret or other appendage will be de-rotated from props.angle. Defaults to 14.
- * @prop {Element|Component|string} append - A React Element or Component to append at tail of label, centered at bottom of X axis placement. Defaults to an upwards-pointing caret.
- */
-module.exports.RotatedLabel = require('./RotatedLabel');
-=======
 export { ActiveFiltersBar } from './ActiveFiltersBar';
 export { SVGFilters } from './SVGFilters';
 export { FetchingView } from './FetchingView';
 export { Legend } from './Legend';
 export { ZoomCursor } from './ZoomCursor';
-export { RotatedLabel } from './RotatedLabel';
->>>>>>> 30231e09
+export { RotatedLabel } from './RotatedLabel';
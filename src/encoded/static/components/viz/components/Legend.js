'use strict';

var React = require('react');
var _ = require('underscore');
var vizUtil = require('./../utilities');
var barAggrFxn = require('./../BarPlot/aggregation-functions');
<<<<<<< HEAD
var { console, isServerSide, Filters, object } = require('./../../util');
=======
var { console, isServerSide, Schemas, object } = require('./../../util');
>>>>>>> 30231e09
import { CursorViewBounds } from './../ChartDetailCursor';
import ReactTooltip from 'react-tooltip';


/**
 * React component which represents a Term item.
 * 
 * @class Term
 * @prop {string} field - Name of field to which this term belongs, in object-dot-notation.
 * @prop {string} term - Name of term.
 * @prop {string|Object} color - Color to show next to term, should be string or RGBColor object.
 * @type Component
 */
class Term extends React.Component {

    constructor(props){
        super(props);
        this.generateNode = this.generateNode.bind(this);
        this.onMouseEnter = this.onMouseEnter.bind(this);
        this.onMouseLeave = this.onMouseLeave.bind(this);
        this.onClick = this.onClick.bind(this);
    }

    generateNode(){
        return {
            'field' : this.props.field,
            'term' : this.props.term,
            'color' : this.props.color,
            'position' : this.props.position,
            'experiment_sets' : this.props.experiment_sets,
            'experiments' : this.props.experiments,
            'files' : this.props.files
        };
    }

    onMouseEnter(e){
        vizUtil.highlightTerm(this.props.field, this.props.term, this.props.color);
        if (typeof this.props.onNodeMouseEnter === 'function'){
            this.props.onNodeMouseEnter(this.generateNode(), e);
        }
    }

    onMouseLeave(e){
        if (typeof this.props.onNodeMouseLeave === 'function'){
            this.props.onNodeMouseLeave(this.generateNode(), e);
        }
    }

    onClick(e){
        if (typeof this.props.onNodeClick === 'function'){
            this.props.onNodeClick(this.generateNode(), e);
        }
    }

    /**
     * @returns {Element} A div element containing term name & color patch.
     */
    render(){
        var color = this.props.color;
        if (!color) color = 'transparent';
        return (
            <div className="term">
                <span
                    onMouseEnter={this.onMouseEnter}
                    onMouseLeave={this.onMouseLeave}
                    onClick={this.onClick}
                    className="inline-block"
                >
                    <div
                        className="color-patch no-highlight-color"
                        data-term={this.props.term}
                        style={{ backgroundColor : color }}
                    />
                    { this.props.name || Schemas.Term.toName(this.props.field, this.props.term) }
                </span>
            </div>
        );
    }
}

/**
 * React component which represents a "Field", which might have multiple terms.
 * 
 * @class Field
 * @prop {string} field - Field name, in object-dot-notation.
 * @prop {boolean} includeFieldTitle - Whether field title should be included at the top of list of terms.
 * @prop {Object[]} terms - Terms which belong to this field, in the form of objects. 
 * @type {Component}
 */
class Field extends React.Component {

    static defaultProps = {
        'includeFieldTitle' : true
    }

    /**
     * @returns {Element} Div element containing props.title, .name, or .field if supplied along with props.includeFieldTitle == true, and list of terms & their colors.
     * @instance
     */
    render(){
        return (
            <div className="field" data-field={this.props.field} onMouseLeave={vizUtil.unhighlightTerms.bind(this, this.props.field)}>
                { this.props.includeFieldTitle ? 
                    <h5 className="text-500 legend-field-title">{ this.props.title || this.props.name || this.props.field }</h5>
                : null }
                { this.props.terms.map((term, i) =>
                    <Legend.Term
                        {...term}
                        field={this.props.field}
                        key={term.term}
                        onNodeMouseEnter={this.props.onNodeMouseEnter}
                        onNodeMouseLeave={this.props.onNodeMouseLeave}
                        onNodeClick={this.props.onNodeClick}
                        selectedTerm={this.props.selectedTerm}
                        hoverTerm={this.props.hoverTerm}
                        position={i}
                    />
                )}
            </div>
        );
    }
}


class LegendViewContainer extends React.Component {

    static defaultProps = {
        'expandable' : false,
        'expandableAfter' : 5
    }

    constructor(props){
        super(props);
        this.showToggleIcon = this.showToggleIcon.bind(this);
        this.toggleIcon = this.toggleIcon.bind(this);
        this.render = this.render.bind(this);
    }

    componentDidUpdate(){
        if (this.showToggleIcon()){
            ReactTooltip.rebuild();
        }
    }

    showToggleIcon(){ return this.props.expandable && Legend.totalTermsCount(this.props.fields) > this.props.expandableAfter; }

    toggleIcon(){
        if (!this.showToggleIcon()) return null;
        var iconClass = this.props.expanded ? 'compress' : 'expand';
        return (
            <div className="expand-toggle text-center" onClick={this.props.onToggleExpand} data-tip={this.props.expanded ? "Collapse" : "Expand" } data-place="left">
                <i className={"icon icon-fw icon-" + iconClass}/>
            </div>
        );
    }

    /**
     * @returns {Element} Div element containing props.title and list of {@link module:viz/components.Legend.Field} components.
     */
    render(){
        if (!this.props.fields) return null;
        var className = 'legend ' + this.props.className;
        if (this.props && this.props.expanded) className += ' expanded';
        return (
            <div className={className} id={this.props.id} style={{
                opacity : !Array.isArray(this.props.fields) ? 0 : 1,
                width : this.props.width || null
            }}>
                { this.props.title }
                { this.toggleIcon() }
                { Array.isArray(this.props.fields) ?
                    Legend.parseFieldNames(this.props.fields, this.props.schemas || null)
                    .map((field)=>
                        <Legend.Field
                            includeFieldTitle={this.props.includeFieldTitles}
                            {...field}
                            onNodeMouseEnter={this.props.onNodeMouseEnter}
                            onNodeMouseLeave={this.props.onNodeMouseLeave}
                            onNodeClick={this.props.onNodeClick}
                            selectedTerm={this.props.selectedTerm}
                            hoverTerm={this.props.hoverTerm}
                            key={field.field}
                        />
                    ) 
                : null }
            </div>
        );

    }
}


/**
 * Legend components to use alongside Charts. Best to include within a UIControlsWrapper, and place next to chart, utilizing the same data.
 * 
 * @class Legend
 * @type {Component}
 * @prop {Object[]} fields - List of objects containing at least 'field', in object dot notation. Ideally should also have 'name'.
 * @prop {boolean} includeFieldTitle - Whether to show field title at top of terms.
 * @prop {string} className - Optional className to add to Legend's outermost div container.
 * @prop {number} width - How wide should the legend container element (<div>) be.
 * @prop {string|Element|Component} title - Optional title to display at top of fields.
 */
export class Legend extends React.Component {

    static Term = Term
    static Field = Field

    static aggregegateBarPlotData(experiments, fields){
        return barAggrFxn.genChartData(
            experiments,
            fields,
            null,
            'experiments',
            false
        );
    }

    static barPlotFieldDataToLegendFieldsData(field, sortBy = null){
        if (Array.isArray(field) && field.length > 0 && field[0] && typeof field[0] === 'object'){
            return field.map(function(f){ return Legend.barPlotFieldDataToLegendFieldsData(f, sortBy); });
        }
        if (!field) return null;
        var terms = _.pairs(field.terms).map(function(p){ // p[0] = term, p[1] = term counts
            return {
                'field' : field.field,
                'name' : Schemas.Term.toName(field.field, p[0]),
                'term' : p[0],
                'color' : vizUtil.colorForNode({
                    'term' : p[0],
                    'field' : field.field
                }, true, 'muted', null, true),
                'experiment_sets' : p[1].experiment_sets,
                'experiments' : p[1].experiments,
                'files' : p[1].files
            };
        });

        var adjustedField = _.extend({}, field, { 'terms' : terms });
        _.extend(adjustedField, { 'terms' : Legend.sortLegendFieldTermsByColorPalette(adjustedField) });

        if (sortBy){
            adjustedField.terms = _.sortBy(adjustedField.terms, sortBy);
        }

        return adjustedField;
    }

    static sortLegendFieldsTermsByColorPalette(fields, palette = 'muted'){
        return fields.map(function(f){
            return _.extend({}, f, { 'terms' : Legend.sortLegendFieldTermsByColorPalette(f, palette) });
        });
    }

    static sortLegendFieldTermsByColorPalette(field, palette = 'muted'){
        var orderedColorList = vizUtil.colorPalettes[palette];
        if (!orderedColorList) {
            console.error("No palette " + palette + ' found.');
            return field.terms;
        }
        if (field.terms && field.terms[0] && field.terms[0].color === null){
            console.warn("No colors assigned to legend terms, skipping sorting. BarPlot.UIControlsWrapper or w/e should catch lack of color and force update within 1s.");
            return field.terms;
        }
        
        return vizUtil.sortObjectsByColorPalette(field.terms, palette);

    }

    static totalTermsCount(fields){
        return _.reduce(fields, function(m,field){ return m + (field.terms || []).length; }, 0);
    }

    /**
     * @param {Object[]} fields - List of field objects, each containing at least a title, name, or field.
     * @param {{Object}} schemas - Schemas object passed down from app.state. 
     * @returns {Object[]} Modified field objects.
     */
    static parseFieldNames(fields, schemas){
        return fields.map(function(field){
            if (!field.title && !field.name) {
                return _.extend({} , field, {
                    'name' : Schemas.Field.toName(field.field, schemas || null)
                });
            }
            return field;
        });
    }

    static defaultProps = {
        'hasPopover' : false,
        'position' : 'absolute',
        'fields' : [],
        'id' : null,
        'className' : 'chart-color-legend',
        'width' : null,
        'height' : null,
        'expandable': false,
        'expandableAfter' : 5,
        'defaultExpanded' : false,
        'title' : null //<h4 className="text-500">Legend</h4>
    }

    render(){
        return <LegendExpandContainer {...this.props} />;
    }

}

class LegendExpandContainer extends React.Component {

    static defaultProps = {
        'expandableAfter' : 5,
        'expandable' : false,
        'defaultExpanded' : false,
        'hasPopover' : false
    }

    constructor(props){
        super(props);
        this.handleExpandToggle = _.throttle(this.handleExpandToggle.bind(this), 500);
        if (this.props.expandable){
            this.state = {
                'expanded' : props.defaultExpanded
            };
        }
    }

    handleExpandToggle(evt){
        this.setState({ 'expanded' : !this.state.expanded });
    }

    legendComponent(){
        var propsToPass = _.clone(this.props);
        propsToPass.onToggleExpand = this.handleExpandToggle;
        propsToPass.expanded = (this.state && this.state.expanded) || false;
        if (!this.props.hasPopover) return <LegendViewContainer {...propsToPass} />;
        return (
            <CursorViewBounds
                eventCategory="BarPlotLegend"
                actions={this.props.cursorDetailActions}
                highlightTerm
                width={this.props.width}
                clickCoordsFxn={(node, containerPosition, boundsHeight, isOnRightSide)=>{

                    var margin = 260;

                    return {
                        x : !isOnRightSide ? containerPosition.left - margin : containerPosition.left + 30,
                        y : containerPosition.top - 10 + (16 * (node.position || 0)),
                    };

                }}
            >
                <LegendViewContainer {...propsToPass} />
            </CursorViewBounds>
        );
    }

    render(){
        if (!this.props.expandable || !this.state){
            return this.legendComponent();
        } else {
            var className = "legend-expand-container";
            if (this.state.expanded) className += ' expanded';
            return (
                <div className={className}>
                    { this.legendComponent() }
                </div>
            );
        }
    }

}<|MERGE_RESOLUTION|>--- conflicted
+++ resolved
@@ -4,11 +4,7 @@
 var _ = require('underscore');
 var vizUtil = require('./../utilities');
 var barAggrFxn = require('./../BarPlot/aggregation-functions');
-<<<<<<< HEAD
-var { console, isServerSide, Filters, object } = require('./../../util');
-=======
 var { console, isServerSide, Schemas, object } = require('./../../util');
->>>>>>> 30231e09
 import { CursorViewBounds } from './../ChartDetailCursor';
 import ReactTooltip from 'react-tooltip';
 

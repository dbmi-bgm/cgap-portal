--- conflicted
+++ resolved
@@ -54,13 +54,8 @@
 //                                         `sorter` and `objSorter`.
 //
 //     hide -- (function): In some cases a column might need to be hidden. This function, if given, returns
-<<<<<<< HEAD
 //                         TRUE to hide this column based on some criteria. This function gets passed the same
-//                         list, config, and meta that <SortTable> itself gets.
-=======
-//                         TRUE to hid this column based on some criteria. This function gets passed the same
 //                         list, columns, and meta that <SortTable> itself gets.
->>>>>>> 06f12919
 // }
 
 var React = require('react');

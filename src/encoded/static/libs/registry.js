--- conflicted
+++ resolved
@@ -43,16 +43,11 @@
 
         var provided = this.providedBy(obj);
         for (var i = 0, len = provided.length; i < len; i++) {
-<<<<<<< HEAD
-            var view = views[provided[i]];
-            // var view = views['Item'];
-=======
             if(_.contains(typesToItem, provided[i])){
                 var view = views['Item'];
             }else{
                 var view = views[provided[i]];
             }
->>>>>>> 5dbc00a7
             if (view) {
                 return view;
             }

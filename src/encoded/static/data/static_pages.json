{
    "pages" : {

        "home"  : true,
        "about" : true,

        "help"  : {
            "directory" : "/src/encoded/static/data/help",
            "sections"  : [
                {
                    "filename" : "introduction.html",
                    "title" : "Introduction"
                },
                {
                    "title" : "Metadata Structure",
                    "filename" : "metadataStructure1.html"
                },
                {
                    "filename" : "carousel-place-holder",
                    "content" : "placeholder: <SlideCarousel />"
                },
                {   "filename" : "metadataStructure2.html"  },
                {
                    "title" : "Data Submission via Spreadsheet",
                    "filename" : "submissionXLS.html"
                },
                {   "title" : "REST API", "filename" : "restAPI.html" }
            ],
            "table-of-contents" : {
                "enabled" : true
            }
        },

        "help/getting-started" : {
            "title"     : "Getting Started with Submission",
            "directory" : "/docs/public/metadata-submission",
            "sections"  : [
                {
                    "filename"  : "introduction.md",
                    "toc-title" : "Introduction"
                },
                {
                    "title"     : "Getting a Submitter Account",
                    "filename"  : "getting_added_as_user.md"
                }
            ],
            "table-of-contents" : {
                "enabled"       : true,
                "header-depth"  : 4,
                "list-styles"   : ["decimal", "lower-alpha", "lower-roman"],
                "include-top-link" : false
            }
        },

<<<<<<< HEAD
        "help/web-submission": {
            "title": "Online Submissions",
            "directory" : "/docs/public/metadata-submission",
            "sections"  : [
                {
                    "title"     : "Online Submission Tool",
                    "filename"  : "web_submission.md"
                }
            ],
            "table-of-contents" : {
                "enabled"       : true,
                "header-depth"  : 4,
                "list-styles"   : ["decimal", "lower-alpha", "lower-roman"],
                "include-top-link" : false
            }
        },


        "help/spreadsheet": {
            "title": "Spreadsheet Submissions",
            "directory" : "/docs/public/metadata-submission",
            "sections"  : [
                {
=======
        "help/spreadsheet": {
            "title": "Spreadsheet Submissions",
            "directory" : "/docs/public/metadata-submission",
            "sections"  : [
                {
>>>>>>> 93f3f844
                    "title"     : "Using Excel Workbooks",
                    "filename"  : "excel_submission.md"
                },
                {
                    "title"     : "Information About Schemas",
                    "filename"  : "schema_info.md"
                }
            ],
            "table-of-contents" : {
                "enabled"       : true,
                "header-depth"  : 4,
                "list-styles"   : ["decimal", "lower-alpha", "lower-roman"],
                "include-top-link" : false
            }
        },

        "help/rest-api": {
            "title": "The REST-API",
            "directory" : "/docs/public/metadata-submission",
            "sections"  : [
                {
                    "title" : null,
<<<<<<< HEAD
                    "filename"  : "rest_api_submission.md"
=======
                    "filename"  : "REST_API_submission.md"
>>>>>>> 93f3f844
                }
            ],
            "table-of-contents" : {
                "enabled"       : true,
                "header-depth"  : 4,
                "list-styles"   : ["decimal", "lower-alpha", "lower-roman"],
<<<<<<< HEAD
                "include-top-link" : false
=======
                "include-top-link" : false,
                "skip-depth"    : 1
>>>>>>> 93f3f844
            }
        },

        "nofic-matrix"  : {
            "title"     : "NOFIC Matrix",
            "directory" : "/src/encoded/static/data",
            "sections"  : [
                {
                    "id" : "introduction",
                    "title" : "Introduction",
                    "content" : "This matrix shows a cross-section of experiment methods & groups vs cell lines. "
                },
                {
                    "id" : "nofic-matrix-1",
                    "filename" : "nofic-collab.csv",
                    "title" : null,
                    "options" : {
                        "yaxisCols" : [1,2],
                        "xaxisRows" : [3],
                        "titleCell" : [1,4],
                        "skipRows"  : [22,23,24],
                        "startCell" : [3,5],
                        "endCell"   : [8,21],
                        "yaxisTitle" : "Method",
                        "xaxisTitle" : "Cell Line"
                    }
                },
                {
                    "id" : "nofic-matrix-2",
                    "filename" : "nofic-collab.csv",
                    "title" : null,
                    "options" : {
                        "yaxisCols" : [1,2],
                        "xaxisRows" : [3],
                        "titleCell" : [1,24],
                        "skipRows"  : [22,23,24],
                        "startCell" : [3,25],
                        "endCell"   : [8,32],
                        "yaxisTitle" : "Method",
                        "xaxisTitle" : "Cell Line"
                    }
                }
            ]
        }

    }
}<|MERGE_RESOLUTION|>--- conflicted
+++ resolved
@@ -52,7 +52,6 @@
             }
         },
 
-<<<<<<< HEAD
         "help/web-submission": {
             "title": "Online Submissions",
             "directory" : "/docs/public/metadata-submission",
@@ -76,13 +75,6 @@
             "directory" : "/docs/public/metadata-submission",
             "sections"  : [
                 {
-=======
-        "help/spreadsheet": {
-            "title": "Spreadsheet Submissions",
-            "directory" : "/docs/public/metadata-submission",
-            "sections"  : [
-                {
->>>>>>> 93f3f844
                     "title"     : "Using Excel Workbooks",
                     "filename"  : "excel_submission.md"
                 },
@@ -105,23 +97,15 @@
             "sections"  : [
                 {
                     "title" : null,
-<<<<<<< HEAD
                     "filename"  : "rest_api_submission.md"
-=======
-                    "filename"  : "REST_API_submission.md"
->>>>>>> 93f3f844
                 }
             ],
             "table-of-contents" : {
                 "enabled"       : true,
                 "header-depth"  : 4,
                 "list-styles"   : ["decimal", "lower-alpha", "lower-roman"],
-<<<<<<< HEAD
-                "include-top-link" : false
-=======
                 "include-top-link" : false,
                 "skip-depth"    : 1
->>>>>>> 93f3f844
             }
         },
 

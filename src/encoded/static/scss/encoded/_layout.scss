--- conflicted
+++ resolved
@@ -583,16 +583,11 @@
 	}
 }
 
-<<<<<<< HEAD
-div.dropdown.btn-group {
-	.dropdown-toggle.btn {
-=======
 /*
 TODO: Re-enable for split buttons w/ specific className maybe.
 div.dropdown.btn-group {
 	.dropdown-toggle.btn {
 		padding-right: 14px;
->>>>>>> 0e3b2856
 		> span.caret {
 			position: relative;
 			position: static;
@@ -601,10 +596,7 @@
 		}
 	}
 }
-<<<<<<< HEAD
-=======
 */
->>>>>>> 0e3b2856
 
 @mixin button-no-focus-outline {
 	&:active, &:focus, &.focus, &:focus.active, &.focus:active, &.focus:focus {

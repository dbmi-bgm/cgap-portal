@charset "UTF-8";

#layout {
	height: auto !important;
    margin: 0 auto -$footerHeight;
    min-height: 100%;
}

.homepage-main-box {
	min-height: 400px;
	background: url('/static/img/encode-bg-gray.png') no-repeat center;
}

.project-info {
	h1,h2,h3,h4 {
		@include text-shadow(rgba(255,255,255,1) 1px 1px 0);
	}
    margin-bottom: 10px;
	display: block;
	@include font-size(1.3);
}

.text-panel {
    margin-top: 10px;
}


/***********************************************************
		HIGH-LEVEL PAGE ALIGNMENT & RELATED
************************************************************/

.static-page {
	width: 75%;
	margin: 0;
	&.row {
		width: auto;
		> div > .page-title + .help-entry:first-of-type {
			margin-top: 35px;
		}
		> div > .help-entry:first-child {
			margin-top: 5px;
		}
	}

	.help-entry{
		margin: 50px 0px 50px 0px;
		&:first-of-type {
			margin-top: 27px;
		}
	}

}

.page-container,
.item-page-container,
.browse-page-container,
.static-page {
	/* Consistent margin between top navbar & content among pages */
	margin-top: 35px;
}

/* top padding for small & large screens re: fixed nav */
#content {
    padding-top: 0px;

    @media (min-width: $navbar-fixed-breakpoint) {
        padding-top: 81px; /* Navbar (80px inner height) + its bottom border (1px) */
    }
	
	> .alerts {
		margin-top: 20px;
	}

}


/***********************************************************
		HEADER & TOP AREAS (Navbar, Page Titles, etc.)
************************************************************/

h1.page-title {
	/* Only set font-weight: 200 for h1,
	   200 doesn't look as nice on smaller sizes. */
	font-weight: 200;
	margin-top: 32px;
	margin-bottom: 32px;

	.row > & {
		margin-top: 0px; // Assuming 35px margin bottom on page sub-container
	}

	.row > div > & {
		margin-top: 0px;
	}

	.subtitle {
		/* Subtitles which are part of the title, e.g. Experiment Set <.subtitle>4324ADADF</.subtitle> */
		display: inline-block;
		font-size : 0.875em;
		margin-left: 5px;

		&.prominent {
			font-weight: 300;
		}

	}

}

h1.page-title + .page-subtitle {
	margin-top: -27px; /* Assumes h1.page-title to have margin-bottom: 32px */
	margin-bottom: 15px;
}

.page-subtitle {
	font-weight: 400;
}


/* *********************************************************
		FOOTER
********************************************************** */

.page-footer {
	color: rgb(255, 255, 255);
	background-color: #ffffff; // for IE8
	background-color: $footerBackground; // overwrite previous line for CSS3 browsers
	//height: $footerHeight;
	// @include text-shadow(0 1px rgba(0, 0, 0, 0.3));
	//line-height: 0;
	text-align: center;
	overflow: hidden;
	font-family: 'Work Sans', sans-serif;
	a{
		color: #bfbfbf;
		font-weight: bold;
	}
	ul {
	    list-style: none;
	    list-style-position: outside;
	    padding: 0;
	}
}

.footer-links {
    margin: 15px 0;
    text-align: center;
	color: #bfbfbf;
    @media (min-width: $screen-sm-min) {
        text-align: right;

        li:last-child {
            padding-right: 0;
        }
    }

    a {
        display: block;
        margin: 0 0 8px;
        padding: 10px 15px;
    }
    a:hover, a:active {
        text-decoration: none !important;
        color: #000000;
    }
}


.copy-notice {
	margin: 0 0 8px;
	text-align: center;
	display: block;
	padding: 15px 15px;
	color: #bfbfbf;
	@media (min-width: $screen-sm-min) {
		text-align: left;
    }
}


/**********************************************************/
// Flexbox temporary classes; might be able to change or
// remove with Bootstrap 4

.flexrow {
    @extend .row;

    @media screen and (min-width: $screen-sm-min) {
        .flexbox & {
            display: flex;
        }
    }
}

.flexcol-sm-6 {
    @extend .col-sm-6;

    @media screen and (min-width: $screen-sm-min) {
        .flexbox & {
            flex: 1 1 0px;
            width: auto;
        }
    }
}

.flexcol-heading, .item-page-heading {
    position: relative;
    margin-right: -10px;
    margin-left: -10px;
    padding: 10px;
    background-color: #e8e8e8;

    h1, h2, h3, h4, h5, h6 {
        margin: 0;
    }

    // For the Experiment Summary header
    &.experiment-heading {
		font-family: 'Work Sans', sans-serif;

        h1, h2, h3, h4, h5, h6 {
            line-height: 20px;  // 50px - 20px of vertical padding
        }

    }
}


/***********************************************************
		Utility/Responsive Classes
***********************************************************/

.column-margin-offset {
	margin-left: ($grid-gutter-width / -2);
	margin-right: -($grid-gutter-width / -2);
}

.column-padding {
	padding-left: ($grid-gutter-width / 2);
	padding-right : ($grid-gutter-width / 2);
}

.text-capitalize 	{ text-transform: capitalize; } // Same class as Bootstrap (in newer version of it?)
.text-uppercase 	{ text-transform: uppercase; }
.text-justify 		{ text-align: justify; }


.text-200 { font-weight: 200; }
.text-300 { font-weight: 300; }
.text-400 { font-weight: 400; }
.text-500 { font-weight: 500; }
.text-600 { font-weight: 600; }

.text-normal { font-size: 1rem; } // Reset to default size.
.text-small { font-size: 0.9rem; }
.text-medium { font-size: 15px; }
.text-large { font-size: 17.5px; }

.left { float: left; }
.right { float: right; }

.mono-text,
.accession {
	font-family: consolas, monospace;
}

@media screen and (max-width: $screen-xs-max){

	.text-left-xs {
		// Make text left-aligned for collapsed mobile view(s),
		// e.g. if is aligned right on larger screens.
		text-align: left !important;
	}

}

/** Extending Bootstrap grid to allow blocks to flow right in a row **/

@media screen                           		 { .col-xs-float-right { float : right; } }
@media screen and (min-width: $screen-sm-min)    { .col-sm-float-right { float : right; } }
@media screen and (min-width: $screen-md-min)    { .col-md-float-right { float : right; } }
@media screen and (min-width: $screen-lg-min)    { .col-lg-float-right { float : right; } }

/** Equal Height Columns in Bootstrap Row on IE9+ **/

.row.row-eq-height-xs {
	display: -webkit-box;
    display: -webkit-flex;
    display: -ms-flexbox;
    display: flex;
}

@media screen and (min-width: $screen-sm-min) {
	.row.row-eq-height-sm {
		display: -webkit-box;
		display: -webkit-flex;
		display: -ms-flexbox;
		display: flex;
		.panel {
			margin-top: 0;
			margin-bottom: 0;
			height: 100%;
		}
	}
}

@media screen and (min-width: $screen-md-min) {
	.row.row-eq-height-md {
		display: -webkit-box;
		display: -webkit-flex;
		display: -ms-flexbox;
		display: flex;
		.panel {
			margin-top: 0;
			margin-bottom: 0;
			height: 100%;
		}
	}
}

@media screen and (min-width: $screen-lg-min) {
	.row.row-eq-height-lg {
		display: -webkit-box;
		display: -webkit-flex;
		display: -ms-flexbox;
		display: flex;
		.panel {
			margin-top: 0;
			margin-bottom: 0;
			height: 100%;
		}
	}
}



.off-screen {
	position : absolute;
	left : -9999px;
}

.flexible-description-box {
	box-sizing: border-box;
	padding: 0;
	margin: 0;
	overflow: hidden;
	text-overflow: ellipsis;
	transition: height .4s;

	.description-expand-button {
		padding: 0px;
		width: 24px;
		height: 24px;
		margin-left: 6px;
		box-sizing: border-box;
		border: none;
		background: none;
		outline: none;
	}

	p {
		overflow: inherit;
		text-overflow: inherit;
		&:last-child {
			margin-bottom : 0;
		}
	}
}

/***********************************************************
Custom Classes & Styling for Item Pages (e.g. Experiment Sets)
************************************************************/


@media screen and (min-width: $screen-md-min){
	/* Nudge accession #, etc. closer to title on wide desktop views */
	.exp-set-header-area {
		margin-top: -17px;
	}
}

.item-label-title {
	margin-bottom: 9px;
	font-family: 'Work Sans', sans-serif;
	font-weight: 300;
	margin-top: 0;
}

.item-label-extra {
	font-weight: 300;

	.icon[class*=" ss-"] {
		margin-bottom: -4px;
		vertical-align: middle;
	}

	.icon[class*=" sbt-"] {
		margin-top: -2px;
		vertical-align: middle;
	}
}

@media screen and (max-width: $screen-xs-max){

	.item-label-extra.text-right {
		// Hackishly making text left-aligned for collapsed mobile view(s)
		text-align: left !important;
	}

}

.item-page-heading {
	border-radius: $border-radius-base;
	border: 1px solid #e0e0e0;
	min-height: 42px;
	padding: 10px 15px 8px;

	h4 {
		font-weight: 500;

		small {
			vertical-align: top;
			line-height: inherit;
			letter-spacing: normal;
		}
	}

}

.indicators {

	margin-top: 8px;
	margin-bottom: 8px;

	.expset-indicator {
		display: inline-block;
		box-sizing: border-box;
		/* border: 1px solid rgba(0,0,0,0.125); */
		/* border-radius: 5px; */
		line-height: 20px;
		color : #000;
		font-weight: 400;
		padding-left: 10px;
		padding-right: 10px;
		text-transform: capitalize;
		color: #444;

		&.right, .left {
			max-width: 50%;
			white-space: nowrap;
			overflow: hidden;
			text-overflow: ellipsis;
			&:after {
				content : "";
				display: block;
				position: absolute;
				height: 100%;
				top: 0;
			}
		}

		&.right {
			padding-left: 21px;
			padding-right: 0;
			&:after {
				margin-left: -10px;
				border-left: 1px solid rgba(0,0,0,0.125);
			}
			&:last-child {
				padding-left: 0;
				margin-left: 0;
			}
			&:last-child:after {
				display: none;
			}
		}

		&.left {
			padding-right: 21px;
			padding-left: 0;
			max-width: 50%;
			&:after {
				margin-right: -10px;
				border-right: 1px solid rgba(0,0,0,0.125);
			}
			&:last-child {
				padding-right: 0;
				margin-right: 0;
			}
			&:last-child:after {
				display: none;
			}
		}

		&.expset-status:before {
			content: "";
			width: 9px;
			height : 9px;
			display: inline-block;
			position: relative;
			margin-right: 7px;
			border-radius: 50%;
		}

		&.expset-status[data-status="released"]:before {
			color: #fff;
			background-color: #308756;
		}

		&.expset-status[data-status="current"]:before {
			color: #fff;
			background-color: #308756;
		}

		&.expset-status[data-status="revoked"]:before {
			color: #fff;
			background-color: #812423;
		}

		&.expset-status[data-status="deleted"]:before {
			color: #fff;
			background-color: #a90d0b;
		}

		&.expset-status[data-status="replaced"]:before {
			color: #fff;
			background-color: #47419a;
		}

		&.expset-status[data-status="in review by lab"]:before {
			color: #fff;
			background-color: #d8bd22;
		}

		&.expset-status[data-status="in review by project"]:before {
			color: #fff;
			background-color: #d8bd22;
		}

		&.expset-status[data-status="released to project"]:before {
			color: #fff;
			background-color: #397855;
		}

		&.expset-status[data-status="unspecified"]:before {
			color: #fff;
			background-color: #7b7b7b;
			display: none;
		}

		/*
		&[data-set-type="replicates"]{
			background-color: #56889b;
		}

		&[data-set-type="replicates"]{
			background-color: #397855;
		}

		&[data-set-type="technical replicates"]{
			background-color: #34677b;
		}

		&[data-set-type="analysis set"]{
			background-color: #812423;
		}

		&[data-set-type="publication"]{
			background-color: #47419a;
		}

		&[data-set-type="unspecified"]{
			background-color: #7b7b7b;
			display: none;
		}
		*/
	}

}


.item-page-container .info-area {
	margin-top: 24px;
}

.formatted-info-panel {
	padding : 0 10px 12px;
	/* border-bottom: 1px solid #e2e2e2; */
	margin-bottom: 5px;

	/* Adjustments based on available props, ToDo: .no-title */

	&.has-border {
		padding : 8px 18px 15px;
	}

	&.no-icon {
		padding : 0;
		margin-bottom: 0;
		&.loading {
			min-height: 36.5px;
		}
	}

	> h6 {
		margin : 0 0 7px /* -3px -> */ -8px;
		font-weight: 500;
		color: #646464;

		&:after {
			content : "\f105";
			font-family: "FontAwesome";
			padding-left: 6px;
		}

	}

	.row .icon-container {
		max-width: 50px;
	}

	h5 {
		margin-bottom: 0;
		margin-top: 2px;
		font-weight: 600;
		/* white-space: nowrap; */
		overflow: hidden;
		text-overflow: ellipsis;
		word-break: normal;

		a {
			/* display: block; */
			overflow: inherit;
			text-overflow: inherit;
		}

		&.no-link {
			font-weight: 500;
		}

	}

	&.error-block.no-icon h5:before {
		content: "\f06a";
		font-family: FontAwesome;
		margin-right: 6px;
		color: #999;
	}

	div.more-details {
		white-space: nowrap;
		overflow: hidden;
		text-overflow: ellipsis;

		&.error-message {
			white-space: pre-line;
			white-space: normal;
			opacity: 0.5;
		}
	}

	.icon-container {
		text-align: center;
		padding-top: 4px;
		font-size: 20px;
		margin-bottom: -10px;

		&.col-xs-2 {
			padding-right: 0px;
			padding-left: 5px;
		}
	}

}

.formatted-info-panel,
.formatted-info-panel-list {

	&.loading > li,
	&.loading > .row {
		opacity : 1;
	}

	&.loaded > li,
	&.loaded > .row {
		opacity : 0;
		transition: opacity 0s;
	}

	&.loaded.transitioned > li,
	&.loaded.transitioned > .row {
		opacity : 1;
		transition: opacity .5s;
	}

}

.exp-table-section {

	h3 {
		font-weight: 300;
		margin: 0;
		border-top: 1px solid #eee;
		padding: 16px 0 16px;

		span.exp-number {
			padding-top: 5px;
		}

	}

	.exp-table-container {
		overflow-x: auto;
		display: block;
	}

	/*
	table tbody tr:first-child td {

		&:nth-child(1),
		&:nth-child(2) {
			border-bottom-color: #c0c0c0;
		}
	}
	*/
}


/* *********************************************************
		CARL'S LOGIN BOX
********************************************************** */
.login-box{
    width: inherit;
	height: inherit;
    border: 2px solid #000000;
    background-color: #ffffff;
    padding: 5px;
	display: block;
    margin-left: auto;
    margin-right: auto;
}
.sexy-btn{
    background-color: #ffffff;
	color: #b3b3b3;
    border: 2px solid #b3b3b3;
    padding: 5px 10px;
    text-align: center;
    font-size: 16px;
    cursor: pointer;
	font-family: 'Work Sans', sans-serif;
}
.sexy-btn:hover, .sexy-btn:focus {
  color: #000000;
  border: 2px solid #000000;
}

.sexy-btn span{
  display: inline-block;
  position: relative;
  transition: 0.5s;
}
.sexy-btn span:after {
  content: '»';
  position: absolute;
  opacity: 0;
  top: 0;
  right: -20px;
  transition: 0.5s;
}

.sexy-btn:hover span, .sexy-btn:focus span {
  padding-right: 25px;
}

.sexy-btn:hover span:after, .sexy-btn:focus span:after {
  opacity: 1;
  right: 0;
}

.links {
    padding-left: 0px;
}
.links li{
    margin-top: 20px;
    margin-bottom: 20px;
    text-align: center;
    display: block;
    margin-left: auto;
    margin-right: auto;
}

.fill-label{
    display: block;
    font-family: 'Work Sans', sans-serif;
    text-align: center;
}
.text-box {
    padding: 12px 20px;
    margin: 8px 0 8px;
    box-sizing: border-box;
    width: 70%;
    border: 2px solid #b3b3b3 !important;
    display: block;
    margin-left: auto;
    margin-right: auto;
    font-size: 14px;
    font-family: 'Work Sans', sans-serif;
}

.text-box:hover, .text-box:focus{
	outline: none;
	border: 2px solid #000000 !important;
}

.title{
    text-align: center;
    font-family: 'Work Sans', sans-serif;
}
.error{
    text-align: center;
    font-family: 'Work Sans', sans-serif;
    color: red;
}

<<<<<<< HEAD
/* *********************************************************
		CARL'S RANDOM CHANGES
********************************************************** */

.fourDN-header{
	font-family: 'Work Sans', sans-serif;
	font-weight: 400;
	margin-bottom: 20px;
	padding-bottom: 15px;
	border-bottom: 1px solid #f4f4f4;
	font-size: 32px;
	letter-spacing: -1px;
	line-height: 38px;
	position: relative;
	
	&[id]:before {
		content : '';
		position: relative;
		top: -150px;
	}
}

.fourDN-banner{
	margin-top: 40px;
	margin-bottom: 40px;
	> h4 {
		font-size: 1.4em;
		color: #999999;
		> div {
			display: inline-block;
		}
	}
}

.fourDN-section{
	font-family: 'Work Sans', sans-serif;
	padding-bottom: 10px;
	margin-top: 20px;
}

.announcement {
	font-family: 'Work Sans', sans-serif;
	padding-bottom: 10px;
	margin-top: 20px;

	.announcement-title {
		font-weight: 300;
		font-size: 1.35rem;
		border-bottom: 2px solid #168369;
		padding-bottom: 5px;
		margin-bottom: 5px;
	}

	.announcement-subtitle {
		color: #b3b3b3;
		font-weight: 400;
		font-size: 0.925rem;
	}

	.announcement-content {
		margin-top: 10px;
		font-size: 1.25rem;
	}
}

.fourDN-section-toggle{
	color: #999999;
	text-decoration: none !important;
	&:hover,
	&:focus {
		color: #000000;
	}
}

.fourDN-section-info{
	color: #b3b3b3 !important;
	font-weight: 300;
	font-size: 1.2em;
}


.fourDN-content{
	font-family: 'Yrsa', serif;
	line-height: 130%;
	font-size: 1.375rem;

	> h2, > div > h2 {
		font-weight: 400;
		margin: 30px 0;
	}

	> h3, > div > h3 {
		margin-top: 25px;
    	margin-bottom: 15px;
	}

	> h4, > div > h4 {
		margin-top: 20px;
	}

	img {
		max-width: 100%;
	}

}
=======
>>>>>>> 88c380ac


.item-toggle-link{
	padding: 10px;
	color: #00cca3; // temporary?
	&:hover,&:focus {
		color: #00cca3;
	}
}

// simply used to make invisible elements
.invis{
	display: none !important;
}

// simply used to make hidden elements
.placeholder{
	visibility: hidden !important;
}

// used in item.js
.item-icon{
	padding-left: 4px;
}

h1, h2, h3, h4, h5, h6, td, th, span {
	font-family: 'Work Sans', sans-serif;
}

h1, h2, h3, h4, h5, h6, th {
	color: #111;
}

h1, h2, h3, h4, h5, h6 {
	margin: 10px 0px 10px 0px;
}

//make all else use ysra
p, input {
	font-family: 'Yrsa', serif;
}

.inline-subheader{
	display: inline;
	color: #999999 !important;
}

.impersonate-user{
	display:block;
	margin-top: 15px;
}

.impersonate-user-field{
	width: 400px;
	border: 2px solid #999999;
}<|MERGE_RESOLUTION|>--- conflicted
+++ resolved
@@ -822,114 +822,6 @@
     color: red;
 }
 
-<<<<<<< HEAD
-/* *********************************************************
-		CARL'S RANDOM CHANGES
-********************************************************** */
-
-.fourDN-header{
-	font-family: 'Work Sans', sans-serif;
-	font-weight: 400;
-	margin-bottom: 20px;
-	padding-bottom: 15px;
-	border-bottom: 1px solid #f4f4f4;
-	font-size: 32px;
-	letter-spacing: -1px;
-	line-height: 38px;
-	position: relative;
-	
-	&[id]:before {
-		content : '';
-		position: relative;
-		top: -150px;
-	}
-}
-
-.fourDN-banner{
-	margin-top: 40px;
-	margin-bottom: 40px;
-	> h4 {
-		font-size: 1.4em;
-		color: #999999;
-		> div {
-			display: inline-block;
-		}
-	}
-}
-
-.fourDN-section{
-	font-family: 'Work Sans', sans-serif;
-	padding-bottom: 10px;
-	margin-top: 20px;
-}
-
-.announcement {
-	font-family: 'Work Sans', sans-serif;
-	padding-bottom: 10px;
-	margin-top: 20px;
-
-	.announcement-title {
-		font-weight: 300;
-		font-size: 1.35rem;
-		border-bottom: 2px solid #168369;
-		padding-bottom: 5px;
-		margin-bottom: 5px;
-	}
-
-	.announcement-subtitle {
-		color: #b3b3b3;
-		font-weight: 400;
-		font-size: 0.925rem;
-	}
-
-	.announcement-content {
-		margin-top: 10px;
-		font-size: 1.25rem;
-	}
-}
-
-.fourDN-section-toggle{
-	color: #999999;
-	text-decoration: none !important;
-	&:hover,
-	&:focus {
-		color: #000000;
-	}
-}
-
-.fourDN-section-info{
-	color: #b3b3b3 !important;
-	font-weight: 300;
-	font-size: 1.2em;
-}
-
-
-.fourDN-content{
-	font-family: 'Yrsa', serif;
-	line-height: 130%;
-	font-size: 1.375rem;
-
-	> h2, > div > h2 {
-		font-weight: 400;
-		margin: 30px 0;
-	}
-
-	> h3, > div > h3 {
-		margin-top: 25px;
-    	margin-bottom: 15px;
-	}
-
-	> h4, > div > h4 {
-		margin-top: 20px;
-	}
-
-	img {
-		max-width: 100%;
-	}
-
-}
-=======
->>>>>>> 88c380ac
 
 
 .item-toggle-link{

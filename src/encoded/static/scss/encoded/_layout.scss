--- conflicted
+++ resolved
@@ -376,15 +376,7 @@
 	}
 }
 
-<<<<<<< HEAD
-.expset-panel{
-=======
-.expset-entry {
-	padding: 0px 5px 0px 5px;
-}
-
 .expset-panel {
->>>>>>> 6300e4ed
 	margin: 0px 5px 0px 5px !important;
 }
 

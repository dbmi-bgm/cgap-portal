--- conflicted
+++ resolved
@@ -94,17 +94,11 @@
     }
 }
 
-<<<<<<< HEAD
 .facet-list #selected {
     .bar{
         height: 100%;
     }
-=======
-.facet-list li#selected {
-    background: #999999;
-    border-radius: 0px;
->>>>>>> 22d16760
-}
+
 
 .facet-list a#selected {
     text-decoration: none;
@@ -113,7 +107,6 @@
 }
 
 
-<<<<<<< HEAD
 .facet-list li {
     > a{
         text-decoration: none;
@@ -121,17 +114,7 @@
         display: block;
         color: #666666;
     }
-=======
-.facet-list li:hover {
-    > a{
-    text-decoration: none;
-    }
-    // individual facet entry animations
-    // > .bar{
-    //     height: 100%;
-    // }
->>>>>>> 22d16760
-}
+
 
 .facet-item {
     overflow: hidden;
@@ -312,20 +295,12 @@
 }
 
 span.bar {
-<<<<<<< HEAD
     background-color: #7ce9cf;
-=======
-    background-color: #57E2C2;
->>>>>>> 22d16760
     position: absolute;
     display: inline-block;
     left: 0;
     bottom:0;
-<<<<<<< HEAD
     height: 10%;
-=======
-    height: 15%;
->>>>>>> 22d16760
     -ms-transition: height 0.3s ease-out;
 	-moz-transition: height 0.3s ease-out;
 	-webkit-transition: height 0.3s ease-out;

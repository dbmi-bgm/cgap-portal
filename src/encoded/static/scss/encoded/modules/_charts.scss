--- conflicted
+++ resolved
@@ -1894,12 +1894,9 @@
             > .row > .label-section {
                 > h4 {
                     font-size: 1rem;
-<<<<<<< HEAD
-=======
                     i.icon.icon-fw {
                         min-width: 20px;
                     }
->>>>>>> d032df7d
                 }
                 > small {
                     display: inline-block;
@@ -1911,14 +1908,6 @@
                 > .row {
                     display: none;
                 }
-<<<<<<< HEAD
-                > .close-button {
-                    position: absolute;
-                    width: 27px;
-                    text-align: center;
-                    z-index: 10;
-                    top: 0;
-=======
             }
 
             &.open {
@@ -1929,18 +1918,13 @@
                     text-align: center;
                     z-index: 10;
                     top: 1px;
->>>>>>> d032df7d
                     bottom: 0;
                     cursor: pointer;
                     background: #f7f7f7;
                     > i.icon {
                         position: absolute;
                         height: 20px;
-<<<<<<< HEAD
-                        width: 27px;
-=======
                         width: 20px;
->>>>>>> d032df7d
                         line-height: 24px;
                         top: 50%;
                         margin-top: -10px;
@@ -1957,8 +1941,6 @@
                         }
                     }
                 }
-<<<<<<< HEAD
-=======
                 & + .open {
                     > .close-button {
                         top: 0;
@@ -1971,7 +1953,6 @@
                         }
                     }
                 }
->>>>>>> d032df7d
             }
 
             &.open {
@@ -1990,8 +1971,6 @@
 
         }
 
-<<<<<<< HEAD
-=======
         // Close Button
         &.open {
             
@@ -2038,7 +2017,6 @@
             }
         }
 
->>>>>>> d032df7d
         @media screen and (min-width: $screen-sm-min){
             @for $i from 1 through 5 {
                 &.depth-#{$i} {

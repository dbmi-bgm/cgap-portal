--- conflicted
+++ resolved
@@ -559,18 +559,12 @@
     position: relative;
 
     .dropdown-heading {
-<<<<<<< HEAD
-        margin-bottom: 5px;
-        margin-top: 5px;
-        font-weight: 400;
-=======
         margin-bottom: 4px;
         margin-top: 10px;
         font-weight: 400;
         &:first-child {
             margin-top: 0;
         }
->>>>>>> f7d26386
     }
 
     .overlay {
@@ -684,13 +678,10 @@
     }
 
     .chart-aside{
-<<<<<<< HEAD
-=======
 
         .show-type-change-section {
             padding-bottom: 10px;
         }
->>>>>>> f7d26386
         
         .x-axis-right-label {
             > .row > div {

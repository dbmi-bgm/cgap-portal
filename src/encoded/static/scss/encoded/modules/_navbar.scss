--- conflicted
+++ resolved
@@ -120,24 +120,12 @@
     @media screen and (min-width: $grid-float-breakpoint) {
         left: -1px;
         margin-top: -1px !important;
-<<<<<<< HEAD
-        padding: 0;
-=======
         padding: 10px 0;
->>>>>>> 09a5b2e5
         background-color: #fff;
         @include background-image(linear-gradient(top,  #ffffff 0%,#f0f0f0 100%));
 
         &>li {
             &>a {
-<<<<<<< HEAD
-                padding: 6px 20px;
-                font-size: floor($font-size-base * 0.9);
-                font-weight: bold;
-                color: #333 !important;
-                border-top: 1px solid transparent;
-                border-bottom: 1px solid transparent;
-=======
                 padding: 2px 30px 2px 20px;
                 font-size: floor($font-size-base * 1.1);
                 font-weight: 300;
@@ -145,7 +133,6 @@
                 border-top: 1px solid transparent;
                 border-bottom: 1px solid transparent;
                 letter-spacing: 1px;
->>>>>>> 09a5b2e5
 
                 &:hover,&:active {
                     border-top: 1px solid darken($navbar-inverse-link-active-bg,20%);

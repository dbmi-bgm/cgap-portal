/***********************************************************
Custom Classes & Styling for Item Pages (e.g. Experiment Sets)
************************************************************/

.item-page-container {
	/** Override margin-bottom for margin pages so accession and title are close to each other **/
	h1.page-title {
		margin-bottom: 2px;
	}
}

@media screen and (min-width: $screen-md-min){
	/* Nudge accession #, etc. closer to title on wide desktop views */
	/*
	.item-view-header {
		margin-top: -27px;
	}
	*/

}



/*************************
    Item Page Headings
**************************/


.flexible-description-box {
	box-sizing: border-box;
	padding: 0;
	margin: 0;
	overflow: hidden;
	text-overflow: ellipsis;
	transition: height .4s;

	.description-expand-button {
		padding: 0px;
		width: 24px;
		height: 21px;
		margin-left: 6px;
		box-sizing: border-box;
		border: none;
		background: none;
		outline: none;
	}

	p {
		overflow: inherit;
		text-overflow: inherit;
		&:last-child {
			margin-bottom : 0;
		}
	}
}

.item-page-heading {
    /** Extends .flexible-description-box **/
	border-top:1px solid #ccc;
	border-bottom: 1px solid #ccc;
	//min-height: 42px;
	padding: 10px 0px 10px;
	transition: height .4s, border-color .4s;
	text-align: justify;

	h1, h2, h3, h4, h5, h6 { margin: 0; line-height: 20px; }

	h4 {
		font-weight: 500;

		small {
			vertical-align: top;
			line-height: inherit;
			letter-spacing: normal;
		}
	}

	&.no-description {
		padding-top: 0;
		padding-bottom: 0;
		border-bottom: none;
		border-top-color: #eee;
		@media screen and (min-width: $screen-md-min){
			width: 33%;
			float: right;
		}
		& + div.bottom-row {
			clear: both;
		}
	}

	&.expanded {
		border-bottom-color: #ddd;
	}

}

.item-view-header {
	.item-label-title { /* Is some form of header elem, e.g. h3 or h4 */
		font-weight: 300;
		min-height: 30px;
		/* line-height: 36px; */
		margin: 0;
		//padding-top: 10px;
		padding-left: 12px;

		@media screen and (max-width: $screen-xs-max){
			min-height: 42px;
		}

		> div.inner {
			padding-top: 10px;
			> span:not(:last-child){
				padding-right: 8px;
				margin-right: 7px;
				border-right: 1px solid #ccc;
			}
		}

		/*
		.accession-label {
			font-size: 1rem;
			font-weight: 400;
			color: #888;
		}
		*/

		.accession {
			font-weight: 500;
			font-size: 1rem;
		}
	}

	//&.no-description .item-label-title > div.inner {
	//	border-top: 1px solid #ddd;
	//	margin-top: 10px;
	//}

	.item-label-extra {
		font-weight: 300;

		.icon[class*=" ss-"] {
			margin-bottom: -4px;
			vertical-align: middle;
		}

		.icon[class*=" sbt-"] {
			margin-top: -2px;
			vertical-align: middle;
		}
	}

	@media screen and (max-width: $screen-xs-max){

		.item-label-extra.text-right {
			text-align: left !important;
		}

	}
}

.flexcol-heading,
.submission-page-heading {
    position: relative;
    background-color: #f4f4f4;

    h1, h2, h3, h4, h5, h6 {
        margin: 0;
    }


}

/*** Submissions ***/

// For submissions page headers
h3.submission-subtitle {
	font-weight: 400;
	display: inline-block;
}

.submission-page-heading {
    /** Extends .flexible-description-box **/
	border-radius: 2px;
	border: 1px solid #ddd;
	min-height: 42px;
	padding: 10px 15px 8px;
}

.submission-btn {
	background-color: #f4f4f4;
	border-color: #f4f4f4;
	margin-left: 5px;
	padding-left: 5px;
	padding-right: 5px;
	box-shadow: none;
}

.submission-btn:hover, .submission-btn:focus{
	background-color: #ddd;
	border-color: #f4f4f4;
}


@mixin statusColorStyles {
	&[data-status="released"]:before,
	&[data-status="current"]:before,
	&[data-status="uploaded"]:before {
		color: #fff;
		background-color: #308756;
	}

	&[data-status="revoked"]:before,
	&[data-status="obsolete"]:before {
		color: #fff;
		background-color: #812423;
	}

	&[data-status="deleted"]:before,
	&[data-status="upload failed"]:before {
		color: #fff;
		background-color: #a90d0b;
	}

	&[data-status="replaced"]:before,
	&[data-status="planned"]:before,
	&[data-status="to be uplodaded by workflow"]:before {
		color: #fff;
		background-color: #47419a;
	}

	&[data-status="in review by lab"]:before {
		color: #fff;
		background-color: #d8bd22;
	}

	&[data-status="submission in progress"]:before,
	&[data-status="uploading"]:before,
	&[data-status="draft"]:before {
		color: #fff;
		background-color: #d8bd22;
	}

	&[data-status="released to project"]:before {
		color: #fff;
		background-color: #397855;
	}

	&[data-status="unspecified"]:before,
	&[data-status="archived"]:before,
	&[data-status="archived to project"]:before {
		color: #fff;
		background-color: #7b7b7b;
		//display: none;
	}
}


i.item-status-indicator-dot {
	display: inline-block;
	&:before {
		content: "";
		width: 9px;
		height : 9px;
		display: inline-block;
		position: relative;
		margin-right: 7px;
		border-radius: 50%;
	}
	@include statusColorStyles;
}


.item-header-indicators {

	margin-top: 8px;
	margin-bottom: 8px;

	> .indicator-item {
		display: inline-block;
		box-sizing: border-box;
		position: relative;
		/* border: 1px solid rgba(0,0,0,0.125); */
		/* border-radius: 5px; */
		line-height: 20px;
		color : #000;
		font-weight: 400;
		padding-left: 10px;
		padding-right: 10px;
		text-transform: capitalize;
		color: #444;

		max-width: 50%;
		white-space: nowrap;
		overflow: hidden;
		text-overflow: ellipsis;

		padding-right: 21px;
		padding-left: 0;
		max-width: 50%;
		&:after {
			content : "";
			display: block;
			position: absolute;
			right: 10px;
			height: 100%;
			top: 0;
			border-right: 1px solid rgba(0,0,0,0.125);
		}
		&:last-child {
			padding-right: 0;
			margin-right: 0;
		}
		&:last-child:after {
			display: none;
		}

		&.expset-status:before {
			content: "";
			width: 9px;
			height : 9px;
			display: inline-block;
			position: relative;
			margin-right: 7px;
			border-radius: 50%;
		}

<<<<<<< HEAD
		&.expset-status,
		&.item-status {
			@include statusColorStyles;
=======
		&.expset-status[data-status="released"]:before,
		&.expset-status[data-status="current"]:before,
		&.expset-status[data-status="uploaded"]:before {
			color: #fff;
			background-color: #308756;
		}

		&.expset-status[data-status="revoked"]:before,
		&.expset-status[data-status="obsolete"]:before,
		&.expset-status[data-status="restricted"]:before {
			color: #fff;
			background-color: #812423;
		}

		&.expset-status[data-status="deleted"]:before,
		&.expset-status[data-status="upload failed"]:before {
			color: #fff;
			background-color: #a90d0b;
		}

		&.expset-status[data-status="replaced"]:before,
		&.expset-status[data-status="planned"]:before,
		&.expset-status[data-status="to be uplodaded by workflow"]:before {
			color: #fff;
			background-color: #47419a;
		}

		&.expset-status[data-status="in review by lab"]:before {
			color: #fff;
			background-color: #d8bd22;
		}

		&.expset-status[data-status="submission in progress"]:before,
		&.expset-status[data-status="uploading"]:before,
		&.expset-status[data-status="draft"]:before {
			color: #fff;
			background-color: #d8bd22;
		}

		&.expset-status[data-status="released to project"]:before {
			color: #fff;
			background-color: #397855;
		}

		&.expset-status[data-status="unspecified"]:before,
		&.expset-status[data-status="archived"]:before,
		&.expset-status[data-status="archived to project"]:before {
			color: #fff;
			background-color: #7b7b7b;
			//display: none;
>>>>>>> b7fd8bda
		}

		/*
		&[data-set-type="replicates"]{
			background-color: #56889b;
		}

		&[data-set-type="replicates"]{
			background-color: #397855;
		}

		&[data-set-type="technical replicates"]{
			background-color: #34677b;
		}

		&[data-set-type="analysis set"]{
			background-color: #812423;
		}

		&[data-set-type="publication"]{
			background-color: #47419a;
		}

		&[data-set-type="unspecified"]{
			background-color: #7b7b7b;
			display: none;
		}
		*/
	}

}


.item-page-container {
    .info-area {
	    margin-top: 17px;
		//border-bottom: 1px solid #ddd;
		padding-bottom: 7px;
    }

	.rc-tabs-tabpane {
		overflow-x: hidden;
		.info-area {
			overflow: hidden;
			border-bottom: none;
		}
	}

	.tab-view-container {
		.rc-tabs {
			@media screen and (min-width: $screen-sm-min){
				//margin-top: -17px;
			}
		}
	}

    .item-info-area {
        margin-bottom: 20px;
        min-height: 120px;
    }

}

.item-page-detail {

	margin-bottom: 12px;

	.expandable-list {
		overflow: hidden;
	}

	.list-item {
		@media screen and (min-width: $screen-sm-min) {
			/* Equalize Height of Columns, unsupported for IE9 and below: */
			display: -webkit-box;
			display: -webkit-flex;
			display: -ms-flexbox;
			display: flex;
		}

		.item-label, .item-value {
			> div {
				min-height: 26px;
				height: 100%;
				word-break: break-all;

				padding-top: 8px;

			}
		}
		.item-label {
			font-weight: 500;
			flex-grow: 1;
			@media screen and (min-width: $screen-sm-min) {
				> div {
					border-bottom: 1px solid #eee;
					padding-bottom: 8px;
				}
			}
		}
		.item-value {
			flex-grow: 2;
			> div {
				border-bottom: 1px solid #eee;
				padding-bottom: 8px;
			}
		}
		ol {
			padding-left: 20px;
			margin-bottom: 0;
			//margin-top: 3px;
		}

		/** For embedded sub-objects **/
		.subitem-toggle {
			display: inline-block;
			> .link {
				@include user-select(none);
				color: #00cca3; // temporary?
				cursor:pointer;
				&:hover {
					color: #00cca3;
					text-shadow : 0 0 0;
				}
			}
			> i.icon {
				width: 20px;
			}
		}

		li > span > .subitem-toggle > i.icon {
			width: 20px;
			margin-left: -20px;
			background-color: #fff;
		}

		.data-display, .sub-panel {
			padding: 0;
			padding-top: 15px;
			> .sub-descriptions > .list-item:last-child > div.item-label > .inner,
			> .sub-descriptions > .list-item:last-child > div.item-value > .inner {
				border-bottom: none;
			}
		}

		&.array-group-row {
			&:not(.last-item):not(.open) {
				> .item-label, .item-value {
					> .inner {
						border-bottom-color: transparent;
						padding-bottom: 2px;
						min-height: 20px;
					}
				}
			}
			&:not(.first-item) {
				> .item-label, .item-value {
					> .inner {
						padding-top: 2px;
					}
				}
			}
			> .item-label {
				.label-number {
					transition: transform .3s ease-out, color .3s ease-out;
					transform: scale3d(0.85, 0.85, 0.85) translate3d(16px,1px,0);
					transform-origin: 100% 25%;
					margin-top: -1px;
					color: #888;
					.number-icon {
						opacity: 0;
						transition: opacity .3s ease-out;
					}
					&.active {
						color: #000;
						transform: scale3d(1,1,1);
						.number-icon {
							opacity: 1;
						}
					}
				}
				span.dim-duplicate {
					color: transparent;
					transition: color .3s ease-out;
					white-space: nowrap;
					overflow-x: hidden;
					text-overflow: ellipsis;
					i.icon {
						display: none;
					}
				}
			}
			//> .item-value {
			//	> .inner {
			//		border-bottom-color: transparent;
			//	}
			//}
		}

		&.open {
			> .item-label {
				> .inner {
					border-bottom-color: transparent;
					span.dim-duplicate {
						color: #bbb;
					}
				}
			}
			> .item-value {
				> .inner {
					border-bottom-color: transparent;
				}
			}
		}
		.detail-embedded-table-container {
			overflow-x: auto;
			table.detail-embedded-table {
				min-width: 100%;
				tr th {
					white-space: normal;
					word-break: normal;
					padding: 7px 4px;

					&.has-children {
						> .tooltip-info-container {
							padding-left: 36px;
							border-bottom: 1px solid #ddd;
							padding-bottom: 7px;
						}
					}

					.sub-list-keys-header {
						margin-left: -4px;
						margin-right: -4px;
						> div.inline-block {
							padding: 5px 8px 0px;
						}
						div.child-list-row-number {
							width: 36px;
						}

					}
				}
				tr td {
					word-break: normal;
					padding: 7px 8px;
					&.child-list-row-container {
						padding: 0;
						border-left: 1px dotted #ccc;
						border-right: 1px dotted #ccc;
						border-bottom: 1px solid #ddd;
					}
					&.no-word-break {
						white-space: nowrap;
					}
				}
				tr:not(:last-child) {
					border-bottom: 1px solid #eee;
				}
				.child-list-row {
					> div {
						padding: 5px 8px;
						text-align: center;
					}
					&:not(:last-child) {
						border-bottom: 1px dotted #eee;
					}
					div.child-list-row-number {
						width: 36px;
					}
				}
			}
		}

	}

	@media screen and (max-width: $screen-xs-max) {
		.array-group .array-group-row.list-item:not(.first-item) {
			.item-label {
				display: none;
			}
		}
	}

	.sub-panel {
		padding-left: 40px;
		padding-bottom: 0;
		margin-bottom: 8px;
		border-bottom: 1px dotted #bbb;
		border-left: 1px dotted #aaa;
		.item-label {
			.tooltip-info-container {
				white-space: nowrap;
				overflow-x: hidden;
				text-overflow: ellipsis;
			}
		}
	}

}

/** JSON Tree Wrapper (e.g. fallback view) **/

.json-tree-wrapper {
	border-radius: 4px;
	overflow: hidden;
	> ul {
		padding: 8px 16px 16px !important;
		margin: 0 !important;
	}
}

/*** Partial or Expandable Lists ***/

.expandable-list {
	margin-bottom: 10px;

	ul {
		margin-bottom: 0px;
	}

}

/*** Files In Set Table ***/

$download-button-width : 100px;


.files-in-set-table-title {
	font-weight: 300;
	padding-bottom: 10px;
    margin-bottom: 2px;
    border-bottom: 1px solid #f4f4f4;
	margin-top: 20px;
}

/**********************************************************
				Files in Set Table
**********************************************************/

.files-in-set-table {

	margin-bottom: 20px;

	.row {



		> div {
			padding-top: 5px;
			padding-bottom: 5px;
		}

		h6.accession {
			margin: 0;
			font-size: 0.925rem;
			font-weight: 400;
			> a {
				color: #777;
				&:hover {
					color: #000;
				}
			}
		}

		> .title {
			vertical-align: middle;
			text-align: left;
			padding-top: 10px;
		}

		> .description {
			padding-top: 1px;
    		padding-bottom: 0px;
		}

		> .lab {
			text-align: right;
			.lab-icon {
				&.no-lab {
					opacity: 0.125;
				}
			}
			a.lab-icon {
				color: #555;
				transition: color .5s;
				&:hover {
					color : #000;
				}
			}
		}

		> .submitter {
			small {
				line-height: 1rem;
				color: #777;
			}
		}

		> div.divider-column {
			padding-bottom: 0;
			padding-top: 0;
			> .divider {
				border-bottom: 1px solid #f4f4f4;
				height: 1px;
			}
		}

		&.header-row {
			user-select: none;

			> div {
				font-weight: 500;
			}
			> div.divider-column > .divider {
				border-bottom: 1px solid #ddd;
			}
			> .download-button-title {
				> i.icon {
					width: 32px;
					text-align: center;
				}
				> span.file {
					display: inline-block;
					min-width: $download-button-width;
					text-align: left;
				}
				> span.docs {
					width : 33px;
					margin-left: 6px;
					display: inline-block;
					text-align: center;
				}
			}
		}

		> .download-button{
			position: relative;
			z-index: 10;
			> a.btn, > button.btn {
				&.button-dl-doc {
					margin-left: 5px;
					&.disabled {
						opacity: 0.33;
					}
				}
				&.button-dl-file {
					min-width: $download-button-width;
				}
			}

		}

	}
}

// Tablet & mobile screen size adjustments
@media screen and (max-width : $screen-sm-max){
	.files-in-set-table .row > .download-button {
		margin-bottom: -50px;
	}
}

// Mobile screen size
@media screen and (max-width : $screen-xs-max){
	.files-in-set-table .row > .download-button {
		> .button-dl-file {
			margin-bottom: 5px;
		}
	}
}

// Large screen adjustments
@media screen and (min-width : $screen-md-min){

	.files-in-set-table-title {
		margin-top: 20px;
	}

	.files-in-set-table {
		.row {

			> div, h6 {
				line-height: 30px;
			}

			h6.accession {
				text-align: right;
			}



			> .title {
				padding-top: 5px;
				padding-bottom: 5px;
				text-align: right;
			}

			> .description {
				min-height: 30px;
				padding-top: 12px;
				padding-bottom: 12px;
				line-height: normal;
			}

			> .download-button {
				height: 40px;
                padding-top: 3px;
                padding-bottom: 3px;
			}

		}
	}
	.files-in-set-table.smaller-version {
		.title h6 {
			margin: 0;
		}
	}
}




/**********************************************************
				Formatted Info Panel/Block
**********************************************************/

// Mixin for top-left label. To be re-used in other areas.4s

@mixin small-block-label(){
	font-weight: 500;
	color: #646464;
	margin-bottom: 7px;
	margin-top: 0px;

	&:after {
		content : "\f105";
		font-family: "FontAwesome";
		padding-left: 6px;
	}
}

@mixin icon-container-child(){

	.icon-container {
		text-align: center;
		padding-top: 4px;
		font-size: 20px;
		//margin-bottom: -10px;

		&.col-xs-2 {
			padding-right: 0px;
			padding-left: 5px;
		}
	}

}

.formatted-info-panel {
	padding : 0 10px 12px;
	/* border-bottom: 1px solid #e2e2e2; */
	margin-bottom: 8px;

	/* Adjustments based on available props, ToDo: .no-title */

	&.has-border {
		padding : 8px 18px 15px;
	}

	&.no-icon {
		padding : 0;
		margin-bottom: 0;
		&.loading {
			min-height: 36.5px;
		}
	}

	> h6 {
		margin-left : -10px;
		@include small-block-label();

	}

	.row .icon-container {
		max-width: 50px;
	}

	h5 {
		margin-bottom: 0;
		margin-top: 2px;
		font-weight: 600;
		white-space: nowrap;
		overflow: hidden;
		text-overflow: ellipsis;
		word-break: normal;

		a {
			/* display: block; */
			overflow: inherit;
			text-overflow: inherit;
		}

		&.no-link {
			font-weight: 500;
		}

	}

	&.error-block.no-icon h5:before {
		content: "\f06a";
		font-family: FontAwesome;
		margin-right: 6px;
		color: #999;
	}

	div.details-col {

		&.no-more-details {
			h5.block-title {
				margin-top: 8px;
			}
		}

		div.more-details {
			white-space: nowrap;
			overflow: hidden;
			text-overflow: ellipsis;

			&.error-message {
				white-space: pre-line;
				white-space: normal;
				opacity: 0.5;
			}

			div.correspondence { 
				> ol, > ul {
					padding-left: 25px;
					> li.contact-person {
						font-size: 0.925rem;
						float: none;
						clear: both;
						> .pull-right {
							max-width: 90%;
						}
					}
				}
			}
		}

	}

	@include icon-container-child();

}

.formatted-info-panel,
.formatted-info-panel-list {

	&.formatted-wrapper {

		ul {
			margin-bottom: 0;
			padding-left: 18px;
		}

		&.single-item {
			ul {
				margin-bottom: 1px;
				margin-top: 7px;
			}
		}

		.details {
			padding-top: 3px;
			> .details-row {
				margin-top: 7px;
			}
		}

		.label-col {
			user-select: none;
		}

		.label-col span {
			position: relative;
			.icon.abstract-toggle {
				cursor : pointer;
				color : #888;
				position: absolute;
				left: -20px;
				top: 2px;
			}

		}

		@include icon-container-child();
	}

}


/**********************************************************
					OverViewBody
**********************************************************/

@mixin overview-block-value-block {
	background-color: #f8f8f8;
	padding: 6px 12px;
}

.item-page-container {

	.overview-blocks-header {
		&.with-background {
			background: #fbfbfb;
			padding-left: 16px;
			padding-right: 16px;
			padding-bottom: 2px;
			border: 1px solid #f4f4f4;
			transition: background-color .5s, border-radius .5s, box-shadow .5s;

			> .inner > .overview-blocks {
				padding-bottom: 10px;
			}
			&.is-closed {
				background-color: #f4f4f4;
				border-color: #eee;
				border-radius: 3px;
				transition: border-color .5s, background-color .5s, border-radius .5s, box-shadow .5s;
				box-shadow: 0 4px 4px -4px rgba(0,0,0,0.25);
			}
		}

		> h4.tab-section-title:first-child {
			padding-top: 14px;
			padding-bottom: 13px;
			font-weight: 400;
			user-select: none;
			color: #000;
		}

		> h5.release-section-title:first-child {
			font-weight: 450;
			> span {
				i.expand-icon,
				i.title-icon {
					margin-right: 12px;
					font-size: 0.8rem;
					position: relative;
				}
			}
		}

		> h3.tab-section-title:first-child {
			padding-top: 19px;
		}
		> h3.tab-section-title:first-child, > h4.tab-section-title:first-child {

			&.with-accent {

				padding-left: 17px;
				padding-right: 17px;
				margin-left: -17px;
				margin-right: -17px;
				margin-top: -1px; // Account for border
				margin-bottom: -3px;
				padding-top: 14px;
				padding-bottom: 14px;
				//background-color: #22656d;
				//color: #fff;
				border-radius: 3px;
				position: relative;
				z-index: 2;

			}


			> span {
				i.icon-caret-right, i.icon-angle-right {
					opacity: 0.66;
					transition: transform .5s, opacity .25s;
					padding-left: 3px;
					margin-left: 5px;
					font-size: 1.125rem;
				}
				i.expand-icon,
				i.title-icon {
					margin-right: 12px;
					font-size: 1rem;
					position: relative;
				}
			}
			&:hover > span {
				i.icon-caret-right, i.icon-angle-right {
					opacity: 1;
				}
			}
		}

		&.is-open {
			> h4.tab-section-title:first-child {
				border-radius: 0;
				> span {
					i.icon-caret-right, i.icon-angle-right {
						opacity: 0.33;
					}
				}
				&:hover > span {
					i.icon-caret-right, i.icon-angle-right {
						opacity: 1;
					}
				}
			}
		}
	}
	
	.supplementary-files-section-part {
		//margin-top: 10px;
		padding-top: 5px;
		padding-bottom: 0px;
		border-bottom: 1px solid #ccc;
		> h4 {
			padding-top: 10px;
			padding-bottom: 2px;
			margin-top: 0;
			margin-bottom: 0;
			font-weight: 500;
			i.icon-fw {
				width: 16px;
				margin-right: 5px;
			}
		}

		> .description {
			margin-left: 21px;
			margin-bottom: 15px;
			> p {
				margin: 0;
			}
		}

		> .table-for-collection {
			margin-left: 21px;
			overflow: hidden;
		}

		&[data-open="false"]{
			border-bottom-color: #eee;
			padding-top: 5px;
			padding-bottom: 0px;
			> h4 {
				font-weight: 400;
			}
		}
	}

	.overview-blocks {
		> div {
			> .inner {
				padding: 15px 0 5px;

				.tooltip-info-container {
					> span {
						> i.icon-info-circle {
							margin-left: 5px;
						}
					}
				}

				h5 {
					margin-top: 0;
					margin-bottom: 5px;
					font-weight: 500;
				}

				ol.overview-list-elements-container,
				ul.overview-list-elements-container {
					margin-bottom: 0;
					padding-left: 30px;
				}

				a.btn {
					i.icon-external-link {
						margin-left: 5px;
						position: relative;
						top: 1px;
						&.small {
							font-size: .65rem;
							top: -1px;
						}
					}
					i.icon-cloud-download,
					i.icon-picture-o,
					i.icon-file-pdf-o {
						margin-right: 3px;
					}
					&.btn-block {
						padding-left: 4px;
						padding-right: 4px;
					}
					&.btn-sm {
						padding-bottom: 4px; // Overrides 5
						i.icon-external-link {
							//top: 0px;
						}
					}
				}

				// Embedded Items w/ Attachments
				.embedded-item-with-attachment {
					background-color: #f8f8f8;
					border-radius: 3px;
					&:not(.in-array){
					}
					.link-to-item-col {
						white-space: nowrap;
						text-overflow: ellipsis;
						overflow: hidden;
						&.in-array {
							//> .inner {
							//	padding-left: 30px;
							//}
						}
						> .inner {
							line-height: 28px;
							> span, > a {
								vertical-align: middle;
							}
							> a {
								display: inline-block;
								white-space: nowrap;
								text-overflow: ellipsis;
								overflow: hidden;
								max-width: 100%;
							}
						}
					}
					.view-attachment-button-col {
						padding-right: 4px;
						> a.btn {

						}
					}

					&.is-image {
						margin-left: -5px;
						margin-right: -5px;
						> .inner {
							> a.image-wrapper {
								display: block;
								margin: 0 auto;
							}
							> .caption {
								padding: 10px 0 5px;
								font-style: italic;
							}
						}
						img.embedded-item-image {
							max-width: 100%;
						}
					}

				}

				> div.overview-single-element {
					&.block {
						padding: 0;
						margin-bottom: 0;
						&:not(.no-value){
							margin-top: 10px;
							@include overview-block-value-block;
							i.icon-caret-right {
								transition: opacity .25s, transform .5s;
								padding-left: 3px;
								margin-left: 5px;
								opacity: 0.33;
								&:not(.icon-rotate-90){
									opacity: 0.66;
								}
								&:hover {
									opacity: 1;
								}
							}
						}
					}
				}


				> div.overview-list-elements-container {
					margin-top: 10px;

					> div.overview-list-element {
						@include overview-block-value-block;
						margin-bottom: 5px;
						&:last-child {
							border-bottom: none;
						}
					}

					&.embedded-item-with-attachment-container {
						> div.overview-list-element {

						}
					}

				}

				> ul.overview-list-elements-container,
				> ol.overview-list-elements-container {
					> li {
						> div {

						}
					}
				}

			}
		}
	}
}


/**********************************************************
				Experiments Set View
**********************************************************/

.exp-table-section {

	h3 {

		span.exp-number {
			padding-top: 5px;
		}

	}

	.expset-higlass-panel {
		@media screen and (min-width: $screen-md-min) {
			margin-bottom: -20px;
		}
	}

	/*
	table tbody tr:first-child td {

		&:nth-child(1),
		&:nth-child(2) {
			border-bottom-color: #c0c0c0;
		}
	}
	*/
}


.exp-table-container {
	overflow-x: auto;
	display: block;
}

.expset-higlass-panel {
	position: relative;
	.higlass-view-container {

		&.disabled {
			opacity: 0.25;
			pointer-events: none;
			> *,
			> * > * {
				pointer-events: none;
			}
		}

		// Adjustments for when HiGlass inside ExpSet view as mini preview thingy
		.higlass-instance {
			margin-top: -15px;
			.ViewHeader-module_multitrack-header-nav-list-2nvcu {
				.ViewHeader-module_multitrack-header-icon-squeazed-25lkF:nth-child(1),
				.ViewHeader-module_multitrack-header-icon-16QKZ:nth-child(1),
				.ViewHeader-module_multitrack-header-icon-squeazed-25lkF:nth-child(3),
				.ViewHeader-module_multitrack-header-icon-16QKZ:nth-child(3),
				.ViewHeader-module_multitrack-header-icon-squeazed-25lkF:nth-child(4),
				.ViewHeader-module_multitrack-header-icon-16QKZ:nth-child(4) {
					display: none;
				}
			}
		}
	}
}

.draggable-border {
	height: 100%;
	padding-left: 5px;
	padding-right: 5px;
	position: absolute;
	top: 0px;
	cursor: ew-resize;
	z-index: 5;
	> .inner {
		height: 100%;
		width: 0;
		border-left: 1px solid #eee;
		> .drag-handle {
			position: absolute;
			left: 3px;
			width: 5px;
			background-color: transparent;
			border-left: 1px solid #ddd;
			border-right: 1px solid #ddd;
		}
	}
	&:hover,
	&.react-draggable-dragging {
		> .inner {
			border-color: #888;
			box-shadow: 0 0 1px #999;
			> .drag-handle {
				border-color: #999;
			}
		}
	}
}


/**********************************************************
			Fullscreen-Capable Tab Section
**********************************************************/

.tabview-container-fullscreen-capable {

	// Header
	h3.tab-section-title {
		> span:first-child { // Text itself
			display: block;
			padding-top: 27px;
			float: left;
			padding-right: 20px;
		}
		padding-top: 0;
		min-height: 67px;
	}

	// Body Stuff

	.graph-wrapper {
		opacity : 1;
		transition: opacity .5s ease-out;
	}

	// Full Screen Styling
	&.full-screen-view {
		position: fixed;
		left: 0;
		right: 0;
		top: 0;
		@media (min-width: $screen-md-min) {
			top: 41px;
			z-index: 1000;
		}
		bottom: 0;
		z-index: 10000;
		background: #fff;
		overflow-y: auto;

		> .graph-wrapper {
			//position: absolute;
			//top: 68px;
			padding-left: 20px;
			padding-right: 20px;
			//bottom: 0;
			//left: 0;
			//right: 0;
			//overflow-y: auto;
		}

		> .tab-section-title,
		.detail-pane {
			margin: 0 auto;
			padding-left: 20px;
			padding-right: 20px;
			@media (min-width: $screen-sm-min) {
				max-width: $container-sm;
			}
			@media (min-width: $screen-md-min) {
				max-width: $container-md;
				padding-left: 0;
				padding-right: 0;
			}
			@media (min-width: $screen-lg-min) {
				max-width: $container-lg;
			}
		}
	}
}

/**********************************************************
					Graph Detail Pane
**********************************************************/

.workflow-chart-inner-container {
	.detail-pane {
		> h5 {
			margin-bottom: 0px;
			& + h4 {
				margin-top: 4px;
				margin-bottom: 0;
			}
		}
		> .detail-pane-body {
			overflow-x: hidden;
		}
		.information {
			margin-top: 12px;
			padding-top: 0;
			border-top: 1px solid #ccc;

			> hr {
				margin-bottom: 0;
				margin-top: 0;
			}

			& + hr {
				border-color: #ccc;
				margin-top: 0;
			}


			> .row > .box {
				padding-top : 12px;
				padding-bottom: 10px;
				min-height: 70px;
				> h3, > h4, > h5 {
					margin-bottom: 0;
					margin-top: 0;
					line-height: 28px;
					> pre, > code {
						margin-top: 5px;
						line-height: 23px;
					}
					> code {
						display: inline-block;
						padding-top: 0;
						padding-bottom: 0;
					}
				}

				> .download-button {
					margin-top: 6px;
				}

				&.buttons-container {
					text-align: left;
					@media screen and (min-width: $screen-sm-min){
						text-align: right;
					}
				}

				&.steps-in-workflow {
					a:not(:last-child) {
						//margin-right: 5px;
						margin-right: 5px;
						&:after{
							content: ',';
							color: #000;
							text-decoration: none;
						}
						&:hover:after {
							text-decoration: none;
						}
					}
				}
			}

			.description-box-container {
				padding-top: 2px;
			}

			.file-title {

				> h3.node-file-title {
					overflow: hidden;
				}

				.download-button-container {
					position: absolute;
					right: 10px;
					top: 40px;
				}

				.download-button-container.exists + h3.node-file-title {
					@media screen and (max-width: $screen-md-max){
						padding-right: 30px;
					}
				}
			}

		}
	}
}

/**********************************************************
						MetricsView
**********************************************************/
.metrics-view {

	.metrics-view-item {

		.inner {
			padding-top: 9px;
			padding-bottom: 9px;

			border-bottom: 1px solid #f4f4f4;

			.icon-exclamation-circle {
				color : $audit-color-error;
			}
			.icon-warning {
				color : $audit-color-warning;
			}
			.icon-check {
				color : green;
			}
		}

		h1,h2,h3,h4,h5,h6 {
			margin: 0;
		}
	}

}

/**********************************************************
						File View
**********************************************************/

.item-page-container.type-File {


	.file-download-container {
		transition: transform .4s;

		> a.btn-block.btn-lg {
			font-weight: 400;
			padding-top: 11px;
			> i {
				position: relative;
				top: 1px;
			}
		}

	}

}


/** HiGlass Views **/

.higlass-wrapper {

	margin-bottom: 10px;

	.higlass-instance {

		.TrackControl-module_track-control-2zDf3 { // Menu which appears on hover
			.TrackControl-module_track-control-button-2fdIb { // Hide "add track" & "move" buttons.
				display: none;
				&:nth-child(2),
				&:last-child {
					display: block;
				}
			}
		}

		.CenterTrack-module_center-track-container-2ELhp {
			.TrackControl-module_track-control-2zDf3 { // Menu which appears on hover
				.TrackControl-module_track-control-button-2fdIb { // Hide "add track", "close", & "move" buttons.
					display: none;
					&:first-child {
						display: block;
					}
				}
			}
		}

		.ViewHeader-module_multitrack-header-3XnZx .ViewHeader-module_multitrack-header-nav-list-2nvcu {
			.ViewHeader-module_multitrack-header-icon-squeazed-25lkF:nth-child(3), // Hide 'plus' button in header.
			.ViewHeader-module_multitrack-header-icon-16QKZ:nth-child(3),{
				display: none;
			}
		}

		.glyphicon.glyphicon-search {
			&:before {
				content : "\f002";
				font-family: "FontAwesome";
			}
		}

		height: 600px;
		transition: opacity 1s;
		opacity: 0;

		.react-grid-layout {
			.form-group {
				div.dropdown.btn-group-sm {
					> .btn.dropdown-toggle {
						padding-right: 24px !important;
					}
				}
				input.GenomePositionSearchBox-module_genome-position-search-bar-1_0ZU {
					font-family: $font-family-monospace;
					font-size: 0.825rem;
				}
			}
		}
	}
}

/* Disabled for now - can't reliably target menu items (same classNames)
.hg-popup {

	.context-menu-item > div {
		> .ContextMenu-module_context-menu-hr-3yapb:nth-child(4),
		> .ContextMenu-module_context-menu-item-1HeVv:nth-child(5) {
			display: none;
		}
	}

	> .ContextMenu-module_context-menu-2OwvL {
		.ContextMenu-module_context-menu-item-1HeVv:nth-child(6),
		.ContextMenu-module_context-menu-item-1HeVv:nth-child(8) {
			display: none;
		}
	}

}
*/



/**********************************************************
		User Profile Page
***********************************************************/

.page-container > .row.first-row {
	margin-top: 29px;
}

.panel.user-info,
.panel.user-work-info {

	margin-bottom: 0;

	#email {
		font-weight: 500;
	}

	.formatted-info-panel {

		&:not(.no-details){
			/* min-height: 41px; */
		}

		/* When in list (maybe ToDo: li > .formatted-info-panel) ... */
		&.no-details.no-icon.no-label {
			display: inline-block;
			padding: 0;
			vertical-align: text-top;
			max-width: 85%;
			word-break: break-word;
		}

		.block-title,
		.block-title a {
			font-weight: 600;
		}
	}

}

.panel.user-info {
	/* for fun - comment out bottom transform in Inspect Element */
	transform: rotateZ(0deg) scale3d(1, 1, 1) translateX(0);
    opacity: 1;
	left: 0px;
	transition: transform 1.2s ease-out, opacity 1.5s ease-out, left 1.2s ease-out;
	position: relative;
	z-index: 2;
	background-color: #fff;

	&.transition { transform: rotateZ(-900deg) scale3d(0.1, 0.1, 0.1) translateX(-1200px); opacity: 0; left: -900px; }

	.user-title-row-container {
		margin-bottom: 20px;
		border-bottom: 1px solid #eee;
	}

	.user-title-col {
		padding-bottom: 17px;
	}

	.user-title {
		margin-top: 0px;
		margin-bottom: 0px;
		font-weight: 300;
		font-size: 2.6rem;

		.editable-field-entry {
			//max-width: 50%; // Need to fit 2 inline editable fields on one row for users full name.
			text-overflow: ellipsis;
			.value {
				word-break: break-word;
				.edit-button {
					font-size: 1rem;
				}
			}
			&.editing{
				//max-width: 70%;
			}
		}

	}

	@media screen and (min-width: $screen-sm-min){

		.user-title-col {
			padding-top: 15px;
			min-height: 85px;
			padding-bottom: 30px;
		}

		.user-title {
			/* white-space: nowrap; */
			/* overflow: hidden; */
			text-overflow: ellipsis;
		}
	}

	@media screen and (max-width: $screen-xs-max){

		.user-title-col {
			padding-top: 2px;
		}

		.user-title {
			font-size: 2rem;
			font-weight: 400;
			margin-right: 70px;
		}
	}

	div.gravatar-container {
		position: relative;

		img.gravatar {
			width: 70px;
			height: 70px;
			float: right;
			border-radius: $border-radius-base;
		}

		a.edit-button-remote {
			opacity: 0;
			position: absolute;
			background: #fff;
			color: #000;
			top: 0;
			right: 10px;
			line-height: 21px;
			width: 21px;
			padding-left: 2px;
			border-radius: 5px;
			&:after {
				display: none;
				content: none;
			}
		}

		&:hover {
			a.edit-button-remote {
				opacity: 0.5;
				&:hover {
					opacity: 1;
				}
			}
		}

		@media screen and (max-width: $screen-xs-max){
			img.gravatar {
				width: 94px; /* Account for border */
				height: 70px;
				position: relative;
				z-index: 2;
				margin-bottom: -30px;
				margin-top: 5px;
				border-left: 24px solid #FFF;
			}
		}
	}

}

@media screen and (min-width: $screen-sm-min){
	.editing .user-title .editable-field-entry.inline:not(.editing) {
		display: inline-block;
		//max-width: 30%;
	}
}

.panel.user-work-info {

	> .block-title {
		margin-bottom: 20px;
		padding-bottom: 15px;
		border-bottom: 1px solid #eee;
		padding-top: 0;

		> i.icon.icon-fw {
			margin-right: 5px;
			font-size: 1.5rem;
		}
	}

}

.access-keys-container {
	padding-top: 15px;

	> h3 {

		margin-bottom: 17px;
		/*
	    padding-bottom: 17px;
    	border-bottom: 1px solid #eee;
		*/
	}

	table.access-keys-table {
		margin-bottom: 20px;

		tr {
			/*
			&:nth-child(2n-1) {
				background-color: #f8f8f8;
			}
			*/
			td {
				border-bottom: 1px solid #eee;
				&.access-key-buttons {
					width: 140px;
					.btn.btn-xs {
						margin: 0 4px;
					}
				}
			}
		}
	}

	#add-access-key.btn{
		float: right;
		min-width: 180px;
	}

	.no-access-keys > hr:first-child {
		margin-top: 0;
		margin-bottom: 17px;
	}

}<|MERGE_RESOLUTION|>--- conflicted
+++ resolved
@@ -211,7 +211,8 @@
 	}
 
 	&[data-status="revoked"]:before,
-	&[data-status="obsolete"]:before {
+	&[data-status="obsolete"]:before,
+	&[data-status="restricted"]:before {
 		color: #fff;
 		background-color: #812423;
 	}
@@ -325,62 +326,9 @@
 			border-radius: 50%;
 		}
 
-<<<<<<< HEAD
 		&.expset-status,
 		&.item-status {
 			@include statusColorStyles;
-=======
-		&.expset-status[data-status="released"]:before,
-		&.expset-status[data-status="current"]:before,
-		&.expset-status[data-status="uploaded"]:before {
-			color: #fff;
-			background-color: #308756;
-		}
-
-		&.expset-status[data-status="revoked"]:before,
-		&.expset-status[data-status="obsolete"]:before,
-		&.expset-status[data-status="restricted"]:before {
-			color: #fff;
-			background-color: #812423;
-		}
-
-		&.expset-status[data-status="deleted"]:before,
-		&.expset-status[data-status="upload failed"]:before {
-			color: #fff;
-			background-color: #a90d0b;
-		}
-
-		&.expset-status[data-status="replaced"]:before,
-		&.expset-status[data-status="planned"]:before,
-		&.expset-status[data-status="to be uplodaded by workflow"]:before {
-			color: #fff;
-			background-color: #47419a;
-		}
-
-		&.expset-status[data-status="in review by lab"]:before {
-			color: #fff;
-			background-color: #d8bd22;
-		}
-
-		&.expset-status[data-status="submission in progress"]:before,
-		&.expset-status[data-status="uploading"]:before,
-		&.expset-status[data-status="draft"]:before {
-			color: #fff;
-			background-color: #d8bd22;
-		}
-
-		&.expset-status[data-status="released to project"]:before {
-			color: #fff;
-			background-color: #397855;
-		}
-
-		&.expset-status[data-status="unspecified"]:before,
-		&.expset-status[data-status="archived"]:before,
-		&.expset-status[data-status="archived to project"]:before {
-			color: #fff;
-			background-color: #7b7b7b;
-			//display: none;
->>>>>>> b7fd8bda
 		}
 
 		/*

--- conflicted
+++ resolved
@@ -1818,8 +1818,6 @@
 			// 	border-top-right-radius: $card-border-radius; // prev: 10px;
 			// 	border-top-left-radius: $card-border-radius; // prev: 10px;
 			// }
-<<<<<<< HEAD
-=======
 
 			.view-pedigree-btn {
 				background-color: cornflowerblue; // TODO: Once settle on good color, maybe apply it to our theme under a SCSS variable for re-use. Then ctrl+find+replace.
@@ -1832,7 +1830,6 @@
 					background-color: darken($color: cornflowerblue, $amount: 7.5%);
 				}
 			}
->>>>>>> c9774592
 		}
 
 		.pedigree-placeholder {
@@ -1876,187 +1873,6 @@
 	}
 
 	.processing-summary-tables-container {
-<<<<<<< HEAD
-
-		.embedded-search-view-outer-container {
-			// (Can't remember:) Margins might be needed here
-			// to accomodate presence of both vertical + horizontal scroll bars.
-			// I guess we'll find out at some point.
-
-			.search-result-row {
-				&:last-of-type {
-					margin-bottom: 0px;
-				}
-			}
-			.embedded-search-container .fin.search-result-row {
-				display: none;
-			}
-
-		}
-
-
-		
-	}
-
-	.tab-router {
-		.dot-tab-nav {
-			position: relative;
-			z-index: 5;
-			box-shadow: 0 -2px 7px -1px #0004;
-			border-top: 1px solid #999;
-			border-bottom: 1px solid #ccc;
-			
-
-			.dot-tab-nav-list {
-				list-style-type: none;
-				margin: 0;
-				padding: 0;
-				display: flex;
-				justify-content: space-evenly;
-
-				@include media-breakpoint-down(sm) {
-					flex-direction: column;
-				}
-
-				.arrow-tab {
-					flex-grow: 1;
-					display: flex;
-					height: $search-results-header-row-height; // Eh why not re-use this, can change always in future.
-
-					@include media-breakpoint-down(sm) {
-						margin-bottom: 5px;
-					}
-					
-					> button {
-						background-color: cornflowerblue;
-						color: #ffff;
-						height: 100%;
-						display: block;
-						text-align: center;
-						padding: 10px;
-						text-decoration: none;
-						border: none;
-						width: 100%;
-					}
-
-					> .btn-append,
-					> .btn-prepend {
-						height: 100%;
-						width: $search-results-header-row-height; // Same as height of parent
-						flex: 1 0 0px;
-						> svg {
-							height: 100%;
-							width: auto;
-							path {
-								fill: cornflowerblue;
-							}
-						}
-
-						@include media-breakpoint-down(sm) {
-							display: none;
-						}
-					}
-
-					&.disabled {
-						> button {
-							background-color: rgb(176, 196, 222);
-						}
-						> .btn-append > svg path,
-						> .btn-prepend > svg path {
-							fill: rgb(176, 196, 222);
-						}
-					}
-
-				}
-			}
-
-		}
-		.tab-router-contents {
-			padding-top: 20px;
-
-			h1 {
-				font-size: 2rem;
-				margin-bottom: 20px;
-				font-weight: 500;
-
-				.curr-selection {
-					font-size: 14px;
-					font-style: normal;
-					font-weight: 400;
-					background-color: lavender;
-					padding: 4px;
-					border: solid 1px #fff;
-				}
-			}
-			h2 {
-				font-size: 1.5rem;
-				font-weight: 400;
-			}
-
-			.embedded-search-view-outer-container {
-				// background-color: #ffffff;
-				.facets-container {
-					background: #ffffff;
-				}
-			}
-
-			.tab-inner-container {
-				background-color: #ffffff;
-				margin-bottom: 20px;
-				padding: 20px;
-				border-radius: $border-radius-large;
-				box-shadow: 0 1px 5px #0002;
-				border-color: #d6d6d6;
-
-				&.qc-status {
-					font-size: 19px;
-				}
-
-				h2.section-header {
-					background-color: #2b6088;
-					width: calc( 100% + 40px);
-					padding: 10px 10px 10px 20px;
-					color: #ffff;
-					margin-left: -20px;
-					margin-right: -40px;
-					margin-top: -20px;
-				}
-
-				.processing-summary-table {
-					width: 100%;
-				}
-
-				.stacked-block-table {
-					.stacked-block-table-headers {
-						background-color: #2b6088;
-						color: #ffffff;
-					}
-
-					.accession-table {
-						th {
-							font-weight: 600;
-							background-color: rgb(240,240,240);
-							padding: 4px;
-							border: 1px solid rgb(200,200,200);
-						}
-					}
-
-					.body .current-case {
-						background-color: lavender;
-					} 
-				}
-
-				.row.qc-summary {
-					padding: 2px 0;
-				}
-			}	
-		}
-	}
-	
-
-	div.summary-table-container {
-=======
->>>>>>> c9774592
 
 		.embedded-search-view-outer-container {
 			// (Can't remember:) Margins might be needed here

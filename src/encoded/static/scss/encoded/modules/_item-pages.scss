/***********************************************************
Custom Classes & Styling for Item Pages (e.g. Experiment Sets)
************************************************************/

.item-page-container {
	/** Override margin-bottom for margin pages so accession and title are close to each other **/
	h1.page-title {
		margin-bottom: 2px;
	}
}

@media screen and (min-width: $screen-md-min){
	/* Nudge accession #, etc. closer to title on wide desktop views */
	/*
	.item-view-header {
		margin-top: -27px;
	}
	*/

}



/*************************
    Item Page Headings
**************************/


.flexible-description-box {
	box-sizing: border-box;
	padding: 0;
	margin: 0;
	overflow: hidden;
	text-overflow: ellipsis;
	transition: height .4s;

	.description-expand-button {
		padding: 0px;
		width: 24px;
		height: 21px;
		margin-left: 6px;
		box-sizing: border-box;
		border: none;
		background: none;
		outline: none;
	}

	p {
		overflow: inherit;
		text-overflow: inherit;
		&:last-child {
			margin-bottom : 0;
		}
	}
}

.item-page-heading {
    /** Extends .flexible-description-box **/
	border-top:1px solid #ccc;
	border-bottom: 1px solid #ccc;
	//min-height: 42px;
	padding: 10px 0px 10px;
	transition: height .4s, border-color .4s;
	text-align: justify;

	h1, h2, h3, h4, h5, h6 { margin: 0; line-height: 20px; }

	h4 {
		font-weight: 500;

		small {
			vertical-align: top;
			line-height: inherit;
			letter-spacing: normal;
		}
	}

	&.no-description {
		padding-top: 0;
		padding-bottom: 0;
		border-bottom: none;
		border-top-color: #eee;
		@media screen and (min-width: $screen-md-min){
			width: 33%;
			float: right;
		}
		& + div.bottom-row {
			clear: both;
		}
	}

	&.expanded {
		border-bottom-color: #ddd;
	}

}

.item-view-header {
	.item-label-title { /* Is some form of header elem, e.g. h3 or h4 */
		font-weight: 300;
		min-height: 30px;
		/* line-height: 36px; */
		margin: 0;
		//padding-top: 10px;
		padding-left: 12px;

		@media screen and (max-width: $screen-xs-max){
			min-height: 42px;
		}

		> div.inner {
			padding-top: 10px;
			> span:not(:last-child){
				padding-right: 8px;
				margin-right: 7px;
				border-right: 1px solid #ccc;
			}
		}

		/*
		.accession-label {
			font-size: 1rem;
			font-weight: 400;
			color: #888;
		}
		*/

		.accession {
			font-weight: 500;
			font-size: 1rem;
		}
	}

	//&.no-description .item-label-title > div.inner {
	//	border-top: 1px solid #ddd;
	//	margin-top: 10px;
	//}

	.item-label-extra {
		font-weight: 300;

		.icon[class*=" ss-"] {
			margin-bottom: -4px;
			vertical-align: middle;
		}

		.icon[class*=" sbt-"] {
			margin-top: -2px;
			vertical-align: middle;
		}
	}

	@media screen and (max-width: $screen-xs-max){

		.item-label-extra.text-right {
			text-align: left !important;
		}

	}
}

.flexcol-heading,
.submission-page-heading {
    position: relative;
    background-color: #f4f4f4;

    h1, h2, h3, h4, h5, h6 {
        margin: 0;
    }


}

/*** Submissions ***/

// For submissions page headers
h3.submission-subtitle {
	font-weight: 400;
	display: inline-block;
}

.submission-page-heading {
    /** Extends .flexible-description-box **/
	border-radius: 2px;
	border: 1px solid #ddd;
	min-height: 42px;
	padding: 10px 15px 8px;
}

.submission-btn {
	background-color: #f4f4f4;
	border-color: #f4f4f4;
	margin-left: 5px;
	padding-left: 5px;
	padding-right: 5px;
	box-shadow: none;
}

.submission-btn:hover, .submission-btn:focus{
	background-color: #ddd;
	border-color: #f4f4f4;
}


@mixin statusColorStyles {
	&[data-status="released"]:before,
	&[data-status="current"]:before,
	&[data-status="uploaded"]:before {
		color: #fff;
		background-color: #308756;
	}

	&[data-status="revoked"]:before,
	&[data-status="obsolete"]:before,
	&[data-status="restricted"]:before {
		color: #fff;
		background-color: #812423;
	}

	&[data-status="deleted"]:before,
	&[data-status="upload failed"]:before {
		color: #fff;
		background-color: #a90d0b;
	}

	&[data-status="replaced"]:before,
	&[data-status="planned"]:before,
	&[data-status="to be uplodaded by workflow"]:before {
		color: #fff;
		background-color: #47419a;
	}

	&[data-status="in review by lab"]:before {
		color: #fff;
		background-color: #d8bd22;
	}

	&[data-status="submission in progress"]:before,
	&[data-status="uploading"]:before,
	&[data-status="draft"]:before {
		color: #fff;
		background-color: #d8bd22;
	}

	&[data-status="released to project"]:before {
		color: #fff;
		background-color: #397855;
	}

<<<<<<< HEAD
=======
	&[data-status="released to lab"]:before {
		color: #fff;
		background-color: #80921c;
	}

>>>>>>> 1dda66e9
	&[data-status="unspecified"]:before,
	&[data-status="archived"]:before,
	&[data-status="archived to project"]:before {
		color: #fff;
		background-color: #7b7b7b;
		//display: none;
	}
}


i.item-status-indicator-dot {
	display: inline-block;
	&:before {
		content: "";
		width: 9px;
		height : 9px;
		display: inline-block;
		position: relative;
		margin-right: 7px;
		border-radius: 50%;
	}
	@include statusColorStyles;
}


.item-header-indicators {

	margin-top: 8px;
	margin-bottom: 8px;

	> .indicator-item {
		display: inline-block;
		box-sizing: border-box;
		position: relative;
		/* border: 1px solid rgba(0,0,0,0.125); */
		/* border-radius: 5px; */
		line-height: 20px;
		color : #000;
		font-weight: 400;
		padding-left: 10px;
		padding-right: 10px;
		text-transform: capitalize;
		color: #444;

		max-width: 50%;
		white-space: nowrap;
		overflow: hidden;
		text-overflow: ellipsis;

		padding-right: 21px;
		padding-left: 0;
		max-width: 50%;
		&:after {
			content : "";
			display: block;
			position: absolute;
			right: 10px;
			height: 100%;
			top: 0;
			border-right: 1px solid rgba(0,0,0,0.125);
		}
		&:last-child {
			padding-right: 0;
			margin-right: 0;
		}
		&:last-child:after {
			display: none;
		}

		&.expset-status:before {
			content: "";
			width: 9px;
			height : 9px;
			display: inline-block;
			position: relative;
			margin-right: 7px;
			border-radius: 50%;
		}

		&.expset-status,
		&.item-status {
			@include statusColorStyles;
		}

		/*
		&[data-set-type="replicates"]{
			background-color: #56889b;
		}

		&[data-set-type="replicates"]{
			background-color: #397855;
		}

		&[data-set-type="technical replicates"]{
			background-color: #34677b;
		}

		&[data-set-type="analysis set"]{
			background-color: #812423;
		}

		&[data-set-type="publication"]{
			background-color: #47419a;
		}

		&[data-set-type="unspecified"]{
			background-color: #7b7b7b;
			display: none;
		}
		*/
	}

}


.item-page-container {
    .info-area {
	    margin-top: 17px;
		//border-bottom: 1px solid #ddd;
		padding-bottom: 7px;
    }

	.rc-tabs-tabpane {
		overflow-x: hidden;
		.info-area {
			overflow: hidden;
			border-bottom: none;
		}
	}

	.tab-view-container {
		.rc-tabs {
			@media screen and (min-width: $screen-sm-min){
				//margin-top: -17px;
			}
		}
	}

    .item-info-area {
        margin-bottom: 20px;
        min-height: 120px;
    }

}

.item-page-detail {

	margin-bottom: 12px;

	.expandable-list {
		overflow: hidden;
	}

	.list-item {
		@media screen and (min-width: $screen-sm-min) {
			/* Equalize Height of Columns, unsupported for IE9 and below: */
			display: -webkit-box;
			display: -webkit-flex;
			display: -ms-flexbox;
			display: flex;
		}

		.item-label, .item-value {
			> div {
				min-height: 26px;
				height: 100%;
				word-break: break-all;

				padding-top: 8px;

			}
		}
		.item-label {
			font-weight: 500;
			flex-grow: 1;
			@media screen and (min-width: $screen-sm-min) {
				> div {
					border-bottom: 1px solid #eee;
					padding-bottom: 8px;
				}
			}
		}
		.item-value {
			flex-grow: 2;
			> div {
				border-bottom: 1px solid #eee;
				padding-bottom: 8px;
			}
		}
		ol {
			padding-left: 20px;
			margin-bottom: 0;
			//margin-top: 3px;
		}

		/** For embedded sub-objects **/
		.subitem-toggle {
			display: inline-block;
			> .link {
				@include user-select(none);
				color: #00cca3; // temporary?
				cursor:pointer;
				&:hover {
					color: #00cca3;
					text-shadow : 0 0 0;
				}
			}
			> i.icon {
				width: 20px;
			}
		}

		li > span > .subitem-toggle > i.icon {
			width: 20px;
			margin-left: -20px;
			background-color: #fff;
		}

		.data-display, .sub-panel {
			padding: 0;
			padding-top: 15px;
			> .sub-descriptions > .list-item:last-child > div.item-label > .inner,
			> .sub-descriptions > .list-item:last-child > div.item-value > .inner {
				border-bottom: none;
			}
		}

		&.array-group-row {
			&:not(.last-item):not(.open) {
				> .item-label, .item-value {
					> .inner {
						border-bottom-color: transparent;
						padding-bottom: 2px;
						min-height: 20px;
					}
				}
			}
			&:not(.first-item) {
				> .item-label, .item-value {
					> .inner {
						padding-top: 2px;
					}
				}
			}
			> .item-label {
				.label-number {
					transition: transform .3s ease-out, color .3s ease-out;
					transform: scale3d(0.85, 0.85, 0.85) translate3d(16px,1px,0);
					transform-origin: 100% 25%;
					margin-top: -1px;
					color: #888;
					.number-icon {
						opacity: 0;
						transition: opacity .3s ease-out;
					}
					&.active {
						color: #000;
						transform: scale3d(1,1,1);
						.number-icon {
							opacity: 1;
						}
					}
				}
				span.dim-duplicate {
					color: transparent;
					transition: color .3s ease-out;
					white-space: nowrap;
					overflow-x: hidden;
					text-overflow: ellipsis;
					i.icon {
						display: none;
					}
				}
			}
			//> .item-value {
			//	> .inner {
			//		border-bottom-color: transparent;
			//	}
			//}
		}

		&.open {
			> .item-label {
				> .inner {
					border-bottom-color: transparent;
					span.dim-duplicate {
						color: #bbb;
					}
				}
			}
			> .item-value {
				> .inner {
					border-bottom-color: transparent;
				}
			}
		}
		.detail-embedded-table-container {
			overflow-x: auto;
			table.detail-embedded-table {
				min-width: 100%;
				tr th {
					white-space: normal;
					word-break: normal;
					padding: 7px 4px;

					&.has-children {
						> .tooltip-info-container {
							padding-left: 36px;
							border-bottom: 1px solid #ddd;
							padding-bottom: 7px;
						}
					}

					.sub-list-keys-header {
						margin-left: -4px;
						margin-right: -4px;
						> div.inline-block {
							padding: 5px 8px 0px;
						}
						div.child-list-row-number {
							width: 36px;
						}

					}
				}
				tr td {
					word-break: normal;
					padding: 7px 8px;
					&.child-list-row-container {
						padding: 0;
						border-left: 1px dotted #ccc;
						border-right: 1px dotted #ccc;
						border-bottom: 1px solid #ddd;
					}
					&.no-word-break {
						white-space: nowrap;
					}
				}
				tr:not(:last-child) {
					border-bottom: 1px solid #eee;
				}
				.child-list-row {
					> div {
						padding: 5px 8px;
						text-align: center;
					}
					&:not(:last-child) {
						border-bottom: 1px dotted #eee;
					}
					div.child-list-row-number {
						width: 36px;
					}
				}
			}
		}

	}

	@media screen and (max-width: $screen-xs-max) {
		.array-group .array-group-row.list-item:not(.first-item) {
			.item-label {
				display: none;
			}
		}
	}

	.sub-panel {
		padding-left: 40px;
		padding-bottom: 0;
		margin-bottom: 8px;
		border-bottom: 1px dotted #bbb;
		border-left: 1px dotted #aaa;
		.item-label {
			.tooltip-info-container {
				white-space: nowrap;
				overflow-x: hidden;
				text-overflow: ellipsis;
			}
		}
	}

}

/** JSON Tree Wrapper (e.g. fallback view) **/

.json-tree-wrapper {
	border-radius: 4px;
	overflow: hidden;
	> ul {
		padding: 8px 16px 16px !important;
		margin: 0 !important;
	}
}

/*** Partial or Expandable Lists ***/

.expandable-list {
	margin-bottom: 10px;

	ul {
		margin-bottom: 0px;
	}

}

/*** Files In Set Table ***/

$download-button-width : 100px;


.files-in-set-table-title {
	font-weight: 300;
	padding-bottom: 10px;
    margin-bottom: 2px;
    border-bottom: 1px solid #f4f4f4;
	margin-top: 20px;
}

/**********************************************************
				Files in Set Table
**********************************************************/

.files-in-set-table {

	margin-bottom: 20px;

	.row {



		> div {
			padding-top: 5px;
			padding-bottom: 5px;
		}

		h6.accession {
			margin: 0;
			font-size: 0.925rem;
			font-weight: 400;
			> a {
				color: #777;
				&:hover {
					color: #000;
				}
			}
		}

		> .title {
			vertical-align: middle;
			text-align: left;
			padding-top: 10px;
		}

		> .description {
			padding-top: 1px;
    		padding-bottom: 0px;
		}

		> .lab {
			text-align: right;
			.lab-icon {
				&.no-lab {
					opacity: 0.125;
				}
			}
			a.lab-icon {
				color: #555;
				transition: color .5s;
				&:hover {
					color : #000;
				}
			}
		}

		> .submitter {
			small {
				line-height: 1rem;
				color: #777;
			}
		}

		> div.divider-column {
			padding-bottom: 0;
			padding-top: 0;
			> .divider {
				border-bottom: 1px solid #f4f4f4;
				height: 1px;
			}
		}

		&.header-row {
			user-select: none;

			> div {
				font-weight: 500;
			}
			> div.divider-column > .divider {
				border-bottom: 1px solid #ddd;
			}
			> .download-button-title {
				> i.icon {
					width: 32px;
					text-align: center;
				}
				> span.file {
					display: inline-block;
					min-width: $download-button-width;
					text-align: left;
				}
				> span.docs {
					width : 33px;
					margin-left: 6px;
					display: inline-block;
					text-align: center;
				}
			}
		}

		> .download-button{
			position: relative;
			z-index: 10;
			> a.btn, > button.btn {
				&.button-dl-doc {
					margin-left: 5px;
					&.disabled {
						opacity: 0.33;
					}
				}
				&.button-dl-file {
					min-width: $download-button-width;
				}
			}

		}

	}
}

// Tablet & mobile screen size adjustments
@media screen and (max-width : $screen-sm-max){
	.files-in-set-table .row > .download-button {
		margin-bottom: -50px;
	}
}

// Mobile screen size
@media screen and (max-width : $screen-xs-max){
	.files-in-set-table .row > .download-button {
		> .button-dl-file {
			margin-bottom: 5px;
		}
	}
}

// Large screen adjustments
@media screen and (min-width : $screen-md-min){

	.files-in-set-table-title {
		margin-top: 20px;
	}

	.files-in-set-table {
		.row {

			> div, h6 {
				line-height: 30px;
			}

			h6.accession {
				text-align: right;
			}



			> .title {
				padding-top: 5px;
				padding-bottom: 5px;
				text-align: right;
			}

			> .description {
				min-height: 30px;
				padding-top: 12px;
				padding-bottom: 12px;
				line-height: normal;
			}

			> .download-button {
				height: 40px;
                padding-top: 3px;
                padding-bottom: 3px;
			}

		}
	}
	.files-in-set-table.smaller-version {
		.title h6 {
			margin: 0;
		}
	}
}




/**********************************************************
				Formatted Info Panel/Block
**********************************************************/

// Mixin for top-left label. To be re-used in other areas.4s

@mixin small-block-label(){
	font-weight: 500;
	color: #646464;
	margin-bottom: 7px;
	margin-top: 0px;

	&:after {
		content : "\f105";
		font-family: "FontAwesome";
		padding-left: 6px;
	}
}

@mixin icon-container-child(){

	.icon-container {
		text-align: center;
		padding-top: 4px;
		font-size: 20px;
		//margin-bottom: -10px;

		&.col-xs-2 {
			padding-right: 0px;
			padding-left: 5px;
		}
	}

}

.formatted-info-panel {
	padding : 0 10px 12px;
	/* border-bottom: 1px solid #e2e2e2; */
	margin-bottom: 8px;

	/* Adjustments based on available props, ToDo: .no-title */

	&.has-border {
		padding : 8px 18px 15px;
	}

	&.no-icon {
		padding : 0;
		margin-bottom: 0;
		&.loading {
			min-height: 36.5px;
		}
	}

	> h6 {
		margin-left : -10px;
		@include small-block-label();

	}

	.row .icon-container {
		max-width: 50px;
	}

	h5 {
		margin-bottom: 0;
		margin-top: 2px;
		font-weight: 600;
		white-space: nowrap;
		overflow: hidden;
		text-overflow: ellipsis;
		word-break: normal;

		a {
			/* display: block; */
			overflow: inherit;
			text-overflow: inherit;
		}

		&.no-link {
			font-weight: 500;
		}

	}

	&.error-block.no-icon h5:before {
		content: "\f06a";
		font-family: FontAwesome;
		margin-right: 6px;
		color: #999;
	}

	div.details-col {

		&.no-more-details {
			h5.block-title {
				margin-top: 8px;
			}
		}

		div.more-details {
			white-space: nowrap;
			overflow: hidden;
			text-overflow: ellipsis;

			&.error-message {
				white-space: pre-line;
				white-space: normal;
				opacity: 0.5;
			}

			div.correspondence { 
				> ol, > ul {
					padding-left: 25px;
					> li.contact-person {
						font-size: 0.925rem;
						float: none;
						clear: both;
						> .pull-right {
							max-width: 90%;
						}
					}
				}
			}
		}

	}

	@include icon-container-child();

}

.formatted-info-panel,
.formatted-info-panel-list {

	&.formatted-wrapper {

		ul {
			margin-bottom: 0;
			padding-left: 18px;
		}

		&.single-item {
			ul {
				margin-bottom: 1px;
				margin-top: 7px;
			}
		}

		.details {
			padding-top: 3px;
			> .details-row {
				margin-top: 7px;
			}
		}

		.label-col {
			user-select: none;
		}

		.label-col span {
			position: relative;
			.icon.abstract-toggle {
				cursor : pointer;
				color : #888;
				position: absolute;
				left: -20px;
				top: 2px;
			}

		}

		@include icon-container-child();
	}

}


/**********************************************************
					OverViewBody
**********************************************************/

@mixin overview-block-value-block {
	background-color: #f8f8f8;
	padding: 6px 12px;
}

.item-page-container {

	.overview-blocks-header {
		&.with-background {
			background: #fbfbfb;
			padding-left: 16px;
			padding-right: 16px;
			padding-bottom: 2px;
			border: 1px solid #f4f4f4;
			transition: background-color .5s, border-radius .5s, box-shadow .5s;

			> .inner > .overview-blocks {
				padding-bottom: 10px;
			}
			&.is-closed {
				background-color: #f4f4f4;
				border-color: #eee;
				border-radius: 3px;
				transition: border-color .5s, background-color .5s, border-radius .5s, box-shadow .5s;
				box-shadow: 0 4px 4px -4px rgba(0,0,0,0.25);
			}
		}

		> h4.tab-section-title:first-child {
			padding-top: 14px;
			padding-bottom: 13px;
			font-weight: 400;
			user-select: none;
			color: #000;
		}

		> h5.release-section-title:first-child {
			font-weight: 450;
			> span {
				i.expand-icon,
				i.title-icon {
					margin-right: 12px;
					font-size: 0.8rem;
					position: relative;
				}
			}
		}

		> h3.tab-section-title:first-child {
			padding-top: 19px;
		}
		> h3.tab-section-title:first-child, > h4.tab-section-title:first-child {

			&.with-accent {

				padding-left: 17px;
				padding-right: 17px;
				margin-left: -17px;
				margin-right: -17px;
				margin-top: -1px; // Account for border
				margin-bottom: -3px;
				padding-top: 14px;
				padding-bottom: 14px;
				//background-color: #22656d;
				//color: #fff;
				border-radius: 3px;
				position: relative;
				z-index: 2;

			}


			> span {
				i.icon-caret-right, i.icon-angle-right {
					opacity: 0.66;
					transition: transform .5s, opacity .25s;
					padding-left: 3px;
					margin-left: 5px;
					font-size: 1.125rem;
				}
				i.expand-icon,
				i.title-icon {
					margin-right: 12px;
					font-size: 1rem;
					position: relative;
				}
			}
			&:hover > span {
				i.icon-caret-right, i.icon-angle-right {
					opacity: 1;
				}
			}
		}

		&.is-open {
			> h4.tab-section-title:first-child {
				border-radius: 0;
				> span {
					i.icon-caret-right, i.icon-angle-right {
						opacity: 0.33;
					}
				}
				&:hover > span {
					i.icon-caret-right, i.icon-angle-right {
						opacity: 1;
					}
				}
			}
		}
	}
	
	.supplementary-files-section-part {
		//margin-top: 10px;
		padding-top: 5px;
		padding-bottom: 0px;
		border-bottom: 1px solid #ccc;
		> h4 {
			padding-top: 10px;
			padding-bottom: 2px;
			margin-top: 0;
			margin-bottom: 0;
			font-weight: 500;
			i.icon-fw {
				width: 16px;
				margin-right: 5px;
			}
		}

		> .description {
			margin-left: 21px;
			margin-bottom: 15px;
			> p {
				margin: 0;
			}
		}

		> .table-for-collection {
			margin-left: 21px;
			overflow: hidden;
		}

		&[data-open="false"]{
			border-bottom-color: #eee;
			padding-top: 5px;
			padding-bottom: 0px;
			> h4 {
				font-weight: 400;
			}
		}
	}

	.overview-blocks {
		> div {
			> .inner {
				padding: 15px 0 5px;

				.tooltip-info-container {
					> span {
						> i.icon-info-circle {
							margin-left: 5px;
						}
					}
				}

				h5 {
					margin-top: 0;
					margin-bottom: 5px;
					font-weight: 500;
				}

				ol.overview-list-elements-container,
				ul.overview-list-elements-container {
					margin-bottom: 0;
					padding-left: 30px;
				}

				a.btn {
					i.icon-external-link {
						margin-left: 5px;
						position: relative;
						top: 1px;
						&.small {
							font-size: .65rem;
							top: -1px;
						}
					}
					i.icon-cloud-download,
					i.icon-picture-o,
					i.icon-file-pdf-o {
						margin-right: 3px;
					}
					&.btn-block {
						padding-left: 4px;
						padding-right: 4px;
					}
					&.btn-sm {
						padding-bottom: 4px; // Overrides 5
						i.icon-external-link {
							//top: 0px;
						}
					}
				}

				// Embedded Items w/ Attachments
				.embedded-item-with-attachment {
					background-color: #f8f8f8;
					border-radius: 3px;
					&:not(.in-array){
					}
					.link-to-item-col {
						white-space: nowrap;
						text-overflow: ellipsis;
						overflow: hidden;
						&.in-array {
							//> .inner {
							//	padding-left: 30px;
							//}
						}
						> .inner {
							line-height: 28px;
							> span, > a {
								vertical-align: middle;
							}
							> a {
								display: inline-block;
								white-space: nowrap;
								text-overflow: ellipsis;
								overflow: hidden;
								max-width: 100%;
							}
						}
					}
					.view-attachment-button-col {
						padding-right: 4px;
						> a.btn {

						}
					}

					&.is-image {
						margin-left: -5px;
						margin-right: -5px;
						> .inner {
							> a.image-wrapper {
								display: block;
								margin: 0 auto;
							}
							> .caption {
								padding: 10px 0 5px;
								font-style: italic;
							}
						}
						img.embedded-item-image {
							max-width: 100%;
						}
					}

				}

				> div.overview-single-element {
					&.block {
						padding: 0;
						margin-bottom: 0;
						&:not(.no-value){
							margin-top: 10px;
							@include overview-block-value-block;
							i.icon-caret-right {
								transition: opacity .25s, transform .5s;
								padding-left: 3px;
								margin-left: 5px;
								opacity: 0.33;
								&:not(.icon-rotate-90){
									opacity: 0.66;
								}
								&:hover {
									opacity: 1;
								}
							}
						}
					}
				}


				> div.overview-list-elements-container {
					margin-top: 10px;

					> div.overview-list-element {
						@include overview-block-value-block;
						margin-bottom: 5px;
						&:last-child {
							border-bottom: none;
						}
					}

					&.embedded-item-with-attachment-container {
						> div.overview-list-element {

						}
					}

				}

				> ul.overview-list-elements-container,
				> ol.overview-list-elements-container {
					> li {
						> div {

						}
					}
				}

			}
		}
	}
}


/**********************************************************
				Experiments Set View
**********************************************************/

.exp-table-section {

	h3 {

		span.exp-number {
			padding-top: 5px;
		}

	}

	.expset-higlass-panel {
		@media screen and (min-width: $screen-md-min) {
			margin-bottom: -20px;
		}
	}

	/*
	table tbody tr:first-child td {

		&:nth-child(1),
		&:nth-child(2) {
			border-bottom-color: #c0c0c0;
		}
	}
	*/
}


.exp-table-container {
	overflow-x: auto;
	display: block;
}

.expset-higlass-panel {
	position: relative;
	.higlass-view-container {

		&.disabled {
			opacity: 0.25;
			pointer-events: none;
			> *,
			> * > * {
				pointer-events: none;
			}
		}

		// Adjustments for when HiGlass inside ExpSet view as mini preview thingy
		.higlass-instance {
			margin-top: -15px;
			.ViewHeader-module_multitrack-header-nav-list-2nvcu {
				.ViewHeader-module_multitrack-header-icon-squeazed-25lkF:nth-child(1),
				.ViewHeader-module_multitrack-header-icon-16QKZ:nth-child(1),
				.ViewHeader-module_multitrack-header-icon-squeazed-25lkF:nth-child(3),
				.ViewHeader-module_multitrack-header-icon-16QKZ:nth-child(3),
				.ViewHeader-module_multitrack-header-icon-squeazed-25lkF:nth-child(4),
				.ViewHeader-module_multitrack-header-icon-16QKZ:nth-child(4) {
					display: none;
				}
			}
		}
	}
}

.draggable-border {
	height: 100%;
	padding-left: 5px;
	padding-right: 5px;
	position: absolute;
	top: 0px;
	cursor: ew-resize;
	z-index: 5;
	> .inner {
		height: 100%;
		width: 0;
		border-left: 1px solid #eee;
		> .drag-handle {
			position: absolute;
			left: 3px;
			width: 5px;
			background-color: transparent;
			border-left: 1px solid #ddd;
			border-right: 1px solid #ddd;
		}
	}
	&:hover,
	&.react-draggable-dragging {
		> .inner {
			border-color: #888;
			box-shadow: 0 0 1px #999;
			> .drag-handle {
				border-color: #999;
			}
		}
	}
}


/**********************************************************
			Fullscreen-Capable Tab Section
**********************************************************/

.tabview-container-fullscreen-capable {

	// Header
	h3.tab-section-title {
		> span:first-child { // Text itself
			display: block;
			padding-top: 27px;
			float: left;
			padding-right: 20px;
		}
		padding-top: 0;
		min-height: 67px;
	}

	// Body Stuff

	.graph-wrapper {
		opacity : 1;
		transition: opacity .5s ease-out;
	}

	// Full Screen Styling
	&.full-screen-view {
		position: fixed;
		left: 0;
		right: 0;
		top: 0;
		@media (min-width: $screen-md-min) {
			top: 41px;
			z-index: 1000;
		}
		bottom: 0;
		z-index: 10000;
		background: #fff;
		overflow-y: auto;

		> .graph-wrapper {
			//position: absolute;
			//top: 68px;
			padding-left: 20px;
			padding-right: 20px;
			//bottom: 0;
			//left: 0;
			//right: 0;
			//overflow-y: auto;
		}

		> .tab-section-title,
		.detail-pane {
			margin: 0 auto;
			padding-left: 20px;
			padding-right: 20px;
			@media (min-width: $screen-sm-min) {
				max-width: $container-sm;
			}
			@media (min-width: $screen-md-min) {
				max-width: $container-md;
				padding-left: 0;
				padding-right: 0;
			}
			@media (min-width: $screen-lg-min) {
				max-width: $container-lg;
			}
		}
	}
}

/**********************************************************
					Graph Detail Pane
**********************************************************/

.workflow-chart-inner-container {
	.detail-pane {
		> h5 {
			margin-bottom: 0px;
			& + h4 {
				margin-top: 4px;
				margin-bottom: 0;
			}
		}
		> .detail-pane-body {
			overflow-x: hidden;
		}
		.information {
			margin-top: 12px;
			padding-top: 0;
			border-top: 1px solid #ccc;

			> hr {
				margin-bottom: 0;
				margin-top: 0;
			}

			& + hr {
				border-color: #ccc;
				margin-top: 0;
			}


			> .row > .box {
				padding-top : 12px;
				padding-bottom: 10px;
				min-height: 70px;
				> h3, > h4, > h5 {
					margin-bottom: 0;
					margin-top: 0;
					line-height: 28px;
					> pre, > code {
						margin-top: 5px;
						line-height: 23px;
					}
					> code {
						display: inline-block;
						padding-top: 0;
						padding-bottom: 0;
					}
				}

				> .download-button {
					margin-top: 6px;
				}

				&.buttons-container {
					text-align: left;
					@media screen and (min-width: $screen-sm-min){
						text-align: right;
					}
				}

				&.steps-in-workflow {
					a:not(:last-child) {
						//margin-right: 5px;
						margin-right: 5px;
						&:after{
							content: ',';
							color: #000;
							text-decoration: none;
						}
						&:hover:after {
							text-decoration: none;
						}
					}
				}
			}

			.description-box-container {
				padding-top: 2px;
			}

			.file-title {

				> h3.node-file-title {
					overflow: hidden;
				}

				.download-button-container {
					position: absolute;
					right: 10px;
					top: 40px;
				}

				.download-button-container.exists + h3.node-file-title {
					@media screen and (max-width: $screen-md-max){
						padding-right: 30px;
					}
				}
			}

		}
	}
}

/**********************************************************
						MetricsView
**********************************************************/
.metrics-view {

	.metrics-view-item {

		.inner {
			padding-top: 9px;
			padding-bottom: 9px;

			border-bottom: 1px solid #f4f4f4;

			.icon-exclamation-circle {
				color : $audit-color-error;
			}
			.icon-warning {
				color : $audit-color-warning;
			}
			.icon-check {
				color : green;
			}
		}

		h1,h2,h3,h4,h5,h6 {
			margin: 0;
		}
	}

}

/**********************************************************
						File View
**********************************************************/

.item-page-container.type-File {


	.file-download-container {
		transition: transform .4s;

		> a.btn-block.btn-lg {
			font-weight: 400;
			padding-top: 11px;
			> i {
				position: relative;
				top: 1px;
			}
		}

	}

}


/** HiGlass Views **/

.higlass-wrapper {

	margin-bottom: 10px;

	.higlass-instance {

		.TrackControl-module_track-control-2zDf3 { // Menu which appears on hover
			.TrackControl-module_track-control-button-2fdIb { // Hide "add track" & "move" buttons.
				display: none;
				&:nth-child(2),
				&:last-child {
					display: block;
				}
			}
		}

		.CenterTrack-module_center-track-container-2ELhp {
			.TrackControl-module_track-control-2zDf3 { // Menu which appears on hover
				.TrackControl-module_track-control-button-2fdIb { // Hide "add track", "close", & "move" buttons.
					display: none;
					&:first-child {
						display: block;
					}
				}
			}
		}

		.ViewHeader-module_multitrack-header-3XnZx .ViewHeader-module_multitrack-header-nav-list-2nvcu {
			.ViewHeader-module_multitrack-header-icon-squeazed-25lkF:nth-child(3), // Hide 'plus' button in header.
			.ViewHeader-module_multitrack-header-icon-16QKZ:nth-child(3),{
				display: none;
			}
		}

		.glyphicon.glyphicon-search {
			&:before {
				content : "\f002";
				font-family: "FontAwesome";
			}
		}

		height: 600px;
		transition: opacity 1s;
		opacity: 0;

		.react-grid-layout {
			.form-group {
				div.dropdown.btn-group-sm {
					> .btn.dropdown-toggle {
						padding-right: 24px !important;
					}
				}
				input.GenomePositionSearchBox-module_genome-position-search-bar-1_0ZU {
					font-family: $font-family-monospace;
					font-size: 0.825rem;
				}
			}
		}
	}
}

/* Disabled for now - can't reliably target menu items (same classNames)
.hg-popup {

	.context-menu-item > div {
		> .ContextMenu-module_context-menu-hr-3yapb:nth-child(4),
		> .ContextMenu-module_context-menu-item-1HeVv:nth-child(5) {
			display: none;
		}
	}

	> .ContextMenu-module_context-menu-2OwvL {
		.ContextMenu-module_context-menu-item-1HeVv:nth-child(6),
		.ContextMenu-module_context-menu-item-1HeVv:nth-child(8) {
			display: none;
		}
	}

}
*/



/**********************************************************
		User Profile Page
***********************************************************/

.page-container > .row.first-row {
	margin-top: 29px;
}

.panel.user-info,
.panel.user-work-info {

	margin-bottom: 0;

	#email {
		font-weight: 500;
	}

	.formatted-info-panel {

		&:not(.no-details){
			/* min-height: 41px; */
		}

		/* When in list (maybe ToDo: li > .formatted-info-panel) ... */
		&.no-details.no-icon.no-label {
			display: inline-block;
			padding: 0;
			vertical-align: text-top;
			max-width: 85%;
			word-break: break-word;
		}

		.block-title,
		.block-title a {
			font-weight: 600;
		}
	}

}

.panel.user-info {
	/* for fun - comment out bottom transform in Inspect Element */
	transform: rotateZ(0deg) scale3d(1, 1, 1) translateX(0);
    opacity: 1;
	left: 0px;
	transition: transform 1.2s ease-out, opacity 1.5s ease-out, left 1.2s ease-out;
	position: relative;
	z-index: 2;
	background-color: #fff;

	&.transition { transform: rotateZ(-900deg) scale3d(0.1, 0.1, 0.1) translateX(-1200px); opacity: 0; left: -900px; }

	.user-title-row-container {
		margin-bottom: 20px;
		border-bottom: 1px solid #eee;
	}

	.user-title-col {
		padding-bottom: 17px;
	}

	.user-title {
		margin-top: 0px;
		margin-bottom: 0px;
		font-weight: 300;
		font-size: 2.6rem;

		.editable-field-entry {
			//max-width: 50%; // Need to fit 2 inline editable fields on one row for users full name.
			text-overflow: ellipsis;
			.value {
				word-break: break-word;
				.edit-button {
					font-size: 1rem;
				}
			}
			&.editing{
				//max-width: 70%;
			}
		}

	}

	@media screen and (min-width: $screen-sm-min){

		.user-title-col {
			padding-top: 15px;
			min-height: 85px;
			padding-bottom: 30px;
		}

		.user-title {
			/* white-space: nowrap; */
			/* overflow: hidden; */
			text-overflow: ellipsis;
		}
	}

	@media screen and (max-width: $screen-xs-max){

		.user-title-col {
			padding-top: 2px;
		}

		.user-title {
			font-size: 2rem;
			font-weight: 400;
			margin-right: 70px;
		}
	}

	div.gravatar-container {
		position: relative;

		img.gravatar {
			width: 70px;
			height: 70px;
			float: right;
			border-radius: $border-radius-base;
		}

		a.edit-button-remote {
			opacity: 0;
			position: absolute;
			background: #fff;
			color: #000;
			top: 0;
			right: 10px;
			line-height: 21px;
			width: 21px;
			padding-left: 2px;
			border-radius: 5px;
			&:after {
				display: none;
				content: none;
			}
		}

		&:hover {
			a.edit-button-remote {
				opacity: 0.5;
				&:hover {
					opacity: 1;
				}
			}
		}

		@media screen and (max-width: $screen-xs-max){
			img.gravatar {
				width: 94px; /* Account for border */
				height: 70px;
				position: relative;
				z-index: 2;
				margin-bottom: -30px;
				margin-top: 5px;
				border-left: 24px solid #FFF;
			}
		}
	}

}

@media screen and (min-width: $screen-sm-min){
	.editing .user-title .editable-field-entry.inline:not(.editing) {
		display: inline-block;
		//max-width: 30%;
	}
}

.panel.user-work-info {

	> .block-title {
		margin-bottom: 20px;
		padding-bottom: 15px;
		border-bottom: 1px solid #eee;
		padding-top: 0;

		> i.icon.icon-fw {
			margin-right: 5px;
			font-size: 1.5rem;
		}
	}

}

.access-keys-container {
	padding-top: 15px;

	> h3 {

		margin-bottom: 17px;
		/*
	    padding-bottom: 17px;
    	border-bottom: 1px solid #eee;
		*/
	}

	table.access-keys-table {
		margin-bottom: 20px;

		tr {
			/*
			&:nth-child(2n-1) {
				background-color: #f8f8f8;
			}
			*/
			td {
				border-bottom: 1px solid #eee;
				&.access-key-buttons {
					width: 140px;
					.btn.btn-xs {
						margin: 0 4px;
					}
				}
			}
		}
	}

	#add-access-key.btn{
		float: right;
		min-width: 180px;
	}

	.no-access-keys > hr:first-child {
		margin-top: 0;
		margin-bottom: 17px;
	}

}<|MERGE_RESOLUTION|>--- conflicted
+++ resolved
@@ -247,14 +247,11 @@
 		background-color: #397855;
 	}
 
-<<<<<<< HEAD
-=======
 	&[data-status="released to lab"]:before {
 		color: #fff;
 		background-color: #80921c;
 	}
 
->>>>>>> 1dda66e9
 	&[data-status="unspecified"]:before,
 	&[data-status="archived"]:before,
 	&[data-status="archived to project"]:before {

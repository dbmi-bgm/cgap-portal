--- conflicted
+++ resolved
@@ -11,12 +11,8 @@
 input[type="text"], input[type="password"], input[type="date"], input[type="datetime"], input[type="email"], input[type="number"], input[type="search"], input[type="tel"], input[type="time"], input[type="url"], textarea, select {
 	box-shadow: 0 1px 2px rgba(0, 0, 0, 0.1) inset;
 	font-family: inherit;
-<<<<<<< HEAD
-	font-size: 16px;
-=======
 	font-size: 14px;
 	font-weight: normal;
->>>>>>> e2172a1d
 	border: 1px solid $inputBorder;
 	@include box-shadow(inset 0 1px 2px rgba(0,0,0,0.1));
 	@include transition(all 0.15s linear);
@@ -37,10 +33,7 @@
 	width: 180px;
 	border-radius: 14px;
 	height: 27px;
-<<<<<<< HEAD
-=======
 	padding: 3px 26px 4px 14px;
->>>>>>> e2172a1d
 	padding-top: 3px;
 	padding-bottom: 4px;
 	margin-top: 3px;
@@ -49,13 +42,6 @@
 	-webkit-transition: width 0.3s ease-out;
 	transition: width 0.3s ease-out;
 
-<<<<<<< HEAD
-	@media (min-width: $screen-sm-min) {
-		width: 150px;
-	}
-
-=======
->>>>>>> e2172a1d
 	&:focus {
 		width: 230px;
 		@include transition(width 0.3s ease-out);

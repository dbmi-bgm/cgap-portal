--- conflicted
+++ resolved
@@ -200,8 +200,6 @@
     h5 {
         margin-top: 0;
     }
-<<<<<<< HEAD
-=======
 }
 
 .zoom-control-area {
@@ -243,5 +241,4 @@
     font-size: 1.5rem;
     font-weight: bold;
     vertical-align: middle;
->>>>>>> 0895d06f
 }
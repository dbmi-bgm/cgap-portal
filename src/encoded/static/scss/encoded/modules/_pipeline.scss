--- conflicted
+++ resolved
@@ -5,14 +5,7 @@
 
 @each $node-type, $color in $pipeline-node-types {
     // Audit icons
-<<<<<<< HEAD
-    .pipeline-node-#{$node-type} {
-=======
     g.pipeline-node-#{$node-type} {
-        font-size: 14px;
-        font-family: 'Helvetica Neue', Helvetica, Arial, sans-serif;
-        font-weight: bold;
->>>>>>> 6f0f192b
         fill: $color;
 
         &.active {

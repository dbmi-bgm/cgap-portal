/*  List key-value pairs display */

// Override bootstrap3 header classes
dt.h3, dt.h4, dd.h3, dd.h4 {
    margin-top: 0;
    font-size: 14px;
}

dd.h3, dd.h4 {
    font-weight: normal;
}

.key-value, .key-value-left {
    margin: 0;

    dt {
        padding-top: 0;
        padding-bottom: 2px;
        text-align: left;

        &:after {
            content: ": ";
        }
    }

    dt, dd {
        margin-left: 0;
        padding-top: 0;
        margin-bottom: 0px;
    }

    dd {
        margin-bottom: 10px;
        padding-bottom: 0;
    }
}

<<<<<<< HEAD
// Left-justified key-value
.key-value-left {
    @extend .key-value;

    dt, dd {
        padding-top: 0;
    }

    dt {
        float: none;
        display: block;
        text-align: left;
        margin-bottom: 0px;
    }

    dd {
        margin-left: 0;
    }
}

=======
@media screen and (min-width: $screen-xs-min) {
    .key-value {
        dt {
            float: left;
            width: $component-offset-horizontal;
            text-align: right;
            clear: left;

        }

        dt, dd {
            padding-top: 5px;
            line-height: 18px;
            font-size: 14px;
        }

        dd {
            margin-left: 200px;
            word-wrap: break-word;
            overflow-wrap: break-word;
        }
    }
}


>>>>>>> b3fba9b2
.unit::before {
    content: " ";
}

.horizontal-list {
    li {
        float: left;
        margin-right: 0.5em;
    }
}

dd ul, .multi-value {
    display: block;
    list-style: none;
    margin: 0;
    padding: 0;

    li {
        display: inline-block;
        margin-right: 5px;

        span {
            font-weight: normal;
        }
    }
}

.multi-dd {
    margin-bottom: 10px;
}<|MERGE_RESOLUTION|>--- conflicted
+++ resolved
@@ -35,28 +35,6 @@
     }
 }
 
-<<<<<<< HEAD
-// Left-justified key-value
-.key-value-left {
-    @extend .key-value;
-
-    dt, dd {
-        padding-top: 0;
-    }
-
-    dt {
-        float: none;
-        display: block;
-        text-align: left;
-        margin-bottom: 0px;
-    }
-
-    dd {
-        margin-left: 0;
-    }
-}
-
-=======
 @media screen and (min-width: $screen-xs-min) {
     .key-value {
         dt {
@@ -82,7 +60,26 @@
 }
 
 
->>>>>>> b3fba9b2
+// Left-justified key-value
+.key-value-left {
+    @extend .key-value;
+
+    dt, dd {
+        padding-top: 0;
+    }
+
+    dt {
+        float: none;
+        display: block;
+        text-align: left;
+        margin-bottom: 0px;
+    }
+
+    dd {
+        margin-left: 0;
+    }
+}
+
 .unit::before {
     content: " ";
 }

--- conflicted
+++ resolved
@@ -427,11 +427,7 @@
 				&:hover {
 					@include gradient-horizontal(rgba(245, 235, 235, 0), rgba(255, 252, 250, 1), 0%, 12%);
 				}
-<<<<<<< HEAD
-				&:not(.collapsing-child) > .file-groups > .view-more-button {
-=======
 				> .file-groups > .view-more-button {
->>>>>>> 54512b79
 					@include gradient-horizontal(rgba(255, 255, 255, 0), rgba(255, 255, 255, 1), 0%, 25%);
 				}
 			}
@@ -443,12 +439,7 @@
 				&:hover {
 					@include gradient-horizontal(rgba(255, 250, 250, 0), rgba(255, 252, 250, 1), 0%, 12%);
 				}
-<<<<<<< HEAD
-
-				&:not(.collapsing-child) > .file-groups > .view-more-button {
-=======
 				> .file-groups > .view-more-button {
->>>>>>> 54512b79
 					@include gradient-horizontal(rgba(255, 255, 255, 0), rgba(255, 255, 255, 1), 0%, 25%);
 				}
 			}
@@ -654,11 +645,7 @@
 
 						padding: 8px 0 6px;
 
-<<<<<<< HEAD
-						.multipe-files-checkbox-wrapper {
-=======
 						.multiple-files-checkbox-wrapper {
->>>>>>> 54512b79
 							> .checkbox-for-multiple-files {
 								margin: 0;
 							}
@@ -701,23 +688,15 @@
 							margin-right: 0;
 							margin-left: 2px;
 							margin-top: -3px;
-<<<<<<< HEAD
-							margin-bottom: -1px;
-							padding-top: 0px;
-=======
 							margin-bottom: -2px;
 							padding-top: 2px;
->>>>>>> 54512b79
 							line-height: 18px;
 							&:first-of-type {
 								margin-left: 8px;
 							}
-<<<<<<< HEAD
-=======
 							&:only-of-type {
 								margin-right: -35px;
 							}
->>>>>>> 54512b79
 						}
 					}
 

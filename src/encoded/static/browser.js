--- conflicted
+++ resolved
@@ -54,16 +54,6 @@
     var server_stats = require('querystring').parse(window.stats_cookie);
     var UseApp = connect(mapStateToProps)(App);
     var app;
-<<<<<<< HEAD
-    try {
-        var app = ReactDOM.render(<Provider store={store}><UseApp alerts={props.alerts} /></Provider>, document);
-    } catch (e) {
-        console.error("INVARIANT ERROR"); // To debug
-        console.error(e);
-        var ReactDOMServer = require('react-dom/server');
-        // So we can get printout and compare diff of renders.
-        app = ReactDOMServer.renderToString(<Provider store={store}><UseApp alerts={props.alerts} /></Provider>);
-=======
     
     try {
         app = ReactDOM.render(<Provider store={store}><UseApp alerts={props.alerts} /></Provider>, document);
@@ -71,7 +61,6 @@
         console.error("INVARIANT ERROR", e); // To debug
         // So we can get printout and compare diff of renders.
         app = require('react-dom/server').renderToString(<Provider store={store}><UseApp alerts={props.alerts} /></Provider>);
->>>>>>> d9540803
     }
 
     // Set <html> class depending on browser features

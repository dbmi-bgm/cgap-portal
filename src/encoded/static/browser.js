--- conflicted
+++ resolved
@@ -3,22 +3,14 @@
 require('./libs/react-patches');
 var React = require('react');
 var _ = require('underscore');
-<<<<<<< HEAD
-var ReactDOM = require('react-dom')
-=======
 var ReactDOM = require('react-dom');
->>>>>>> 88c380ac
 var ReactMount = require('react-dom/lib/ReactMount');
 ReactMount.allowFullPageRender = true;
 
 var App = require('./components');
 var domready = require('domready');
 var store = require('./store');
-<<<<<<< HEAD
-var { Provider, connect } = require('react-redux')
-=======
 var { Provider, connect } = require('react-redux');
->>>>>>> 88c380ac
 var { JWT, Filters } = require('./components/util');
 
 
@@ -66,11 +58,7 @@
 
     if (reloadIfBadUserInfo(true)) return;
 
-<<<<<<< HEAD
-    var expSetFiltersPropContainer = App.getRenderedPropValues(document, ['expSetFilters'])
-=======
     var expSetFiltersPropContainer = App.getRenderedPropValues(document, ['expSetFilters']);
->>>>>>> 88c380ac
 
     store.dispatch({
         // Update Redux store from Redux store props that've been rendered into <script data-prop-name={ propName }> elems server-side

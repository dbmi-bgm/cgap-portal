--- conflicted
+++ resolved
@@ -2,25 +2,7 @@
 import os
 import re
 import structlog
-<<<<<<< HEAD
-=======
-import tempfile
-import time
 from typing import Any, Dict, Optional
-
-from botocore.client import Config
-from dcicutils.ecs_utils import ECSUtils
-from dcicutils.misc_utils import check_true, VirtualApp, count_if, identity, PRINT, ignored
-from dcicutils.secrets_utils import assume_identity
-from io import BytesIO
-from pyramid.httpexceptions import HTTPUnprocessableEntity, HTTPForbidden, HTTPServerError
-from pyramid.registry import Registry
-from snovault import COLLECTIONS, Collection
-from snovault.crud_views import collection_add as sno_collection_add
-from snovault.embed import make_subrequest
-from snovault.schema_utils import validate_request
-
->>>>>>> 3dfcea2d
 from .types.base import get_item_or_none
 from snovault.util import (  # noqa: F401 (imported but unused)
     build_s3_presigned_get_url,
@@ -42,48 +24,12 @@
     subrequest_item_creation
 )
 
-# These are now moved or reused from snovault.utils (May 2023):
-# - CONTENT_TYPE_SPECIAL_CASES
-# - register_path_content_type
-# - content_type_allowed
-# - gunzip_content
-# - deduplicate_list
-# - debuglog
-# - make_vapp_for_email
-# - vapp_for_email
-# - make_vapp_for_ingestion
-# - vapp_for_ingestion
-# - _app_from_clues
-# - make_s3_client
-# - build_s3_presigned_get_url
-# - convert_integer_to_comma_string
-# - ENCODED_ROOT_DIR
-# - resolve_file_path
-# - subrequest_object
-# - subrequest_item_creation
-# - s3_output_stream
-# - s3_local_file
-# - s3_input_stream
-# - check_user_is_logged_in
-# - create_empty_s3_file
-# - get_trusted_email
-# - beanstalk_env_from_request
-# - beanstalk_env_from_registry
-# - customized_delay_rerun
-# - delay_rerun
-# - customized_delay_rerun
-# - SettingsKey
-# - ExtraArgs
-# - extra_kwargs_for_s3_encrypt_key_id
-
 log = structlog.getLogger(__name__)
-<<<<<<< HEAD
-=======
 
 
+Dict
 JsonObject = Dict[str, Any]
 
->>>>>>> 3dfcea2d
 ENCODED_ROOT_DIR = os.path.dirname(__file__)
 PROJECT_DIR = os.path.dirname(os.path.dirname(ENCODED_ROOT_DIR))  # two levels of hierarchy up
 

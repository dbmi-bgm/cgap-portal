--- conflicted
+++ resolved
@@ -8,19 +8,13 @@
 
 from dcicutils.misc_utils import check_true
 from io import BytesIO
-<<<<<<< HEAD
-=======
 from pyramid.httpexceptions import HTTPUnprocessableEntity
->>>>>>> e9e326da
 from snovault import COLLECTIONS, Collection
 from snovault.crud_views import collection_add as sno_collection_add
 from snovault.embed import make_subrequest
 from snovault.schema_utils import validate_request
-<<<<<<< HEAD
 from typing import Type
-=======
 from .types.base import get_item_or_none
->>>>>>> e9e326da
 
 
 ENCODED_ROOT_DIR = os.path.dirname(__file__)
@@ -82,28 +76,6 @@
     It takes arguments like print or one of the logging operations and outputs to ~/DEBUGLOG-yyyymmdd.txt.
     Each line in the log is timestamped.
     """
-<<<<<<< HEAD
-    if DEBUGLOG_ENABLED:
-        nowstr = str(datetime.datetime.now())
-        dateid = nowstr[:10].replace('-', '')
-        with io.open(os.path.expanduser("~/DEBUGLOG-%s.txt" % dateid), "a+") as fp:
-            print(nowstr, *args, file=fp)
-
-
-def check_true(test_value: object,
-               message: str,
-               error_class: Type[Exception] = RuntimeError):
-    """
-    If the first argument does not evaluate to a true value, an error is raised.
-
-    The error, if one is raised, will be of type error_class, and its message will be given by message.
-    """
-    if not test_value:
-        raise error_class(message)
-
-
-def subrequest_item_creation(request: pyramid.request.Request, item_type: str, json_body: dict = None) -> dict:
-=======
     if DEBUGLOG:
         try:
             nowstr = str(datetime.datetime.now())
@@ -135,8 +107,6 @@
         a python dictionary (JSON description) of the item created
 
     """
-
->>>>>>> e9e326da
     if json_body is None:
         json_body = {}
     collection_path = '/' + item_type
@@ -265,9 +235,6 @@
         key: the name of a key within the given S3 bucket
     """
     empty_file = "/dev/null"
-<<<<<<< HEAD
-    s3_client.upload_file(empty_file, Bucket=bucket, Key=key)
-=======
     s3_client.upload_file(empty_file, Bucket=bucket, Key=key)
 
 
@@ -301,5 +268,4 @@
     except Exception:
         if raise_errors:
             raise
-        return None
->>>>>>> e9e326da
+        return None
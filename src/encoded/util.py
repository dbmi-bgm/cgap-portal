--- conflicted
+++ resolved
@@ -1,15 +1,9 @@
-<<<<<<< HEAD
 import contextlib
-=======
->>>>>>> af2cd48b
 import datetime
 import gzip
 import io
 import os
-<<<<<<< HEAD
 import tempfile
-=======
->>>>>>> af2cd48b
 
 from io import BytesIO
 
@@ -69,20 +63,6 @@
     As the name implies, this is a low-tech logging facility for temporary debugging info.
     Prints info to a file in user's home directory.
 
-<<<<<<< HEAD
-        return MockFileWriter(file_system=file_system, file=file)
-
-
-DEBUGLOG_ENABLED = os.environ.get('DEBUGLOG_ENABLED', "FALSE").lower() == "true"
-
-
-def debuglog(*args):
-    """
-    As the name implies, this is a low-tech logging facility for temporary debugging info.
-    Prints info to a file in user's home directory.
-
-=======
->>>>>>> af2cd48b
     The debuglog facility allows simple debugging for temporary debugging of disparate parts of the system.
     It takes arguments like print or one of the logging operations and outputs to ~/DEBUGLOG-yyyymmdd.txt.
     Each line in the log is timestamped.
@@ -91,7 +71,6 @@
         nowstr = str(datetime.datetime.now())
         dateid = nowstr[:10].replace('-', '')
         with io.open(os.path.expanduser("~/DEBUGLOG-%s.txt" % dateid), "a+") as fp:
-<<<<<<< HEAD
             print(nowstr, *args, file=fp)
 
 
@@ -176,7 +155,4 @@
 
 def create_empty_s3_file(s3_client, bucket, key):
     empty_file = "/dev/null"
-    s3_client.upload_file(empty_file, Bucket=bucket, Key=key)
-=======
-            print(nowstr, *args, file=fp)
->>>>>>> af2cd48b
+    s3_client.upload_file(empty_file, Bucket=bucket, Key=key)
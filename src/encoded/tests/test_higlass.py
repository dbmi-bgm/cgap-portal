--- conflicted
+++ resolved
@@ -16,11 +16,7 @@
     """
     viewconf = {
         "title" : "Test MCOOL Display",
-<<<<<<< HEAD
-        "description" : "An MCOOL file track plus annotations for gene GRCm38 (tileset 'QDutvmyiSrec5nX4pA5WGQ') and chromosome 'EtrWT0VtScixmsmwFSd7zg'.",
-=======
         "description" : "An MCOOL file track plus annotations for gene GRCm38 (tileset 'IUcqX4GzTNWJIzE2-b_sZg') and chromosome 'JXbq7f-GTeq3FJy_ilIomQ'.",
->>>>>>> 11b3490f
         "uuid" : "00000000-1111-0000-1111-000000000002",
         "name" : "higlass-mcool-test-view",
         "genome_assembly" : "GRCm38",
@@ -69,15 +65,9 @@
                     ],
                     "autocompleteSource":"/api/v1/suggest/?d=IUcqX4GzTNWJIzE2-b_sZg&",
                     "genomePositionSearchBox":{
-<<<<<<< HEAD
-                        "autocompleteServer":"https://higlass.io/api/v1",
-                        "autocompleteId":"P0PLbQMwTYGy-5uPIQid7A",
-                        "chromInfoServer":"https://higlass.io/api/v1",
-=======
                         "autocompleteServer":"https://higlass.4dnucleome.org/api/v1",
                         "autocompleteId":"IUcqX4GzTNWJIzE2-b_sZg",
                         "chromInfoServer":"https://higlass.4dnucleome.org/api/v1",
->>>>>>> 11b3490f
                         "chromInfoId":"GRCm38",
                         "visible":True
                     },
@@ -85,13 +75,8 @@
                         "top":[
                             {
                                 "name":"Gene Annotations (GRCm38)",
-<<<<<<< HEAD
-                                "server":"https://higlass.io/api/v1",
-                                "tilesetUid":"QDutvmyiSrec5nX4pA5WGQ",
-=======
                                 "server":"https://higlass.4dnucleome.org/api/v1",
                                 "tilesetUid":"IUcqX4GzTNWJIzE2-b_sZg",
->>>>>>> 11b3490f
                                 "type":"horizontal-gene-annotations",
                                 "options":{
                                     "labelColor":"black",

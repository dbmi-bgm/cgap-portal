import re
<<<<<<< HEAD
from contextlib import contextmanager
from typing import Any, Iterator, Optional
from unittest import mock
=======
from typing import Any, Dict, Optional

from webtest.app import TestApp
>>>>>>> e3cfc185


def pluralize(name):
    name = name.replace("_", "-")
    # deal with a few special cases explicitly
    specials = ["file", "quality-metric", "summary-statistic", "workflow-run", "note"]
    for sp in specials:
        if name.startswith(sp) and re.search("-(set|flag|format|type)", name) is None:
            return name.replace(sp, sp + "s")
        elif name.startswith(sp) and re.search("setting", name):
            return name.replace(sp, sp + "s")
    # otherwise just add 's/es/ies'
    if name.endswith("ly"):
        return name[:-1] + "ies"
    if name.endswith("sis"):
        return name[:-2] + "es"
    if name.endswith("s"):
        return name + "es"
    return name + "s"


def make_atid(uuid, item_type="sample-processing"):
    return f"/{pluralize(item_type)}/{uuid}/"


<<<<<<< HEAD
@contextmanager
def patch_context(
    object_to_patch: object,
    attribute_to_patch: str,
    return_value: Optional[Any] = None,
    **kwargs,
) -> Iterator[mock.MagicMock]:
    with mock.patch.object(object_to_patch, attribute_to_patch, **kwargs) as mocked_item:
        if return_value is not None:
            mocked_item.return_value = return_value
        yield mocked_item
=======
def get_identifier(
    testapp: TestApp, identifier: str, frame: str = "object"
) -> Dict[str, Any]:
    identifier_path = get_identifier_path(identifier, frame=frame)
    response = testapp.get(identifier_path, status=[200, 301])
    if response.status_code == 200:
        result = response.json
    elif response.status_code == 301:
        result = response.follow().json
    return result


def get_identifier_path(identifier: str, frame: Optional[str] = None) -> str:
    if frame:
        identifier = f"{identifier}?frame={frame}"
    if identifier.startswith("/"):
        return identifier
    return f"/{identifier}"
>>>>>>> e3cfc185
<|MERGE_RESOLUTION|>--- conflicted
+++ resolved
@@ -1,13 +1,9 @@
 import re
-<<<<<<< HEAD
 from contextlib import contextmanager
-from typing import Any, Iterator, Optional
+from typing import Any, Dict, Iterator, Optional
 from unittest import mock
-=======
-from typing import Any, Dict, Optional
 
 from webtest.app import TestApp
->>>>>>> e3cfc185
 
 
 def pluralize(name):
@@ -33,7 +29,6 @@
     return f"/{pluralize(item_type)}/{uuid}/"
 
 
-<<<<<<< HEAD
 @contextmanager
 def patch_context(
     object_to_patch: object,
@@ -45,7 +40,8 @@
         if return_value is not None:
             mocked_item.return_value = return_value
         yield mocked_item
-=======
+
+
 def get_identifier(
     testapp: TestApp, identifier: str, frame: str = "object"
 ) -> Dict[str, Any]:
@@ -63,5 +59,4 @@
         identifier = f"{identifier}?frame={frame}"
     if identifier.startswith("/"):
         return identifier
-    return f"/{identifier}"
->>>>>>> e3cfc185
+    return f"/{identifier}"
--- conflicted
+++ resolved
@@ -188,7 +188,6 @@
 
                         debuglog("test 1")
                         debuglog("test 2")
-<<<<<<< HEAD
 
                         assert not os.path.exists(filename)
 
@@ -233,52 +232,6 @@
         except Exception:
             pass
 
-=======
-
-                        assert not os.path.exists(filename)
-
-                    with mock.patch.object(util_module, 'DEBUGLOG', fake_homedir):
-
-                        debuglog("test 1")
-
-                        assert log_content() == (
-                            "2010-07-04 12:30:00.010000 test 1\n"
-                        )
-
-                        debuglog("test 2")
-
-                        assert log_content() == (
-                            "2010-07-04 12:30:00.010000 test 1\n"
-                            "2010-07-04 12:30:00.020000 test 2\n"
-                        )
-
-                    with mock.patch.object(util_module, 'DEBUGLOG', "~"):
-
-                        debuglog("test 3")
-
-                        assert log_content() == (
-                            "2010-07-04 12:30:00.010000 test 1\n"
-                            "2010-07-04 12:30:00.020000 test 2\n"
-                            "2010-07-04 12:30:00.030000 test 3\n"
-                        )
-
-                        debuglog("test 4")
-
-                        assert log_content() == (
-                            "2010-07-04 12:30:00.010000 test 1\n"
-                            "2010-07-04 12:30:00.020000 test 2\n"
-                            "2010-07-04 12:30:00.030000 test 3\n"
-                            "2010-07-04 12:30:00.040000 test 4\n"
-                        )
-
-    finally:
-
-        try:
-            os.remove(filename)
-        except Exception:
-            pass
->>>>>>> ee43a006
-
 
 # def test_generate_fastq_file():
 #     ... Need test of generate_fastq_file here ...
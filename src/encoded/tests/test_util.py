import datetime
import io
import os
import pytest
import tempfile

from unittest import mock
<<<<<<< HEAD
from dcicutils.qa_utils import ControlledTime
from ..util import debuglog, deduplicate_list, gunzip_content, resolve_file_path, ENCODED_ROOT_DIR, check_true
=======
from dcicutils.qa_utils import ControlledTime, ignored
from ..util import (
    debuglog, deduplicate_list, gunzip_content, resolve_file_path, ENCODED_ROOT_DIR, get_trusted_email,
)
>>>>>>> e9e326da
from .. import util as util_module


def test_check_true():

    x = [1, 2, 3]
    check_true(x == [1, 2, 3], "x is not a list of one, two, and three.")

    msg = "x is not a list of four, five, and six."
    with pytest.raises(RuntimeError) as e:
        check_true(x == [4, 5, 6], msg)
    assert msg in str(e)


def test_deduplicate_list():

    def sort_somehow(seq):
        """Ordinarily, sorted would not compare type string and number. This just makes an arbitrary choice on that."""
        return sorted(seq, key=lambda x: (type(x).__name__, x))

    def test_it(test_value, pre_sorted_expectation):
        assert sort_somehow(deduplicate_list(test_value)) == pre_sorted_expectation

    assert deduplicate_list([]) == []

    abc = sort_somehow(['a', 'b', 'c'])
    onetwothree = sort_somehow([1, 2, 3])
    a1b2c3 = sort_somehow(['a', 1, 'b', 2, 'c', 3])

    test_it(onetwothree, onetwothree)
    test_it(abc, abc)
    test_it(a1b2c3, a1b2c3)
    test_it(onetwothree + onetwothree, onetwothree)
    test_it(sort_somehow(onetwothree + onetwothree), onetwothree)
    test_it(abc + abc, abc)
    test_it(sort_somehow(abc + abc), abc)
    test_it(a1b2c3 + a1b2c3, a1b2c3)
    test_it(sort_somehow(a1b2c3 + a1b2c3), a1b2c3)

    # It works on tuples, too. They become lists.
    test_it((), [])
    test_it(tuple(onetwothree), onetwothree)
    test_it(tuple(abc), abc)
    test_it(tuple(a1b2c3), a1b2c3)
    test_it(tuple(onetwothree) + tuple(onetwothree), onetwothree)
    test_it(tuple(abc) + tuple(abc), abc)
    test_it(tuple(a1b2c3) + tuple(a1b2c3), a1b2c3)
    test_it(sort_somehow(tuple(a1b2c3) + tuple(a1b2c3)), a1b2c3)

    with pytest.raises(Exception):
        # Lists cannot be hashed, so converting to a test will fail here.
        list_of_lists = [[1], [2], [3]]
        test_it(list_of_lists, list_of_lists)


def test_resolve_file_path():

    fake_working_dir = "/some/working/dir"
    fake_homedir = "/home/user"

    with mock.patch("os.path.abspath") as mock_abspath:
        with mock.patch("os.path.expanduser") as mock_expanduser:

            def mocked_abspath(x):
                if not x.startswith("/"):
                    return os.path.join(fake_working_dir, x)
                else:
                    return x

            def mocked_expanduser(x):
                if x.startswith("~/"):
                    return os.path.join(fake_homedir, x[2:])
                elif x.startswith("~"):
                    raise AssertionError("Beyond scope of this mock.")
                else:
                    return x

            mock_abspath.side_effect = mocked_abspath
            mock_expanduser.side_effect = mocked_expanduser

            # In a Python Listener with no mocking:
            #   >>> resolve_file_path("")
            #   '/Users/kentpitman/py/cgap-portal9/src/encoded/'
            #   >>> resolve_file_path("/foo/bar/baz")
            #   '/foo/bar/baz'
            #   >>> resolve_file_path("foo/bar/baz")
            #   '/Users/kentpitman/py/cgap-portal9/src/encoded/foo/bar/baz'

            assert resolve_file_path("/foo/bar/baz") == "/foo/bar/baz"
            assert resolve_file_path("") == os.path.join(ENCODED_ROOT_DIR, "")

            assert resolve_file_path("foo/bar/baz") == os.path.join(ENCODED_ROOT_DIR, "foo/bar/baz")

            # In a Python Listener with no mocking:
            #
            #   >>> resolve_file_path("foo/bar/baz", "/some/given/dir")
            #   '/some/given/foo/bar/baz'
            #   >>> resolve_file_path("foo/bar/baz", "/some/given/dir/")
            #   '/some/given/dir/foo/bar/baz'
            #   >>> resolve_file_path("foo/bar/baz", "/some/given/dir/omega.py")
            #   '/some/given/dir/foo/bar/baz'

            assert resolve_file_path("foo/bar/baz", "/some/given/dir") == "/some/given/foo/bar/baz"
            assert resolve_file_path("foo/bar/baz", "/some/given/dir/") == "/some/given/dir/foo/bar/baz"
            assert resolve_file_path("foo/bar/baz", "/some/given/dir/omega.py") == "/some/given/dir/foo/bar/baz"

            # In a Python Listener with no mocking:
            #
            #   >>> resolve_file_path("foo/bar/baz", "~/alpha/beta")
            #   '/Users/kentpitman/alpha/foo/bar/baz'
            #   >>> resolve_file_path("foo/bar/baz", "~/alpha/beta/")
            #   '/Users/kentpitman/alpha/beta/foo/bar/baz'
            #   >>> resolve_file_path("foo/bar/baz", "~/alpha/beta/omega.py")
            #   '/Users/kentpitman/alpha/beta/foo/bar/baz'

            assert resolve_file_path("foo/bar/baz", "~/alpha/beta") == "/home/user/alpha/foo/bar/baz"
            assert resolve_file_path("foo/bar/baz", "~/alpha/beta/") == "/home/user/alpha/beta/foo/bar/baz"
            assert resolve_file_path("foo/bar/baz", "~/alpha/beta/omega.py") == "/home/user/alpha/beta/foo/bar/baz"

            # In a Python Listener with no mocking:
            #
            #   >>> resolve_file_path("~/foo/bar")
            #   '/Users/kentpitman/foo/bar'
            #   >>> resolve_file_path("~/foo/bar", "/some/working/dir")
            #   '/Users/kentpitman/foo/bar'

            assert resolve_file_path("~/foo/bar") == "/home/user/foo/bar"
            assert resolve_file_path("~/foo/bar", "/some/working/dir") == "/home/user/foo/bar"


def test_gunzip_content():

    uncompressed_filename = resolve_file_path("tests/data/documents/some-data.txt")
    compressed_filename = resolve_file_path("tests/data/documents/some-data.txt.gz")

    with io.open(uncompressed_filename, 'r') as fp:
        text_content = fp.read()

    with io.open(compressed_filename, 'rb') as fp:
        binary_content = fp.read()

    assert gunzip_content(content=binary_content) == text_content


def test_debuglog():

    filename = tempfile.mktemp()

    try:

        some_start_time = datetime.datetime(2010, 7, 4, 12, 30)  # Just a randomly chosen date

        dt = ControlledTime(initial_time=some_start_time, tick_seconds=0.01)

        fake_homedir = "/home/user"

        with mock.patch("os.path.expanduser") as mock_expanduser:

            def mocked_expanduser(x):
                if x.startswith("~/"):
                    return os.path.join(fake_homedir, x[2:])
                elif x.startswith("~"):
                    raise AssertionError("Beyond scope of this mock.")
                else:
                    return x

            mock_expanduser.side_effect = mocked_expanduser

            with mock.patch.object(datetime, "datetime", dt):

                real_open = io.open

                with mock.patch.object(io, "open") as mock_open:

                    def mocked_open(file, mode):
                        assert file == "%s/DEBUGLOG-20100704.txt" % fake_homedir
                        print("Writing to", filename, "mode=", mode)
                        return real_open(filename, mode)

                    def log_content():
                        with real_open(filename, 'r') as fp:
                            text_content = fp.read()
                            return text_content

                    mock_open.side_effect = mocked_open

                    with mock.patch.object(util_module, 'DEBUGLOG', ""):

                        debuglog("test 1")
                        debuglog("test 2")

                        assert not os.path.exists(filename)

                    with mock.patch.object(util_module, 'DEBUGLOG', fake_homedir):

                        debuglog("test 1")

                        assert log_content() == (
                            "2010-07-04 12:30:00.010000 test 1\n"
                        )

                        debuglog("test 2")

                        assert log_content() == (
                            "2010-07-04 12:30:00.010000 test 1\n"
                            "2010-07-04 12:30:00.020000 test 2\n"
                        )

                    with mock.patch.object(util_module, 'DEBUGLOG', "~"):

                        debuglog("test 3")

                        assert log_content() == (
                            "2010-07-04 12:30:00.010000 test 1\n"
                            "2010-07-04 12:30:00.020000 test 2\n"
                            "2010-07-04 12:30:00.030000 test 3\n"
                        )

                        debuglog("test 4")

                        assert log_content() == (
                            "2010-07-04 12:30:00.010000 test 1\n"
                            "2010-07-04 12:30:00.020000 test 2\n"
                            "2010-07-04 12:30:00.030000 test 3\n"
                            "2010-07-04 12:30:00.040000 test 4\n"
                        )

    finally:

        try:
            os.remove(filename)
        except Exception:
            pass


def test_get_trusted_email():
    # TODO: This needs unit testing.
    ignored(get_trusted_email)<|MERGE_RESOLUTION|>--- conflicted
+++ resolved
@@ -5,15 +5,11 @@
 import tempfile
 
 from unittest import mock
-<<<<<<< HEAD
-from dcicutils.qa_utils import ControlledTime
-from ..util import debuglog, deduplicate_list, gunzip_content, resolve_file_path, ENCODED_ROOT_DIR, check_true
-=======
 from dcicutils.qa_utils import ControlledTime, ignored
+from dcicutils.misc_utils import check_true
 from ..util import (
     debuglog, deduplicate_list, gunzip_content, resolve_file_path, ENCODED_ROOT_DIR, get_trusted_email,
 )
->>>>>>> e9e326da
 from .. import util as util_module
 
 

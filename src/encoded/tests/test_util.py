import datetime
import io
import os
import pytest
import tempfile

from unittest import mock
from dcicutils.qa_utils import ControlledTime, ignored
from ..util import (
<<<<<<< HEAD
    debuglog, deduplicate_list, gunzip_content, resolve_file_path, ENCODED_ROOT_DIR,
=======
    debuglog, deduplicate_list, gunzip_content, resolve_file_path, ENCODED_ROOT_DIR, get_trusted_email,
>>>>>>> bec0fcf1
)
from .. import util as util_module


def test_deduplicate_list():

    def sort_somehow(seq):
        """Ordinarily, sorted would not compare type string and number. This just makes an arbitrary choice on that."""
        return sorted(seq, key=lambda x: (type(x).__name__, x))

    def test_it(test_value, pre_sorted_expectation):
        assert sort_somehow(deduplicate_list(test_value)) == pre_sorted_expectation

    assert deduplicate_list([]) == []

    abc = sort_somehow(['a', 'b', 'c'])
    onetwothree = sort_somehow([1, 2, 3])
    a1b2c3 = sort_somehow(['a', 1, 'b', 2, 'c', 3])

    test_it(onetwothree, onetwothree)
    test_it(abc, abc)
    test_it(a1b2c3, a1b2c3)
    test_it(onetwothree + onetwothree, onetwothree)
    test_it(sort_somehow(onetwothree + onetwothree), onetwothree)
    test_it(abc + abc, abc)
    test_it(sort_somehow(abc + abc), abc)
    test_it(a1b2c3 + a1b2c3, a1b2c3)
    test_it(sort_somehow(a1b2c3 + a1b2c3), a1b2c3)

    # It works on tuples, too. They become lists.
    test_it((), [])
    test_it(tuple(onetwothree), onetwothree)
    test_it(tuple(abc), abc)
    test_it(tuple(a1b2c3), a1b2c3)
    test_it(tuple(onetwothree) + tuple(onetwothree), onetwothree)
    test_it(tuple(abc) + tuple(abc), abc)
    test_it(tuple(a1b2c3) + tuple(a1b2c3), a1b2c3)
    test_it(sort_somehow(tuple(a1b2c3) + tuple(a1b2c3)), a1b2c3)

    with pytest.raises(Exception):
        # Lists cannot be hashed, so converting to a test will fail here.
        list_of_lists = [[1], [2], [3]]
        test_it(list_of_lists, list_of_lists)


def test_resolve_file_path():

    fake_working_dir = "/some/working/dir"
    fake_homedir = "/home/user"

    with mock.patch("os.path.abspath") as mock_abspath:
        with mock.patch("os.path.expanduser") as mock_expanduser:

            def mocked_abspath(x):
                if not x.startswith("/"):
                    return os.path.join(fake_working_dir, x)
                else:
                    return x

            def mocked_expanduser(x):
                if x.startswith("~/"):
                    return os.path.join(fake_homedir, x[2:])
                elif x.startswith("~"):
                    raise AssertionError("Beyond scope of this mock.")
                else:
                    return x

            mock_abspath.side_effect = mocked_abspath
            mock_expanduser.side_effect = mocked_expanduser

            # In a Python Listener with no mocking:
            #   >>> resolve_file_path("")
            #   '/Users/kentpitman/py/cgap-portal9/src/encoded/'
            #   >>> resolve_file_path("/foo/bar/baz")
            #   '/foo/bar/baz'
            #   >>> resolve_file_path("foo/bar/baz")
            #   '/Users/kentpitman/py/cgap-portal9/src/encoded/foo/bar/baz'

            assert resolve_file_path("/foo/bar/baz") == "/foo/bar/baz"
            assert resolve_file_path("") == os.path.join(ENCODED_ROOT_DIR, "")

            assert resolve_file_path("foo/bar/baz") == os.path.join(ENCODED_ROOT_DIR, "foo/bar/baz")

            # In a Python Listener with no mocking:
            #
            #   >>> resolve_file_path("foo/bar/baz", "/some/given/dir")
            #   '/some/given/foo/bar/baz'
            #   >>> resolve_file_path("foo/bar/baz", "/some/given/dir/")
            #   '/some/given/dir/foo/bar/baz'
            #   >>> resolve_file_path("foo/bar/baz", "/some/given/dir/omega.py")
            #   '/some/given/dir/foo/bar/baz'

            assert resolve_file_path("foo/bar/baz", "/some/given/dir") == "/some/given/foo/bar/baz"
            assert resolve_file_path("foo/bar/baz", "/some/given/dir/") == "/some/given/dir/foo/bar/baz"
            assert resolve_file_path("foo/bar/baz", "/some/given/dir/omega.py") == "/some/given/dir/foo/bar/baz"

            # In a Python Listener with no mocking:
            #
            #   >>> resolve_file_path("foo/bar/baz", "~/alpha/beta")
            #   '/Users/kentpitman/alpha/foo/bar/baz'
            #   >>> resolve_file_path("foo/bar/baz", "~/alpha/beta/")
            #   '/Users/kentpitman/alpha/beta/foo/bar/baz'
            #   >>> resolve_file_path("foo/bar/baz", "~/alpha/beta/omega.py")
            #   '/Users/kentpitman/alpha/beta/foo/bar/baz'

            assert resolve_file_path("foo/bar/baz", "~/alpha/beta") == "/home/user/alpha/foo/bar/baz"
            assert resolve_file_path("foo/bar/baz", "~/alpha/beta/") == "/home/user/alpha/beta/foo/bar/baz"
            assert resolve_file_path("foo/bar/baz", "~/alpha/beta/omega.py") == "/home/user/alpha/beta/foo/bar/baz"

            # In a Python Listener with no mocking:
            #
            #   >>> resolve_file_path("~/foo/bar")
            #   '/Users/kentpitman/foo/bar'
            #   >>> resolve_file_path("~/foo/bar", "/some/working/dir")
            #   '/Users/kentpitman/foo/bar'

            assert resolve_file_path("~/foo/bar") == "/home/user/foo/bar"
            assert resolve_file_path("~/foo/bar", "/some/working/dir") == "/home/user/foo/bar"


def test_gunzip_content():

    uncompressed_filename = resolve_file_path("tests/data/documents/some-data.txt")
    compressed_filename = resolve_file_path("tests/data/documents/some-data.txt.gz")

    with io.open(uncompressed_filename, 'r') as fp:
        text_content = fp.read()

    with io.open(compressed_filename, 'rb') as fp:
        binary_content = fp.read()

    assert gunzip_content(content=binary_content) == text_content


def test_debuglog():

    filename = tempfile.mktemp()

    try:

        some_start_time = datetime.datetime(2010, 7, 4, 12, 30)  # Just a randomly chosen date

        dt = ControlledTime(initial_time=some_start_time, tick_seconds=0.01)

        fake_homedir = "/home/user"

        with mock.patch("os.path.expanduser") as mock_expanduser:

            def mocked_expanduser(x):
                if x.startswith("~/"):
                    return os.path.join(fake_homedir, x[2:])
                elif x.startswith("~"):
                    raise AssertionError("Beyond scope of this mock.")
                else:
                    return x

            mock_expanduser.side_effect = mocked_expanduser

            with mock.patch.object(datetime, "datetime", dt):

                real_open = io.open

                with mock.patch.object(io, "open") as mock_open:

                    def mocked_open(file, mode):
                        assert file == "%s/DEBUGLOG-20100704.txt" % fake_homedir
                        print("Writing to", filename, "mode=", mode)
                        return real_open(filename, mode)

                    def log_content():
                        with real_open(filename, 'r') as fp:
                            text_content = fp.read()
                            return text_content

                    mock_open.side_effect = mocked_open

                    with mock.patch.object(util_module, 'DEBUGLOG', ""):

                        debuglog("test 1")
                        debuglog("test 2")

                        assert not os.path.exists(filename)

                    with mock.patch.object(util_module, 'DEBUGLOG', fake_homedir):

                        debuglog("test 1")

                        assert log_content() == (
                            "2010-07-04 12:30:00.010000 test 1\n"
                        )

                        debuglog("test 2")

                        assert log_content() == (
                            "2010-07-04 12:30:00.010000 test 1\n"
                            "2010-07-04 12:30:00.020000 test 2\n"
                        )

                    with mock.patch.object(util_module, 'DEBUGLOG', "~"):

                        debuglog("test 3")

                        assert log_content() == (
                            "2010-07-04 12:30:00.010000 test 1\n"
                            "2010-07-04 12:30:00.020000 test 2\n"
                            "2010-07-04 12:30:00.030000 test 3\n"
                        )

                        debuglog("test 4")

                        assert log_content() == (
                            "2010-07-04 12:30:00.010000 test 1\n"
                            "2010-07-04 12:30:00.020000 test 2\n"
                            "2010-07-04 12:30:00.030000 test 3\n"
                            "2010-07-04 12:30:00.040000 test 4\n"
                        )

    finally:

        try:
            os.remove(filename)
        except Exception:
<<<<<<< HEAD
            pass
=======
            pass


def test_get_trusted_email():
    # TODO: This needs unit testing.
    ignored(get_trusted_email)
>>>>>>> bec0fcf1
<|MERGE_RESOLUTION|>--- conflicted
+++ resolved
@@ -7,11 +7,7 @@
 from unittest import mock
 from dcicutils.qa_utils import ControlledTime, ignored
 from ..util import (
-<<<<<<< HEAD
-    debuglog, deduplicate_list, gunzip_content, resolve_file_path, ENCODED_ROOT_DIR,
-=======
     debuglog, deduplicate_list, gunzip_content, resolve_file_path, ENCODED_ROOT_DIR, get_trusted_email,
->>>>>>> bec0fcf1
 )
 from .. import util as util_module
 
@@ -234,13 +230,9 @@
         try:
             os.remove(filename)
         except Exception:
-<<<<<<< HEAD
-            pass
-=======
             pass
 
 
 def test_get_trusted_email():
     # TODO: This needs unit testing.
     ignored(get_trusted_email)
->>>>>>> bec0fcf1

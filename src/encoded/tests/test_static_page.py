import pytest
import webtest

from dcicutils.qa_utils import notice_pytest_fixtures
from .workbook_support import workbook


notice_pytest_fixtures(workbook)

pytestmark = [pytest.mark.working]


@pytest.fixture()  # (scope='session')
def help_page_section_json():
    return {
        "title": "",
        "name": "help.user-guide.rev-links.rev",
        "file": "/src/encoded/tests/data/documents/test-static-section.rst",
        "uuid": "442c8aa0-dc6c-43d7-814a-854af460c020"
    }


@pytest.fixture()  # (scope='session')
def help_page_json():
    return {
        "name": "help/user-guide/rev-links",
        "title": "Reverse Links",
        "content": ["442c8aa0-dc6c-43d7-814a-854af460c020"],
        "uuid": "a2aa8bb9-9dd9-4c80-bdb6-2349b7a3540d",
        "table-of-contents": {
            "enabled": True,
            "header-depth": 4,
            "list-styles": ["decimal", "lower-alpha", "lower-roman"]
        }
    }


@pytest.fixture()  # (scope='session')
def help_page_json_in_review():
    return {
        "name": "help/user-guide/rev-links-in-review",
        "title": "Reverse Links",
        "content": ["442c8aa0-dc6c-43d7-814a-854af460c020"],
        "uuid": "a2aa8bb9-9dd9-4c80-bdb6-2349b7a3540c",
        "table-of-contents": {
            "enabled": True,
            "header-depth": 4,
            "list-styles": ["decimal", "lower-alpha", "lower-roman"]
        },
        "status": "in review"
    }


@pytest.fixture()  # (scope='session')
def help_page_json_deleted():
    return {
        "name": "help/user-guide/rev-links-deleted",
        "title": "Reverse Links",
        "content": ["442c8aa0-dc6c-43d7-814a-854af460c020"],
        "uuid": "a2aa8bb9-9dd9-4c80-bdb6-2349b7a3540a",
        "table-of-contents": {
            "enabled": True,
            "header-depth": 4,
            "list-styles": ["decimal", "lower-alpha", "lower-roman"]
        },
        "status": "deleted"
    }


<<<<<<< HEAD
@pytest.fixture()  # ()
def posted_help_page_section(es_testapp, workbook, help_page_section_json):
=======
@pytest.fixture()
def posted_help_page_section(workbook, es_testapp, help_page_section_json):
>>>>>>> 608f6f6c
    try:
        res = es_testapp.post_json('/static-sections/', help_page_section_json, status=201)
        val = res.json['@graph'][0]
    except webtest.AppError:
        res = es_testapp.get('/' + help_page_section_json['uuid'], status=301).follow()
        val = res.json
    return val


@pytest.fixture()
def help_page(workbook, es_testapp, posted_help_page_section, help_page_json):
    try:
        res = es_testapp.post_json('/pages/', help_page_json, status=201)
        val = res.json['@graph'][0]
    except webtest.AppError:
        res = es_testapp.get('/' + help_page_json['uuid'], status=301).follow()
        val = res.json
    return val


@pytest.fixture()
def help_page_deleted(workbook, es_testapp, posted_help_page_section, help_page_json_deleted):
    try:
        res = es_testapp.post_json('/pages/', help_page_json_deleted, status=201)
        val = res.json['@graph'][0]
    except webtest.AppError:
        res = es_testapp.get('/' + help_page_json_deleted['uuid'], status=301).follow()
        val = res.json
    return val


@pytest.fixture()
def help_page_in_review(workbook, es_testapp, posted_help_page_section, help_page_json_in_review):
    try:
        res = es_testapp.post_json('/pages/', help_page_json_in_review, status=201)
        val = res.json['@graph'][0]
    except webtest.AppError:
        res = es_testapp.get('/' + help_page_json_in_review['uuid'], status=301).follow()
        val = res.json
    return val


def test_get_help_page(workbook, es_testapp, help_page):
    help_page_url = "/" + help_page['name']
    res = es_testapp.get(help_page_url, status=200)
    assert res.json['@id'] == help_page_url
    assert res.json['@context'] == help_page_url
    assert 'HelpPage' in res.json['@type']
    assert 'StaticPage' in res.json['@type']
    # check what we have embedded on GET request is inside our doc file (test-static-section.rst).
    assert ('Reverse links\n============================\n\nReverse (rev) links are actually a pretty cool thing.'
            in res.json['content'][0]['content'])
    assert res.json['toc'] == help_page['table-of-contents']


def test_get_help_page_deleted(workbook, anon_html_es_testapp, help_page_deleted):
    help_page_url = "/" + help_page_deleted['name']
    anon_html_es_testapp.get(help_page_url, status=403)


def test_get_help_page_no_access(workbook, anon_html_es_testapp, es_testapp, help_page_in_review):
    help_page_url = "/" + help_page_in_review['name']
    anon_html_es_testapp.get(help_page_url, status=403)
    es_testapp.get(help_page_url, status=200)


def test_page_unique_name(workbook, es_testapp, help_page, help_page_deleted):
    # POST again with same name and expect validation error
    new_page = {'name': help_page['name']}
    res = es_testapp.post_json('/page', new_page, status=422)
    expected_val_err = "%s already exists with name '%s'" % (help_page['uuid'], new_page['name'])
    actual_error_description = res.json['errors'][0]['description']
    print("expected:", expected_val_err)
    print("actual:", actual_error_description)
    assert expected_val_err in actual_error_description

    # also test PATCH of an existing page with another name
    res = es_testapp.patch_json(help_page_deleted['@id'], {'name': new_page['name']}, status=422)
    assert expected_val_err in res.json['errors'][0]['description']<|MERGE_RESOLUTION|>--- conflicted
+++ resolved
@@ -1,11 +1,6 @@
 import pytest
 import webtest
 
-from dcicutils.qa_utils import notice_pytest_fixtures
-from .workbook_support import workbook
-
-
-notice_pytest_fixtures(workbook)
 
 pytestmark = [pytest.mark.working]
 
@@ -67,13 +62,8 @@
     }
 
 
-<<<<<<< HEAD
-@pytest.fixture()  # ()
-def posted_help_page_section(es_testapp, workbook, help_page_section_json):
-=======
 @pytest.fixture()
 def posted_help_page_section(workbook, es_testapp, help_page_section_json):
->>>>>>> 608f6f6c
     try:
         res = es_testapp.post_json('/static-sections/', help_page_section_json, status=201)
         val = res.json['@graph'][0]

import pytest

from base64 import b64encode
from pyramid.compat import ascii_native_
from snovault import COLLECTIONS
from ..edw_hash import EDWHash


pytestmark = [pytest.mark.working, pytest.mark.setone]


def basic_auth(username, password):
    return 'Basic ' + ascii_native_(b64encode(('%s:%s' % (username, password)).encode('utf-8')))


def auth_header(access_key):
    return basic_auth(access_key['access_key_id'], access_key['secret_access_key'])


@pytest.fixture
def no_login_submitter(testapp, institution, project):
    item = {
        'first_name': 'ENCODE',
        'last_name': 'Submitter',
        'email': 'no_login_submitter@example.org',
        'status': 'deleted',
    }
    # User @@object view has keys omitted.
    res = testapp.post_json('/user', item)
    return testapp.get(res.location).json


@pytest.fixture
def no_login_access_key(testapp, no_login_submitter):
    description = 'My programmatic key'
    item = {
        'user': no_login_submitter['@id'],
        'description': description,
    }
    res = testapp.post_json('/access_key', item)
    result = res.json['@graph'][0].copy()
    result['secret_access_key'] = res.json['secret_access_key']
    return result


def test_access_key_get(anontestapp, access_key):
    headers = {'Authorization': auth_header(access_key)}
    anontestapp.get('/', headers=headers)


def test_access_key_get_bad_username(anontestapp, access_key):
    headers = {'Authorization': basic_auth('not_an_access_key', 'bad_password')}
    anontestapp.get('/', headers=headers, status=401)


def test_access_key_get_bad_password(anontestapp, access_key):
    headers = {'Authorization': basic_auth(access_key['access_key_id'], 'bad_password')}
    anontestapp.get('/', headers=headers, status=401)


def test_access_key_principals(anontestapp, execute_counter, access_key, submitter, institution):
    headers = {'Authorization': auth_header(access_key)}
    with execute_counter.expect(2):
        res = anontestapp.get('/@@testing-user', headers=headers)

    assert res.json['authenticated_userid'] == 'accesskey.' + access_key['access_key_id']

    assert sorted(res.json['effective_principals']) == [
        'accesskey.%s' % access_key['access_key_id'],
<<<<<<< HEAD
        'group.submitter',
        'institution.%s' % institution['uuid'],
=======
>>>>>>> 3fa72ee4
        'system.Authenticated',
        'system.Everyone',
        'userid.%s' % submitter['uuid'],
    ]


@pytest.fixture
def proj_member(testapp, project):
    item = {
        'first_name': 'Project',
        'last_name': 'Member',
        'email': 'project_member@example.org',
        'project': project['@id'],
        'status': 'current'
    }
    # User @@object view has keys omitted.
    res = testapp.post_json('/user', item)
    return testapp.get(res.location).json


def test_access_key_self_create_no_submits_for(anontestapp, access_key, proj_member):
    submitter = proj_member
    extra_environ = {'REMOTE_USER': str(submitter['email'])}
    res = anontestapp.post_json(
        '/access_key/', {}, extra_environ=extra_environ
        )
    access_key_id = res.json['access_key_id']
    headers = {
        'Authorization': basic_auth(access_key_id, res.json['secret_access_key']),
    }
    res = anontestapp.get('/@@testing-user', headers=headers)
    assert res.json['authenticated_userid'] == 'accesskey.' + access_key_id


def test_access_key_self_create(anontestapp, access_key, submitter):
    extra_environ = {'REMOTE_USER': str(submitter['email'])}
    res = anontestapp.post_json(
        '/access_key/', {}, extra_environ=extra_environ
        )
    access_key_id = res.json['access_key_id']
    headers = {
        'Authorization': basic_auth(access_key_id, res.json['secret_access_key']),
    }
    res = anontestapp.get('/@@testing-user', headers=headers)
    assert res.json['authenticated_userid'] == 'accesskey.' + access_key_id


def test_access_key_submitter_cannot_create_for_someone_else(anontestapp, submitter):
    extra_environ = {'REMOTE_USER': str(submitter['email'])}
    anontestapp.post_json(
        '/access_key/', {'user': 'BOGUS'}, extra_environ=extra_environ, status=422)


def test_access_key_reset(anontestapp, access_key, submitter):
    headers = {'Authorization': auth_header(access_key)}
    extra_environ = {'REMOTE_USER': str(submitter['email'])}  # Must be native string for Python 2.7
    res = anontestapp.post_json(
        access_key['@id'] + '@@reset-secret', {}, extra_environ=extra_environ)
    new_headers = {
        'Authorization': basic_auth(access_key['access_key_id'], res.json['secret_access_key']),
    }
    anontestapp.get('/@@testing-user', headers=headers, status=401)
    res = anontestapp.get('/@@testing-user', headers=new_headers)
    assert res.json['authenticated_userid'] == 'accesskey.' + access_key['access_key_id']


def test_access_key_delete_disable_login(anontestapp, testapp, access_key):
    testapp.patch_json(access_key['@id'], {'status': 'deleted'})
    headers = {'Authorization': auth_header(access_key)}
    anontestapp.get('/@@testing-user', headers=headers, status=401)


def test_access_key_user_disable_login(anontestapp, no_login_access_key):
    access_key = no_login_access_key
    headers = {'Authorization': auth_header(access_key)}
    anontestapp.get('/@@testing-user', headers=headers, status=401)


def test_access_key_edit(anontestapp, access_key):
    headers = {'Authorization': auth_header(access_key)}
    new_description = 'new description'
    properties = {'description': new_description}
    anontestapp.put_json(access_key['@id'], properties, headers=headers)

    res = anontestapp.get(access_key['@id'], properties, headers=headers)
    assert res.json['description'] == new_description


@pytest.mark.parametrize('frame', ['', 'raw', 'object', 'embedded', 'page'])
def test_access_key_view_hides_secret_access_key_hash(testapp, access_key, frame):
    query = '?frame=' + frame if frame else ''
    res = testapp.get(access_key['@id'] + query)
    assert 'secret_access_key_hash' not in res.json


def test_access_key_uses_edw_hash(app, access_key):
    root = app.registry[COLLECTIONS]
    obj = root.by_item_type['access_key'][access_key['access_key_id']]
    pwhash = obj.properties['secret_access_key_hash']
    assert EDWHash.encrypt(access_key['secret_access_key']) == pwhash<|MERGE_RESOLUTION|>--- conflicted
+++ resolved
@@ -67,11 +67,6 @@
 
     assert sorted(res.json['effective_principals']) == [
         'accesskey.%s' % access_key['access_key_id'],
-<<<<<<< HEAD
-        'group.submitter',
-        'institution.%s' % institution['uuid'],
-=======
->>>>>>> 3fa72ee4
         'system.Authenticated',
         'system.Everyone',
         'userid.%s' % submitter['uuid'],

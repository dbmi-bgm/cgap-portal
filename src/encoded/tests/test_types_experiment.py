--- conflicted
+++ resolved
@@ -1,10 +1,7 @@
 import pytest
 # from encoded.types.experiment import Experiment, ExperimentHiC
-<<<<<<< HEAD
 from encoded.types.experiment_set import is_newer_than
-=======
 # from snovault.storage import UUID
->>>>>>> 30af9cf6
 pytestmark = pytest.mark.working
 '''Has tests for both experiment.py and experiment_set.py'''
 

import pytest
from encoded.types.file import File, FileFastq, FileFasta, post_upload
from pyramid.httpexceptions import HTTPForbidden
pytestmark = pytest.mark.working


def test_reference_file_by_md5(testapp, file):
    res = testapp.get('/md5:{md5sum}'.format(**file)).follow(status=200)
    assert res.json['@id'] == file['@id']


def test_replaced_file_not_uniqued(testapp, file):
    testapp.patch_json('/{uuid}'.format(**file), {'status': 'replaced'}, status=200)
    testapp.get('/md5:{md5sum}'.format(**file), status=404)


@pytest.fixture
def fastq_json(award, experiment, lab):
    return {
        'accession': '4DNFI067APU2',
        'award': award['uuid'],
        'lab': lab['uuid'],
        'file_format': 'fastq',
        'filename': 'test.fastq',
        'md5sum': '0123456789abcdef0123456789abcdef',
        'status': 'uploaded',
    }


@pytest.fixture
<<<<<<< HEAD
def fasta_json(award, experiment, lab):
    return {
        'accession': '4DNFI067APA2',
        'award': award['uuid'],
        'lab': lab['uuid'],
        'file_format': 'fasta',
        'filename': 'test.fasta',
        'md5sum': '0123456789abcdef0123456789111111',
        'status': 'uploaded',
    }


@pytest.fixture
def all_file_jsons(fastq_json, fasta_json):
    return [fastq_json, fasta_json]


@pytest.fixture
def related_files(all_file_jsons):
    r_files = []
    for f in all_file_jsons:
        item = f.copy()
        item['related_files'] = [{'relationship_type': 'derived from',
                                  'file': f['accession']}]
        item['md5sum'] = '2123456789abcdef0123456789abcdef'
        item['accession'] = ''
        r_files.append(item)
    return(zip(all_file_jsons, r_files))


def test_file_post_all(testapp, all_file_jsons):
    for f in all_file_jsons:
        file_url = '/file_' + f['file_format']
        testapp.post_json(file_url, f, status=201)
=======
def fastq_uploading(fastq):
    fastq['status'] = 'uploading'
    return fastq


def test_files_get_s3_with_no_filename_posted(testapp, fastq_uploading):
    fastq_uploading.pop('filename')
    res = testapp.post_json('/file_fastq', fastq_uploading, status=201)
    resobj = res.json['@graph'][0]

    # 307 is redirect to s3 using auto generated download url
    fastq_res = testapp.get('{href}'
                            .format(**res.json['@graph'][0]),
                            status=307)


def test_files_get_s3_with_no_filename_patched(testapp, fastq_uploading,
                                              fastq):
    fastq_uploading.pop('filename')
    res = testapp.post_json('/file_fastq', fastq, status=201)
    resobj = res.json['@graph'][0]

    props = {'uuid': resobj['uuid'],
             'status': 'uploading'}

    patched = testapp.patch_json('/file_fastq/{uuid}'
                                 .format(**props), props)

    # 307 is redirect to s3 using auto generated download url
    fastq_res = testapp.get('{href}'
                            .format(**res.json['@graph'][0]),
                            status=307)


def test_file_post_fastq(testapp, fastq):
    testapp.post_json('/file_fastq', fastq, status=201)
>>>>>>> 6a143833


@pytest.fixture
def file(testapp, award, experiment, lab):

    item = {
        'award': award['@id'],
        'lab': lab['@id'],
        'file_format': 'fastq',
        'md5sum': '00000000000000000000000000000000',
        'filename': 'my.tsv',
        'status': 'uploaded',
    }
    res = testapp.post_json('/file_fastq', item)
    return res.json['@graph'][0]


@pytest.fixture
def fastq_related_file(fastq_json):
    item = fastq_json.copy()
    item['related_files'] = [{'relationship_type': 'derived from',
                              'file': fastq_json['accession']}]
    item['md5sum'] = '2123456789abcdef0123456789abcdef'
    item['accession'] = ''
    return item


def test_file_post_fastq_related(testapp, fastq_json, fastq_related_file):
    testapp.post_json('/file_fastq', fastq_json, status=201)
    fastq_related_res = testapp.post_json('/file_fastq', fastq_related_file, status=201)

    # when updating the last one we should have updated this one too
    fastq_res = testapp.get('/md5:{md5sum}'.format(**fastq_json)).follow(status=200)
    fastq_related_files = fastq_res.json['related_files']
    assert fastq_related_files == [{'file': fastq_related_res.json['@graph'][0]['@id'],
                                   'relationship_type': 'parent of'}]


def test_file_post_related(testapp, related_files):
    for f, r in related_files:
        pass


def test_external_creds(mocker):
    mock_boto = mocker.patch('encoded.types.file.boto', autospec=True)

    from encoded.types.file import external_creds
    ret = external_creds('test-bucket', 'test-key', 'name')
    assert ret['key'] == 'test-key'
    assert ret['bucket'] == 'test-bucket'
    assert ret['service'] == 's3'
    assert 'upload_credentials' in ret.keys()


def test_create_file_request_proper_s3_resource(registry, fastq_json, mocker):
    # note mocker is pytest-mock functionality
    # ensure status uploading so create tries to upload
    fastq_json['status'] = "uploading"
    # don't actually call aws
    external_creds = mocker.patch('encoded.types.file.external_creds')
    # don't actually create this bad boy
    mocker.patch('encoded.types.base.Item.create')
    my_file = FileFastq.create(registry, '1234567', fastq_json)
    # check that we would have called aws
    expected_s3_key = "1234567/%s.fastq.gz" % (fastq_json['accession'])
    external_creds.assert_called_once_with('test-bucket', expected_s3_key,
                                           fastq_json['filename'], 'test-profile')


def test_name_for_replaced_file_is_uuid(registry, fastq_json):
    fastq_json['status'] = 'replaced'
    uuid = "0afb6080-1c08-11e4-8c21-0800200c9a44"
    my_file = FileFastq.create(registry, uuid, fastq_json)
    assert my_file.__name__ == uuid


def test_upload_credentails_not_set_for_replaced_file(registry, fastq_json):
    fastq_json['status'] = 'replaced'
    uuid = "0afb6080-1c08-11e4-8c21-0800200c9a44"
    my_file = FileFastq.create(registry, uuid, fastq_json)
    # upload credentials only get set when status is 'uploading'
    assert my_file.upload_credentials() is None


def test_name_for_file_is_accession(registry, fastq_json):
    uuid = "0afb6080-1c08-11e4-8c21-0800200c9a44"
    my_file = FileFastq.create(registry, uuid, fastq_json)
    assert my_file.__name__ == fastq_json['accession']


def test_file_type(registry, fastq_json):
    uuid = "0afb6080-1c08-11e4-8c21-0800200c9a44"
    my_file = FileFastq.create(registry, uuid, fastq_json)
    assert 'gz' == my_file.file_type('gz')
    assert "fastq gz" == my_file.file_type('fastq', 'gz')


def test_post_upload_only_for_uploading_or_upload_failed_status(registry, fastq_json, request):
    fastq_json['status'] = 'uploaded'
    uuid = "0afb6080-1c08-11e4-8c21-0800200c9a44"
    my_file = FileFastq.create(registry, uuid, fastq_json)
    try:
        post_upload(my_file, request)
    except HTTPForbidden as e:
        assert True
    else:
        assert False<|MERGE_RESOLUTION|>--- conflicted
+++ resolved
@@ -28,7 +28,6 @@
 
 
 @pytest.fixture
-<<<<<<< HEAD
 def fasta_json(award, experiment, lab):
     return {
         'accession': '4DNFI067APA2',
@@ -63,10 +62,12 @@
     for f in all_file_jsons:
         file_url = '/file_' + f['file_format']
         testapp.post_json(file_url, f, status=201)
-=======
-def fastq_uploading(fastq):
-    fastq['status'] = 'uploading'
-    return fastq
+
+
+@pytest.fixture
+def fastq_uploading(fastq_json):
+    fastq_json['status'] = 'uploading'
+    return fastq_json
 
 
 def test_files_get_s3_with_no_filename_posted(testapp, fastq_uploading):
@@ -81,9 +82,9 @@
 
 
 def test_files_get_s3_with_no_filename_patched(testapp, fastq_uploading,
-                                              fastq):
+                                               fastq_json):
     fastq_uploading.pop('filename')
-    res = testapp.post_json('/file_fastq', fastq, status=201)
+    res = testapp.post_json('/file_fastq', fastq_json, status=201)
     resobj = res.json['@graph'][0]
 
     props = {'uuid': resobj['uuid'],
@@ -96,11 +97,6 @@
     fastq_res = testapp.get('{href}'
                             .format(**res.json['@graph'][0]),
                             status=307)
-
-
-def test_file_post_fastq(testapp, fastq):
-    testapp.post_json('/file_fastq', fastq, status=201)
->>>>>>> 6a143833
 
 
 @pytest.fixture

import pytest

<<<<<<< HEAD
from rdflib import RDFS, BNode, URIRef, Literal
=======
from rdflib import BNode, Literal
>>>>>>> 468eb480
from unittest import mock
from ..commands import owltools as ot


pytestmark = [pytest.mark.setone, pytest.mark.working]


@pytest.fixture
def owler():
    return mock.patch.object(ot, 'Owler')


@pytest.fixture
def rdf_objects():
    rdfobjs = ['testrdfobj1', 'testrdfobj2']
    return [Literal(rdfobj) for rdfobj in rdfobjs]


@pytest.fixture
def rdf_objects_2_1():
    rdfobjs = ['testrdfobj1']
    return [Literal(rdfobj) for rdfobj in rdfobjs]


@pytest.fixture
def rdf_objects_2_3():
    rdfobjs = ['testrdfobj1', 'testrdfobj2', 'testrdfobj3']
    return [Literal(rdfobj) for rdfobj in rdfobjs]


def test_get_rdfobjects_one_type_two_rdfobjs(owler, rdf_objects):
    checks = ['testrdfobj1', 'testrdfobj2']
    with mock.patch('encoded.commands.owltools.ConjunctiveGraph') as graph:
        graph.objects.return_value = rdf_objects
        owler = ot.Owler('http://test.com')
        owler.rdfGraph = graph
        class_ = 'test_class'
        rdfobject_terms = ['1']
        rdfobjects = ot.getObjectLiteralsOfType(class_, owler, rdfobject_terms)
        assert len(rdfobjects) == 2
        for rdfobj in rdfobjects:
            assert rdfobj in checks


def test_get_rdfobjects_two_types_one_rdfobj(owler, rdf_objects_2_1):
    check = 'testrdfobj1'
    with mock.patch('encoded.commands.owltools.ConjunctiveGraph') as graph:
        graph.objects.return_value = rdf_objects_2_1
        owler = ot.Owler('http://test.com')
        owler.rdfGraph = graph
        class_ = 'test_class'
        rdfobject_terms = ['1', '2']
        rdfobjects = ot.getObjectLiteralsOfType(class_, owler, rdfobject_terms)
        assert rdfobjects[0] == check


def test_get_rdfobjects_two_types_three_rdfobj(rdf_objects_2_3):
    checks = ['testrdfobj1', 'testrdfobj2', 'testrdfobj3']
    with mock.patch('encoded.commands.owltools.ConjunctiveGraph') as graph:
        graph.objects.return_value = rdf_objects_2_3
        owler = ot.Owler('http://test.com')
        owler.rdfGraph = graph
        class_ = 'test_class'
        rdfobject_terms = ['1', '2']
        rdfobjects = ot.getObjectLiteralsOfType(class_, owler, rdfobject_terms)
        assert len(rdfobjects) == 3
        for rdfobj in rdfobjects:
            assert rdfobj in checks


def test_get_rdfobjects_none_there(owler):
    with mock.patch('encoded.commands.owltools.ConjunctiveGraph') as graph:
        graph.objects.return_value = []
        owler = ot.Owler('http://test.com')
        owler.rdfGraph = graph
        owler = ot.Owler('http://test.com')
        class_ = 'test_class'
        rdfobject_terms = []
        rdfobjects = ot.getObjectLiteralsOfType(class_, owler, rdfobject_terms)
        assert not rdfobjects


def test_convert2URIRef_nostring():
    result = ot.convert2URIRef(None)
    assert result is None


def test_convert2URIRef_string():
    result = ot.convert2URIRef('test_string')
    assert ot.isURIRef(result)
    assert result.toPython() == 'test_string'


@pytest.fixture
def uri_list():
    strings = [
        'testwithoutslashes',
        'test/namespace#name',
        'test/namespace/name'
    ]
    uris = [ot.convert2URIRef(s) for s in strings]
    return strings + uris


def test_splitNameFromNamespace(uri_list):
    for i, uri in enumerate(uri_list):
        name, ns = ot.splitNameFromNamespace(uri)
        if i % 3 == 0:
            assert not name
            assert ns == uri_list[0]
        else:
            assert name == 'name'
            assert ns == 'test/namespace'


@pytest.fixture
def unsorted_uris():
    strings = [
        'test/Z',
        'test/1',
        'test#B',
        'test#a'
    ]
    uris = [ot.convert2URIRef(s) for s in strings]
    return strings + uris


def test_sortUriListByName(unsorted_uris):
    wanted = ['test/1', 'test/1', 'test#B', 'test#B', 'test/Z', 'test/Z', 'test#a', 'test#a']
    sorted_uris = ot.sortUriListByName(unsorted_uris)
    sorted_uris = [s.__str__() for s in sorted_uris]
    assert sorted_uris == wanted


@pytest.fixture
def blank_node():
    return BNode()


def test_isBlankNode_bnode(blank_node):
    assert ot.isBlankNode(blank_node)


def test_isBlankNode_non_bnode(unsorted_uris):
    assert not ot.isBlankNode(unsorted_uris[4])


@pytest.fixture
def dupe_lists():
    return [
        [[1, 2], [1, 3], [1, 4]],
        [['a', 'b', 'c'], ['a', 'a', 'b', 'b', 'b', 'c']],
        [[1, 2, 3], [1, 2, 3, 3, 3, 2, 2, 1]],
        [[None, None]],
        [None]
    ]


def test_removeDuplicates(dupe_lists):
    for i, l in enumerate(dupe_lists):
        if i == 0:
            def id_func(l):
                return l[0]
            result = ot.removeDuplicates(l, id_func)
            assert len(result) == 1
            assert result == [[1, 2]]
        else:
            for sl in l:
                result = ot.removeDuplicates(sl)
                if i == 1:
                    assert result == ['a', 'b', 'c']
                elif i == 2:
                    assert result == [1, 2, 3]
                elif i == 3:
                    assert result == [None]
                else:
                    assert result == []<|MERGE_RESOLUTION|>--- conflicted
+++ resolved
@@ -1,10 +1,6 @@
 import pytest
 
-<<<<<<< HEAD
-from rdflib import RDFS, BNode, URIRef, Literal
-=======
 from rdflib import BNode, Literal
->>>>>>> 468eb480
 from unittest import mock
 from ..commands import owltools as ot
 

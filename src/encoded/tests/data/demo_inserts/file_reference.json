--- conflicted
+++ resolved
@@ -1,67 +1,10 @@
 [
     {
-<<<<<<< HEAD
-        "md5sum": "1c8f5ff9f07e0ecbbc63661672d5ec2c",
-        "file_version_date": "2020-06-25",
-        "institution": "828cd4fe-ebb0-4b36-a94a-d2e3a36cc989",
-        "file_type": "annotation source",
-        "status": "shared",
-        "content_md5sum": "7487ac28df1b207c9bf105e3c93c8a59",
-        "extra_files": [
-            {
-                "md5sum": "864a0b7a2c101348d18b56bd8e29882b",
-                "filename": "GAPFIR6C5TC7",
-                "file_size": 4653762,
-                "status": "uploaded",
-                "accession": "GAPFIR6C5TC7",
-                "href": "/files-reference/GAPFIR6C5TC7/@@download/GAPFIR6C5TC7.mti.gz.tbi",
-                "uuid": "3832e0d9-dfd0-4108-998e-a31c3291a7cf",
-                "upload_key": "3832e0d9-dfd0-4108-998e-a31c3291a7cf/GAPFIR6C5TC7.mti.gz.tbi",
-                "file_format": "c0a56f31-d1af-4b88-9041-57b0830eeb8a",
-                "content_md5sum": "864a0b7a2c101348d18b56bd8e29882b"
-            },
-            {
-                "md5sum": "79165c99ce1a0275327327a5c86271a4",
-                "filename": "GAPFIR6C5TC7",
-                "file_size": 60463,
-                "status": "uploaded",
-                "accession": "GAPFIR6C5TC7",
-                "href": "/files-reference/GAPFIR6C5TC7/@@download/GAPFIR6C5TC7.mti.json",
-                "uuid": "3832e0d9-dfd0-4108-998e-a31c3291a7cf",
-                "upload_key": "3832e0d9-dfd0-4108-998e-a31c3291a7cf/GAPFIR6C5TC7.mti.json",
-                "file_format": "a112ef25-bd5d-44c1-824a-d5c6156db0a4",
-                "content_md5sum": "79165c99ce1a0275327327a5c86271a4"
-            }
-        ],
-        "file_format": "d7fd1020-ae85-41a9-a45d-c66285efa996",
-        "description": "mutanno index full annotation v0.4.6",
-        "genome_assembly": "GRCh38",
-        "uuid": "3832e0d9-dfd0-4108-998e-a31c3291a7cf",
-        "file_classification": "ancillary file",
-        "aliases": [
-            "cgap:mutanno-index-annotation-v0.4.6"
-        ],
-        "project": "12a92962-8265-4fc0-b2f8-cf14f05db58b",
-        "file_version": "0.4.6",
-        "accession": "GAPFIR6C5TC7",
-        "file_size": 874356901369,
-        "date_created": "2020-07-15T02:38:04.163387+00:00",
-        "schema_version": "2",
-        "submitted_by": "986b362f-4eb6-4a9c-8173-3ab267221234"
-    },
-    {
+        "status": "shared",
         "md5sum": "ff3031d93792f4cbb86af44055efd903",
         "institution": "828cd4fe-ebb0-4b36-a94a-d2e3a36cc989",
-        "status": "shared",
-        "content_md5sum": "97b423dc9095cc322460f0ff7f50c93a",
-        "accession": "GAPFIYPTSAU8",
-=======
-        "status": "released",
-        "md5sum": "ff3031d93792f4cbb86af44055efd903",
-        "institution": "828cd4fe-ebb0-4b36-a94a-d2e3a36cc989",
         "uuid": "297c872a-5b6b-4fc3-83d3-f4a853f8805c",
         "submitted_by": "986b362f-4eb6-4a9c-8173-3ab267221234",
->>>>>>> 589a726c
         "description": "chain file for coordinates liftover, hg38 to hg19",
         "schema_version": "2",
         "file_size": 1246411,
@@ -77,13 +20,9 @@
         "project": "12a92962-8265-4fc0-b2f8-cf14f05db58b"
     },
     {
-        "status": "released",
+        "status": "shared",
         "md5sum": "cfbbd30794f8d36bd8084a05eceeef6d",
         "institution": "828cd4fe-ebb0-4b36-a94a-d2e3a36cc989",
-<<<<<<< HEAD
-        "status": "shared",
-=======
->>>>>>> 589a726c
         "filename": "GAPFIBGEOI72.txt",
         "uuid": "1c07a3aa-e2a3-498c-b838-15991c4a2f28",
         "schema_version": "2",
@@ -103,9 +42,6 @@
         "md5sum": "7e72f5f3000c039281956d4285a900f2",
         "file_version": "0.4.8",
         "institution": "828cd4fe-ebb0-4b36-a94a-d2e3a36cc989",
-<<<<<<< HEAD
-        "status": "shared",
-=======
         "file_type": "annotation source",
         "date_created": "2020-08-07T14:42:43.062739+00:00",
         "extra_files": [
@@ -151,12 +87,11 @@
         "file_version_date": "2020-08-07"
     },
     {
-        "status": "released",
+        "status": "shared",
         "submitted_by": "986b362f-4eb6-4a9c-8173-3ab267221234",
         "institution": "828cd4fe-ebb0-4b36-a94a-d2e3a36cc989",
         "uuid": "b24ed5ed-a037-48a0-a938-3fecfb90d0cf",
         "date_created": "2020-07-15T02:38:05.490822+00:00",
->>>>>>> 589a726c
         "extra_files": [
             {
                 "status": "uploaded",
@@ -208,16 +143,11 @@
         "project": "12a92962-8265-4fc0-b2f8-cf14f05db58b"
     },
     {
-<<<<<<< HEAD
-        "institution": "828cd4fe-ebb0-4b36-a94a-d2e3a36cc989",
-        "status": "shared",
-=======
-        "status": "released",
+        "status": "shared",
         "submitted_by": "986b362f-4eb6-4a9c-8173-3ab267221234",
         "institution": "828cd4fe-ebb0-4b36-a94a-d2e3a36cc989",
         "uuid": "a1d504ee-a313-4064-b6ae-65fed9738980",
         "date_created": "2020-07-15T02:38:03.534624+00:00",
->>>>>>> 589a726c
         "extra_files": [],
         "schema_version": "2",
         "genome_assembly": "GRCh38",
@@ -231,16 +161,11 @@
         "project": "12a92962-8265-4fc0-b2f8-cf14f05db58b"
     },
     {
-<<<<<<< HEAD
-        "institution": "828cd4fe-ebb0-4b36-a94a-d2e3a36cc989",
-        "status": "shared",
-=======
-        "status": "released",
+        "status": "shared",
         "submitted_by": "986b362f-4eb6-4a9c-8173-3ab267221234",
         "institution": "828cd4fe-ebb0-4b36-a94a-d2e3a36cc989",
         "uuid": "8ed35691-0af4-467a-adbc-81eb088549f0",
         "date_created": "2020-07-15T02:38:03.856781+00:00",
->>>>>>> 589a726c
         "extra_files": [
             {
                 "status": "uploaded",
@@ -265,16 +190,11 @@
         "project": "12a92962-8265-4fc0-b2f8-cf14f05db58b"
     },
     {
-<<<<<<< HEAD
-        "institution": "828cd4fe-ebb0-4b36-a94a-d2e3a36cc989",
-        "status": "shared",
-=======
-        "status": "released",
+        "status": "shared",
         "submitted_by": "986b362f-4eb6-4a9c-8173-3ab267221234",
         "institution": "828cd4fe-ebb0-4b36-a94a-d2e3a36cc989",
         "uuid": "1936f246-22e1-45dc-bb5c-9cfd55537fe7",
         "date_created": "2020-07-15T02:38:05.158178+00:00",
->>>>>>> 589a726c
         "extra_files": [
             {
                 "status": "uploaded",
@@ -308,16 +228,11 @@
         "project": "12a92962-8265-4fc0-b2f8-cf14f05db58b"
     },
     {
-<<<<<<< HEAD
-        "institution": "828cd4fe-ebb0-4b36-a94a-d2e3a36cc989",
-        "status": "shared",
-=======
-        "status": "released",
+        "status": "shared",
         "submitted_by": "986b362f-4eb6-4a9c-8173-3ab267221234",
         "institution": "828cd4fe-ebb0-4b36-a94a-d2e3a36cc989",
         "uuid": "55ac5044-f927-4df7-afa2-bf713764ee57",
         "date_created": "2020-07-15T02:38:05.825245+00:00",
->>>>>>> 589a726c
         "extra_files": [
             {
                 "status": "uploaded",
@@ -342,17 +257,12 @@
         "project": "12a92962-8265-4fc0-b2f8-cf14f05db58b"
     },
     {
-        "status": "released",
+        "status": "shared",
         "md5sum": "f75084416a858cddaf0e373936314d65",
         "file_version": "0.4.4",
         "institution": "828cd4fe-ebb0-4b36-a94a-d2e3a36cc989",
         "file_type": "micro-annotation source",
-<<<<<<< HEAD
-        "status": "shared",
-        "content_md5sum": "4ab2dc69a7bc56114e4f56f8faa9e575",
-=======
         "date_created": "2020-07-15T02:38:06.111660+00:00",
->>>>>>> 589a726c
         "extra_files": [
             {
                 "status": "uploaded",

--- conflicted
+++ resolved
@@ -821,12 +821,9 @@
         "submitted_by": "986b362f-4eb6-4a9c-8173-3ab267221234"
     },
     {
-<<<<<<< HEAD
-        "status": "current",
-        "project": "12a92962-8265-4fc0-b2f8-cf14f05db58b",
-=======
+        "status": "current",
+        "project": "12a92962-8265-4fc0-b2f8-cf14f05db58b",
         "email": "soohyun_lee@hms.harvard.edu",
->>>>>>> 8213e105
         "schema_version": "1",
         "last_name": "Lee",
         "project_roles": [

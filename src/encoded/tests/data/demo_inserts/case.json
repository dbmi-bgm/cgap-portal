--- conflicted
+++ resolved
@@ -1,17 +1,9 @@
 [
     {
-<<<<<<< HEAD
-        "institution": "84ac37a8-c135-4c95-86cb-93028399d37e",
         "status": "shared",
-        "family": "21f2af73-2c2e-4101-bbfb-bb2754f302ad",
-        "accession": "GAPCAQPHN61Y",
-        "description": "Benchmarking case for Platinum Trio Husband",
-=======
-        "status": "released",
         "submitted_by": "986b362f-4eb6-4a9c-8173-3ab267221234",
         "sample_processing": "8dd51b60-2d65-4e74-ac86-08ff9159be90",
         "institution": "84ac37a8-c135-4c95-86cb-93028399d37e",
->>>>>>> 589a726c
         "uuid": "81278096-7c10-4c5a-8ac3-5e3014e83ccc",
         "description": "Benchmarking case for Platinum Trio Husband",
         "cohort": "cc7d83a2-6886-4ca0-9402-7c49734cf879",
@@ -26,19 +18,10 @@
         "family": "21f2af73-2c2e-4101-bbfb-bb2754f302ad"
     },
     {
-<<<<<<< HEAD
-        "institution": "84ac37a8-c135-4c95-86cb-93028399d37e",
-        "report": "8dd51b60-2d65-4e74-ac86-08ff9159aaaa",
         "status": "shared",
-        "family": "21f2af73-2c2e-4101-bbfb-bb2754f302ad",
-        "accession": "GAPCAKQB9FPJ",
-        "description": "Benchmarking case for Platinum Trio Father",
-=======
-        "status": "released",
         "submitted_by": "986b362f-4eb6-4a9c-8173-3ab267221234",
         "sample_processing": "8dd51b60-2d65-4e74-ac86-08ff9159be90",
         "institution": "84ac37a8-c135-4c95-86cb-93028399d37e",
->>>>>>> 589a726c
         "uuid": "81278096-7c10-4c5a-8ac3-5e3014e83bbb",
         "description": "Benchmarking case for Platinum Trio Father",
         "cohort": "cc7d83a2-6886-4ca0-9402-7c49734cf879",
@@ -54,19 +37,10 @@
         "family": "21f2af73-2c2e-4101-bbfb-bb2754f302ad"
     },
     {
-<<<<<<< HEAD
-        "institution": "84ac37a8-c135-4c95-86cb-93028399d37e",
-        "report": "f5210b6a-efcf-47bd-8f63-1f310072a4af",
         "status": "shared",
-        "family": "21f2af73-2c2e-4101-bbfb-bb2754f302ad",
-        "accession": "GAPCALNEKP7C",
-        "description": "Benchmarking case for Platinum Trio Proband",
-=======
-        "status": "released",
         "submitted_by": "986b362f-4eb6-4a9c-8173-3ab267221234",
         "sample_processing": "8dd51b60-2d65-4e74-ac86-08ff9159be90",
         "institution": "84ac37a8-c135-4c95-86cb-93028399d37e",
->>>>>>> 589a726c
         "uuid": "81278096-7c10-4c5a-8ac3-5e3014e83aaa",
         "description": "Benchmarking case for Platinum Trio Proband",
         "cohort": "cc7d83a2-6886-4ca0-9402-7c49734cf879",

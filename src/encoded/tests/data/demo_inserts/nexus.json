[
    {
<<<<<<< HEAD
        "filter_set": "dcf15d5e-40aa-43bc-b81c-32c70c9afbbb",
        "institution": "828cd4fe-ebb0-4b36-a94a-d2e3a36cc989",
        "status": "shared",
=======
        "status": "released",
        "submitted_by": "986b362f-4eb6-4a9c-8173-3ab267221234",
>>>>>>> 589a726c
        "pipeline": "Efficient Trio Analysis V10",
        "uuid": "cc7d83a2-6886-4ca0-9402-7c49734cf879",
        "description": "Cohort for test institute Trio cases of rare diseases",
        "schema_version": "1",
        "date_created": "2020-07-15T02:39:53.421566+00:00",
        "title": "Rare Disease Trio Cohort",
        "filter_set": "dcf15d5e-40aa-43bc-b81c-32c70c9afbbb",
        "accession": "GAPCO8A7TOOO",
        "project": "12a92962-8265-4fc0-b2f8-cf14f05db58b",
        "institution": "828cd4fe-ebb0-4b36-a94a-d2e3a36cc989"
    }
]<|MERGE_RESOLUTION|>--- conflicted
+++ resolved
@@ -1,13 +1,7 @@
 [
     {
-<<<<<<< HEAD
-        "filter_set": "dcf15d5e-40aa-43bc-b81c-32c70c9afbbb",
-        "institution": "828cd4fe-ebb0-4b36-a94a-d2e3a36cc989",
         "status": "shared",
-=======
-        "status": "released",
         "submitted_by": "986b362f-4eb6-4a9c-8173-3ab267221234",
->>>>>>> 589a726c
         "pipeline": "Efficient Trio Analysis V10",
         "uuid": "cc7d83a2-6886-4ca0-9402-7c49734cf879",
         "description": "Cohort for test institute Trio cases of rare diseases",

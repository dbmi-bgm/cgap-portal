[
    {
<<<<<<< HEAD
        "processed_files": [
            "bd12fe4d-eb8d-4bd5-9e56-c2ecc9badc1d"
        ],
        "institution": "84ac37a8-c135-4c95-86cb-93028399d37e",
        "status": "shared",
        "families": [
            "21f2af73-2c2e-4101-bbfb-bb2754f302ad"
        ],
=======
        "status": "released",
        "submitted_by": "986b362f-4eb6-4a9c-8173-3ab267221234",
>>>>>>> 589a726c
        "completed_processes": [
            "WGS PartIII V14",
            "test"
        ],
        "institution": "84ac37a8-c135-4c95-86cb-93028399d37e",
        "uuid": "8dd51b60-2d65-4e74-ac86-08ff9159be90",
        "schema_version": "1",
        "analysis_type": "WGS-Trio",
        "date_created": "2020-07-15T02:38:35.644328+00:00",
        "processed_files": [
            "72817fd8-deaa-41ff-a25a-3d6b9c7046f0"
        ],
        "samples": [
            "c47f57d8-0cdc-49c7-a183-83182c64d2b1",
            "f0add14e-42b8-4f6f-9867-22506b45bd27",
            "b26ea811-8430-45aa-9cf0-b365e3024b70"
        ],
        "aliases": [
            "cgap:msa_GAPSAGFNU47D-GAPSAER8DDOY-GAPSAT5GKNCF"
        ],
        "families": [
            "21f2af73-2c2e-4101-bbfb-bb2754f302ad"
        ],
        "project": "9a62ef81-7942-4550-a13c-18a915d70b8d"
    }
]<|MERGE_RESOLUTION|>--- conflicted
+++ resolved
@@ -1,18 +1,7 @@
 [
     {
-<<<<<<< HEAD
-        "processed_files": [
-            "bd12fe4d-eb8d-4bd5-9e56-c2ecc9badc1d"
-        ],
-        "institution": "84ac37a8-c135-4c95-86cb-93028399d37e",
         "status": "shared",
-        "families": [
-            "21f2af73-2c2e-4101-bbfb-bb2754f302ad"
-        ],
-=======
-        "status": "released",
         "submitted_by": "986b362f-4eb6-4a9c-8173-3ab267221234",
->>>>>>> 589a726c
         "completed_processes": [
             "WGS PartIII V14",
             "test"

[
    {
<<<<<<< HEAD
        "sequence_id": "BAE2201",
        "indication": "Not specified",
        "status": "shared",
        "specimen_accepted": "Yes",
        "bam_sample_id": "NA12878_sample",
        "transported_by": "FedEx",
        "sequencing_date": "2019-03-10",
=======
        "status": "released",
        "submitted_by": "986b362f-4eb6-4a9c-8173-3ab267221234",
        "completed_processes": [
            "WGS_partI_V11"
        ],
        "workup_type": "WGS",
        "institution": "84ac37a8-c135-4c95-86cb-93028399d37e",
>>>>>>> 589a726c
        "uuid": "f0add14e-42b8-4f6f-9867-22506b45bd27",
        "files": [
            "5b49ade0-7299-44a1-bcc8-9c2b6e32516c",
            "a9f52239-712a-485b-9eb2-b3bcdcbfae77"
        ],
        "indication": "Not specified",
        "schema_version": "1",
        "requisition_acceptance": {
            "date_sent": "2019-03-04",
            "date_completed": "2019-03-05",
            "accepted_rejected": "Accepted"
        },
        "date_created": "2020-07-15T02:38:33.885703+00:00",
        "date_requisition_received": "2019-03-01",
        "dna_concentration": "80 ng/uL",
        "processed_files": [
            "93f9cefb-c30e-4b03-8e2b-3215a72c5dd9",
            "14ca4678-05a9-48b7-b225-374dee54cccb"
        ],
        "bam_sample_id": "NA12878_sample",
        "aliases": [
            "cgap:NA12878_sample"
        ],
        "specimen_collection_date": "2019-03-06",
        "specimen_accession_date": "2019-03-02",
        "accession": "GAPSAER8DDOY",
        "project": "9a62ef81-7942-4550-a13c-18a915d70b8d",
        "specimen_accepted": "Yes",
        "sequencing_date": "2019-03-10",
        "requisition_type": "BioBank",
        "transported_by": "FedEx",
        "date_received": "2019-03-08",
        "library_info": [
            {
                "field": "plate ID",
                "value": "A201"
            }
        ],
        "specimen_type": "blood",
        "date_transported": "2019-03-07",
        "sequence_id": "BAE2201",
        "other_specimen_ids": [
            {
                "id": "99201",
                "id_type": "BCGG-ID"
            }
        ]
    },
    {
<<<<<<< HEAD
        "sequence_id": "BAE2202",
        "indication": "Not specified",
        "status": "shared",
        "specimen_accepted": "Yes",
        "bam_sample_id": "NA12877_sample",
        "transported_by": "FedEx",
        "sequencing_date": "2019-03-10",
=======
        "status": "released",
        "submitted_by": "986b362f-4eb6-4a9c-8173-3ab267221234",
        "completed_processes": [
            "WGS_partI_V11"
        ],
        "workup_type": "WGS",
        "institution": "84ac37a8-c135-4c95-86cb-93028399d37e",
>>>>>>> 589a726c
        "uuid": "c47f57d8-0cdc-49c7-a183-83182c64d2b1",
        "files": [
            "00735f91-c5fd-4d63-84fd-0ef6c460abc4",
            "d7e176e7-a7ed-4d20-aa4f-8dc25a73a3c7"
        ],
        "indication": "Not specified",
        "schema_version": "1",
        "requisition_acceptance": {
            "date_sent": "2019-03-04",
            "date_completed": "2019-03-05",
            "accepted_rejected": "Accepted"
        },
        "date_created": "2020-07-15T02:38:34.250552+00:00",
        "date_requisition_received": "2019-03-01",
        "dna_concentration": "80 ng/uL",
        "processed_files": [
            "f573cbeb-036c-4348-bed7-27a108126d09",
            "7966b49e-8c78-4df7-9433-c2548be23088"
        ],
        "bam_sample_id": "NA12877_sample",
        "aliases": [
            "cgap:NA12877_sample"
        ],
        "specimen_collection_date": "2019-03-06",
        "specimen_accession_date": "2019-03-02",
        "accession": "GAPSAGFNU47D",
        "project": "9a62ef81-7942-4550-a13c-18a915d70b8d",
        "specimen_accepted": "Yes",
        "sequencing_date": "2019-03-10",
        "requisition_type": "BioBank",
        "transported_by": "FedEx",
        "date_received": "2019-03-08",
        "library_info": [
            {
                "field": "plate ID",
                "value": "A202"
            }
        ],
        "specimen_type": "blood",
        "date_transported": "2019-03-07",
        "sequence_id": "BAE2202",
        "other_specimen_ids": [
            {
                "id": "99202",
                "id_type": "BCGG-ID"
            }
        ]
    },
    {
<<<<<<< HEAD
        "sequence_id": "BAE2203",
        "indication": "Not specified",
        "status": "shared",
        "specimen_accepted": "Yes",
        "bam_sample_id": "NA12879_sample",
        "transported_by": "FedEx",
        "sequencing_date": "2019-03-10",
=======
        "status": "released",
        "submitted_by": "986b362f-4eb6-4a9c-8173-3ab267221234",
        "completed_processes": [
            "WGS_partI_V11"
        ],
        "workup_type": "WGS",
        "institution": "84ac37a8-c135-4c95-86cb-93028399d37e",
>>>>>>> 589a726c
        "uuid": "b26ea811-8430-45aa-9cf0-b365e3024b70",
        "files": [
            "11318a6f-c9eb-433b-844d-20fa46f66a59",
            "d2dcb300-84d8-4b89-9af0-eb75c75226f8"
        ],
        "indication": "Not specified",
        "schema_version": "1",
        "requisition_acceptance": {
            "date_sent": "2019-03-04",
            "date_completed": "2019-03-05",
            "accepted_rejected": "Accepted"
        },
        "date_created": "2020-07-15T02:38:34.643643+00:00",
        "date_requisition_received": "2019-03-01",
        "dna_concentration": "85 ng/uL",
        "processed_files": [
            "f50655c9-e3ad-4110-8c56-5ad905b2cddc",
            "82b54421-d76d-4383-b49b-607d68cd703e"
        ],
        "bam_sample_id": "NA12879_sample",
        "aliases": [
            "cgap:NA12879_sample"
        ],
        "specimen_collection_date": "2019-03-06",
        "specimen_accession_date": "2019-03-02",
        "accession": "GAPSAT5GKNCF",
        "project": "9a62ef81-7942-4550-a13c-18a915d70b8d",
        "specimen_accepted": "Yes",
        "sequencing_date": "2019-03-10",
        "requisition_type": "BioBank",
        "transported_by": "FedEx",
        "date_received": "2019-03-08",
        "library_info": [
            {
                "field": "plate ID",
                "value": "A203"
            }
        ],
        "specimen_type": "blood",
        "date_transported": "2019-03-07",
        "sequence_id": "BAE2203",
        "other_specimen_ids": [
            {
                "id": "99203",
                "id_type": "BCGG-ID"
            }
        ]
    }
]<|MERGE_RESOLUTION|>--- conflicted
+++ resolved
@@ -1,22 +1,12 @@
 [
     {
-<<<<<<< HEAD
-        "sequence_id": "BAE2201",
-        "indication": "Not specified",
         "status": "shared",
-        "specimen_accepted": "Yes",
-        "bam_sample_id": "NA12878_sample",
-        "transported_by": "FedEx",
-        "sequencing_date": "2019-03-10",
-=======
-        "status": "released",
         "submitted_by": "986b362f-4eb6-4a9c-8173-3ab267221234",
         "completed_processes": [
             "WGS_partI_V11"
         ],
         "workup_type": "WGS",
         "institution": "84ac37a8-c135-4c95-86cb-93028399d37e",
->>>>>>> 589a726c
         "uuid": "f0add14e-42b8-4f6f-9867-22506b45bd27",
         "files": [
             "5b49ade0-7299-44a1-bcc8-9c2b6e32516c",
@@ -66,23 +56,13 @@
         ]
     },
     {
-<<<<<<< HEAD
-        "sequence_id": "BAE2202",
-        "indication": "Not specified",
         "status": "shared",
-        "specimen_accepted": "Yes",
-        "bam_sample_id": "NA12877_sample",
-        "transported_by": "FedEx",
-        "sequencing_date": "2019-03-10",
-=======
-        "status": "released",
         "submitted_by": "986b362f-4eb6-4a9c-8173-3ab267221234",
         "completed_processes": [
             "WGS_partI_V11"
         ],
         "workup_type": "WGS",
         "institution": "84ac37a8-c135-4c95-86cb-93028399d37e",
->>>>>>> 589a726c
         "uuid": "c47f57d8-0cdc-49c7-a183-83182c64d2b1",
         "files": [
             "00735f91-c5fd-4d63-84fd-0ef6c460abc4",
@@ -132,23 +112,13 @@
         ]
     },
     {
-<<<<<<< HEAD
-        "sequence_id": "BAE2203",
-        "indication": "Not specified",
         "status": "shared",
-        "specimen_accepted": "Yes",
-        "bam_sample_id": "NA12879_sample",
-        "transported_by": "FedEx",
-        "sequencing_date": "2019-03-10",
-=======
-        "status": "released",
         "submitted_by": "986b362f-4eb6-4a9c-8173-3ab267221234",
         "completed_processes": [
             "WGS_partI_V11"
         ],
         "workup_type": "WGS",
         "institution": "84ac37a8-c135-4c95-86cb-93028399d37e",
->>>>>>> 589a726c
         "uuid": "b26ea811-8430-45aa-9cf0-b365e3024b70",
         "files": [
             "11318a6f-c9eb-433b-844d-20fa46f66a59",

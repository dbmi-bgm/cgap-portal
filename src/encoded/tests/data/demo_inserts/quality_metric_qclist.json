[
    {
        "status": "in review",
        "date_created": "2020-08-07T17:58:40.113043+00:00",
        "institution": "828cd4fe-ebb0-4b36-a94a-d2e3a36cc989",
        "qc_list": [
            {
                "qc_type": "quality_metric_cmphet",
                "value": "e29f5131-0447-4178-b118-dfd4ab03985c"
            },
            {
                "qc_type": "quality_metric_vcfcheck",
                "value": "e57beed5-cf83-4b38-8480-38e844f8edc7"
            },
            {
                "qc_type": "quality_metric_vcfqc",
                "value": "d58e195a-bb9e-4493-a2aa-8f533f8cddcc"
            }
        ],
        "submitted_by": "b041dba8-e2b2-4e54-a621-97edb508a0c4",
        "overall_quality_status": "PASS",
<<<<<<< HEAD
        "institution": "84ac37a8-c135-4c95-86cb-93028399d37e",
        "project": "9a62ef81-7942-4550-a13c-18a915d70b8d",
        "status": "shared",
        "uuid": "d79a8857-46f6-4fac-80af-c38d97eeaca9",
        "date_created": "2020-07-15T02:40:10.431921+00:00",
=======
>>>>>>> 589a726c
        "schema_version": "1",
        "uuid": "4b1f6c0f-137d-42c9-87b8-2ad7eb6965b3",
        "project": "12a92962-8265-4fc0-b2f8-cf14f05db58b"
    },
    {
        "status": "in review",
        "date_created": "2020-07-15T02:40:10.734571+00:00",
        "institution": "84ac37a8-c135-4c95-86cb-93028399d37e",
        "qc_list": [
            {
                "qc_type": "quality_metric_vcfcheck",
                "value": "7c942764-3578-4d89-9a0e-25f5ae21c32b"
            },
            {
                "qc_type": "quality_metric_vcfqc",
                "value": "d918bc25-0888-4658-811b-53c20b944b76"
            }
        ],
        "submitted_by": "986b362f-4eb6-4a9c-8173-3ab267221234",
        "overall_quality_status": "PASS",
        "schema_version": "1",
        "uuid": "b576a9ef-29a3-41c3-86e2-800913fe5b0f",
        "project": "9a62ef81-7942-4550-a13c-18a915d70b8d"
    },
    {
        "status": "in review",
        "date_created": "2020-08-19T19:48:10.093883+00:00",
        "institution": "828cd4fe-ebb0-4b36-a94a-d2e3a36cc989",
        "qc_list": [
            {
                "qc_type": "quality_metric_vcfcheck",
                "value": "4bfb57ee-5f95-4d90-91ce-f0591223a0b1"
            },
            {
                "qc_type": "quality_metric_cmphet",
                "value": "2f480d4c-2dfe-4b67-89f2-6528fd17bc1b"
            }
        ],
        "submitted_by": "b041dba8-e2b2-4e54-a621-97edb508a0c4",
        "overall_quality_status": "PASS",
        "schema_version": "1",
        "uuid": "37d96b8d-3ee9-4e32-9946-8447ba9b1e01",
        "project": "12a92962-8265-4fc0-b2f8-cf14f05db58b"
    }
]<|MERGE_RESOLUTION|>--- conflicted
+++ resolved
@@ -19,14 +19,6 @@
         ],
         "submitted_by": "b041dba8-e2b2-4e54-a621-97edb508a0c4",
         "overall_quality_status": "PASS",
-<<<<<<< HEAD
-        "institution": "84ac37a8-c135-4c95-86cb-93028399d37e",
-        "project": "9a62ef81-7942-4550-a13c-18a915d70b8d",
-        "status": "shared",
-        "uuid": "d79a8857-46f6-4fac-80af-c38d97eeaca9",
-        "date_created": "2020-07-15T02:40:10.431921+00:00",
-=======
->>>>>>> 589a726c
         "schema_version": "1",
         "uuid": "4b1f6c0f-137d-42c9-87b8-2ad7eb6965b3",
         "project": "12a92962-8265-4fc0-b2f8-cf14f05db58b"

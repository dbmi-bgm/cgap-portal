--- conflicted
+++ resolved
@@ -1,12 +1,7 @@
 [
     {
-<<<<<<< HEAD
-        "institution": "84ac37a8-c135-4c95-86cb-93028399d37e",
-        "status": "shared",
-=======
         "status": "in review",
         "submitted_by": "b041dba8-e2b2-4e54-a621-97edb508a0c4",
->>>>>>> 589a726c
         "by_transcripts": [
             {
                 "name": "ENST00000218200",

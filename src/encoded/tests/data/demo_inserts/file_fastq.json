[
    {
        "status": "released",
        "md5sum": "9a56e823d677181e9d44afd6fbd67dc3",
        "institution": "84ac37a8-c135-4c95-86cb-93028399d37e",
<<<<<<< HEAD
        "paired_end": "2",
        "status": "shared",
=======
        "file_type": "reads",
        "submitted_by": "986b362f-4eb6-4a9c-8173-3ab267221234",
        "uuid": "d7e176e7-a7ed-4d20-aa4f-8dc25a73a3c7",
        "schema_version": "2",
        "file_size": 47509687993,
>>>>>>> 589a726c
        "content_md5sum": "0d734c42724e82eb78acf888259df1d0",
        "date_created": "2020-07-15T02:38:55.437995+00:00",
        "file_format": "c13d06cf-218e-4f61-aaf0-91f226248b2c",
        "quality_metric": "2e92db42-a2d5-4ad4-a120-1befcb2c6352",
        "file_classification": "raw file",
        "aliases": [
            "cgap:NA12877_sample_S1_R2"
        ],
        "accession": "GAPFIOFWFYZE",
        "project": "9a62ef81-7942-4550-a13c-18a915d70b8d",
        "paired_end": "2",
        "related_files": [
            {
                "relationship_type": "paired with",
                "file": "00735f91-c5fd-4d63-84fd-0ef6c460abc4"
            }
        ]
    },
    {
        "status": "released",
        "md5sum": "ce3e825c3891b8e7d6978e2a304770f5",
        "institution": "84ac37a8-c135-4c95-86cb-93028399d37e",
<<<<<<< HEAD
        "paired_end": "2",
        "status": "shared",
=======
        "file_type": "reads",
        "submitted_by": "986b362f-4eb6-4a9c-8173-3ab267221234",
        "uuid": "d2dcb300-84d8-4b89-9af0-eb75c75226f8",
        "schema_version": "2",
        "file_size": 45138691714,
>>>>>>> 589a726c
        "content_md5sum": "e8b75d5bade6634be07b06517435e4d2",
        "date_created": "2020-07-15T02:38:55.958321+00:00",
        "file_format": "c13d06cf-218e-4f61-aaf0-91f226248b2c",
        "quality_metric": "a423a332-3e2d-46c0-9348-f52325451a27",
        "file_classification": "raw file",
        "aliases": [
            "cgap:NA12879_sample_S1_R2"
        ],
        "accession": "GAPFIB4MJASV",
        "project": "9a62ef81-7942-4550-a13c-18a915d70b8d",
        "paired_end": "2",
        "related_files": [
            {
                "relationship_type": "paired with",
                "file": "11318a6f-c9eb-433b-844d-20fa46f66a59"
            }
        ]
    },
    {
        "status": "released",
        "md5sum": "762a7580d2858af4bd52febebe6bf425",
        "institution": "84ac37a8-c135-4c95-86cb-93028399d37e",
<<<<<<< HEAD
        "paired_end": "2",
        "status": "shared",
=======
        "file_type": "reads",
        "submitted_by": "986b362f-4eb6-4a9c-8173-3ab267221234",
        "uuid": "a9f52239-712a-485b-9eb2-b3bcdcbfae77",
        "schema_version": "2",
        "file_size": 44503273316,
>>>>>>> 589a726c
        "content_md5sum": "f8a85522512cdcd2f8c22c3fd263356c",
        "date_created": "2020-07-15T02:38:56.909929+00:00",
        "file_format": "c13d06cf-218e-4f61-aaf0-91f226248b2c",
        "quality_metric": "ea20fc9e-641f-405f-8a85-439c75c2d732",
        "file_classification": "raw file",
        "aliases": [
            "cgap:NA12878_sample_S1_R2"
        ],
        "accession": "GAPFIUCATWEO",
        "project": "9a62ef81-7942-4550-a13c-18a915d70b8d",
        "paired_end": "2",
        "related_files": [
            {
                "relationship_type": "paired with",
                "file": "5b49ade0-7299-44a1-bcc8-9c2b6e32516c"
            }
        ]
    },
    {
        "status": "released",
        "md5sum": "6b759c2f261d04eee7b002a7b66b4390",
        "institution": "84ac37a8-c135-4c95-86cb-93028399d37e",
<<<<<<< HEAD
        "paired_end": "1",
        "status": "shared",
=======
        "file_type": "reads",
        "submitted_by": "986b362f-4eb6-4a9c-8173-3ab267221234",
        "uuid": "5b49ade0-7299-44a1-bcc8-9c2b6e32516c",
        "schema_version": "2",
        "file_size": 43277321158,
>>>>>>> 589a726c
        "content_md5sum": "30be0ee15c7cb5e95e055984e4bae6d3",
        "date_created": "2020-07-15T02:38:58.041296+00:00",
        "file_format": "c13d06cf-218e-4f61-aaf0-91f226248b2c",
        "quality_metric": "51848ea5-5282-43aa-b9e0-3f2638003d2e",
        "file_classification": "raw file",
        "aliases": [
            "cgap:NA12878_sample_S1_R1"
        ],
        "accession": "GAPFIK2ZO8UI",
        "project": "9a62ef81-7942-4550-a13c-18a915d70b8d",
        "paired_end": "1",
        "related_files": [
            {
                "relationship_type": "paired with",
                "file": "a9f52239-712a-485b-9eb2-b3bcdcbfae77"
            }
        ]
    },
    {
        "status": "released",
        "md5sum": "8570baaa20acf6b5769de7f61cc2853c",
        "institution": "84ac37a8-c135-4c95-86cb-93028399d37e",
<<<<<<< HEAD
        "paired_end": "1",
        "status": "shared",
=======
        "file_type": "reads",
        "submitted_by": "986b362f-4eb6-4a9c-8173-3ab267221234",
        "uuid": "11318a6f-c9eb-433b-844d-20fa46f66a59",
        "schema_version": "2",
        "file_size": 44848574211,
>>>>>>> 589a726c
        "content_md5sum": "6e0231d8962817de72b02a2655a7fa2b",
        "date_created": "2020-07-15T02:38:58.814209+00:00",
        "file_format": "c13d06cf-218e-4f61-aaf0-91f226248b2c",
        "quality_metric": "b328068f-ff0a-407b-90d3-80f8a45c42f6",
        "file_classification": "raw file",
        "aliases": [
            "cgap:NA12879_sample_S1_R1"
        ],
        "accession": "GAPFIHVO2FZQ",
        "project": "9a62ef81-7942-4550-a13c-18a915d70b8d",
        "paired_end": "1",
        "related_files": [
            {
                "relationship_type": "paired with",
                "file": "d2dcb300-84d8-4b89-9af0-eb75c75226f8"
            }
        ]
    },
    {
        "status": "released",
        "md5sum": "4e1bc057d2f4b15105c6b447061deb1e",
        "institution": "84ac37a8-c135-4c95-86cb-93028399d37e",
<<<<<<< HEAD
        "paired_end": "1",
        "status": "shared",
=======
        "file_type": "reads",
        "submitted_by": "986b362f-4eb6-4a9c-8173-3ab267221234",
        "uuid": "00735f91-c5fd-4d63-84fd-0ef6c460abc4",
        "schema_version": "2",
        "file_size": 46907663075,
>>>>>>> 589a726c
        "content_md5sum": "b28cb5742eb08c729ea50b54342958eb",
        "date_created": "2020-07-15T02:38:59.111615+00:00",
        "file_format": "c13d06cf-218e-4f61-aaf0-91f226248b2c",
        "quality_metric": "dc71796e-dca3-4272-8a48-93f05aae0fa4",
        "file_classification": "raw file",
        "aliases": [
            "cgap:NA12877_sample_S1_R1"
        ],
        "accession": "GAPFI1HVXJ5F",
        "project": "9a62ef81-7942-4550-a13c-18a915d70b8d",
        "paired_end": "1",
        "related_files": [
            {
                "relationship_type": "paired with",
                "file": "d7e176e7-a7ed-4d20-aa4f-8dc25a73a3c7"
            }
        ]
    }
]<|MERGE_RESOLUTION|>--- conflicted
+++ resolved
@@ -1,18 +1,13 @@
 [
     {
-        "status": "released",
+        "status": "shared",
         "md5sum": "9a56e823d677181e9d44afd6fbd67dc3",
         "institution": "84ac37a8-c135-4c95-86cb-93028399d37e",
-<<<<<<< HEAD
-        "paired_end": "2",
-        "status": "shared",
-=======
         "file_type": "reads",
         "submitted_by": "986b362f-4eb6-4a9c-8173-3ab267221234",
         "uuid": "d7e176e7-a7ed-4d20-aa4f-8dc25a73a3c7",
         "schema_version": "2",
         "file_size": 47509687993,
->>>>>>> 589a726c
         "content_md5sum": "0d734c42724e82eb78acf888259df1d0",
         "date_created": "2020-07-15T02:38:55.437995+00:00",
         "file_format": "c13d06cf-218e-4f61-aaf0-91f226248b2c",
@@ -32,19 +27,14 @@
         ]
     },
     {
-        "status": "released",
+        "status": "shared",
         "md5sum": "ce3e825c3891b8e7d6978e2a304770f5",
         "institution": "84ac37a8-c135-4c95-86cb-93028399d37e",
-<<<<<<< HEAD
-        "paired_end": "2",
-        "status": "shared",
-=======
         "file_type": "reads",
         "submitted_by": "986b362f-4eb6-4a9c-8173-3ab267221234",
         "uuid": "d2dcb300-84d8-4b89-9af0-eb75c75226f8",
         "schema_version": "2",
         "file_size": 45138691714,
->>>>>>> 589a726c
         "content_md5sum": "e8b75d5bade6634be07b06517435e4d2",
         "date_created": "2020-07-15T02:38:55.958321+00:00",
         "file_format": "c13d06cf-218e-4f61-aaf0-91f226248b2c",
@@ -64,19 +54,14 @@
         ]
     },
     {
-        "status": "released",
+        "status": "shared",
         "md5sum": "762a7580d2858af4bd52febebe6bf425",
         "institution": "84ac37a8-c135-4c95-86cb-93028399d37e",
-<<<<<<< HEAD
-        "paired_end": "2",
-        "status": "shared",
-=======
         "file_type": "reads",
         "submitted_by": "986b362f-4eb6-4a9c-8173-3ab267221234",
         "uuid": "a9f52239-712a-485b-9eb2-b3bcdcbfae77",
         "schema_version": "2",
         "file_size": 44503273316,
->>>>>>> 589a726c
         "content_md5sum": "f8a85522512cdcd2f8c22c3fd263356c",
         "date_created": "2020-07-15T02:38:56.909929+00:00",
         "file_format": "c13d06cf-218e-4f61-aaf0-91f226248b2c",
@@ -96,19 +81,14 @@
         ]
     },
     {
-        "status": "released",
+        "status": "shared",
         "md5sum": "6b759c2f261d04eee7b002a7b66b4390",
         "institution": "84ac37a8-c135-4c95-86cb-93028399d37e",
-<<<<<<< HEAD
-        "paired_end": "1",
-        "status": "shared",
-=======
         "file_type": "reads",
         "submitted_by": "986b362f-4eb6-4a9c-8173-3ab267221234",
         "uuid": "5b49ade0-7299-44a1-bcc8-9c2b6e32516c",
         "schema_version": "2",
         "file_size": 43277321158,
->>>>>>> 589a726c
         "content_md5sum": "30be0ee15c7cb5e95e055984e4bae6d3",
         "date_created": "2020-07-15T02:38:58.041296+00:00",
         "file_format": "c13d06cf-218e-4f61-aaf0-91f226248b2c",
@@ -128,19 +108,14 @@
         ]
     },
     {
-        "status": "released",
+        "status": "shared",
         "md5sum": "8570baaa20acf6b5769de7f61cc2853c",
         "institution": "84ac37a8-c135-4c95-86cb-93028399d37e",
-<<<<<<< HEAD
-        "paired_end": "1",
-        "status": "shared",
-=======
         "file_type": "reads",
         "submitted_by": "986b362f-4eb6-4a9c-8173-3ab267221234",
         "uuid": "11318a6f-c9eb-433b-844d-20fa46f66a59",
         "schema_version": "2",
         "file_size": 44848574211,
->>>>>>> 589a726c
         "content_md5sum": "6e0231d8962817de72b02a2655a7fa2b",
         "date_created": "2020-07-15T02:38:58.814209+00:00",
         "file_format": "c13d06cf-218e-4f61-aaf0-91f226248b2c",
@@ -160,19 +135,14 @@
         ]
     },
     {
-        "status": "released",
+        "status": "shared",
         "md5sum": "4e1bc057d2f4b15105c6b447061deb1e",
         "institution": "84ac37a8-c135-4c95-86cb-93028399d37e",
-<<<<<<< HEAD
-        "paired_end": "1",
-        "status": "shared",
-=======
         "file_type": "reads",
         "submitted_by": "986b362f-4eb6-4a9c-8173-3ab267221234",
         "uuid": "00735f91-c5fd-4d63-84fd-0ef6c460abc4",
         "schema_version": "2",
         "file_size": 46907663075,
->>>>>>> 589a726c
         "content_md5sum": "b28cb5742eb08c729ea50b54342958eb",
         "date_created": "2020-07-15T02:38:59.111615+00:00",
         "file_format": "c13d06cf-218e-4f61-aaf0-91f226248b2c",

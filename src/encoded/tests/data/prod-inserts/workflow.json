[
{
    "title": "GITAR",
    "cwl_pointer": "https://igor.sbgenomics.com/raw/4dn-dcic/dev/gitar-v0-2/0",
    "uuid": "c7a60edf-49e5-4c33-afab-9ec90d65faf3",
    "award": "1U01CA200059-01",
    "lab": "4dn-dcic-lab",
    "arguments": [
        {
            "argument_mapping": [
                {
                    "workflow_step": "hictool_fastq2bam",
                    "step_argument_name": "input_fastq2",
                    "step_argument_type": "Input file"
                }
            ],
            "workflow_argument_name": "input_fastq2",
            "argument_type": "Input file"
        },
        {
            "argument_mapping": [
                {
                    "workflow_step": "hictool_fastq2bam",
                    "step_argument_name": "input_fastq1",
                    "step_argument_type": "Input file"
                }
            ],
            "workflow_argument_name": "input_fastq1",
            "argument_type": "Input file"
        },
        {
            "argument_mapping": [
                {
                    "workflow_step": "hictool_fastq2bam",
                    "step_argument_name": "bowtie_index",
                    "step_argument_type": "Input file"
                }
            ],
            "workflow_argument_name": "bowtie_index",
            "argument_type": "Input file"
        },
        {
            "argument_mapping": [
                {
                    "workflow_step": "hictool_bam2hdf5",
                    "step_argument_name": "RE_bed",
                    "step_argument_type": "Input file"
                }
            ],
            "workflow_argument_name": "RE_bed",
            "argument_type": "Input file"
        },
        {
            "argument_mapping": [
                {
                    "workflow_step": "hictool_hdf52matrix",
                    "step_argument_name": "chrlen_file",
                    "step_argument_type": "Input file"
                }
            ],
            "workflow_argument_name": "chrlen_file",
            "argument_type": "Input file"
        },
        {
            "argument_mapping": [
                {
                    "workflow_step": "hictool_hdf52matrix",
                    "step_argument_name": "contact_matrix_binsize",
                    "step_argument_type": "parameter"
                }
            ],
            "workflow_argument_name": "contact_matrix_binsize",
            "argument_type": "parameter"
        },
        {
            "argument_mapping": [
                {
                    "workflow_step": "hictool_hdf52matrix",
                    "step_argument_name": "chromosome",
                    "step_argument_type": "parameter"
                }
            ],
            "workflow_argument_name": "chromosome",
            "argument_type": "parameter"
        },
        {
            "argument_mapping": [
                {
                    "workflow_step": "hictool_fastq2bam",
                    "step_argument_name": "sorted_bam_pe",
                    "step_argument_type": "Output file"
                }
            ],
            "workflow_argument_name": "sorted_bam_pe",
            "argument_type": "Output processed file"
        },
        {
            "argument_mapping": [
                {
                    "workflow_step": "hictool_bam2hdf5",
                    "step_argument_name": "HiC_project_object_hdf5",
                    "step_argument_type": "Output file"
                }
            ],
            "workflow_argument_name": "HiC_project_object_hdf5",
            "argument_type": "Output processed file"
        },
        {
            "argument_mapping": [
                {
                    "workflow_step": "hictool_bam2hdf5",
                    "step_argument_name": "HiC_distance_function_hdf5",
                    "step_argument_type": "Output file"
                }
            ],
            "workflow_argument_name": "HiC_distance_function_hdf5",
            "argument_type": "Output processed file"
        },
        {
            "argument_mapping": [
                {
                    "workflow_step": "hictool_hdf52matrix",
                    "step_argument_name": "normalized_fend_contact_matrix",
                    "step_argument_type": "Output file"
                }
            ],
            "workflow_argument_name": "normalized_fend_contact_matrix",
            "argument_type": "Output processed file"
        },
        {
            "argument_mapping": [
                {
                    "workflow_step": "hictool_hdf52matrix",
                    "step_argument_name": "normalized_enrich_contact_matrix",
                    "step_argument_type": "Output file"
                }
            ],
            "workflow_argument_name": "normalized_enrich_contact_matrix",
            "argument_type": "Output processed file"
        },
        {
            "argument_mapping": [
                {
                    "workflow_step": "hictool_hdf52matrix",
                    "step_argument_name": "expected_enrich_contact_matrix",
                    "step_argument_type": "Output file"
                }
            ],
            "workflow_argument_name": "expected_enrich_contact_matrix",
            "argument_type": "Output processed file"
        },
        {
            "argument_mapping": [
                {
                    "workflow_step": "hictool_hdf52matrix",
                    "step_argument_name": "observed_contact_matrix",
                    "step_argument_type": "Output file"
                }
            ],
            "workflow_argument_name": "observed_contact_matrix",
            "argument_type": "Output processed file"
        },
        {
            "argument_mapping": [
                {
                    "workflow_step": "hictool_hdf52matrix",
                    "step_argument_name": "expected_fend_contact_matrix",
                    "step_argument_type": "Output file"
                }
            ],
            "workflow_argument_name": "expected_fend_contact_matrix",
            "argument_type": "Output processed file"
        },
        {
            "argument_mapping": [
                {
                    "workflow_step": "hictool_bam2hdf5",
                    "step_argument_name": "input_bam2",
                    "step_argument_type": "Input file"
                },
                {
                    "workflow_step": "hictool_fastq2bam",
                    "step_argument_name": "split_bam2",
                    "step_argument_type": "Output file"
                }
            ],
            "workflow_argument_name": "split_bam2"
        },
        {
            "argument_mapping": [
                {
                    "workflow_step": "hictool_bam2hdf5",
                    "step_argument_name": "input_bam1",
                    "step_argument_type": "Input file"
                },
                {
                    "workflow_step": "hictool_fastq2bam",
                    "step_argument_name": "split_bam1",
                    "step_argument_type": "Output file"
                }
            ],
            "workflow_argument_name": "split_bam1"
        },
        {
            "argument_mapping": [
                {
                    "workflow_step": "hictool_hdf52matrix",
                    "step_argument_name": "fend_object_hdf5",
                    "step_argument_type": "Input file"
                },
                {
                    "workflow_step": "hictool_bam2hdf5",
                    "step_argument_name": "fend_object_hdf5",
                    "step_argument_type": "Output file"
                }
            ],
            "workflow_argument_name": "fend_object_hdf5"
        },
        {
            "argument_mapping": [
                {
                    "workflow_step": "hictool_hdf52matrix",
                    "step_argument_name": "HiC_norm_binning_hdf5",
                    "step_argument_type": "Input file"
                },
                {
                    "workflow_step": "hictool_bam2hdf5",
                    "step_argument_name": "HiC_norm_binning_hdf5",
                    "step_argument_type": "Output file"
                }
            ],
            "workflow_argument_name": "HiC_norm_binning_hdf5",
            "argument_type": "Output processed file"
        },
        {
            "argument_mapping": [
                {
                    "workflow_step": "hictool_hdf52matrix",
                    "step_argument_name": "HiC_data_object_hdf5",
                    "step_argument_type": "Input file"
                },
                {
                    "workflow_step": "hictool_bam2hdf5",
                    "step_argument_name": "HiC_data_object_hdf5",
                    "step_argument_type": "Output file"
                }
            ],
            "workflow_argument_name": "HiC_data_object_hdf5",
            "argument_type": "Output processed file"
        }
    ],
    "name": "gitar",
    "workflow_steps": [
        {
            "step": "d3b03a23-49e5-4c33-afab-9ec90d65faf3",
            "step_name": "hictool_fastq2bam"
        },
        {
            "step": "80c7771e-49e5-4c33-afab-9ec90d65faf3",
            "step_name": "hictool_bam2hdf5"
        },
        {
            "step": "a937f407-49e5-4c33-afab-9ec90d65faf3",
            "step_name": "hictool_hdf52matrix"
        }
    ],
    "workflow_type": "Hi-C data analysis",
    "workflow_diagram": "",
    "description": "GITAR Hi-C data processing pipeline"
},
{
    "title": "FastQC",
    "accession": "4DNWFAW5VTA5",
    "cwl_pointer": "https://igor.sbgenomics.com/raw/4dn-dcic/dev/fastqc-0-11-4/0",
    "uuid": "2324ad76-ff37-4157-8bcc-3ce72b7dace9",
    "award": "1U01CA200059-01",
    "lab": "4dn-dcic-lab",
    "arguments": [
        {
            "argument_mapping": [
                {
                    "workflow_step": "FastQC",
                    "step_argument_name": "limits_file",
                    "step_argument_type": "Input file"
                }
            ],
            "workflow_argument_name": "limits_file",
            "argument_type": "Input file"
        },
        {
            "argument_mapping": [
                {
                    "workflow_step": "FastQC",
                    "step_argument_name": "input_fastq",
                    "step_argument_type": "Input file"
                }
            ],
            "workflow_argument_name": "input_fastq",
            "argument_format": "fastq",
            "argument_type": "Input file"
        },
        {
            "argument_mapping": [
                {
                    "workflow_step": "FastQC",
                    "step_argument_name": "contaminants_file",
                    "step_argument_type": "Input file"
                }
            ],
            "workflow_argument_name": "contaminants_file",
            "argument_type": "Input file"
        },
        {
            "argument_mapping": [
                {
                    "workflow_step": "FastQC",
                    "step_argument_name": "adapters_file",
                    "step_argument_type": "Input file"
                }
            ],
            "workflow_argument_name": "adapters_file",
            "argument_type": "Input file"
        },
        {
            "argument_mapping": [
                {
                    "workflow_step": "FastQC",
                    "step_argument_name": "report_zip",
                    "step_argument_type": "Output file"
                }
            ],
            "workflow_argument_name": "report_zip",
            "argument_type": "Output QC file"
        }
    ],
    "name": "fastqc-0-11-4-1",
    "workflow_type": "Data QC",
    "workflow_diagram": "",
    "description": "FastQC quality control step for fastq files",
    "workflow_steps": [
        {
            "step": "f7b8cd87-49e5-4c33-afab-9ec90d65faf3",
            "step_name": "FastQC"
        }
    ]
},
{
    "title": "ValidateFiles",
    "accession": "4DNWF6DUSPTF",
    "uuid": "181b777a-2db7-4593-ae7f-6170a5d69ff7",
    "award": "1U01CA200059-01",
    "lab": "4dn-dcic-lab",
    "name": "validate",
    "workflow_type": "Data QC",
    "workflow_diagram": "",
    "arguments": [
        {
            "workflow_argument_name": "input_file",
            "argument_type": "Input file",
            "argument_format": "fastq",
            "argument_mapping": [
                {
                    "workflow_step" : "validatefiles",
                    "step_argument_name" : "input_file",
                    "step_argument_type" : "Input file"
                }
            ],
            "description": ""
        },
        {
            "workflow_argument_name": "report",
            "argument_type": "Output report file",
            "argument_mapping": [
                {
                    "workflow_step" : "validatefiles",
                    "step_argument_name" : "report_zip",
                    "step_argument_type" : "Output file"
                }
            ],
            "description": ""
        }
    ],
    "workflow_steps": [
        {
            "step_name":"validatefiles",
            "step":"0786554a-49e5-4c33-afab-9ec90d658888"
        }
    ],
    "description": "ValidateFiles quality control step for fastq files"
},
{
    "title": "md5",
    "accession": "4DNWFG6JOL4D",
    "uuid": "d3f25cd3-e726-4b3c-a022-48f844474b41",
    "award": "1U01CA200059-01",
    "lab": "4dn-dcic-lab",
    "name": "md5",
    "workflow_type": "Data QC",
    "workflow_diagram": "",
    "arguments": [
        {
            "workflow_argument_name": "input_file",
            "argument_type": "Input file",
            "argument_format": "fastq",
            "argument_mapping": [
                {
                    "workflow_step": "md5",
                    "step_argument_name": "input_file",
                    "step_argument_type": "Input file"
                }
            ],
            "description": ""
        },
        {
            "workflow_argument_name": "report",
            "argument_type": "Output report file",
            "argument_mapping": [
                {
                    "workflow_step": "md5",
                    "step_argument_name": "report",
                    "step_argument_type": "Output file"
                }
            ],
            "description": ""
        }
    ],
    "workflow_steps": [
        {
            "step_name":"md5",
            "step":"0786554a-49e5-4c33-afab-9ec90d657777"
        }
    ],
    "description": "md5 on uncompressed file"
},
{
    "title": "Hi-C processing part A",
    "uuid": "02d636b9-d82d-4da9-950c-2ca994a0943e",
    "accession": "4DNWFSOZLMGE",
    "award": "1U01CA200059-01",
    "lab": "4dn-dcic-lab",
    "name": "hi-c-processing-parta",
    "workflow_type": "Hi-C data analysis",
    "workflow_diagram": "",
    "cwl_pointer": "https://raw.githubusercontent.com/4dn-dcic/pipelines-cwl/master/cwl_sbg/hi-c-processing-parta.9.cwl",
    "workflow_steps": [
        {
            "step_name":"bwa-mem",
            "step":"02d636b9-d82d-4da9-950c-2ca994a73514"
        },
        {
            "step_name":"sort_bam",
            "step":"02d636b9-d82d-4da9-950c-2ca994a3625a"
        },
        {
            "step_name":"bam2pairs",
            "step":"02d636b9-d82d-4da9-950c-2ca994a1330c"
        }
    ],
    "arguments": [
        {
            "workflow_argument_name": "fastq1",
            "argument_type": "Input file",
            "argument_format": "fastq",
            "description": "",
            "argument_mapping": [
                {
                    "workflow_step": "bwa-mem", 
                    "step_argument_name": "fastq1", 
                    "step_argument_type": "Input file"
                }
            ] 
        },
        {
            "workflow_argument_name": "fastq2",
            "argument_type": "Input file",
            "argument_format": "fastq",
            "description": "",
            "argument_mapping": [
                {
                    "workflow_step": "bwa-mem", 
                    "step_argument_name": "fastq2", 
                    "step_argument_type": "Input file"
                }
            ]
        },
        {
            "workflow_argument_name": "bwa_index",
            "argument_type": "Input file",
            "argument_format": "bwaIndex",
            "description": "",
            "argument_mapping": [
                {
                    "workflow_step": "bwa-mem", 
                    "step_argument_name": "bwa_index", 
                    "step_argument_type": "Input file"
                }
            ]
        },
        {
            "argument_mapping": [
                {
                    "workflow_step": "bwa-mem", 
                    "step_argument_name": "nThreads", 
                    "step_argument_type": "parameter"
                }
            ], 
            "workflow_argument_name": "nThreads", 
            "argument_type": "parameter"
        }, 
        {
            "workflow_argument_name": "out_sorted_bam",
            "argument_type": "Output processed file",
            "argument_format": "bam",
            "description": "",
            "argument_mapping": [
                {
                    "workflow_step": "sort_bam", 
                    "step_argument_name": "out_sorted_bam", 
                    "step_argument_type": "Output file"
                },
                {
                    "workflow_step": "bam2pairs", 
                    "step_argument_name": "input_bam", 
                    "step_argument_type": "Input file"
                }
            ]
        },
        {
            "argument_mapping": [
                {
                    "workflow_step": "bwa-mem", 
                    "step_argument_name": "out_bam", 
                    "step_argument_type": "Output file"
                },
                {
                    "workflow_step": "sort_bam", 
                    "step_argument_name": "input_bam", 
                    "step_argument_type": "Input file"
                }
            ]
        },
        {
            "workflow_argument_name": "out_sorted_bam_index",
            "argument_type": "Output processed file",
            "argument_format": "bai",
            "description": "",
            "argument_mapping": [
                {
                    "workflow_step": "sort_bam", 
                    "step_argument_name": "out_sorted_bam_index", 
                    "step_argument_type": "Output file"
                }
            ]
        },
        {
            "workflow_argument_name": "out_pairs",
            "argument_type": "Output processed file",
            "argument_format": "pairs",
            "description": "",
            "argument_mapping": [
                {
                    "workflow_step": "bam2pairs", 
                    "step_argument_name": "out_pairs", 
                    "step_argument_type": "Output file"
                }
            ]
        },
        {
            "workflow_argument_name": "out_pairs_index",
            "argument_type": "Output processed file",
            "argument_format": "pairs_px2",
            "description": "",
            "argument_mapping": [
                {
                    "workflow_step": "bam2pairs", 
                    "step_argument_name": "out_pairs_index", 
                    "step_argument_type": "Output file"
                }
            ]
        }
    ],
    "description": "Creating a bam and pairs files from a pair of fastq files"
},
{
    "title": "Hi-C processing part A revision 9",
    "uuid": "02d636b9-d82d-4da9-950c-2ca994a09411",
    "accession": "4DNWFSOZLMGT",
    "award": "1U01CA200059-01",
    "lab": "4dn-dcic-lab",
    "name": "hi-c-processing-parta/9",
    "workflow_type": "Hi-C data analysis",
    "workflow_diagram": "",
    "cwl_pointer": "https://raw.githubusercontent.com/4dn-dcic/pipelines-cwl/master/cwl_sbg/hi-c-processing-parta.9.cwl",
    "workflow_steps": [
        {
            "step_name":"bwa-mem",
            "step":"02d636b9-d82d-4da9-950c-2ca994a73514"
        },
        {
            "step_name":"sort_bam",
            "step":"02d636b9-d82d-4da9-950c-2ca994a3625a"
        },
        {
            "step_name":"bam2pairs",
            "step":"02d636b9-d82d-4da9-950c-2ca994a1330c"
        }
    ],
    "arguments": [
        {
            "workflow_argument_name": "fastq1",
            "argument_type": "Input file",
            "argument_format": "fastq",
            "description": "",
            "argument_mapping": [
                {
                    "workflow_step": "bwa-mem", 
                    "step_argument_name": "fastq1", 
                    "step_argument_type": "Input file"
                }
            ] 
        },
        {
            "workflow_argument_name": "fastq2",
            "argument_type": "Input file",
            "argument_format": "fastq",
            "description": "",
            "argument_mapping": [
                {
                    "workflow_step": "bwa-mem", 
                    "step_argument_name": "fastq2", 
                    "step_argument_type": "Input file"
                }
            ]
        },
        {
            "workflow_argument_name": "bwa_index",
            "argument_type": "Input file",
            "argument_format": "bwaIndex",
            "description": "",
            "argument_mapping": [
                {
                    "workflow_step": "bwa-mem", 
                    "step_argument_name": "bwa_index", 
                    "step_argument_type": "Input file"
                }
            ]
        },
        {
            "argument_mapping": [
                {
                    "workflow_step": "bwa-mem", 
                    "step_argument_name": "nThreads", 
                    "step_argument_type": "parameter"
                }
            ], 
            "workflow_argument_name": "nThreads", 
            "argument_type": "parameter"
        }, 
        {
            "workflow_argument_name": "out_sorted_bam",
            "argument_type": "Output processed file",
            "argument_format": "bam",
            "description": "",
            "argument_mapping": [
                {
                    "workflow_step": "sort_bam", 
                    "step_argument_name": "out_sorted_bam", 
                    "step_argument_type": "Output file"
                },
                {
                    "workflow_step": "bam2pairs", 
                    "step_argument_name": "input_bam", 
                    "step_argument_type": "Input file"
                }
            ]
        },
        {
            "argument_mapping": [
                {
                    "workflow_step": "bwa-mem", 
                    "step_argument_name": "out_bam", 
                    "step_argument_type": "Output file"
                },
                {
                    "workflow_step": "sort_bam", 
                    "step_argument_name": "input_bam", 
                    "step_argument_type": "Input file"
                }
            ]
        },
        {
            "workflow_argument_name": "out_sorted_bam_index",
            "argument_type": "Output processed file",
            "argument_format": "bai",
            "description": "",
            "argument_mapping": [
                {
                    "workflow_step": "sort_bam", 
                    "step_argument_name": "out_sorted_bam_index", 
                    "step_argument_type": "Output file"
                }
            ]
        },
        {
            "workflow_argument_name": "out_pairs",
            "argument_type": "Output processed file",
            "argument_format": "pairs",
            "description": "",
            "argument_mapping": [
                {
                    "workflow_step": "bam2pairs", 
                    "step_argument_name": "out_pairs", 
                    "step_argument_type": "Output file"
                }
            ]
        },
        {
            "workflow_argument_name": "out_pairs_index",
            "argument_type": "Output processed file",
            "argument_format": "pairs_px2",
            "description": "",
            "argument_mapping": [
                {
                    "workflow_step": "bam2pairs", 
                    "step_argument_name": "out_pairs_index", 
                    "step_argument_type": "Output file"
                }
            ]
        }
    ],
    "description": "Creating a bam and pairs files from a pair of fastq files"
},
{
    "title":"Hi-C processing part B revision 15",
    "description":"Hi-C processing part B revision 15",
    "workflow_diagram":"",
    "lab": "4dn-dcic-lab",
    "cwl_pointer":"https://raw.githubusercontent.com/4dn-dcic/pipelines-cwl/master/cwl_sbg/hi-c-processing-partb.15.cwl",
    "uuid":"b9829418-49e5-4c33-afab-9ec90d65faf3",
    "arguments":[
        {
            "workflow_argument_name":"chrsizes",
            "argument_type":"Input file",
            "argument_format":"chromsizes",
            "argument_mapping":[
                {
                    "step_argument_name":"chromsizes_file",
                    "step_argument_type":"Input file",
                    "workflow_step":"pairs2hic"
                }
            ]
        },
        {
            "workflow_argument_name":"input_pairs",
            "argument_type":"Input file",
            "argument_format":"pairs",
            "argument_mapping":[
                {
                    "step_argument_name":"input_pairs",
                    "step_argument_type":"Input file",
                    "workflow_step":"merge_pairs"
                }
            ]
        },
        {
            "workflow_argument_name":"input_pairs_index",
            "argument_type":"Input file",
            "argument_format":"pairs",
            "argument_mapping":[
                {
                    "step_argument_name":"input_pairs_index",
                    "step_argument_type":"Input file",
                    "workflow_step":"merge_pairs"
                }
            ]
        },
        {
            "workflow_argument_name":"ncores",
            "argument_type":"parameter",
            "argument_mapping":[
                {
                    "step_argument_name":"ncores",
                    "step_argument_type":"parameter",
                    "workflow_step":"cooler"
                }
            ]
        },
        {
            "workflow_argument_name":"binsize",
            "argument_type":"parameter",
            "argument_mapping":[
                {
                    "step_argument_name":"binsize",
                    "step_argument_type":"parameter",
                    "workflow_step":"cooler"
                }
            ]
        },
        {
            "workflow_argument_name":"min_res",
            "argument_type":"parameter",
            "argument_mapping":[
                {
                    "step_argument_name":"min_res",
                    "step_argument_type":"parameter",
                    "workflow_step":"pairs2hic"
                }
            ]
        },
        {
            "workflow_argument_name":"normalization_type",
            "argument_type":"parameter",
            "argument_mapping":[
                {
                    "step_argument_name":"normalization_type",
                    "step_argument_type":"parameter",
                    "workflow_step":"hic2mcool"
                }
            ]
        },
        {
            "workflow_argument_name":"output_pairs_index",
            "argument_type":"Output processed file",
            "argument_format":"pairs_px2",
            "argument_mapping":[
                {
                    "step_argument_name":"output_pairs_index",
                    "step_argument_type":"Output file",
                    "workflow_step":"merge_pairs"
                }
            ]
        },
        {
            "workflow_argument_name":"output_pairs",
            "argument_type":"Output processed file",
            "argument_format":"pairs",
            "argument_mapping":[
                {
                    "step_argument_name":"output_pairs",
                    "step_argument_type":"Output file",
                    "workflow_step":"merge_pairs"
                }
            ]
        },
        {
            "workflow_argument_name":"out_cool",
            "argument_type":"Output processed file",
            "argument_format":"cool",
            "argument_mapping":[
                {
                    "step_argument_name":"out_cool",
                    "step_argument_type":"Output file",
                    "workflow_step":"cooler"
                }
            ]
        },
        {
            "workflow_argument_name":"output_hic",
            "argument_type":"Output processed file",
            "argument_format":"hic",
            "argument_mapping":[
                {
                    "step_argument_name":"output_hic",
                    "step_argument_type":"Output file",
                    "workflow_step":"pairs2hic"
                }
            ]
        },
        {
            "workflow_argument_name":"out_mcool",
            "argument_type":"Output processed file",
            "argument_format":"mcool",
            "argument_mapping":[
                {
                    "step_argument_name":"out_mcool",
                    "step_argument_type":"Output file",
                    "workflow_step":"hic2mcool"
                }
            ]
        },
        {
            "argument_mapping":[
                {
                    "step_argument_name":"pairs_index",
                    "step_argument_type":"Input file or parameter",
                    "workflow_step":"cooler"
                },
                {
                    "step_argument_name":"output_pairs_index",
                    "step_argument_type":"Output file or parameter",
                    "workflow_step":"merge_pairs"
                }
            ]
        },
        {
            "argument_mapping":[
                {
                    "step_argument_name":"input_pairs",
                    "step_argument_type":"Input file or parameter",
                    "workflow_step":"pairs2hic"
                },
                {
                    "step_argument_name":"output_pairs",
                    "step_argument_type":"Output file or parameter",
                    "workflow_step":"merge_pairs"
                }
            ]
        },
        {
            "argument_mapping":[
                {
                    "step_argument_name":"input_hic",
                    "step_argument_type":"Input file or parameter",
                    "workflow_step":"hic2mcool"
                },
                {
                    "step_argument_name":"output_hic",
                    "step_argument_type":"Output file or parameter",
                    "workflow_step":"pairs2hic"
                }
            ]
        }
    ],
    "workflow_type":"Hi-C data analysis",
    "name":"hi-c-processing-partb/15",
    "workflow_steps":[
        {
            "step_name":"merge_pairs",
            "step":"e4068c7a-49e5-4c33-afab-9ec90d65faf3"
        },
        {
            "step_name":"cooler",
            "step":"302366fb-49e5-4c33-afab-9ec90d65faf3"
        },
        {
            "step_name":"pairs2hic",
            "step":"a9d0e56c-49e5-4c33-afab-9ec90d65faf3"
        },
        {
            "step_name":"hic2mcool",
            "step":"0786554a-49e5-4c33-afab-9ec90d65faf3"
        }
    ],
    "award": "1U01CA200059-01"
},
{
    "title": "Hi-C processing part B revision 6",
    "cwl_pointer": "https://github.com/4dn-dcic/pipelines-cwl/blob/master/cwl_sbg/hi-c-processing-partb.6.cwl",
    "uuid": "a217d61c-49e5-4c33-afab-9ec90d65faf3", 
    "arguments": [
        {
            "argument_mapping": [
                {
                    "workflow_step": "merge_pairs", 
                    "step_argument_name": "input_pairs_index", 
                    "step_argument_type": "Input file"
                }
            ], 
            "workflow_argument_name": "input_pairs_index", 
            "argument_format": "pairs_px2",
            "description": "",
            "argument_type": "Input file"
        }, 
        {
            "argument_mapping": [
                {
                    "workflow_step": "merge_pairs", 
                    "step_argument_name": "input_pairs", 
                    "step_argument_type": "Input file"
                }
            ], 
            "workflow_argument_name": "input_pairs", 
            "argument_format": "pairs",
            "description": "",
            "argument_type": "Input file"
        }, 
        {
            "argument_mapping": [
                {
                    "workflow_step": "merge_pairs", 
                    "step_argument_name": "outprefix", 
                    "step_argument_type": "parameter"
                }
            ], 
            "workflow_argument_name": "outprefix", 
            "description": "",
            "argument_type": "parameter"
        }, 
        {
            "argument_mapping": [
                {
                    "workflow_step": "merge_pairs", 
                    "step_argument_name": "output_pairs_index", 
                    "step_argument_type": "Output file"
                }
            ], 
            "argument_type": "Output processed file",
            "workflow_argument_name": "output_pairs_index", 
            "description": "",
            "argument_format": "pairs_px2"
        }, 
        {
            "argument_mapping": [
                {
                    "workflow_step": "merge_pairs", 
                    "step_argument_name": "output_pairs", 
                    "step_argument_type": "Output file"
                }
            ], 
            "workflow_argument_name": "output_pairs", 
            "argument_type": "Output processed file",
            "description": "",
            "argument_format": "pairs"
        }
    ], 
    "name": "hi-c-processing-partb/6", 
    "workflow_steps": [
        {
            "step": "e4068c7a-49e5-4c33-afab-9ec90d65faf3",
            "step_name": "merge_pairs"
        }
    ], 
    "workflow_type": "Hi-C data analysis",
    "workflow_diagram": "",
    "description": "Hi-C processing part B revision 6",
    "accession": "4DNWFSOZLJGI",
    "award": "1U01CA200059-01",
    "lab": "4dn-dcic-lab"
},
{
    "title": "hi-c-processing-parta-juicer",
    "accession": "4DNWFSOZLJBM",
    "award": "1U01CA200059-01",
    "lab": "4dn-dcic-lab",
    "workflow_diagram": "",
    "description": "Hi-C processing partA based on Juicer",
    "cwl_pointer": "https://raw.githubusercontent.com/4dn-dcic/pipelines-cwl/master/cwl_sbg/hi-c-processing-parta-juicer.5.cwl",
    "workflow_steps": [
        {
            "step": "98a6e081-49e5-4c33-afab-9ec90d65faf3",
            "step_name": "juicer"
        },
        {
            "step": "b1fe75f9-49e5-4c33-afab-9ec90d65faf3",
            "step_name": "juicer2pairs"
        }
    ],
    "workflow_type": "Hi-C data analysis",
    "name": "hi-c-processing-parta-juicer/5",
    "uuid": "a9caf6f3-49e5-4c33-afab-9ec90d65faf3",
    "arguments": [
        {
            "argument_format": "fastq",
            "argument_type": "Input file",
            "argument_mapping": [
                {
                    "step_argument_name": "input_fastq1",
                    "workflow_step": "juicer",
                    "step_argument_type": "Input file"
                }
            ],
            "workflow_argument_name": "fastq1"
        },
        {
            "argument_format": "fastq",
            "argument_type": "Input file",
            "argument_mapping": [
                {
                    "step_argument_name": "input_fastq2",
                    "workflow_step": "juicer",
                    "step_argument_type": "Input file"
                }
            ],
            "workflow_argument_name": "fastq2"
        },
        {
            "argument_format": "bwaIndex",
            "argument_type": "Input file",
            "argument_mapping": [
                {
                    "step_argument_name": "bwaIndex",
                    "workflow_step": "juicer",
                    "step_argument_type": "Input file"
                }
            ],
            "workflow_argument_name": "bwa_index"
        },
        {
            "argument_format": "chromsizes",
            "argument_type": "Input file",
            "argument_mapping": [
                {
                    "step_argument_name": "chromsize",
                    "workflow_step": "juicer2pairs",
                    "step_argument_type": "Input file"
                }
            ],
            "workflow_argument_name": "chrsizes"
        },
        {
            "argument_format": "reference_fasta",
            "argument_type": "Input file",
            "argument_mapping": [
                {
                    "step_argument_name": "reference_fasta",
                    "workflow_step": "juicer",
                    "step_argument_type": "Input file"
                }
            ],
            "workflow_argument_name": "reference_fasta"
        },
        {
            "argument_format": "juicer_format_restriction_site_file",
            "argument_type": "Input file",
            "argument_mapping": [
                {
                    "step_argument_name": "restriction_file",
                    "workflow_step": "juicer",
                    "step_argument_type": "Input file"
                }
            ],
            "workflow_argument_name": "restriction_file"
        },
        {
            "argument_type": "parameter",
            "argument_mapping": [
                {
                    "step_argument_name": "nsplit",
                    "workflow_step": "juicer2pairs",
                    "step_argument_type": "parameter"
                }
            ],
            "workflow_argument_name": "nsplit"
        },
        {
            "argument_format": "pairs",
            "argument_type": "Output processed file",
            "argument_mapping": [
                {
                    "step_argument_name": "out_pairs",
                    "workflow_step": "juicer2pairs",
                    "step_argument_type": "Output file"
                }
            ],
            "workflow_argument_name": "out_pairs"
        },
        {
            "argument_format": "pairs_px2",
            "argument_type": "Output processed file",
            "argument_mapping": [
                {
                    "step_argument_name": "out_pairs_px",
                    "workflow_step": "juicer2pairs",
                    "step_argument_type": "Output file"
                }
            ],
            "workflow_argument_name": "out_pairs_index"
        },
        {
            "argument_mapping": [
                {
                    "step_argument_name": "input_merged_nodups",
                    "workflow_step": "juicer2pairs",
                    "step_argument_type": "Input file or parameter"
                },
                {
                    "step_argument_name": "merged_nodups",
                    "workflow_step": "juicer",
                    "step_argument_type": "Output file or parameter"
                }
            ]
        }
    ]
},
{
    "title": "hi-c-processing-parta-juicer",
    "accession": "4DNWFSOBBBBB",
    "award": "1U01CA200059-01",
    "lab": "4dn-dcic-lab",
    "workflow_diagram": "",
    "description": "Hi-C processing partA based on Juicer",
    "cwl_pointer": "https://raw.githubusercontent.com/4dn-dcic/pipelines-cwl/master/cwl_sbg/hi-c-processing-parta-juicer.16.cwl",
    "workflow_steps": [
        {
            "step": "98a6e081-49e5-4c33-afab-9ec90d65dddd",
            "step_name": "juicer"
        },
        {
            "step": "b1fe75f9-49e5-4c33-afab-9ec90d65faf3",
            "step_name": "juicer2pairs"
        }
    ],
    "workflow_type": "Hi-C data analysis",
    "name": "hi-c-processing-parta-juicer/16",
    "uuid": "a9caf6f3-49e5-4c33-bfab-9ec90d65111c",
    "arguments": [
        {
            "argument_format": "fastq",
            "argument_type": "Input file",
            "argument_mapping": [
                {
                    "step_argument_name": "input_fastq1",
                    "workflow_step": "juicer",
                    "step_argument_type": "Input file"
                }
            ],
            "workflow_argument_name": "fastq1"
        },
        {
            "argument_format": "fastq",
            "argument_type": "Input file",
            "argument_mapping": [
                {
                    "step_argument_name": "input_fastq2",
                    "workflow_step": "juicer",
                    "step_argument_type": "Input file"
                }
            ],
            "workflow_argument_name": "fastq2"
        },
        {
            "argument_format": "bwaIndex",
            "argument_type": "Input file",
            "argument_mapping": [
                {
                    "step_argument_name": "bwaIndex",
                    "workflow_step": "juicer",
                    "step_argument_type": "Input file"
                }
            ],
            "workflow_argument_name": "bwa_index"
        },
        {
            "argument_format": "chromsizes",
            "argument_type": "Input file",
            "argument_mapping": [
                {
                    "step_argument_name": "chromsize",
                    "workflow_step": "juicer2pairs",
                    "step_argument_type": "Input file"
                }
            ],
            "workflow_argument_name": "chrsizes"
        },
        {
            "argument_format": "reference_fasta",
            "argument_type": "Input file",
            "argument_mapping": [
                {
                    "step_argument_name": "reference_fasta",
                    "workflow_step": "juicer",
                    "step_argument_type": "Input file"
                }
            ],
            "workflow_argument_name": "reference_fasta"
        },
        {
            "argument_format": "juicer_format_restriction_site_file",
            "argument_type": "Input file",
            "argument_mapping": [
                {
                    "step_argument_name": "restriction_file",
                    "workflow_step": "juicer",
                    "step_argument_type": "Input file"
                }
            ],
            "workflow_argument_name": "restriction_file"
        },
        {
            "argument_type": "parameter",
            "argument_mapping": [
                {
                    "step_argument_name": "nsplit",
                    "workflow_step": "juicer2pairs",
                    "step_argument_type": "parameter"
                }
            ],
            "workflow_argument_name": "nsplit"
        },
        {
            "argument_type": "parameter",
            "argument_mapping": [
                {
                    "step_argument_name": "ncores",
                    "workflow_step": "juicer",
                    "step_argument_type": "parameter"
                }
            ],
            "workflow_argument_name": "ncores"
        },
        {
            "argument_format": "pairs",
            "argument_type": "Output processed file",
            "argument_mapping": [
                {
                    "step_argument_name": "out_pairs",
                    "workflow_step": "juicer2pairs",
                    "step_argument_type": "Output file"
                }
            ],
            "workflow_argument_name": "out_pairs"
        },
        {
            "argument_format": "pairs_px2",
            "argument_type": "Output processed file",
            "argument_mapping": [
                {
                    "step_argument_name": "out_pairs_px",
                    "workflow_step": "juicer2pairs",
                    "step_argument_type": "Output file"
                }
            ],
            "workflow_argument_name": "out_pairs_index"
        },
        {
            "argument_mapping": [
                {
                    "step_argument_name": "input_merged_nodups",
                    "workflow_step": "juicer2pairs",
                    "step_argument_type": "Input file or parameter"
                },
                {
                    "step_argument_name": "merged_nodups",
                    "workflow_step": "juicer",
                    "step_argument_type": "Output file or parameter"
                }
            ]
        }
    ]
},
<<<<<<< HEAD
{
    "title":"Hi-C processing part B revision 24",
    "description":"Hi-C processing part B revision 24",
    "workflow_diagram":"",
    "lab": "4dn-dcic-lab",
    "cwl_pointer":"https://raw.githubusercontent.com/4dn-dcic/pipelines-cwl/master/cwl_sbg/hi-c-processing-partb.24.cwl",
    "uuid":"b9829418-49e5-4c33-afab-9ec90d659999",
    "arguments":[
        {
            "workflow_argument_name":"chrsizes",
            "argument_type":"Input file",
            "argument_format":"chromsizes",
            "argument_mapping":[
                {
                    "step_argument_name":"chromsizes_file",
                    "step_argument_type":"Input file",
                    "workflow_step":"pairs2hic"
                }
            ]
        },
        {
            "workflow_argument_name":"input_pairs",
            "argument_type":"Input file",
            "argument_format":"pairs",
            "argument_mapping":[
                {
                    "step_argument_name":"input_pairs",
                    "step_argument_type":"Input file",
                    "workflow_step":"merge_pairs"
                }
            ]
        },
        {
            "workflow_argument_name":"input_pairs_index",
            "argument_type":"Input file",
            "argument_format":"pairs",
            "argument_mapping":[
                {
                    "step_argument_name":"input_pairs_index",
                    "step_argument_type":"Input file",
                    "workflow_step":"merge_pairs"
                }
            ]
        },
        {
            "workflow_argument_name":"ncores",
            "argument_type":"parameter",
            "argument_mapping":[
                {
                    "step_argument_name":"ncores",
                    "step_argument_type":"parameter",
                    "workflow_step":"cooler"
                }
            ]
        },
        {
            "workflow_argument_name":"binsize",
            "argument_type":"parameter",
            "argument_mapping":[
                {
                    "step_argument_name":"binsize",
                    "step_argument_type":"parameter",
                    "workflow_step":"cooler"
                }
            ]
        },
        {
            "workflow_argument_name":"min_res",
            "argument_type":"parameter",
            "argument_mapping":[
                {
                    "step_argument_name":"min_res",
                    "step_argument_type":"parameter",
                    "workflow_step":"pairs2hic"
                }
            ]
        },
        {
            "workflow_argument_name":"output_pairs_index",
            "argument_type":"Output processed file",
            "argument_format":"pairs_px2",
            "argument_mapping":[
                {
                    "step_argument_name":"output_pairs_index",
                    "step_argument_type":"Output file",
                    "workflow_step":"merge_pairs"
                }
            ]
        },
        {
            "workflow_argument_name":"output_pairs",
            "argument_type":"Output processed file",
            "argument_format":"pairs",
            "argument_mapping":[
                {
                    "step_argument_name":"output_pairs",
                    "step_argument_type":"Output file",
                    "workflow_step":"merge_pairs"
                }
            ]
        },
        {
            "workflow_argument_name":"out_cool",
            "argument_type":"Output processed file",
            "argument_format":"cool",
            "argument_mapping":[
                {
                    "step_argument_name":"out_cool",
                    "step_argument_type":"Output file",
                    "workflow_step":"cooler"
                }
            ]
        },
        {
            "workflow_argument_name":"output_hic",
            "argument_type":"Output processed file",
            "argument_format":"hic",
            "argument_mapping":[
                {
                    "step_argument_name":"output_hic",
                    "step_argument_type":"Output file",
                    "workflow_step":"pairs2hic"
                }
            ]
        },
        {
            "argument_mapping":[
                {
                    "step_argument_name":"pairs_index",
                    "step_argument_type":"Input file or parameter",
                    "workflow_step":"cooler"
                },
                {
                    "step_argument_name":"output_pairs_index",
                    "step_argument_type":"Output file or parameter",
                    "workflow_step":"merge_pairs"
                }
            ]
        },
        {
            "argument_mapping":[
                {
                    "step_argument_name":"input_pairs",
                    "step_argument_type":"Input file or parameter",
                    "workflow_step":"pairs2hic"
                },
                {
                    "step_argument_name":"output_pairs",
                    "step_argument_type":"Output file or parameter",
                    "workflow_step":"merge_pairs"
                }
            ]
        }
    ], 
    "name": "hi-c-processing-partb/24", 
    "workflow_steps": [
        {
            "step": "e4068c7a-49e5-4c33-afab-9ec90d65faf3",
            "step_name": "merge_pairs"
        },
        {
            "step": "a9d0e56c-49e5-4c33-afab-9ec90d65faf3",
            "step_name": "pairs2hic"
        },
        {
            "step": "302366fb-49e5-4c33-afab-9ec90d65faf3",
            "step_name": "cooler"
        }
    ], 
    "workflow_type": "Hi-C data analysis",
    "workflow_diagram": "",
    "accession": "4DNWFSOZLMMB",
    "award": "1U01CA200059-01",
    "lab": "4dn-dcic-lab"
=======
{   
    "title": "add-hic-normvector-to-mcool",
    "accession": "4DNWFG6JYY2P",
    "uuid": "e8b6d4be-20c4-4e39-b1a3-f04592894521",
    "award": "1U01CA200059-01",
    "lab": "4dn-dcic-lab",
    "name": "add-hic-normvector-to-mcool/2",
    "workflow_type": "Hi-C data analysis",
    "workflow_diagram": "",
    "arguments": [
        {   
            "workflow_argument_name": "input_hic",
            "argument_type": "Input file",
            "argument_format": "hic",
            "argument_mapping": [
                {   
                    "workflow_step": "add-hic-normvector-to-mcool",
                    "step_argument_name": "input_hic",
                    "step_argument_type": "Input file"
                }
            ],
            "description": ""
        },
        {
            "workflow_argument_name": "input_mcool",
            "argument_type": "Input file",
            "argument_format": "mcool",
            "argument_mapping": [
                {
                    "workflow_step": "add-hic-normvector-to-mcool",
                    "step_argument_name": "input_mcool",
                    "step_argument_type": "Input file"
                }
            ],
            "description": ""
        },
        {   
            "workflow_argument_name": "output_mcool",
            "argument_type": "Output processed file",
            "argument_format": "mcool",
            "argument_mapping": [
                {   
                    "workflow_step": "add-hic-normvector-to-mcool",
                    "step_argument_name": "output_mcool",
                    "step_argument_type": "Output file"
                }
            ],
            "description": ""
        }
    ],
    "workflow_steps": [
        {   
            "step_name":"add-hic-normvector-to-mcool",
            "step":"11775554-5f85-4d0c-93e4-fa9d7f20d47a"
        }
    ],
    "description": "add-hic-normvector-to-mcool"
},
{   
    "title": "extract-mcool-normvector-for-juicebox",
    "accession": "4DNWFG6JJBM8",
    "uuid": "441b46f5-5193-41ee-a90e-c7a74fbb65c1",
    "award": "1U01CA200059-01",
    "lab": "4dn-dcic-lab",
    "name": "extract-mcool-normvector-for-juicebox/2",
    "workflow_type": "Hi-C data analysis",
    "workflow_diagram": "",
    "arguments": [
        {   
            "workflow_argument_name": "input_mcool",
            "argument_type": "Input file",
            "argument_format": "mcool",
            "argument_mapping": [
                {   
                    "workflow_step": "extract-mcool-normvector-for-juicebox",
                    "step_argument_name": "input_mcool",
                    "step_argument_type": "Input file"
                }
            ],
            "description": ""
        },
        {
            "argument_type": "parameter",
            "argument_mapping": [
                {
                    "step_argument_name": "nres",
                    "workflow_step": "extract-mcool-normvector-for-juicebox",
                    "step_argument_type": "parameter"
                }
            ],
            "workflow_argument_name": "nres"
        },
        {   
            "workflow_argument_name": "output_normvector",
            "argument_type": "Output processed file",
            "argument_format": "other",
            "argument_mapping": [
                {   
                    "workflow_step": "extract-mcool-normvector-for-juicebox",
                    "step_argument_name": "output_normvector",
                    "step_argument_type": "Output file"
                }
            ],
            "description": ""
        }
    ],
    "workflow_steps": [
        {   
            "step_name":"extract-mcool-normvector-for-juicebox",
            "step":"53e7b46f-1d3b-4a16-812f-c79456614bda"
        }
    ],
    "description": "extract-mcool-normvector-for-juicebox"
>>>>>>> a496b4d0
}
]<|MERGE_RESOLUTION|>--- conflicted
+++ resolved
@@ -358,25 +358,13 @@
             "workflow_argument_name": "input_file",
             "argument_type": "Input file",
             "argument_format": "fastq",
-            "argument_mapping": [
-                {
-                    "workflow_step" : "validatefiles",
-                    "step_argument_name" : "input_file",
-                    "step_argument_type" : "Input file"
-                }
-            ],
+            "argument_mapping": [],
             "description": ""
         },
         {
             "workflow_argument_name": "report",
             "argument_type": "Output report file",
-            "argument_mapping": [
-                {
-                    "workflow_step" : "validatefiles",
-                    "step_argument_name" : "report_zip",
-                    "step_argument_type" : "Output file"
-                }
-            ],
+            "argument_mapping": [],
             "description": ""
         }
     ],
@@ -409,7 +397,7 @@
                     "step_argument_type": "Input file"
                 }
             ],
-            "description": ""
+            "description": "File on which MD5 calculation is run on."
         },
         {
             "workflow_argument_name": "report",
@@ -421,7 +409,7 @@
                     "step_argument_type": "Output file"
                 }
             ],
-            "description": ""
+            "description": "The MD5 checksum generated."
         }
     ],
     "workflow_steps": [
@@ -898,6 +886,20 @@
                     "step_argument_name":"input_pairs",
                     "step_argument_type":"Input file or parameter",
                     "workflow_step":"pairs2hic"
+                },
+                {
+                    "step_argument_name":"output_pairs",
+                    "step_argument_type":"Output file or parameter",
+                    "workflow_step":"merge_pairs"
+                }
+            ]
+        },
+        {
+            "argument_mapping":[
+                {
+                    "step_argument_name":"pairs",
+                    "step_argument_type":"Input file or parameter",
+                    "workflow_step":"cooler"
                 },
                 {
                     "step_argument_name":"output_pairs",
@@ -1328,7 +1330,6 @@
         }
     ]
 },
-<<<<<<< HEAD
 {
     "title":"Hi-C processing part B revision 24",
     "description":"Hi-C processing part B revision 24",
@@ -1503,7 +1504,7 @@
     "accession": "4DNWFSOZLMMB",
     "award": "1U01CA200059-01",
     "lab": "4dn-dcic-lab"
-=======
+},
 {   
     "title": "add-hic-normvector-to-mcool",
     "accession": "4DNWFG6JYY2P",
@@ -1617,6 +1618,5 @@
         }
     ],
     "description": "extract-mcool-normvector-for-juicebox"
->>>>>>> a496b4d0
 }
 ]
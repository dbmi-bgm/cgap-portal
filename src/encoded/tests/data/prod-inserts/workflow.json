[
{
    "title": "GITAR",
    "cwl_pointer": "https://igor.sbgenomics.com/raw/4dn-dcic/dev/gitar-v0-2/0",
    "uuid": "c7a60edf-49e5-4c33-afab-9ec90d65faf3",
    "award": "1U01CA200059-01",
    "lab": "4dn-dcic-lab",
    "arguments": [
        {
            "argument_mapping": [
                {
                    "workflow_step": "hictool_fastq2bam",
                    "step_argument_name": "input_fastq2",
                    "step_argument_type": "Input file"
                }
            ],
            "workflow_argument_name": "input_fastq2",
            "argument_type": "Input file"
        },
        {
            "argument_mapping": [
                {
                    "workflow_step": "hictool_fastq2bam",
                    "step_argument_name": "input_fastq1",
                    "step_argument_type": "Input file"
                }
            ],
            "workflow_argument_name": "input_fastq1",
            "argument_type": "Input file"
        },
        {
            "argument_mapping": [
                {
                    "workflow_step": "hictool_fastq2bam",
                    "step_argument_name": "bowtie_index",
                    "step_argument_type": "Input file"
                }
            ],
            "workflow_argument_name": "bowtie_index",
            "argument_type": "Input file"
        },
        {
            "argument_mapping": [
                {
                    "workflow_step": "hictool_bam2hdf5",
                    "step_argument_name": "RE_bed",
                    "step_argument_type": "Input file"
                }
            ],
            "workflow_argument_name": "RE_bed",
            "argument_type": "Input file"
        },
        {
            "argument_mapping": [
                {
                    "workflow_step": "hictool_hdf52matrix",
                    "step_argument_name": "chrlen_file",
                    "step_argument_type": "Input file"
                }
            ],
            "workflow_argument_name": "chrlen_file",
            "argument_type": "Input file"
        },
        {
            "argument_mapping": [
                {
                    "workflow_step": "hictool_hdf52matrix",
                    "step_argument_name": "contact_matrix_binsize",
                    "step_argument_type": "parameter"
                }
            ],
            "workflow_argument_name": "contact_matrix_binsize",
            "argument_type": "parameter"
        },
        {
            "argument_mapping": [
                {
                    "workflow_step": "hictool_hdf52matrix",
                    "step_argument_name": "chromosome",
                    "step_argument_type": "parameter"
                }
            ],
            "workflow_argument_name": "chromosome",
            "argument_type": "parameter"
        },
        {
            "argument_mapping": [
                {
                    "workflow_step": "hictool_fastq2bam",
                    "step_argument_name": "sorted_bam_pe",
                    "step_argument_type": "Output file"
                }
            ],
            "workflow_argument_name": "sorted_bam_pe",
            "argument_type": "Output processed file"
        },
        {
            "argument_mapping": [
                {
                    "workflow_step": "hictool_bam2hdf5",
                    "step_argument_name": "HiC_project_object_hdf5",
                    "step_argument_type": "Output file"
                }
            ],
            "workflow_argument_name": "HiC_project_object_hdf5",
            "argument_type": "Output processed file"
        },
        {
            "argument_mapping": [
                {
                    "workflow_step": "hictool_bam2hdf5",
                    "step_argument_name": "HiC_distance_function_hdf5",
                    "step_argument_type": "Output file"
                }
            ],
            "workflow_argument_name": "HiC_distance_function_hdf5",
            "argument_type": "Output processed file"
        },
        {
            "argument_mapping": [
                {
                    "workflow_step": "hictool_hdf52matrix",
                    "step_argument_name": "normalized_fend_contact_matrix",
                    "step_argument_type": "Output file"
                }
            ],
            "workflow_argument_name": "normalized_fend_contact_matrix",
            "argument_type": "Output processed file"
        },
        {
            "argument_mapping": [
                {
                    "workflow_step": "hictool_hdf52matrix",
                    "step_argument_name": "normalized_enrich_contact_matrix",
                    "step_argument_type": "Output file"
                }
            ],
            "workflow_argument_name": "normalized_enrich_contact_matrix",
            "argument_type": "Output processed file"
        },
        {
            "argument_mapping": [
                {
                    "workflow_step": "hictool_hdf52matrix",
                    "step_argument_name": "expected_enrich_contact_matrix",
                    "step_argument_type": "Output file"
                }
            ],
            "workflow_argument_name": "expected_enrich_contact_matrix",
            "argument_type": "Output processed file"
        },
        {
            "argument_mapping": [
                {
                    "workflow_step": "hictool_hdf52matrix",
                    "step_argument_name": "observed_contact_matrix",
                    "step_argument_type": "Output file"
                }
            ],
            "workflow_argument_name": "observed_contact_matrix",
            "argument_type": "Output processed file"
        },
        {
            "argument_mapping": [
                {
                    "workflow_step": "hictool_hdf52matrix",
                    "step_argument_name": "expected_fend_contact_matrix",
                    "step_argument_type": "Output file"
                }
            ],
            "workflow_argument_name": "expected_fend_contact_matrix",
            "argument_type": "Output processed file"
        },
        {
            "argument_mapping": [
                {
                    "workflow_step": "hictool_bam2hdf5",
                    "step_argument_name": "input_bam2",
                    "step_argument_type": "Input file"
                },
                {
                    "workflow_step": "hictool_fastq2bam",
                    "step_argument_name": "split_bam2",
                    "step_argument_type": "Output file"
                }
            ],
            "workflow_argument_name": "split_bam2"
        },
        {
            "argument_mapping": [
                {
                    "workflow_step": "hictool_bam2hdf5",
                    "step_argument_name": "input_bam1",
                    "step_argument_type": "Input file"
                },
                {
                    "workflow_step": "hictool_fastq2bam",
                    "step_argument_name": "split_bam1",
                    "step_argument_type": "Output file"
                }
            ],
            "workflow_argument_name": "split_bam1"
        },
        {
            "argument_mapping": [
                {
                    "workflow_step": "hictool_hdf52matrix",
                    "step_argument_name": "fend_object_hdf5",
                    "step_argument_type": "Input file"
                },
                {
                    "workflow_step": "hictool_bam2hdf5",
                    "step_argument_name": "fend_object_hdf5",
                    "step_argument_type": "Output file"
                }
            ],
            "workflow_argument_name": "fend_object_hdf5"
        },
        {
            "argument_mapping": [
                {
                    "workflow_step": "hictool_hdf52matrix",
                    "step_argument_name": "HiC_norm_binning_hdf5",
                    "step_argument_type": "Input file"
                },
                {
                    "workflow_step": "hictool_bam2hdf5",
                    "step_argument_name": "HiC_norm_binning_hdf5",
                    "step_argument_type": "Output file"
                }
            ],
            "workflow_argument_name": "HiC_norm_binning_hdf5",
            "argument_type": "Output processed file"
        },
        {
            "argument_mapping": [
                {
                    "workflow_step": "hictool_hdf52matrix",
                    "step_argument_name": "HiC_data_object_hdf5",
                    "step_argument_type": "Input file"
                },
                {
                    "workflow_step": "hictool_bam2hdf5",
                    "step_argument_name": "HiC_data_object_hdf5",
                    "step_argument_type": "Output file"
                }
            ],
            "workflow_argument_name": "HiC_data_object_hdf5",
            "argument_type": "Output processed file"
        }
    ],
    "name": "gitar",
    "workflow_steps": [
        {
            "step": "d3b03a23-49e5-4c33-afab-9ec90d65faf3",
            "step_name": "hictool_fastq2bam"
        },
        {
            "step": "80c7771e-49e5-4c33-afab-9ec90d65faf3",
            "step_name": "hictool_bam2hdf5"
        },
        {
            "step": "a937f407-49e5-4c33-afab-9ec90d65faf3",
            "step_name": "hictool_hdf52matrix"
        }
    ],
    "workflow_type": "Hi-C data analysis",
    "workflow_diagram": "",
    "description": "GITAR Hi-C data processing pipeline"
},
{
    "title": "FastQC",
    "accession": "4DNWFAW5VTA5",
    "cwl_pointer": "https://igor.sbgenomics.com/raw/4dn-dcic/dev/fastqc-0-11-4/0",
    "uuid": "2324ad76-ff37-4157-8bcc-3ce72b7dace9",
    "award": "1U01CA200059-01",
    "lab": "4dn-dcic-lab",
    "arguments": [
        {
            "argument_mapping": [
                {
                    "workflow_step": "FastQC",
                    "step_argument_name": "limits_file",
                    "step_argument_type": "Input file"
                }
            ],
            "workflow_argument_name": "limits_file",
            "argument_type": "Input file"
        },
        {
            "argument_mapping": [
                {
                    "workflow_step": "FastQC",
                    "step_argument_name": "input_fastq",
                    "step_argument_type": "Input file"
                }
            ],
            "workflow_argument_name": "input_fastq",
            "argument_format": "fastq",
            "argument_type": "Input file"
        },
        {
            "argument_mapping": [
                {
                    "workflow_step": "FastQC",
                    "step_argument_name": "contaminants_file",
                    "step_argument_type": "Input file"
                }
            ],
            "workflow_argument_name": "contaminants_file",
            "argument_type": "Input file"
        },
        {
            "argument_mapping": [
                {
                    "workflow_step": "FastQC",
                    "step_argument_name": "adapters_file",
                    "step_argument_type": "Input file"
                }
            ],
            "workflow_argument_name": "adapters_file",
            "argument_type": "Input file"
        },
        {
            "argument_mapping": [
                {
                    "workflow_step": "FastQC",
                    "step_argument_name": "report_zip",
                    "step_argument_type": "Output file"
                }
            ],
            "workflow_argument_name": "report_zip",
            "argument_type": "Output QC file"
        }
    ],
    "name": "fastqc-0-11-4-1",
    "workflow_type": "Data QC",
    "workflow_diagram": "",
    "description": "FastQC quality control step for fastq files",
    "workflow_steps": [
        {
            "step": "f7b8cd87-49e5-4c33-afab-9ec90d65faf3",
            "step_name": "FastQC"
        }
    ]
},
{
    "title": "ValidateFiles",
    "accession": "4DNWF6DUSPTF",
    "uuid": "181b777a-2db7-4593-ae7f-6170a5d69ff7",
    "award": "1U01CA200059-01",
    "lab": "4dn-dcic-lab",
    "name": "validate",
    "workflow_type": "Data QC",
    "workflow_diagram": "",
    "arguments": [
        {
            "workflow_argument_name": "input_file",
            "argument_type": "Input file",
            "argument_format": "fastq",
            "argument_mapping": [
                {
                    "workflow_step" : "validatefiles",
                    "step_argument_name" : "input_file",
                    "step_argument_type" : "Input file"
                }
            ],
            "description": ""
        },
        {
            "workflow_argument_name": "report",
            "argument_type": "Output report file",
            "argument_mapping": [
                {
                    "workflow_step" : "validatefiles",
                    "step_argument_name" : "report_zip",
                    "step_argument_type" : "Output file"
                }
            ],
            "description": ""
        }
    ],
    "workflow_steps": [
        {
            "step_name":"validatefiles",
            "step":"0786554a-49e5-4c33-afab-9ec90d658888"
        }
    ],
    "description": "ValidateFiles quality control step for fastq files"
},
{
    "title": "md5",
    "accession": "4DNWFG6JOL4D",
    "uuid": "d3f25cd3-e726-4b3c-a022-48f844474b41",
    "award": "1U01CA200059-01",
    "lab": "4dn-dcic-lab",
    "name": "md5",
    "workflow_type": "Data QC",
    "workflow_diagram": "",
    "arguments": [
        {
            "workflow_argument_name": "input_file",
            "argument_type": "Input file",
            "argument_format": "fastq",
            "argument_mapping": [
                {
<<<<<<< HEAD
                    "workflow_step" : "md5",
                    "step_argument_name" : "input_file",
                    "step_argument_type" : "Input file"
=======
                    "workflow_step": "md5",
                    "step_argument_name": "input_file",
                    "step_argument_type": "Input file"
>>>>>>> 58f93b08
                }
            ],
            "description": ""
        },
        {
            "workflow_argument_name": "report",
            "argument_type": "Output report file",
            "argument_mapping": [
                {
<<<<<<< HEAD
                    "workflow_step" : "md5",
                    "step_argument_name" : "report_zip",
                    "step_argument_type" : "Output file"
=======
                    "workflow_step": "md5",
                    "step_argument_name": "report",
                    "step_argument_type": "Output file"
>>>>>>> 58f93b08
                }
            ],
            "description": ""
        }
    ],
    "workflow_steps": [
        {
            "step_name":"md5",
            "step":"0786554a-49e5-4c33-afab-9ec90d657777"
        }
    ],
    "description": "md5 on uncompressed file"
},
{
    "title": "Hi-C processing part A",
    "uuid": "02d636b9-d82d-4da9-950c-2ca994a0943e",
    "accession": "4DNWFSOZLMGE",
    "award": "1U01CA200059-01",
    "lab": "4dn-dcic-lab",
    "name": "hi-c-processing-parta",
    "workflow_type": "Hi-C data analysis",
    "workflow_diagram": "",
    "cwl_pointer": "https://raw.githubusercontent.com/4dn-dcic/pipelines-cwl/master/cwl_sbg/hi-c-processing-parta.9.cwl",
    "workflow_steps": [
        {
            "step_name":"bwa-mem",
            "step":"02d636b9-d82d-4da9-950c-2ca994a73514"
        },
        {
            "step_name":"sort_bam",
            "step":"02d636b9-d82d-4da9-950c-2ca994a3625a"
        },
        {
            "step_name":"bam2pairs",
            "step":"02d636b9-d82d-4da9-950c-2ca994a1330c"
        }
    ],
    "arguments": [
        {
            "workflow_argument_name": "fastq1",
            "argument_type": "Input file",
            "argument_format": "fastq",
            "description": "",
            "argument_mapping": [
                {
                    "workflow_step": "bwa-mem", 
                    "step_argument_name": "fastq1", 
                    "step_argument_type": "Input file"
                }
            ] 
        },
        {
            "workflow_argument_name": "fastq2",
            "argument_type": "Input file",
            "argument_format": "fastq",
            "description": "",
            "argument_mapping": [
                {
                    "workflow_step": "bwa-mem", 
                    "step_argument_name": "fastq2", 
                    "step_argument_type": "Input file"
                }
            ]
        },
        {
            "workflow_argument_name": "bwa_index",
            "argument_type": "Input file",
            "argument_format": "bwaIndex",
            "description": "",
            "argument_mapping": [
                {
                    "workflow_step": "bwa-mem", 
                    "step_argument_name": "bwa_index", 
                    "step_argument_type": "Input file"
                }
            ]
        },
        {
            "argument_mapping": [
                {
                    "workflow_step": "bwa-mem", 
                    "step_argument_name": "nThreads", 
                    "step_argument_type": "parameter"
                }
            ], 
            "workflow_argument_name": "nThreads", 
            "argument_type": "parameter"
        }, 
        {
            "workflow_argument_name": "out_sorted_bam",
            "argument_type": "Output processed file",
            "argument_format": "bam",
            "description": "",
            "argument_mapping": [
                {
                    "workflow_step": "sort_bam", 
                    "step_argument_name": "out_sorted_bam", 
                    "step_argument_type": "Output file"
                },
                {
                    "workflow_step": "bam2pairs", 
                    "step_argument_name": "input_bam", 
                    "step_argument_type": "Input file"
                }
            ]
        },
        {
            "argument_mapping": [
                {
                    "workflow_step": "bwa-mem", 
                    "step_argument_name": "out_bam", 
                    "step_argument_type": "Output file"
                },
                {
                    "workflow_step": "sort_bam", 
                    "step_argument_name": "input_bam", 
                    "step_argument_type": "Input file"
                }
            ]
        },
        {
            "workflow_argument_name": "out_sorted_bam_index",
            "argument_type": "Output processed file",
            "argument_format": "bai",
            "description": "",
            "argument_mapping": [
                {
                    "workflow_step": "sort_bam", 
                    "step_argument_name": "out_sorted_bam_index", 
                    "step_argument_type": "Output file"
                }
            ]
        },
        {
            "workflow_argument_name": "out_pairs",
            "argument_type": "Output processed file",
            "argument_format": "pairs",
            "description": "",
            "argument_mapping": [
                {
                    "workflow_step": "bam2pairs", 
                    "step_argument_name": "out_pairs", 
                    "step_argument_type": "Output file"
                }
            ]
        },
        {
            "workflow_argument_name": "out_pairs_index",
            "argument_type": "Output processed file",
            "argument_format": "pairs_px2",
            "description": "",
            "argument_mapping": [
                {
                    "workflow_step": "bam2pairs", 
                    "step_argument_name": "out_pairs_index", 
                    "step_argument_type": "Output file"
                }
            ]
        }
    ],
    "description": "Creating a bam and pairs files from a pair of fastq files"
},
{
    "title": "Hi-C processing part A revision 9",
    "uuid": "02d636b9-d82d-4da9-950c-2ca994a09411",
    "accession": "4DNWFSOZLMGT",
    "award": "1U01CA200059-01",
    "lab": "4dn-dcic-lab",
    "name": "hi-c-processing-parta/9",
    "workflow_type": "Hi-C data analysis",
    "workflow_diagram": "",
    "cwl_pointer": "https://raw.githubusercontent.com/4dn-dcic/pipelines-cwl/master/cwl_sbg/hi-c-processing-parta.9.cwl",
    "workflow_steps": [
        {
            "step_name":"bwa-mem",
            "step":"02d636b9-d82d-4da9-950c-2ca994a73514"
        },
        {
            "step_name":"sort_bam",
            "step":"02d636b9-d82d-4da9-950c-2ca994a3625a"
        },
        {
            "step_name":"bam2pairs",
            "step":"02d636b9-d82d-4da9-950c-2ca994a1330c"
        }
    ],
    "arguments": [
        {
            "workflow_argument_name": "fastq1",
            "argument_type": "Input file",
            "argument_format": "fastq",
            "description": "",
            "argument_mapping": [
                {
                    "workflow_step": "bwa-mem", 
                    "step_argument_name": "fastq1", 
                    "step_argument_type": "Input file"
                }
            ] 
        },
        {
            "workflow_argument_name": "fastq2",
            "argument_type": "Input file",
            "argument_format": "fastq",
            "description": "",
            "argument_mapping": [
                {
                    "workflow_step": "bwa-mem", 
                    "step_argument_name": "fastq2", 
                    "step_argument_type": "Input file"
                }
            ]
        },
        {
            "workflow_argument_name": "bwa_index",
            "argument_type": "Input file",
            "argument_format": "bwaIndex",
            "description": "",
            "argument_mapping": [
                {
                    "workflow_step": "bwa-mem", 
                    "step_argument_name": "bwa_index", 
                    "step_argument_type": "Input file"
                }
            ]
        },
        {
            "argument_mapping": [
                {
                    "workflow_step": "bwa-mem", 
                    "step_argument_name": "nThreads", 
                    "step_argument_type": "parameter"
                }
            ], 
            "workflow_argument_name": "nThreads", 
            "argument_type": "parameter"
        }, 
        {
            "workflow_argument_name": "out_sorted_bam",
            "argument_type": "Output processed file",
            "argument_format": "bam",
            "description": "",
            "argument_mapping": [
                {
                    "workflow_step": "sort_bam", 
                    "step_argument_name": "out_sorted_bam", 
                    "step_argument_type": "Output file"
                },
                {
                    "workflow_step": "bam2pairs", 
                    "step_argument_name": "input_bam", 
                    "step_argument_type": "Input file"
                }
            ]
        },
        {
            "argument_mapping": [
                {
                    "workflow_step": "bwa-mem", 
                    "step_argument_name": "out_bam", 
                    "step_argument_type": "Output file"
                },
                {
                    "workflow_step": "sort_bam", 
                    "step_argument_name": "input_bam", 
                    "step_argument_type": "Input file"
                }
            ]
        },
        {
            "workflow_argument_name": "out_sorted_bam_index",
            "argument_type": "Output processed file",
            "argument_format": "bai",
            "description": "",
            "argument_mapping": [
                {
                    "workflow_step": "sort_bam", 
                    "step_argument_name": "out_sorted_bam_index", 
                    "step_argument_type": "Output file"
                }
            ]
        },
        {
            "workflow_argument_name": "out_pairs",
            "argument_type": "Output processed file",
            "argument_format": "pairs",
            "description": "",
            "argument_mapping": [
                {
                    "workflow_step": "bam2pairs", 
                    "step_argument_name": "out_pairs", 
                    "step_argument_type": "Output file"
                }
            ]
        },
        {
            "workflow_argument_name": "out_pairs_index",
            "argument_type": "Output processed file",
            "argument_format": "pairs_px2",
            "description": "",
            "argument_mapping": [
                {
                    "workflow_step": "bam2pairs", 
                    "step_argument_name": "out_pairs_index", 
                    "step_argument_type": "Output file"
                }
            ]
        }
    ],
    "description": "Creating a bam and pairs files from a pair of fastq files"
},
{
    "title":"Hi-C processing part B revision 15",
    "description":"Hi-C processing part B revision 15",
    "workflow_diagram":"",
    "lab": "4dn-dcic-lab",
    "cwl_pointer":"https://raw.githubusercontent.com/4dn-dcic/pipelines-cwl/master/cwl_sbg/hi-c-processing-partb.15.cwl",
    "uuid":"b9829418-49e5-4c33-afab-9ec90d65faf3",
    "arguments":[
        {
            "workflow_argument_name":"chrsizes",
            "argument_type":"Input file",
            "argument_format":"chromsizes",
            "argument_mapping":[
                {
                    "step_argument_name":"chromsizes_file",
                    "step_argument_type":"Input file",
                    "workflow_step":"pairs2hic"
                }
            ]
        },
        {
            "workflow_argument_name":"input_pairs",
            "argument_type":"Input file",
            "argument_format":"pairs",
            "argument_mapping":[
                {
                    "step_argument_name":"input_pairs",
                    "step_argument_type":"Input file",
                    "workflow_step":"merge_pairs"
                }
            ]
        },
        {
            "workflow_argument_name":"input_pairs_index",
            "argument_type":"Input file",
            "argument_format":"pairs",
            "argument_mapping":[
                {
                    "step_argument_name":"input_pairs_index",
                    "step_argument_type":"Input file",
                    "workflow_step":"merge_pairs"
                }
            ]
        },
        {
            "workflow_argument_name":"ncores",
            "argument_type":"parameter",
            "argument_mapping":[
                {
                    "step_argument_name":"ncores",
                    "step_argument_type":"parameter",
                    "workflow_step":"cooler"
                }
            ]
        },
        {
            "workflow_argument_name":"binsize",
            "argument_type":"parameter",
            "argument_mapping":[
                {
                    "step_argument_name":"binsize",
                    "step_argument_type":"parameter",
                    "workflow_step":"cooler"
                }
            ]
        },
        {
            "workflow_argument_name":"min_res",
            "argument_type":"parameter",
            "argument_mapping":[
                {
                    "step_argument_name":"min_res",
                    "step_argument_type":"parameter",
                    "workflow_step":"pairs2hic"
                }
            ]
        },
        {
            "workflow_argument_name":"normalization_type",
            "argument_type":"parameter",
            "argument_mapping":[
                {
                    "step_argument_name":"normalization_type",
                    "step_argument_type":"parameter",
                    "workflow_step":"hic2mcool"
                }
            ]
        },
        {
            "workflow_argument_name":"output_pairs_index",
            "argument_type":"Output processed file",
            "argument_format":"pairs_px2",
            "argument_mapping":[
                {
                    "step_argument_name":"output_pairs_index",
                    "step_argument_type":"Output file",
                    "workflow_step":"merge_pairs"
                }
            ]
        },
        {
            "workflow_argument_name":"output_pairs",
            "argument_type":"Output processed file",
            "argument_format":"pairs",
            "argument_mapping":[
                {
                    "step_argument_name":"output_pairs",
                    "step_argument_type":"Output file",
                    "workflow_step":"merge_pairs"
                }
            ]
        },
        {
            "workflow_argument_name":"out_cool",
            "argument_type":"Output processed file",
            "argument_format":"cool",
            "argument_mapping":[
                {
                    "step_argument_name":"out_cool",
                    "step_argument_type":"Output file",
                    "workflow_step":"cooler"
                }
            ]
        },
        {
            "workflow_argument_name":"output_hic",
            "argument_type":"Output processed file",
            "argument_format":"hic",
            "argument_mapping":[
                {
                    "step_argument_name":"output_hic",
                    "step_argument_type":"Output file",
                    "workflow_step":"pairs2hic"
                }
            ]
        },
        {
            "workflow_argument_name":"out_mcool",
            "argument_type":"Output processed file",
            "argument_format":"mcool",
            "argument_mapping":[
                {
                    "step_argument_name":"out_mcool",
                    "step_argument_type":"Output file",
                    "workflow_step":"hic2mcool"
                }
            ]
        },
        {
            "argument_mapping":[
                {
                    "step_argument_name":"pairs_index",
                    "step_argument_type":"Input file or parameter",
                    "workflow_step":"cooler"
                },
                {
                    "step_argument_name":"output_pairs_index",
                    "step_argument_type":"Output file or parameter",
                    "workflow_step":"merge_pairs"
                }
            ]
        },
        {
            "argument_mapping":[
                {
                    "step_argument_name":"input_pairs",
                    "step_argument_type":"Input file or parameter",
                    "workflow_step":"pairs2hic"
                },
                {
                    "step_argument_name":"output_pairs",
                    "step_argument_type":"Output file or parameter",
                    "workflow_step":"merge_pairs"
                }
            ]
        },
        {
            "argument_mapping":[
                {
                    "step_argument_name":"input_hic",
                    "step_argument_type":"Input file or parameter",
                    "workflow_step":"hic2mcool"
                },
                {
                    "step_argument_name":"output_hic",
                    "step_argument_type":"Output file or parameter",
                    "workflow_step":"pairs2hic"
                }
            ]
        }
    ],
    "workflow_type":"Hi-C data analysis",
    "name":"hi-c-processing-partb/15",
    "workflow_steps":[
        {
            "step_name":"merge_pairs",
            "step":"e4068c7a-49e5-4c33-afab-9ec90d65faf3"
        },
        {
            "step_name":"cooler",
            "step":"302366fb-49e5-4c33-afab-9ec90d65faf3"
        },
        {
            "step_name":"pairs2hic",
            "step":"a9d0e56c-49e5-4c33-afab-9ec90d65faf3"
        },
        {
            "step_name":"hic2mcool",
            "step":"0786554a-49e5-4c33-afab-9ec90d65faf3"
        }
    ],
    "award": "1U01CA200059-01"
},
{
    "title": "Hi-C processing part B revision 6",
    "cwl_pointer": "https://github.com/4dn-dcic/pipelines-cwl/blob/master/cwl_sbg/hi-c-processing-partb.6.cwl",
    "uuid": "a217d61c-49e5-4c33-afab-9ec90d65faf3", 
    "arguments": [
        {
            "argument_mapping": [
                {
                    "workflow_step": "merge_pairs", 
                    "step_argument_name": "input_pairs_index", 
                    "step_argument_type": "Input file"
                }
            ], 
            "workflow_argument_name": "input_pairs_index", 
            "argument_format": "pairs_px2",
            "description": "",
            "argument_type": "Input file"
        }, 
        {
            "argument_mapping": [
                {
                    "workflow_step": "merge_pairs", 
                    "step_argument_name": "input_pairs", 
                    "step_argument_type": "Input file"
                }
            ], 
            "workflow_argument_name": "input_pairs", 
            "argument_format": "pairs",
            "description": "",
            "argument_type": "Input file"
        }, 
        {
            "argument_mapping": [
                {
                    "workflow_step": "merge_pairs", 
                    "step_argument_name": "outprefix", 
                    "step_argument_type": "parameter"
                }
            ], 
            "workflow_argument_name": "outprefix", 
            "description": "",
            "argument_type": "parameter"
        }, 
        {
            "argument_mapping": [
                {
                    "workflow_step": "merge_pairs", 
                    "step_argument_name": "output_pairs_index", 
                    "step_argument_type": "Output file"
                }
            ], 
            "argument_type": "Output processed file",
            "workflow_argument_name": "output_pairs_index", 
            "description": "",
            "argument_format": "pairs_px2"
        }, 
        {
            "argument_mapping": [
                {
                    "workflow_step": "merge_pairs", 
                    "step_argument_name": "output_pairs", 
                    "step_argument_type": "Output file"
                }
            ], 
            "workflow_argument_name": "output_pairs", 
            "argument_type": "Output processed file",
            "description": "",
            "argument_format": "pairs"
        }
    ], 
    "name": "hi-c-processing-partb/6", 
    "workflow_steps": [
        {
            "step": "e4068c7a-49e5-4c33-afab-9ec90d65faf3",
            "step_name": "merge_pairs"
        }
    ], 
    "workflow_type": "Hi-C data analysis",
    "workflow_diagram": "",
    "description": "Hi-C processing part B revision 6",
    "accession": "4DNWFSOZLJGI",
    "award": "1U01CA200059-01",
    "lab": "4dn-dcic-lab"
},
{
    "title": "hi-c-processing-parta-juicer",
    "accession": "4DNWFSOZLJBM",
    "award": "1U01CA200059-01",
    "lab": "4dn-dcic-lab",
    "workflow_diagram": "",
    "description": "Hi-C processing partA based on Juicer",
    "cwl_pointer": "https://raw.githubusercontent.com/4dn-dcic/pipelines-cwl/master/cwl_sbg/hi-c-processing-parta-juicer.5.cwl",
    "workflow_steps": [
        {
            "step": "98a6e081-49e5-4c33-afab-9ec90d65faf3",
            "step_name": "juicer"
        },
        {
            "step": "b1fe75f9-49e5-4c33-afab-9ec90d65faf3",
            "step_name": "juicer2pairs"
        }
    ],
    "workflow_type": "Hi-C data analysis",
    "name": "hi-c-processing-parta-juicer/5",
    "uuid": "a9caf6f3-49e5-4c33-afab-9ec90d65faf3",
    "arguments": [
        {
            "argument_format": "fastq",
            "argument_type": "Input file",
            "argument_mapping": [
                {
                    "step_argument_name": "input_fastq1",
                    "workflow_step": "juicer",
                    "step_argument_type": "Input file"
                }
            ],
            "workflow_argument_name": "fastq1"
        },
        {
            "argument_format": "fastq",
            "argument_type": "Input file",
            "argument_mapping": [
                {
                    "step_argument_name": "input_fastq2",
                    "workflow_step": "juicer",
                    "step_argument_type": "Input file"
                }
            ],
            "workflow_argument_name": "fastq2"
        },
        {
            "argument_format": "bwaIndex",
            "argument_type": "Input file",
            "argument_mapping": [
                {
                    "step_argument_name": "bwaIndex",
                    "workflow_step": "juicer",
                    "step_argument_type": "Input file"
                }
            ],
            "workflow_argument_name": "bwa_index"
        },
        {
            "argument_format": "chromsizes",
            "argument_type": "Input file",
            "argument_mapping": [
                {
                    "step_argument_name": "chromsize",
                    "workflow_step": "juicer2pairs",
                    "step_argument_type": "Input file"
                }
            ],
            "workflow_argument_name": "chrsizes"
        },
        {
            "argument_format": "reference_fasta",
            "argument_type": "Input file",
            "argument_mapping": [
                {
                    "step_argument_name": "reference_fasta",
                    "workflow_step": "juicer",
                    "step_argument_type": "Input file"
                }
            ],
            "workflow_argument_name": "reference_fasta"
        },
        {
            "argument_format": "juicer_format_restriction_site_file",
            "argument_type": "Input file",
            "argument_mapping": [
                {
                    "step_argument_name": "restriction_file",
                    "workflow_step": "juicer",
                    "step_argument_type": "Input file"
                }
            ],
            "workflow_argument_name": "restriction_file"
        },
        {
            "argument_type": "parameter",
            "argument_mapping": [
                {
                    "step_argument_name": "nsplit",
                    "workflow_step": "juicer2pairs",
                    "step_argument_type": "parameter"
                }
            ],
            "workflow_argument_name": "nsplit"
        },
        {
            "argument_format": "pairs",
            "argument_type": "Output processed file",
            "argument_mapping": [
                {
                    "step_argument_name": "out_pairs",
                    "workflow_step": "juicer2pairs",
                    "step_argument_type": "Output file"
                }
            ],
            "workflow_argument_name": "out_pairs"
        },
        {
            "argument_format": "pairs_px2",
            "argument_type": "Output processed file",
            "argument_mapping": [
                {
                    "step_argument_name": "out_pairs_px",
                    "workflow_step": "juicer2pairs",
                    "step_argument_type": "Output file"
                }
            ],
            "workflow_argument_name": "out_pairs_index"
        },
        {
            "argument_mapping": [
                {
                    "step_argument_name": "input_merged_nodups",
                    "workflow_step": "juicer2pairs",
                    "step_argument_type": "Input file or parameter"
                },
                {
                    "step_argument_name": "merged_nodups",
                    "workflow_step": "juicer",
                    "step_argument_type": "Output file or parameter"
                }
            ]
        }
    ]
},
{
    "title": "hi-c-processing-parta-juicer",
    "accession": "4DNWFSOBBBBB",
    "award": "1U01CA200059-01",
    "lab": "4dn-dcic-lab",
    "workflow_diagram": "",
    "description": "Hi-C processing partA based on Juicer",
    "cwl_pointer": "https://raw.githubusercontent.com/4dn-dcic/pipelines-cwl/master/cwl_sbg/hi-c-processing-parta-juicer.16.cwl",
    "workflow_steps": [
        {
            "step": "98a6e081-49e5-4c33-afab-9ec90d65dddd",
            "step_name": "juicer"
        },
        {
            "step": "b1fe75f9-49e5-4c33-afab-9ec90d65faf3",
            "step_name": "juicer2pairs"
        }
    ],
    "workflow_type": "Hi-C data analysis",
    "name": "hi-c-processing-parta-juicer/16",
    "uuid": "a9caf6f3-49e5-4c33-bfab-9ec90d65111c",
    "arguments": [
        {
            "argument_format": "fastq",
            "argument_type": "Input file",
            "argument_mapping": [
                {
                    "step_argument_name": "input_fastq1",
                    "workflow_step": "juicer",
                    "step_argument_type": "Input file"
                }
            ],
            "workflow_argument_name": "fastq1"
        },
        {
            "argument_format": "fastq",
            "argument_type": "Input file",
            "argument_mapping": [
                {
                    "step_argument_name": "input_fastq2",
                    "workflow_step": "juicer",
                    "step_argument_type": "Input file"
                }
            ],
            "workflow_argument_name": "fastq2"
        },
        {
            "argument_format": "bwaIndex",
            "argument_type": "Input file",
            "argument_mapping": [
                {
                    "step_argument_name": "bwaIndex",
                    "workflow_step": "juicer",
                    "step_argument_type": "Input file"
                }
            ],
            "workflow_argument_name": "bwa_index"
        },
        {
            "argument_format": "chromsizes",
            "argument_type": "Input file",
            "argument_mapping": [
                {
                    "step_argument_name": "chromsize",
                    "workflow_step": "juicer2pairs",
                    "step_argument_type": "Input file"
                }
            ],
            "workflow_argument_name": "chrsizes"
        },
        {
            "argument_format": "reference_fasta",
            "argument_type": "Input file",
            "argument_mapping": [
                {
                    "step_argument_name": "reference_fasta",
                    "workflow_step": "juicer",
                    "step_argument_type": "Input file"
                }
            ],
            "workflow_argument_name": "reference_fasta"
        },
        {
            "argument_format": "juicer_format_restriction_site_file",
            "argument_type": "Input file",
            "argument_mapping": [
                {
                    "step_argument_name": "restriction_file",
                    "workflow_step": "juicer",
                    "step_argument_type": "Input file"
                }
            ],
            "workflow_argument_name": "restriction_file"
        },
        {
            "argument_type": "parameter",
            "argument_mapping": [
                {
                    "step_argument_name": "nsplit",
                    "workflow_step": "juicer2pairs",
                    "step_argument_type": "parameter"
                }
            ],
            "workflow_argument_name": "nsplit"
        },
        {
            "argument_type": "parameter",
            "argument_mapping": [
                {
                    "step_argument_name": "ncores",
                    "workflow_step": "juicer",
                    "step_argument_type": "parameter"
                }
            ],
            "workflow_argument_name": "ncores"
        },
        {
            "argument_format": "pairs",
            "argument_type": "Output processed file",
            "argument_mapping": [
                {
                    "step_argument_name": "out_pairs",
                    "workflow_step": "juicer2pairs",
                    "step_argument_type": "Output file"
                }
            ],
            "workflow_argument_name": "out_pairs"
        },
        {
            "argument_format": "pairs_px2",
            "argument_type": "Output processed file",
            "argument_mapping": [
                {
                    "step_argument_name": "out_pairs_px",
                    "workflow_step": "juicer2pairs",
                    "step_argument_type": "Output file"
                }
            ],
            "workflow_argument_name": "out_pairs_index"
        },
        {
            "argument_mapping": [
                {
                    "step_argument_name": "input_merged_nodups",
                    "workflow_step": "juicer2pairs",
                    "step_argument_type": "Input file or parameter"
                },
                {
                    "step_argument_name": "merged_nodups",
                    "workflow_step": "juicer",
                    "step_argument_type": "Output file or parameter"
                }
            ]
        }
    ]
}
]<|MERGE_RESOLUTION|>--- conflicted
+++ resolved
@@ -404,15 +404,9 @@
             "argument_format": "fastq",
             "argument_mapping": [
                 {
-<<<<<<< HEAD
-                    "workflow_step" : "md5",
-                    "step_argument_name" : "input_file",
-                    "step_argument_type" : "Input file"
-=======
                     "workflow_step": "md5",
                     "step_argument_name": "input_file",
                     "step_argument_type": "Input file"
->>>>>>> 58f93b08
                 }
             ],
             "description": ""
@@ -422,15 +416,9 @@
             "argument_type": "Output report file",
             "argument_mapping": [
                 {
-<<<<<<< HEAD
-                    "workflow_step" : "md5",
-                    "step_argument_name" : "report_zip",
-                    "step_argument_type" : "Output file"
-=======
                     "workflow_step": "md5",
                     "step_argument_name": "report",
                     "step_argument_type": "Output file"
->>>>>>> 58f93b08
                 }
             ],
             "description": ""

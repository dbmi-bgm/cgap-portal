--- conflicted
+++ resolved
@@ -757,8 +757,6 @@
   "brainspan_microarray": "CPSF3L",
   "brainspan_rnaseq": "ENSG00000127054",
   "brainatlas_microarray": "CPSF3L"
-<<<<<<< HEAD
-=======
 },
   {
   "chrom": "1",
@@ -1386,6 +1384,5 @@
   "brainspan_microarray": "ATAD3A",
   "brainspan_rnaseq": "ENSG00000197785",
   "brainatlas_microarray": "ATAD3A"
->>>>>>> 729d868d
 }
 ]
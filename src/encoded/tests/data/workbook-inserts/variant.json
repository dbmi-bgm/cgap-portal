--- conflicted
+++ resolved
@@ -1,67 +1,4 @@
 [
-<<<<<<< HEAD
-  {
-    "project": "hms-dbmi",
-    "institution": "hms-dbmi",
-    "uuid": "f6aef055-4c88-4a3e-a306-d37a71535d8b",
-    "ID": "rs564328546",
-    "ALT": "T",
-    "POS": 12125898,
-    "REF": "TG",
-    "hg19": [
-      {
-        "hg19_pos": 12185955,
-        "hg19_chrom": "chr1",
-        "hg19_hgvsg": "NC_000001.11:g.12185956del"
-      }
-    ],
-    "CHROM": "1",
-    "interpretation": "ab5e1c89-4c88-4a3e-a306-d37a12defd8b"
-  },
-  {
-    "project": "hms-dbmi",
-    "institution": "hms-dbmi",
-    "uuid": "852bb349-203e-437d-974a-e8d6cb56810a",
-    "ID": "rs72640270",
-    "ALT": "T",
-    "POS": 11841759,
-    "REF": "A",
-    "hg19": [
-      {
-        "hg19_pos": 11901816,
-        "hg19_chrom": "chr1",
-        "hg19_hgvsg": "NC_000001.11:g.11901816A>T"
-      }
-    ],
-    "CHROM": "1"
-  },
-  {
-    "project": "hms-dbmi",
-    "institution": "hms-dbmi",
-    "uuid": "842b1b54-32fb-4ff3-bfd1-c5b51bc35d7f",
-    "ID": "",
-    "ALT": "A",
-    "POS": 11720331,
-    "REF": "G",
-    "hg19": [
-      {
-        "hg19_pos": 11780388,
-        "hg19_chrom": "chr1",
-        "hg19_hgvsg": "NC_000001.11:g.11780388G>A"
-      }
-    ],
-    "CHROM": "1"
-  },
-  {
-    "project": "hms-dbmi",
-    "institution": "hms-dbmi",
-    "uuid": "cedff838-99af-4936-a0ae-4dfc63ba8bf4",
-    "CHROM": "1",
-    "POS": 88832,
-    "REF": "A",
-    "ALT": "G"
-  }
-=======
     {
         "project": "hms-dbmi",
         "institution": "hms-dbmi",
@@ -127,5 +64,4 @@
             }
         ]
     }
->>>>>>> 5776ef11
 ]
[
  {
    "project": "hms-dbmi",
    "institution": "hms-dbmi",
    "uuid": "f6aef055-4c88-4a3e-a306-d37a71535d8b",
    "ID": "rs564328546",
    "ALT": "T",
    "POS": 12125898,
    "REF": "TG",
    "hg19": [
      {
        "hg19_pos": 12185955,
        "hg19_chrom": "chr1",
        "hg19_hgvsg": "NC_000001.11:g.12185956del"
      }
    ],
<<<<<<< HEAD
    "CHROM": "1",
    "topmed_an": 125568,
    "interpretations": ["ab5e1c89-4c88-4a3e-a306-d37a12defd8b"]
=======
    "CHROM": "1"
>>>>>>> 8cbc5793
  },
  {
    "project": "hms-dbmi",
    "institution": "hms-dbmi",
    "uuid": "852bb349-203e-437d-974a-e8d6cb56810a",
    "ID": "rs72640270",
    "ALT": "T",
    "POS": 11841759,
    "REF": "A",
    "hg19": [
      {
        "hg19_pos": 11901816,
        "hg19_chrom": "chr1",
        "hg19_hgvsg": "NC_000001.11:g.11901816A>T"
      }
    ],
    "CHROM": "1"
  },
  {
    "project": "hms-dbmi",
    "institution": "hms-dbmi",
    "uuid": "842b1b54-32fb-4ff3-bfd1-c5b51bc35d7f",
    "ID": "",
    "ALT": "A",
    "POS": 11720331,
    "REF": "G",
    "hg19": [
      {
        "hg19_pos": 11780388,
        "hg19_chrom": "chr1",
        "hg19_hgvsg": "NC_000001.11:g.11780388G>A"
      }
    ],
    "CHROM": "1"
  },
  {
    "project": "hms-dbmi",
    "institution": "hms-dbmi",
    "uuid": "cedff838-99af-4936-a0ae-4dfc63ba8bf4",
    "CHROM": "1",
    "POS": 88832,
    "REF": "A",
    "ALT": "G"
  }
]<|MERGE_RESOLUTION|>--- conflicted
+++ resolved
@@ -14,13 +14,9 @@
         "hg19_hgvsg": "NC_000001.11:g.12185956del"
       }
     ],
-<<<<<<< HEAD
     "CHROM": "1",
     "topmed_an": 125568,
     "interpretations": ["ab5e1c89-4c88-4a3e-a306-d37a12defd8b"]
-=======
-    "CHROM": "1"
->>>>>>> 8cbc5793
   },
   {
     "project": "hms-dbmi",

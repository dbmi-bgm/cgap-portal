--- conflicted
+++ resolved
@@ -390,14 +390,6 @@
             "workflow_argument_name": "input_file",
             "argument_type": "Input file",
             "argument_format": "fastq",
-<<<<<<< HEAD
-            "argument_mapping": [{
-                "workflow_step" : "md5",
-                "step_argument_name" : "input_file",
-                "step_argument_type" : "Input file"
-            }],
-            "description": "File on which MD5 calculation is run on."
-=======
             "argument_mapping": [
                 {
                     "workflow_step": "md5",
@@ -405,20 +397,11 @@
                     "step_argument_type": "Input file"
                 }
             ],
-            "description": ""
->>>>>>> 58f93b08
+            "description": "File on which MD5 calculation is run on."
         },
         {
             "workflow_argument_name": "report",
             "argument_type": "Output report file",
-<<<<<<< HEAD
-            "argument_mapping": [{
-                "workflow_step" : "md5",
-                "step_argument_name" : "report",
-                "step_argument_type" : "Output file or parameter"
-            }],
-            "description": "The MD5 checksum generated."
-=======
             "argument_mapping": [
                 {
                     "workflow_step": "md5",
@@ -426,8 +409,7 @@
                     "step_argument_type": "Output file"
                 }
             ],
-            "description": ""
->>>>>>> 58f93b08
+            "description": "The MD5 checksum generated."
         }
     ],
     "workflow_steps": [

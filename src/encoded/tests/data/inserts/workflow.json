[
{
    "title": "GITAR",
    "cwl_pointer": "https://igor.sbgenomics.com/raw/4dn-dcic/dev/gitar-v0-2/0",
    "uuid": "c7a60edf-49e5-4c33-afab-9ec90d65faf3",
    "award": "1U01CA200059-01",
    "lab": "4dn-dcic-lab",
    "arguments": [
        {
            "argument_mapping": [
                {
                    "workflow_step": "hictool_fastq2bam",
                    "step_argument_name": "input_fastq2",
                    "step_argument_type": "Input file"
                }
            ],
            "workflow_argument_name": "input_fastq2",
            "argument_type": "Input file"
        },
        {
            "argument_mapping": [
                {
                    "workflow_step": "hictool_fastq2bam",
                    "step_argument_name": "input_fastq1",
                    "step_argument_type": "Input file"
                }
            ],
            "workflow_argument_name": "input_fastq1",
            "argument_type": "Input file"
        },
        {
            "argument_mapping": [
                {
                    "workflow_step": "hictool_fastq2bam",
                    "step_argument_name": "bowtie_index",
                    "step_argument_type": "Input file"
                }
            ],
            "workflow_argument_name": "bowtie_index",
            "argument_type": "Input file"
        },
        {
            "argument_mapping": [
                {
                    "workflow_step": "hictool_bam2hdf5",
                    "step_argument_name": "RE_bed",
                    "step_argument_type": "Input file"
                }
            ],
            "workflow_argument_name": "RE_bed",
            "argument_type": "Input file"
        },
        {
            "argument_mapping": [
                {
                    "workflow_step": "hictool_hdf52matrix",
                    "step_argument_name": "chrlen_file",
                    "step_argument_type": "Input file"
                }
            ],
            "workflow_argument_name": "chrlen_file",
            "argument_type": "Input file"
        },
        {
            "argument_mapping": [
                {
                    "workflow_step": "hictool_hdf52matrix",
                    "step_argument_name": "contact_matrix_binsize",
                    "step_argument_type": "parameter"
                }
            ],
            "workflow_argument_name": "contact_matrix_binsize",
            "argument_type": "parameter"
        },
        {
            "argument_mapping": [
                {
                    "workflow_step": "hictool_hdf52matrix",
                    "step_argument_name": "chromosome",
                    "step_argument_type": "parameter"
                }
            ],
            "workflow_argument_name": "chromosome",
            "argument_type": "parameter"
        },
        {
            "argument_mapping": [
                {
                    "workflow_step": "hictool_fastq2bam",
                    "step_argument_name": "sorted_bam_pe",
                    "step_argument_type": "Output file"
                }
            ],
            "workflow_argument_name": "sorted_bam_pe",
            "argument_type": "Output processed file"
        },
        {
            "argument_mapping": [
                {
                    "workflow_step": "hictool_bam2hdf5",
                    "step_argument_name": "HiC_project_object_hdf5",
                    "step_argument_type": "Output file"
                }
            ],
            "workflow_argument_name": "HiC_project_object_hdf5",
            "argument_type": "Output processed file"
        },
        {
            "argument_mapping": [
                {
                    "workflow_step": "hictool_bam2hdf5",
                    "step_argument_name": "HiC_distance_function_hdf5",
                    "step_argument_type": "Output file"
                }
            ],
            "workflow_argument_name": "HiC_distance_function_hdf5",
            "argument_type": "Output processed file"
        },
        {
            "argument_mapping": [
                {
                    "workflow_step": "hictool_hdf52matrix",
                    "step_argument_name": "normalized_fend_contact_matrix",
                    "step_argument_type": "Output file"
                }
            ],
            "workflow_argument_name": "normalized_fend_contact_matrix",
            "argument_type": "Output processed file"
        },
        {
            "argument_mapping": [
                {
                    "workflow_step": "hictool_hdf52matrix",
                    "step_argument_name": "normalized_enrich_contact_matrix",
                    "step_argument_type": "Output file"
                }
            ],
            "workflow_argument_name": "normalized_enrich_contact_matrix",
            "argument_type": "Output processed file"
        },
        {
            "argument_mapping": [
                {
                    "workflow_step": "hictool_hdf52matrix",
                    "step_argument_name": "expected_enrich_contact_matrix",
                    "step_argument_type": "Output file"
                }
            ],
            "workflow_argument_name": "expected_enrich_contact_matrix",
            "argument_type": "Output processed file"
        },
        {
            "argument_mapping": [
                {
                    "workflow_step": "hictool_hdf52matrix",
                    "step_argument_name": "observed_contact_matrix",
                    "step_argument_type": "Output file"
                }
            ],
            "workflow_argument_name": "observed_contact_matrix",
            "argument_type": "Output processed file"
        },
        {
            "argument_mapping": [
                {
                    "workflow_step": "hictool_hdf52matrix",
                    "step_argument_name": "expected_fend_contact_matrix",
                    "step_argument_type": "Output file"
                }
            ],
            "workflow_argument_name": "expected_fend_contact_matrix",
            "argument_type": "Output processed file"
        },
        {
            "argument_mapping": [
                {
                    "workflow_step": "hictool_bam2hdf5",
                    "step_argument_name": "input_bam2",
                    "step_argument_type": "Input file"
                },
                {
                    "workflow_step": "hictool_fastq2bam",
                    "step_argument_name": "split_bam2",
                    "step_argument_type": "Output file"
                }
            ],
            "workflow_argument_name": "split_bam2"
        },
        {
            "argument_mapping": [
                {
                    "workflow_step": "hictool_bam2hdf5",
                    "step_argument_name": "input_bam1",
                    "step_argument_type": "Input file"
                },
                {
                    "workflow_step": "hictool_fastq2bam",
                    "step_argument_name": "split_bam1",
                    "step_argument_type": "Output file"
                }
            ],
            "workflow_argument_name": "split_bam1"
        },
        {
            "argument_mapping": [
                {
                    "workflow_step": "hictool_hdf52matrix",
                    "step_argument_name": "fend_object_hdf5",
                    "step_argument_type": "Input file"
                },
                {
                    "workflow_step": "hictool_bam2hdf5",
                    "step_argument_name": "fend_object_hdf5",
                    "step_argument_type": "Output file"
                }
            ],
            "workflow_argument_name": "fend_object_hdf5"
        },
        {
            "argument_mapping": [
                {
                    "workflow_step": "hictool_hdf52matrix",
                    "step_argument_name": "HiC_norm_binning_hdf5",
                    "step_argument_type": "Input file"
                },
                {
                    "workflow_step": "hictool_bam2hdf5",
                    "step_argument_name": "HiC_norm_binning_hdf5",
                    "step_argument_type": "Output file"
                }
            ],
            "workflow_argument_name": "HiC_norm_binning_hdf5",
            "argument_type": "Output processed file"
        },
        {
            "argument_mapping": [
                {
                    "workflow_step": "hictool_hdf52matrix",
                    "step_argument_name": "HiC_data_object_hdf5",
                    "step_argument_type": "Input file"
                },
                {
                    "workflow_step": "hictool_bam2hdf5",
                    "step_argument_name": "HiC_data_object_hdf5",
                    "step_argument_type": "Output file"
                }
            ],
            "workflow_argument_name": "HiC_data_object_hdf5",
            "argument_type": "Output processed file"
        }
    ],
    "name": "gitar",
    "workflow_steps": [
        {
            "step": "d3b03a23-49e5-4c33-afab-9ec90d65faf3",
            "step_name": "hictool_fastq2bam"
        },
        {
            "step": "80c7771e-49e5-4c33-afab-9ec90d65faf3",
            "step_name": "hictool_bam2hdf5"
        },
        {
            "step": "a937f407-49e5-4c33-afab-9ec90d65faf3",
            "step_name": "hictool_hdf52matrix"
        }
    ],
    "workflow_type": "Hi-C data analysis",
    "workflow_diagram": "",
    "description": "GITAR Hi-C data processing pipeline"
},
{
    "title": "FastQC",
    "accession": "4DNWFAW5VTA5",
    "cwl_pointer": "https://igor.sbgenomics.com/raw/4dn-dcic/dev/fastqc-0-11-4/0",
    "uuid": "2324ad76-ff37-4157-8bcc-3ce72b7dace9",
    "award": "1U01CA200059-01",
    "lab": "4dn-dcic-lab",
    "arguments": [
        {
            "argument_mapping": [
                {
                    "workflow_step": "FastQC",
                    "step_argument_name": "limits_file",
                    "step_argument_type": "Input file"
                }
            ],
            "workflow_argument_name": "limits_file",
            "argument_type": "Input file"
        },
        {
            "argument_mapping": [
                {
                    "workflow_step": "FastQC",
                    "step_argument_name": "input_fastq",
                    "step_argument_type": "Input file"
                }
            ],
            "workflow_argument_name": "input_fastq",
            "argument_format": "fastq",
            "argument_type": "Input file"
        },
        {
            "argument_mapping": [
                {
                    "workflow_step": "FastQC",
                    "step_argument_name": "contaminants_file",
                    "step_argument_type": "Input file"
                }
            ],
            "workflow_argument_name": "contaminants_file",
            "argument_type": "Input file"
        },
        {
            "argument_mapping": [
                {
                    "workflow_step": "FastQC",
                    "step_argument_name": "adapters_file",
                    "step_argument_type": "Input file"
                }
            ],
            "workflow_argument_name": "adapters_file",
            "argument_type": "Input file"
        },
        {
            "argument_mapping": [
                {
                    "workflow_step": "FastQC",
                    "step_argument_name": "report_zip",
                    "step_argument_type": "Output file"
                }
            ],
            "workflow_argument_name": "report_zip",
            "argument_type": "Output QC file"
        }
    ],
    "name": "fastqc-0-11-4-1",
    "workflow_type": "Data QC",
    "workflow_diagram": "",
    "description": "FastQC quality control step for fastq files",
    "workflow_steps": [
        {
            "step": "f7b8cd87-49e5-4c33-afab-9ec90d65faf3",
            "step_name": "FastQC"
        }
    ]
},
{
    "title": "ValidateFiles",
    "accession": "4DNWF6DUSPTF",
    "uuid": "181b777a-2db7-4593-ae7f-6170a5d69ff7",
    "award": "1U01CA200059-01",
    "lab": "4dn-dcic-lab",
    "name": "validate",
    "workflow_type": "Data QC",
    "workflow_diagram": "",
    "arguments": [
        {
            "workflow_argument_name": "input_file",
            "argument_type": "Input file",
            "argument_format": "fastq",
            "argument_mapping": [],
            "description": ""
        },
        {
            "workflow_argument_name": "report",
            "argument_type": "Output report file",
            "argument_mapping": [],
            "description": ""
        }
    ],
    "workflow_steps": [
        {
            "step_name":"validatefiles",
            "step":"0786554a-49e5-4c33-afab-9ec90d658888"
        }
    ],
    "description": "ValidateFiles quality control step for fastq files"
},
{
    "title": "md5",
    "accession": "4DNWFG6JOL4D",
    "uuid": "d3f25cd3-e726-4b3c-a022-48f844474b41",
    "award": "1U01CA200059-01",
    "lab": "4dn-dcic-lab",
    "name": "md5",
    "workflow_type": "Data QC",
    "workflow_diagram": "",
    "arguments": [
        {
            "workflow_argument_name": "input_file",
            "argument_type": "Input file",
            "argument_format": "fastq",
            "argument_mapping": [
                {
                    "workflow_step": "md5",
                    "step_argument_name": "input_file",
                    "step_argument_type": "Input file"
                }
            ],
            "description": "File on which MD5 calculation is run on."
        },
        {
            "workflow_argument_name": "report",
            "argument_type": "Output report file",
            "argument_mapping": [
                {
                    "workflow_step": "md5",
                    "step_argument_name": "report",
                    "step_argument_type": "Output file"
                }
            ],
            "description": "The MD5 checksum generated."
        }
    ],
    "workflow_steps": [
        {
            "step_name":"md5",
            "step":"0786554a-49e5-4c33-afab-9ec90d657777"
        }
    ],
    "description": "md5 on uncompressed file"
},
{
    "title": "Hi-C processing part A",
    "uuid": "02d636b9-d82d-4da9-950c-2ca994a0943e",
    "accession": "4DNWFSOZLMGE",
    "award": "1U01CA200059-01",
    "lab": "4dn-dcic-lab",
    "name": "hi-c-processing-parta",
    "workflow_type": "Hi-C data analysis",
    "workflow_diagram": "",
    "cwl_pointer": "https://raw.githubusercontent.com/4dn-dcic/pipelines-cwl/master/cwl_sbg/hi-c-processing-parta.9.cwl",
    "workflow_steps": [
        {
            "step_name":"bwa-mem",
            "step":"02d636b9-d82d-4da9-950c-2ca994a73514"
        },
        {
            "step_name":"sort_bam",
            "step":"02d636b9-d82d-4da9-950c-2ca994a3625a"
        },
        {
            "step_name":"bam2pairs",
            "step":"02d636b9-d82d-4da9-950c-2ca994a1330c"
        }
    ],
    "arguments": [
        {
            "workflow_argument_name": "fastq1",
            "argument_type": "Input file",
            "argument_format": "fastq",
            "description": "",
            "argument_mapping": [
                {
                    "workflow_step": "bwa-mem", 
                    "step_argument_name": "fastq1", 
                    "step_argument_type": "Input file"
                }
            ] 
        },
        {
            "workflow_argument_name": "fastq2",
            "argument_type": "Input file",
            "argument_format": "fastq",
            "description": "",
            "argument_mapping": [
                {
                    "workflow_step": "bwa-mem", 
                    "step_argument_name": "fastq2", 
                    "step_argument_type": "Input file"
                }
            ]
        },
        {
            "workflow_argument_name": "bwa_index",
            "argument_type": "Input file",
            "argument_format": "bwaIndex",
            "description": "",
            "argument_mapping": [
                {
                    "workflow_step": "bwa-mem", 
                    "step_argument_name": "bwa_index", 
                    "step_argument_type": "Input file"
                }
            ]
        },
        {
            "argument_mapping": [
                {
                    "workflow_step": "bwa-mem", 
                    "step_argument_name": "nThreads", 
                    "step_argument_type": "parameter"
                }
            ], 
            "workflow_argument_name": "nThreads", 
            "argument_type": "parameter"
        }, 
        {
            "workflow_argument_name": "out_sorted_bam",
            "argument_type": "Output processed file",
            "argument_format": "bam",
            "description": "",
            "argument_mapping": [
                {
                    "workflow_step": "sort_bam", 
                    "step_argument_name": "out_sorted_bam", 
                    "step_argument_type": "Output file"
                },
                {
                    "workflow_step": "bam2pairs", 
                    "step_argument_name": "input_bam", 
                    "step_argument_type": "Input file"
                }
            ]
        },
        {
            "argument_mapping": [
                {
                    "workflow_step": "bwa-mem", 
                    "step_argument_name": "out_bam", 
                    "step_argument_type": "Output file"
                },
                {
                    "workflow_step": "sort_bam", 
                    "step_argument_name": "input_bam", 
                    "step_argument_type": "Input file"
                }
            ]
        },
        {
            "workflow_argument_name": "out_sorted_bam_index",
            "argument_type": "Output processed file",
            "argument_format": "bai",
            "description": "",
            "argument_mapping": [
                {
                    "workflow_step": "sort_bam", 
                    "step_argument_name": "out_sorted_bam_index", 
                    "step_argument_type": "Output file"
                }
            ]
        },
        {
            "workflow_argument_name": "out_pairs",
            "argument_type": "Output processed file",
            "argument_format": "pairs",
            "description": "",
            "argument_mapping": [
                {
                    "workflow_step": "bam2pairs", 
                    "step_argument_name": "out_pairs", 
                    "step_argument_type": "Output file"
                }
            ]
        },
        {
            "workflow_argument_name": "out_pairs_index",
            "argument_type": "Output processed file",
            "argument_format": "pairs_px2",
            "description": "",
            "argument_mapping": [
                {
                    "workflow_step": "bam2pairs", 
                    "step_argument_name": "out_pairs_index", 
                    "step_argument_type": "Output file"
                }
            ]
        }
    ],
    "description": "Creating a bam and pairs files from a pair of fastq files"
},
{
    "title": "Hi-C processing part A revision 9",
    "uuid": "02d636b9-d82d-4da9-950c-2ca994a09411",
    "accession": "4DNWFSOZLMGT",
    "award": "1U01CA200059-01",
    "lab": "4dn-dcic-lab",
    "name": "hi-c-processing-parta/9",
    "workflow_type": "Hi-C data analysis",
    "workflow_diagram": "",
    "cwl_pointer": "https://raw.githubusercontent.com/4dn-dcic/pipelines-cwl/master/cwl_sbg/hi-c-processing-parta.9.cwl",
    "workflow_steps": [
        {
            "step_name":"bwa-mem",
            "step":"02d636b9-d82d-4da9-950c-2ca994a73514"
        },
        {
            "step_name":"sort_bam",
            "step":"02d636b9-d82d-4da9-950c-2ca994a3625a"
        },
        {
            "step_name":"bam2pairs",
            "step":"02d636b9-d82d-4da9-950c-2ca994a1330c"
        }
    ],
    "arguments": [
        {
            "workflow_argument_name": "fastq1",
            "argument_type": "Input file",
            "argument_format": "fastq",
            "description": "",
            "argument_mapping": [
                {
                    "workflow_step": "bwa-mem", 
                    "step_argument_name": "fastq1", 
                    "step_argument_type": "Input file"
                }
            ] 
        },
        {
            "workflow_argument_name": "fastq2",
            "argument_type": "Input file",
            "argument_format": "fastq",
            "description": "",
            "argument_mapping": [
                {
                    "workflow_step": "bwa-mem", 
                    "step_argument_name": "fastq2", 
                    "step_argument_type": "Input file"
                }
            ]
        },
        {
            "workflow_argument_name": "bwa_index",
            "argument_type": "Input file",
            "argument_format": "bwaIndex",
            "description": "",
            "argument_mapping": [
                {
                    "workflow_step": "bwa-mem", 
                    "step_argument_name": "bwa_index", 
                    "step_argument_type": "Input file"
                }
            ]
        },
        {
            "argument_mapping": [
                {
                    "workflow_step": "bwa-mem", 
                    "step_argument_name": "nThreads", 
                    "step_argument_type": "parameter"
                }
            ], 
            "workflow_argument_name": "nThreads", 
            "argument_type": "parameter"
        }, 
        {
            "workflow_argument_name": "out_sorted_bam",
            "argument_type": "Output processed file",
            "argument_format": "bam",
            "description": "",
            "argument_mapping": [
                {
                    "workflow_step": "sort_bam", 
                    "step_argument_name": "out_sorted_bam", 
                    "step_argument_type": "Output file"
                },
                {
                    "workflow_step": "bam2pairs", 
                    "step_argument_name": "input_bam", 
                    "step_argument_type": "Input file"
                }
            ]
        },
        {
            "argument_mapping": [
                {
                    "workflow_step": "bwa-mem", 
                    "step_argument_name": "out_bam", 
                    "step_argument_type": "Output file"
                },
                {
                    "workflow_step": "sort_bam", 
                    "step_argument_name": "input_bam", 
                    "step_argument_type": "Input file"
                }
            ]
        },
        {
            "workflow_argument_name": "out_sorted_bam_index",
            "argument_type": "Output processed file",
            "argument_format": "bai",
            "description": "",
            "argument_mapping": [
                {
                    "workflow_step": "sort_bam", 
                    "step_argument_name": "out_sorted_bam_index", 
                    "step_argument_type": "Output file"
                }
            ]
        },
        {
            "workflow_argument_name": "out_pairs",
            "argument_type": "Output processed file",
            "argument_format": "pairs",
            "description": "",
            "argument_mapping": [
                {
                    "workflow_step": "bam2pairs", 
                    "step_argument_name": "out_pairs", 
                    "step_argument_type": "Output file"
                }
            ]
        },
        {
            "workflow_argument_name": "out_pairs_index",
            "argument_type": "Output processed file",
            "argument_format": "pairs_px2",
            "description": "",
            "argument_mapping": [
                {
                    "workflow_step": "bam2pairs", 
                    "step_argument_name": "out_pairs_index", 
                    "step_argument_type": "Output file"
                }
            ]
        }
    ],
    "description": "Creating a bam and pairs files from a pair of fastq files"
},
{
    "title":"Hi-C processing part B revision 15",
    "description":"Hi-C processing part B revision 15",
    "workflow_diagram":"",
    "lab": "4dn-dcic-lab",
    "cwl_pointer":"https://raw.githubusercontent.com/4dn-dcic/pipelines-cwl/master/cwl_sbg/hi-c-processing-partb.15.cwl",
    "uuid":"b9829418-49e5-4c33-afab-9ec90d65faf3",
    "arguments":[
        {
            "workflow_argument_name":"chrsizes",
            "argument_type":"Input file",
            "argument_format":"chromsizes",
            "argument_mapping":[
                {
                    "step_argument_name":"chromsizes_file",
                    "step_argument_type":"Input file",
                    "workflow_step":"pairs2hic"
                }
            ]
        },
        {
            "workflow_argument_name":"input_pairs",
            "argument_type":"Input file",
            "argument_format":"pairs",
            "argument_mapping":[
                {
                    "step_argument_name":"input_pairs",
                    "step_argument_type":"Input file",
                    "workflow_step":"merge_pairs"
                }
            ]
        },
        {
            "workflow_argument_name":"input_pairs_index",
            "argument_type":"Input file",
            "argument_format":"pairs",
            "argument_mapping":[
                {
                    "step_argument_name":"input_pairs_index",
                    "step_argument_type":"Input file",
                    "workflow_step":"merge_pairs"
                }
            ]
        },
        {
            "workflow_argument_name":"ncores",
            "argument_type":"parameter",
            "argument_mapping":[
                {
                    "step_argument_name":"ncores",
                    "step_argument_type":"parameter",
                    "workflow_step":"cooler"
                }
            ]
        },
        {
            "workflow_argument_name":"binsize",
            "argument_type":"parameter",
            "argument_mapping":[
                {
                    "step_argument_name":"binsize",
                    "step_argument_type":"parameter",
                    "workflow_step":"cooler"
                }
            ]
        },
        {
            "workflow_argument_name":"min_res",
            "argument_type":"parameter",
            "argument_mapping":[
                {
                    "step_argument_name":"min_res",
                    "step_argument_type":"parameter",
                    "workflow_step":"pairs2hic"
                }
            ]
        },
        {
            "workflow_argument_name":"normalization_type",
            "argument_type":"parameter",
            "argument_mapping":[
                {
                    "step_argument_name":"normalization_type",
                    "step_argument_type":"parameter",
                    "workflow_step":"hic2mcool"
                }
            ]
        },
        {
            "workflow_argument_name":"output_pairs_index",
            "argument_type":"Output processed file",
            "argument_format":"pairs_px2",
            "argument_mapping":[
                {
                    "step_argument_name":"output_pairs_index",
                    "step_argument_type":"Output file",
                    "workflow_step":"merge_pairs"
                }
            ]
        },
        {
            "workflow_argument_name":"output_pairs",
            "argument_type":"Output processed file",
            "argument_format":"pairs",
            "argument_mapping":[
                {
                    "step_argument_name":"output_pairs",
                    "step_argument_type":"Output file",
                    "workflow_step":"merge_pairs"
                }
            ]
        },
        {
            "workflow_argument_name":"out_cool",
            "argument_type":"Output processed file",
            "argument_format":"cool",
            "argument_mapping":[
                {
                    "step_argument_name":"out_cool",
                    "step_argument_type":"Output file",
                    "workflow_step":"cooler"
                }
            ]
        },
        {
            "workflow_argument_name":"output_hic",
            "argument_type":"Output processed file",
            "argument_format":"hic",
            "argument_mapping":[
                {
                    "step_argument_name":"output_hic",
                    "step_argument_type":"Output file",
                    "workflow_step":"pairs2hic"
                }
            ]
        },
        {
            "workflow_argument_name":"out_mcool",
            "argument_type":"Output processed file",
            "argument_format":"mcool",
            "argument_mapping":[
                {
                    "step_argument_name":"out_mcool",
                    "step_argument_type":"Output file",
                    "workflow_step":"hic2mcool"
                }
            ]
        },
        {
            "argument_mapping":[
                {
                    "step_argument_name":"pairs_index",
                    "step_argument_type":"Input file or parameter",
                    "workflow_step":"cooler"
                },
                {
                    "step_argument_name":"output_pairs_index",
                    "step_argument_type":"Output file or parameter",
                    "workflow_step":"merge_pairs"
                }
            ]
        },
        {
            "argument_mapping":[
                {
                    "step_argument_name":"input_pairs",
                    "step_argument_type":"Input file or parameter",
                    "workflow_step":"pairs2hic"
                },
                {
                    "step_argument_name":"output_pairs",
                    "step_argument_type":"Output file or parameter",
                    "workflow_step":"merge_pairs"
                }
            ]
        },
        {
            "argument_mapping":[
                {
                    "step_argument_name":"pairs",
                    "step_argument_type":"Input file or parameter",
                    "workflow_step":"cooler"
                },
                {
                    "step_argument_name":"output_pairs",
                    "step_argument_type":"Output file or parameter",
                    "workflow_step":"merge_pairs"
                }
            ]
        },
        {
            "argument_mapping":[
                {
                    "step_argument_name":"input_hic",
                    "step_argument_type":"Input file or parameter",
                    "workflow_step":"hic2mcool"
                },
                {
                    "step_argument_name":"output_hic",
                    "step_argument_type":"Output file or parameter",
                    "workflow_step":"pairs2hic"
                }
            ]
        }
    ],
    "workflow_type":"Hi-C data analysis",
    "name":"hi-c-processing-partb/15",
    "workflow_steps":[
        {
            "step_name":"merge_pairs",
            "step":"e4068c7a-49e5-4c33-afab-9ec90d65faf3"
        },
        {
            "step_name":"cooler",
            "step":"302366fb-49e5-4c33-afab-9ec90d65faf3"
        },
        {
            "step_name":"pairs2hic",
            "step":"a9d0e56c-49e5-4c33-afab-9ec90d65faf3"
        },
        {
            "step_name":"hic2mcool",
            "step":"0786554a-49e5-4c33-afab-9ec90d65faf3"
        }
    ],
    "award": "1U01CA200059-01"
},
{
    "title": "Hi-C processing part B revision 6",
    "cwl_pointer": "https://github.com/4dn-dcic/pipelines-cwl/blob/master/cwl_sbg/hi-c-processing-partb.6.cwl",
    "uuid": "a217d61c-49e5-4c33-afab-9ec90d65faf3", 
    "arguments": [
        {
            "argument_mapping": [
                {
                    "workflow_step": "merge_pairs", 
                    "step_argument_name": "input_pairs_index", 
                    "step_argument_type": "Input file"
                }
            ], 
            "workflow_argument_name": "input_pairs_index", 
            "argument_format": "pairs_px2",
            "description": "",
            "argument_type": "Input file"
        }, 
        {
            "argument_mapping": [
                {
                    "workflow_step": "merge_pairs", 
                    "step_argument_name": "input_pairs", 
                    "step_argument_type": "Input file"
                }
            ], 
            "workflow_argument_name": "input_pairs", 
            "argument_format": "pairs",
            "description": "",
            "argument_type": "Input file"
        }, 
        {
            "argument_mapping": [
                {
                    "workflow_step": "merge_pairs", 
                    "step_argument_name": "outprefix", 
                    "step_argument_type": "parameter"
                }
            ], 
            "workflow_argument_name": "outprefix", 
            "description": "",
            "argument_type": "parameter"
        }, 
        {
            "argument_mapping": [
                {
                    "workflow_step": "merge_pairs", 
                    "step_argument_name": "output_pairs_index", 
                    "step_argument_type": "Output file"
                }
            ], 
            "argument_type": "Output processed file",
            "workflow_argument_name": "output_pairs_index", 
            "description": "",
            "argument_format": "pairs_px2"
        }, 
        {
            "argument_mapping": [
                {
                    "workflow_step": "merge_pairs", 
                    "step_argument_name": "output_pairs", 
                    "step_argument_type": "Output file"
                }
            ], 
            "workflow_argument_name": "output_pairs", 
            "argument_type": "Output processed file",
            "description": "",
            "argument_format": "pairs"
        }
    ], 
    "name": "hi-c-processing-partb/6", 
    "workflow_steps": [
        {
            "step": "e4068c7a-49e5-4c33-afab-9ec90d65faf3",
            "step_name": "merge_pairs"
        }
    ], 
    "workflow_type": "Hi-C data analysis",
    "workflow_diagram": "",
    "description": "Hi-C processing part B revision 6",
    "accession": "4DNWFSOZLJGI",
    "award": "1U01CA200059-01",
    "lab": "4dn-dcic-lab"
},
{
    "title": "hi-c-processing-parta-juicer",
    "accession": "4DNWFSOZLJBM",
    "award": "1U01CA200059-01",
    "lab": "4dn-dcic-lab",
    "workflow_diagram": "",
    "description": "Hi-C processing partA based on Juicer",
    "cwl_pointer": "https://raw.githubusercontent.com/4dn-dcic/pipelines-cwl/master/cwl_sbg/hi-c-processing-parta-juicer.5.cwl",
    "workflow_steps": [
        {
            "step": "98a6e081-49e5-4c33-afab-9ec90d65faf3",
            "step_name": "juicer"
        },
        {
            "step": "b1fe75f9-49e5-4c33-afab-9ec90d65faf3",
            "step_name": "juicer2pairs"
        }
    ],
    "workflow_type": "Hi-C data analysis",
    "name": "hi-c-processing-parta-juicer/5",
    "uuid": "a9caf6f3-49e5-4c33-afab-9ec90d65faf3",
    "arguments": [
        {
            "argument_format": "fastq",
            "argument_type": "Input file",
            "argument_mapping": [
                {
                    "step_argument_name": "input_fastq1",
                    "workflow_step": "juicer",
                    "step_argument_type": "Input file"
                }
            ],
            "workflow_argument_name": "fastq1"
        },
        {
            "argument_format": "fastq",
            "argument_type": "Input file",
            "argument_mapping": [
                {
                    "step_argument_name": "input_fastq2",
                    "workflow_step": "juicer",
                    "step_argument_type": "Input file"
                }
            ],
            "workflow_argument_name": "fastq2"
        },
        {
            "argument_format": "bwaIndex",
            "argument_type": "Input file",
            "argument_mapping": [
                {
                    "step_argument_name": "bwaIndex",
                    "workflow_step": "juicer",
                    "step_argument_type": "Input file"
                }
            ],
            "workflow_argument_name": "bwa_index"
        },
        {
            "argument_format": "chromsizes",
            "argument_type": "Input file",
            "argument_mapping": [
                {
                    "step_argument_name": "chromsize",
                    "workflow_step": "juicer2pairs",
                    "step_argument_type": "Input file"
                }
            ],
            "workflow_argument_name": "chrsizes"
        },
        {
            "argument_format": "reference_fasta",
            "argument_type": "Input file",
            "argument_mapping": [
                {
                    "step_argument_name": "reference_fasta",
                    "workflow_step": "juicer",
                    "step_argument_type": "Input file"
                }
            ],
            "workflow_argument_name": "reference_fasta"
        },
        {
            "argument_format": "juicer_format_restriction_site_file",
            "argument_type": "Input file",
            "argument_mapping": [
                {
                    "step_argument_name": "restriction_file",
                    "workflow_step": "juicer",
                    "step_argument_type": "Input file"
                }
            ],
            "workflow_argument_name": "restriction_file"
        },
        {
            "argument_type": "parameter",
            "argument_mapping": [
                {
                    "step_argument_name": "nsplit",
                    "workflow_step": "juicer2pairs",
                    "step_argument_type": "parameter"
                }
            ],
            "workflow_argument_name": "nsplit"
        },
        {
            "argument_format": "pairs",
            "argument_type": "Output processed file",
            "argument_mapping": [
                {
                    "step_argument_name": "out_pairs",
                    "workflow_step": "juicer2pairs",
                    "step_argument_type": "Output file"
                }
            ],
            "workflow_argument_name": "out_pairs"
        },
        {
            "argument_format": "pairs_px2",
            "argument_type": "Output processed file",
            "argument_mapping": [
                {
                    "step_argument_name": "out_pairs_px",
                    "workflow_step": "juicer2pairs",
                    "step_argument_type": "Output file"
                }
            ],
            "workflow_argument_name": "out_pairs_index"
        },
        {
            "argument_mapping": [
                {
                    "step_argument_name": "input_merged_nodups",
                    "workflow_step": "juicer2pairs",
                    "step_argument_type": "Input file or parameter"
                },
                {
                    "step_argument_name": "merged_nodups",
                    "workflow_step": "juicer",
                    "step_argument_type": "Output file or parameter"
                }
            ]
        }
    ]
},
{
    "title": "hi-c-processing-parta-juicer",
    "accession": "4DNWFSOBBBBB",
    "award": "1U01CA200059-01",
    "lab": "4dn-dcic-lab",
    "workflow_diagram": "",
    "description": "Hi-C processing partA based on Juicer",
    "cwl_pointer": "https://raw.githubusercontent.com/4dn-dcic/pipelines-cwl/master/cwl_sbg/hi-c-processing-parta-juicer.16.cwl",
    "workflow_steps": [
        {
            "step": "98a6e081-49e5-4c33-afab-9ec90d65dddd",
            "step_name": "juicer"
        },
        {
            "step": "b1fe75f9-49e5-4c33-afab-9ec90d65faf3",
            "step_name": "juicer2pairs"
        }
    ],
    "workflow_type": "Hi-C data analysis",
    "name": "hi-c-processing-parta-juicer/16",
    "uuid": "a9caf6f3-49e5-4c33-bfab-9ec90d65111c",
    "arguments": [
        {
            "argument_format": "fastq",
            "argument_type": "Input file",
            "argument_mapping": [
                {
                    "step_argument_name": "input_fastq1",
                    "workflow_step": "juicer",
                    "step_argument_type": "Input file"
                }
            ],
            "workflow_argument_name": "fastq1"
        },
        {
            "argument_format": "fastq",
            "argument_type": "Input file",
            "argument_mapping": [
                {
                    "step_argument_name": "input_fastq2",
                    "workflow_step": "juicer",
                    "step_argument_type": "Input file"
                }
            ],
            "workflow_argument_name": "fastq2"
        },
        {
            "argument_format": "bwaIndex",
            "argument_type": "Input file",
            "argument_mapping": [
                {
                    "step_argument_name": "bwaIndex",
                    "workflow_step": "juicer",
                    "step_argument_type": "Input file"
                }
            ],
            "workflow_argument_name": "bwa_index"
        },
        {
            "argument_format": "chromsizes",
            "argument_type": "Input file",
            "argument_mapping": [
                {
                    "step_argument_name": "chromsize",
                    "workflow_step": "juicer2pairs",
                    "step_argument_type": "Input file"
                }
            ],
            "workflow_argument_name": "chrsizes"
        },
        {
            "argument_format": "reference_fasta",
            "argument_type": "Input file",
            "argument_mapping": [
                {
                    "step_argument_name": "reference_fasta",
                    "workflow_step": "juicer",
                    "step_argument_type": "Input file"
                }
            ],
            "workflow_argument_name": "reference_fasta"
        },
        {
            "argument_format": "juicer_format_restriction_site_file",
            "argument_type": "Input file",
            "argument_mapping": [
                {
                    "step_argument_name": "restriction_file",
                    "workflow_step": "juicer",
                    "step_argument_type": "Input file"
                }
            ],
            "workflow_argument_name": "restriction_file"
        },
        {
            "argument_type": "parameter",
            "argument_mapping": [
                {
                    "step_argument_name": "nsplit",
                    "workflow_step": "juicer2pairs",
                    "step_argument_type": "parameter"
                }
            ],
            "workflow_argument_name": "nsplit"
        },
        {
            "argument_type": "parameter",
            "argument_mapping": [
                {
                    "step_argument_name": "ncores",
                    "workflow_step": "juicer",
                    "step_argument_type": "parameter"
                }
            ],
            "workflow_argument_name": "ncores"
        },
        {
            "argument_format": "pairs",
            "argument_type": "Output processed file",
            "argument_mapping": [
                {
                    "step_argument_name": "out_pairs",
                    "workflow_step": "juicer2pairs",
                    "step_argument_type": "Output file"
                }
            ],
            "workflow_argument_name": "out_pairs"
        },
        {
            "argument_format": "pairs_px2",
            "argument_type": "Output processed file",
            "argument_mapping": [
                {
                    "step_argument_name": "out_pairs_px",
                    "workflow_step": "juicer2pairs",
                    "step_argument_type": "Output file"
                }
            ],
            "workflow_argument_name": "out_pairs_index"
        },
        {
            "argument_mapping": [
                {
                    "step_argument_name": "input_merged_nodups",
                    "workflow_step": "juicer2pairs",
                    "step_argument_type": "Input file or parameter"
                },
                {
                    "step_argument_name": "merged_nodups",
                    "workflow_step": "juicer",
                    "step_argument_type": "Output file or parameter"
                }
            ]
        }
    ]
},
<<<<<<< HEAD
{
    "title":"Hi-C processing part B revision 24",
    "description":"Hi-C processing part B revision 24",
    "workflow_diagram":"",
    "lab": "4dn-dcic-lab",
    "cwl_pointer":"https://raw.githubusercontent.com/4dn-dcic/pipelines-cwl/master/cwl_sbg/hi-c-processing-partb.24.cwl",
    "uuid":"b9829418-49e5-4c33-afab-9ec90d659999",
    "arguments":[
        {
            "workflow_argument_name":"chrsizes",
            "argument_type":"Input file",
            "argument_format":"chromsizes",
            "argument_mapping":[
                {
                    "step_argument_name":"chromsizes_file",
                    "step_argument_type":"Input file",
                    "workflow_step":"pairs2hic"
                }
            ]
        },
        {
            "workflow_argument_name":"input_pairs",
            "argument_type":"Input file",
            "argument_format":"pairs",
            "argument_mapping":[
                {
                    "step_argument_name":"input_pairs",
                    "step_argument_type":"Input file",
                    "workflow_step":"merge_pairs"
                }
            ]
        },
        {
            "workflow_argument_name":"input_pairs_index",
            "argument_type":"Input file",
            "argument_format":"pairs",
            "argument_mapping":[
                {
                    "step_argument_name":"input_pairs_index",
                    "step_argument_type":"Input file",
                    "workflow_step":"merge_pairs"
                }
            ]
        },
        {
            "workflow_argument_name":"ncores",
            "argument_type":"parameter",
            "argument_mapping":[
                {
                    "step_argument_name":"ncores",
                    "step_argument_type":"parameter",
                    "workflow_step":"cooler"
                }
            ]
        },
        {
            "workflow_argument_name":"binsize",
            "argument_type":"parameter",
            "argument_mapping":[
                {
                    "step_argument_name":"binsize",
                    "step_argument_type":"parameter",
                    "workflow_step":"cooler"
                }
            ]
        },
        {
            "workflow_argument_name":"min_res",
            "argument_type":"parameter",
            "argument_mapping":[
                {
                    "step_argument_name":"min_res",
                    "step_argument_type":"parameter",
                    "workflow_step":"pairs2hic"
                }
            ]
        },
        {
            "workflow_argument_name":"output_pairs_index",
            "argument_type":"Output processed file",
            "argument_format":"pairs_px2",
            "argument_mapping":[
                {
                    "step_argument_name":"output_pairs_index",
                    "step_argument_type":"Output file",
                    "workflow_step":"merge_pairs"
                }
            ]
        },
        {
            "workflow_argument_name":"output_pairs",
            "argument_type":"Output processed file",
            "argument_format":"pairs",
            "argument_mapping":[
                {
                    "step_argument_name":"output_pairs",
                    "step_argument_type":"Output file",
                    "workflow_step":"merge_pairs"
                }
            ]
        },
        {
            "workflow_argument_name":"out_cool",
            "argument_type":"Output processed file",
            "argument_format":"cool",
            "argument_mapping":[
                {
                    "step_argument_name":"out_cool",
                    "step_argument_type":"Output file",
                    "workflow_step":"cooler"
                }
            ]
        },
        {
            "workflow_argument_name":"output_hic",
            "argument_type":"Output processed file",
            "argument_format":"hic",
            "argument_mapping":[
                {
                    "step_argument_name":"output_hic",
                    "step_argument_type":"Output file",
                    "workflow_step":"pairs2hic"
                }
            ]
        },
        {
            "argument_mapping":[
                {
                    "step_argument_name":"pairs_index",
                    "step_argument_type":"Input file or parameter",
                    "workflow_step":"cooler"
                },
                {
                    "step_argument_name":"output_pairs_index",
                    "step_argument_type":"Output file or parameter",
                    "workflow_step":"merge_pairs"
                }
            ]
        },
        {
            "argument_mapping":[
                {
                    "step_argument_name":"input_pairs",
                    "step_argument_type":"Input file or parameter",
                    "workflow_step":"pairs2hic"
                },
                {
                    "step_argument_name":"output_pairs",
                    "step_argument_type":"Output file or parameter",
                    "workflow_step":"merge_pairs"
                }
            ]
        }
    ], 
    "name": "hi-c-processing-partb/24", 
    "workflow_steps": [
        {
            "step": "e4068c7a-49e5-4c33-afab-9ec90d65faf3",
            "step_name": "merge_pairs"
        },
        {
            "step": "a9d0e56c-49e5-4c33-afab-9ec90d65faf3",
            "step_name": "pairs2hic"
        },
        {
            "step": "302366fb-49e5-4c33-afab-9ec90d65faf3",
            "step_name": "cooler"
        }
    ], 
    "workflow_type": "Hi-C data analysis",
    "workflow_diagram": "",
    "accession": "4DNWFSOZLMMB",
    "award": "1U01CA200059-01",
    "lab": "4dn-dcic-lab"
=======
{   
    "title": "add-hic-normvector-to-mcool",
    "accession": "4DNWFG6JYY2P",
    "uuid": "e8b6d4be-20c4-4e39-b1a3-f04592894521",
    "award": "1U01CA200059-01",
    "lab": "4dn-dcic-lab",
    "name": "add-hic-normvector-to-mcool/2",
    "workflow_type": "Hi-C data analysis",
    "workflow_diagram": "",
    "arguments": [
        {   
            "workflow_argument_name": "input_hic",
            "argument_type": "Input file",
            "argument_format": "hic",
            "argument_mapping": [
                {   
                    "workflow_step": "add-hic-normvector-to-mcool",
                    "step_argument_name": "input_hic",
                    "step_argument_type": "Input file"
                }
            ],
            "description": ""
        },
        {
            "workflow_argument_name": "input_mcool",
            "argument_type": "Input file",
            "argument_format": "mcool",
            "argument_mapping": [
                {
                    "workflow_step": "add-hic-normvector-to-mcool",
                    "step_argument_name": "input_mcool",
                    "step_argument_type": "Input file"
                }
            ],
            "description": ""
        },
        {   
            "workflow_argument_name": "output_mcool",
            "argument_type": "Output processed file",
            "argument_format": "mcool",
            "argument_mapping": [
                {   
                    "workflow_step": "add-hic-normvector-to-mcool",
                    "step_argument_name": "output_mcool",
                    "step_argument_type": "Output file"
                }
            ],
            "description": ""
        }
    ],
    "workflow_steps": [
        {   
            "step_name":"add-hic-normvector-to-mcool",
            "step":"11775554-5f85-4d0c-93e4-fa9d7f20d47a"
        }
    ],
    "description": "add-hic-normvector-to-mcool"
},
{   
    "title": "extract-mcool-normvector-for-juicebox",
    "accession": "4DNWFG6JJBM8",
    "uuid": "441b46f5-5193-41ee-a90e-c7a74fbb65c1",
    "award": "1U01CA200059-01",
    "lab": "4dn-dcic-lab",
    "name": "extract-mcool-normvector-for-juicebox/2",
    "workflow_type": "Hi-C data analysis",
    "workflow_diagram": "",
    "arguments": [
        {   
            "workflow_argument_name": "input_mcool",
            "argument_type": "Input file",
            "argument_format": "mcool",
            "argument_mapping": [
                {   
                    "workflow_step": "extract-mcool-normvector-for-juicebox",
                    "step_argument_name": "input_mcool",
                    "step_argument_type": "Input file"
                }
            ],
            "description": ""
        },
        {
            "argument_type": "parameter",
            "argument_mapping": [
                {
                    "step_argument_name": "nres",
                    "workflow_step": "extract-mcool-normvector-for-juicebox",
                    "step_argument_type": "parameter"
                }
            ],
            "workflow_argument_name": "nres"
        },
        {   
            "workflow_argument_name": "output_normvector",
            "argument_type": "Output processed file",
            "argument_format": "other",
            "argument_mapping": [
                {   
                    "workflow_step": "extract-mcool-normvector-for-juicebox",
                    "step_argument_name": "output_normvector",
                    "step_argument_type": "Output file"
                }
            ],
            "description": ""
        }
    ],
    "workflow_steps": [
        {   
            "step_name":"extract-mcool-normvector-for-juicebox",
            "step":"53e7b46f-1d3b-4a16-812f-c79456614bda"
        }
    ],
    "description": "extract-mcool-normvector-for-juicebox"
>>>>>>> a496b4d0
}
]<|MERGE_RESOLUTION|>--- conflicted
+++ resolved
@@ -1330,7 +1330,6 @@
         }
     ]
 },
-<<<<<<< HEAD
 {
     "title":"Hi-C processing part B revision 24",
     "description":"Hi-C processing part B revision 24",
@@ -1505,7 +1504,7 @@
     "accession": "4DNWFSOZLMMB",
     "award": "1U01CA200059-01",
     "lab": "4dn-dcic-lab"
-=======
+},
 {   
     "title": "add-hic-normvector-to-mcool",
     "accession": "4DNWFG6JYY2P",
@@ -1619,6 +1618,5 @@
         }
     ],
     "description": "extract-mcool-normvector-for-juicebox"
->>>>>>> a496b4d0
 }
 ]
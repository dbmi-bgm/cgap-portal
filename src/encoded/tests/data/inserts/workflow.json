[
{
    "cwl_pointer": "https://igor.sbgenomics.com/raw/4dn-dcic/dev/gitar-v0-2/0",
    "uuid": "c7a60edf-49e5-4c33-afab-9ec90d65faf3",
    "award": "1U01CA200059-01",
    "lab": "4dn-dcic-lab",
    "arguments": [
        {
            "argument_mapping": [
                {
                    "workflow_step": "hictool_fastq2bam",
                    "step_argument_name": "input_fastq2",
                    "step_argument_type": "Input file"
                }
            ],
            "workflow_argument_name": "input_fastq2",
            "argument_type": "Input file"
        },
        {
            "argument_mapping": [
                {
                    "workflow_step": "hictool_fastq2bam",
                    "step_argument_name": "input_fastq1",
                    "step_argument_type": "Input file"
                }
            ],
            "workflow_argument_name": "input_fastq1",
            "argument_type": "Input file"
        },
        {
            "argument_mapping": [
                {
                    "workflow_step": "hictool_fastq2bam",
                    "step_argument_name": "bowtie_index",
                    "step_argument_type": "Input file"
                }
            ],
            "workflow_argument_name": "bowtie_index",
            "argument_type": "Input file"
        },
        {
            "argument_mapping": [
                {
                    "workflow_step": "hictool_bam2hdf5",
                    "step_argument_name": "RE_bed",
                    "step_argument_type": "Input file"
                }
            ],
            "workflow_argument_name": "RE_bed",
            "argument_type": "Input file"
        },
        {
            "argument_mapping": [
                {
                    "workflow_step": "hictool_hdf52matrix",
                    "step_argument_name": "chrlen_file",
                    "step_argument_type": "Input file"
                }
            ],
            "workflow_argument_name": "chrlen_file",
            "argument_type": "Input file"
        },
        {
            "argument_mapping": [
                {
                    "workflow_step": "hictool_hdf52matrix",
                    "step_argument_name": "contact_matrix_binsize",
                    "step_argument_type": "parameter"
                }
            ],
            "workflow_argument_name": "contact_matrix_binsize",
            "argument_type": "parameter"
        },
        {
            "argument_mapping": [
                {
                    "workflow_step": "hictool_hdf52matrix",
                    "step_argument_name": "chromosome",
                    "step_argument_type": "parameter"
                }
            ],
            "workflow_argument_name": "chromosome",
            "argument_type": "parameter"
        },
        {
            "argument_mapping": [
                {
                    "workflow_step": "hictool_fastq2bam",
                    "step_argument_name": "sorted_bam_pe",
                    "step_argument_type": "Output file"
                }
            ],
            "workflow_argument_name": "sorted_bam_pe",
            "argument_type": "Output file"
        },
        {
            "argument_mapping": [
                {
                    "workflow_step": "hictool_bam2hdf5",
                    "step_argument_name": "HiC_project_object_hdf5",
                    "step_argument_type": "Output file"
                }
            ],
            "workflow_argument_name": "HiC_project_object_hdf5",
            "argument_type": "Output file"
        },
        {
            "argument_mapping": [
                {
                    "workflow_step": "hictool_bam2hdf5",
                    "step_argument_name": "HiC_distance_function_hdf5",
                    "step_argument_type": "Output file"
                }
            ],
            "workflow_argument_name": "HiC_distance_function_hdf5",
            "argument_type": "Output file"
        },
        {
            "argument_mapping": [
                {
                    "workflow_step": "hictool_hdf52matrix",
                    "step_argument_name": "normalized_fend_contact_matrix",
                    "step_argument_type": "Output file"
                }
            ],
            "workflow_argument_name": "normalized_fend_contact_matrix",
            "argument_type": "Output file"
        },
        {
            "argument_mapping": [
                {
                    "workflow_step": "hictool_hdf52matrix",
                    "step_argument_name": "normalized_enrich_contact_matrix",
                    "step_argument_type": "Output file"
                }
            ],
            "workflow_argument_name": "normalized_enrich_contact_matrix",
            "argument_type": "Output file"
        },
        {
            "argument_mapping": [
                {
                    "workflow_step": "hictool_hdf52matrix",
                    "step_argument_name": "expected_enrich_contact_matrix",
                    "step_argument_type": "Output file"
                }
            ],
            "workflow_argument_name": "expected_enrich_contact_matrix",
            "argument_type": "Output file"
        },
        {
            "argument_mapping": [
                {
                    "workflow_step": "hictool_fastq2bam",
                    "step_argument_name": "split_bam2",
                    "step_argument_type": "Output file"
                }
            ],
            "workflow_argument_name": "split_bam2",
            "argument_type": "Output file"
        },
        {
            "argument_mapping": [
                {
                    "workflow_step": "hictool_fastq2bam",
                    "step_argument_name": "split_bam1",
                    "step_argument_type": "Output file"
                }
            ],
            "workflow_argument_name": "split_bam1",
            "argument_type": "Output file"
        },
        {
            "argument_mapping": [
                {
                    "workflow_step": "hictool_bam2hdf5",
                    "step_argument_name": "fend_object_hdf5",
                    "step_argument_type": "Output file"
                }
            ],
            "workflow_argument_name": "fend_object_hdf5",
            "argument_type": "Output file"
        },
        {
            "argument_mapping": [
                {
                    "workflow_step": "hictool_bam2hdf5",
                    "step_argument_name": "HiC_norm_binning_hdf5",
                    "step_argument_type": "Output file"
                }
            ],
            "workflow_argument_name": "HiC_norm_binning_hdf5",
            "argument_type": "Output file"
        },
        {
            "argument_mapping": [
                {
                    "workflow_step": "hictool_bam2hdf5",
                    "step_argument_name": "HiC_data_object_hdf5",
                    "step_argument_type": "Output file"
                }
            ],
            "workflow_argument_name": "HiC_data_object_hdf5",
            "argument_type": "Output file"
        },
        {
            "argument_mapping": [
                {
                    "workflow_step": "hictool_hdf52matrix",
                    "step_argument_name": "observed_contact_matrix",
                    "step_argument_type": "Output file"
                }
            ],
            "workflow_argument_name": "observed_contact_matrix",
            "argument_type": "Output file"
        },
        {
            "argument_mapping": [
                {
                    "workflow_step": "hictool_hdf52matrix",
                    "step_argument_name": "expected_fend_contact_matrix",
                    "step_argument_type": "Output file"
                }
            ],
            "workflow_argument_name": "expected_fend_contact_matrix",
            "argument_type": "Output file"
        },
        {
            "argument_mapping": [
                {
                    "workflow_step": "hictool_bam2hdf5",
                    "step_argument_name": "input_bam2",
                    "step_argument_type": "Input file or parameter"
                },
                {
                    "workflow_step": "hictool_fastq2bam",
                    "step_argument_name": "split_bam2",
                    "step_argument_type": "Output file or parameter"
                }
            ],
            "workflow_argument_name": "",
            "argument_type": ""
        },
        {
            "argument_mapping": [
                {
                    "workflow_step": "hictool_bam2hdf5",
                    "step_argument_name": "input_bam2",
                    "step_argument_type": "Input file or parameter"
                },
                {
                    "workflow_step": "hictool_fastq2bam",
                    "step_argument_name": "split_bam2",
                    "step_argument_type": "Output file or parameter"
                }
            ],
            "workflow_argument_name": "",
            "argument_type": ""
        },
        {
            "argument_mapping": [
                {
                    "workflow_step": "hictool_bam2hdf5",
                    "step_argument_name": "input_bam2",
                    "step_argument_type": "Input file or parameter"
                },
                {
                    "workflow_step": "hictool_fastq2bam",
                    "step_argument_name": "split_bam2",
                    "step_argument_type": "Output file or parameter"
                }
            ],
            "workflow_argument_name": "",
            "argument_type": ""
        },
        {
            "argument_mapping": [
                {
                    "workflow_step": "hictool_bam2hdf5",
                    "step_argument_name": "input_bam2",
                    "step_argument_type": "Input file or parameter"
                },
                {
                    "workflow_step": "hictool_fastq2bam",
                    "step_argument_name": "split_bam2",
                    "step_argument_type": "Output file or parameter"
                }
            ],
            "workflow_argument_name": "",
            "argument_type": ""
        },
        {
            "argument_mapping": [
                {
                    "workflow_step": "hictool_bam2hdf5",
                    "step_argument_name": "input_bam2",
                    "step_argument_type": "Input file or parameter"
                },
                {
                    "workflow_step": "hictool_fastq2bam",
                    "step_argument_name": "split_bam2",
                    "step_argument_type": "Output file or parameter"
                }
            ],
            "workflow_argument_name": "",
            "argument_type": ""
        },
        {
            "argument_mapping": [
                {
                    "workflow_step": "hictool_bam2hdf5",
                    "step_argument_name": "input_bam2",
                    "step_argument_type": "Input file or parameter"
                },
                {
                    "workflow_step": "hictool_fastq2bam",
                    "step_argument_name": "split_bam2",
                    "step_argument_type": "Output file or parameter"
                }
            ],
            "workflow_argument_name": "",
            "argument_type": ""
        },
        {
            "argument_mapping": [
                {
                    "workflow_step": "hictool_bam2hdf5",
                    "step_argument_name": "input_bam2",
                    "step_argument_type": "Input file or parameter"
                },
                {
                    "workflow_step": "hictool_fastq2bam",
                    "step_argument_name": "split_bam2",
                    "step_argument_type": "Output file or parameter"
                }
            ],
            "workflow_argument_name": "",
            "argument_type": ""
        },
        {
            "argument_mapping": [
                {
                    "workflow_step": "hictool_bam2hdf5",
                    "step_argument_name": "input_bam2",
                    "step_argument_type": "Input file or parameter"
                },
                {
                    "workflow_step": "hictool_fastq2bam",
                    "step_argument_name": "split_bam2",
                    "step_argument_type": "Output file or parameter"
                }
            ],
            "workflow_argument_name": "",
            "argument_type": ""
        },
        {
            "argument_mapping": [
                {
                    "workflow_step": "hictool_bam2hdf5",
                    "step_argument_name": "input_bam2",
                    "step_argument_type": "Input file or parameter"
                },
                {
                    "workflow_step": "hictool_fastq2bam",
                    "step_argument_name": "split_bam2",
                    "step_argument_type": "Output file or parameter"
                }
            ],
            "workflow_argument_name": "",
            "argument_type": ""
        },
        {
            "argument_mapping": [
                {
                    "workflow_step": "hictool_bam2hdf5",
                    "step_argument_name": "input_bam2",
                    "step_argument_type": "Input file or parameter"
                },
                {
                    "workflow_step": "hictool_fastq2bam",
                    "step_argument_name": "split_bam2",
                    "step_argument_type": "Output file or parameter"
                }
            ],
            "workflow_argument_name": "",
            "argument_type": ""
        },
        {
            "argument_mapping": [
                {
                    "workflow_step": "hictool_bam2hdf5",
                    "step_argument_name": "input_bam2",
                    "step_argument_type": "Input file or parameter"
                },
                {
                    "workflow_step": "hictool_fastq2bam",
                    "step_argument_name": "split_bam2",
                    "step_argument_type": "Output file or parameter"
                }
            ],
            "workflow_argument_name": "",
            "argument_type": ""
        },
        {
            "argument_mapping": [
                {
                    "workflow_step": "hictool_bam2hdf5",
                    "step_argument_name": "input_bam2",
                    "step_argument_type": "Input file or parameter"
                },
                {
                    "workflow_step": "hictool_fastq2bam",
                    "step_argument_name": "split_bam2",
                    "step_argument_type": "Output file or parameter"
                }
            ],
            "workflow_argument_name": "",
            "argument_type": ""
        },
        {
            "argument_mapping": [
                {
                    "workflow_step": "hictool_bam2hdf5",
                    "step_argument_name": "input_bam2",
                    "step_argument_type": "Input file or parameter"
                },
                {
                    "workflow_step": "hictool_fastq2bam",
                    "step_argument_name": "split_bam2",
                    "step_argument_type": "Output file or parameter"
                }
            ],
            "workflow_argument_name": "",
            "argument_type": ""
        },
        {
            "argument_mapping": [
                {
                    "workflow_step": "hictool_bam2hdf5",
                    "step_argument_name": "input_bam2",
                    "step_argument_type": "Input file or parameter"
                },
                {
                    "workflow_step": "hictool_fastq2bam",
                    "step_argument_name": "split_bam2",
                    "step_argument_type": "Output file or parameter"
                }
            ],
            "workflow_argument_name": "",
            "argument_type": ""
        },
        {
            "argument_mapping": [
                {
                    "workflow_step": "hictool_bam2hdf5",
                    "step_argument_name": "input_bam2",
                    "step_argument_type": "Input file or parameter"
                },
                {
                    "workflow_step": "hictool_fastq2bam",
                    "step_argument_name": "split_bam2",
                    "step_argument_type": "Output file or parameter"
                }
            ],
            "workflow_argument_name": "",
            "argument_type": ""
        },
        {
            "argument_mapping": [
                {
                    "workflow_step": "hictool_bam2hdf5",
                    "step_argument_name": "input_bam2",
                    "step_argument_type": "Input file or parameter"
                },
                {
                    "workflow_step": "hictool_fastq2bam",
                    "step_argument_name": "split_bam2",
                    "step_argument_type": "Output file or parameter"
                }
            ],
            "workflow_argument_name": "",
            "argument_type": ""
        },
        {
            "argument_mapping": [
                {
                    "workflow_step": "hictool_bam2hdf5",
                    "step_argument_name": "input_bam2",
                    "step_argument_type": "Input file or parameter"
                },
                {
                    "workflow_step": "hictool_fastq2bam",
                    "step_argument_name": "split_bam2",
                    "step_argument_type": "Output file or parameter"
                }
            ],
            "workflow_argument_name": "",
            "argument_type": ""
        },
        {
            "argument_mapping": [
                {
                    "workflow_step": "hictool_bam2hdf5",
                    "step_argument_name": "input_bam2",
                    "step_argument_type": "Input file or parameter"
                },
                {
                    "workflow_step": "hictool_fastq2bam",
                    "step_argument_name": "split_bam2",
                    "step_argument_type": "Output file or parameter"
                }
            ],
            "workflow_argument_name": "",
            "argument_type": ""
        },
        {
            "argument_mapping": [
                {
                    "workflow_step": "hictool_bam2hdf5",
                    "step_argument_name": "input_bam2",
                    "step_argument_type": "Input file or parameter"
                },
                {
                    "workflow_step": "hictool_fastq2bam",
                    "step_argument_name": "split_bam2",
                    "step_argument_type": "Output file or parameter"
                }
            ],
            "workflow_argument_name": "",
            "argument_type": ""
        },
        {
            "argument_mapping": [
                {
                    "workflow_step": "hictool_bam2hdf5",
                    "step_argument_name": "input_bam2",
                    "step_argument_type": "Input file or parameter"
                },
                {
                    "workflow_step": "hictool_fastq2bam",
                    "step_argument_name": "split_bam2",
                    "step_argument_type": "Output file or parameter"
                }
            ],
            "workflow_argument_name": "",
            "argument_type": ""
        },
        {
            "argument_mapping": [
                {
                    "workflow_step": "hictool_bam2hdf5",
                    "step_argument_name": "input_bam1",
                    "step_argument_type": "Input file or parameter"
                },
                {
                    "workflow_step": "hictool_fastq2bam",
                    "step_argument_name": "split_bam1",
                    "step_argument_type": "Output file or parameter"
                }
            ],
            "workflow_argument_name": "",
            "argument_type": ""
        },
        {
            "argument_mapping": [
                {
                    "workflow_step": "hictool_bam2hdf5",
                    "step_argument_name": "input_bam1",
                    "step_argument_type": "Input file or parameter"
                },
                {
                    "workflow_step": "hictool_fastq2bam",
                    "step_argument_name": "split_bam1",
                    "step_argument_type": "Output file or parameter"
                }
            ],
            "workflow_argument_name": "",
            "argument_type": ""
        },
        {
            "argument_mapping": [
                {
                    "workflow_step": "hictool_bam2hdf5",
                    "step_argument_name": "input_bam1",
                    "step_argument_type": "Input file or parameter"
                },
                {
                    "workflow_step": "hictool_fastq2bam",
                    "step_argument_name": "split_bam1",
                    "step_argument_type": "Output file or parameter"
                }
            ],
            "workflow_argument_name": "",
            "argument_type": ""
        },
        {
            "argument_mapping": [
                {
                    "workflow_step": "hictool_bam2hdf5",
                    "step_argument_name": "input_bam1",
                    "step_argument_type": "Input file or parameter"
                },
                {
                    "workflow_step": "hictool_fastq2bam",
                    "step_argument_name": "split_bam1",
                    "step_argument_type": "Output file or parameter"
                }
            ],
            "workflow_argument_name": "",
            "argument_type": ""
        },
        {
            "argument_mapping": [
                {
                    "workflow_step": "hictool_bam2hdf5",
                    "step_argument_name": "input_bam1",
                    "step_argument_type": "Input file or parameter"
                },
                {
                    "workflow_step": "hictool_fastq2bam",
                    "step_argument_name": "split_bam1",
                    "step_argument_type": "Output file or parameter"
                }
            ],
            "workflow_argument_name": "",
            "argument_type": ""
        },
        {
            "argument_mapping": [
                {
                    "workflow_step": "hictool_bam2hdf5",
                    "step_argument_name": "input_bam1",
                    "step_argument_type": "Input file or parameter"
                },
                {
                    "workflow_step": "hictool_fastq2bam",
                    "step_argument_name": "split_bam1",
                    "step_argument_type": "Output file or parameter"
                }
            ],
            "workflow_argument_name": "",
            "argument_type": ""
        },
        {
            "argument_mapping": [
                {
                    "workflow_step": "hictool_bam2hdf5",
                    "step_argument_name": "input_bam1",
                    "step_argument_type": "Input file or parameter"
                },
                {
                    "workflow_step": "hictool_fastq2bam",
                    "step_argument_name": "split_bam1",
                    "step_argument_type": "Output file or parameter"
                }
            ],
            "workflow_argument_name": "",
            "argument_type": ""
        },
        {
            "argument_mapping": [
                {
                    "workflow_step": "hictool_bam2hdf5",
                    "step_argument_name": "input_bam1",
                    "step_argument_type": "Input file or parameter"
                },
                {
                    "workflow_step": "hictool_fastq2bam",
                    "step_argument_name": "split_bam1",
                    "step_argument_type": "Output file or parameter"
                }
            ],
            "workflow_argument_name": "",
            "argument_type": ""
        },
        {
            "argument_mapping": [
                {
                    "workflow_step": "hictool_bam2hdf5",
                    "step_argument_name": "input_bam1",
                    "step_argument_type": "Input file or parameter"
                },
                {
                    "workflow_step": "hictool_fastq2bam",
                    "step_argument_name": "split_bam1",
                    "step_argument_type": "Output file or parameter"
                }
            ],
            "workflow_argument_name": "",
            "argument_type": ""
        },
        {
            "argument_mapping": [
                {
                    "workflow_step": "hictool_bam2hdf5",
                    "step_argument_name": "input_bam1",
                    "step_argument_type": "Input file or parameter"
                },
                {
                    "workflow_step": "hictool_fastq2bam",
                    "step_argument_name": "split_bam1",
                    "step_argument_type": "Output file or parameter"
                }
            ],
            "workflow_argument_name": "",
            "argument_type": ""
        },
        {
            "argument_mapping": [
                {
                    "workflow_step": "hictool_bam2hdf5",
                    "step_argument_name": "input_bam1",
                    "step_argument_type": "Input file or parameter"
                },
                {
                    "workflow_step": "hictool_fastq2bam",
                    "step_argument_name": "split_bam1",
                    "step_argument_type": "Output file or parameter"
                }
            ],
            "workflow_argument_name": "",
            "argument_type": ""
        },
        {
            "argument_mapping": [
                {
                    "workflow_step": "hictool_bam2hdf5",
                    "step_argument_name": "input_bam1",
                    "step_argument_type": "Input file or parameter"
                },
                {
                    "workflow_step": "hictool_fastq2bam",
                    "step_argument_name": "split_bam1",
                    "step_argument_type": "Output file or parameter"
                }
            ],
            "workflow_argument_name": "",
            "argument_type": ""
        },
        {
            "argument_mapping": [
                {
                    "workflow_step": "hictool_bam2hdf5",
                    "step_argument_name": "input_bam1",
                    "step_argument_type": "Input file or parameter"
                },
                {
                    "workflow_step": "hictool_fastq2bam",
                    "step_argument_name": "split_bam1",
                    "step_argument_type": "Output file or parameter"
                }
            ],
            "workflow_argument_name": "",
            "argument_type": ""
        },
        {
            "argument_mapping": [
                {
                    "workflow_step": "hictool_bam2hdf5",
                    "step_argument_name": "input_bam1",
                    "step_argument_type": "Input file or parameter"
                },
                {
                    "workflow_step": "hictool_fastq2bam",
                    "step_argument_name": "split_bam1",
                    "step_argument_type": "Output file or parameter"
                }
            ],
            "workflow_argument_name": "",
            "argument_type": ""
        },
        {
            "argument_mapping": [
                {
                    "workflow_step": "hictool_bam2hdf5",
                    "step_argument_name": "input_bam1",
                    "step_argument_type": "Input file or parameter"
                },
                {
                    "workflow_step": "hictool_fastq2bam",
                    "step_argument_name": "split_bam1",
                    "step_argument_type": "Output file or parameter"
                }
            ],
            "workflow_argument_name": "",
            "argument_type": ""
        },
        {
            "argument_mapping": [
                {
                    "workflow_step": "hictool_bam2hdf5",
                    "step_argument_name": "input_bam1",
                    "step_argument_type": "Input file or parameter"
                },
                {
                    "workflow_step": "hictool_fastq2bam",
                    "step_argument_name": "split_bam1",
                    "step_argument_type": "Output file or parameter"
                }
            ],
            "workflow_argument_name": "",
            "argument_type": ""
        },
        {
            "argument_mapping": [
                {
                    "workflow_step": "hictool_bam2hdf5",
                    "step_argument_name": "input_bam1",
                    "step_argument_type": "Input file or parameter"
                },
                {
                    "workflow_step": "hictool_fastq2bam",
                    "step_argument_name": "split_bam1",
                    "step_argument_type": "Output file or parameter"
                }
            ],
            "workflow_argument_name": "",
            "argument_type": ""
        },
        {
            "argument_mapping": [
                {
                    "workflow_step": "hictool_bam2hdf5",
                    "step_argument_name": "input_bam1",
                    "step_argument_type": "Input file or parameter"
                },
                {
                    "workflow_step": "hictool_fastq2bam",
                    "step_argument_name": "split_bam1",
                    "step_argument_type": "Output file or parameter"
                }
            ],
            "workflow_argument_name": "",
            "argument_type": ""
        },
        {
            "argument_mapping": [
                {
                    "workflow_step": "hictool_bam2hdf5",
                    "step_argument_name": "input_bam1",
                    "step_argument_type": "Input file or parameter"
                },
                {
                    "workflow_step": "hictool_fastq2bam",
                    "step_argument_name": "split_bam1",
                    "step_argument_type": "Output file or parameter"
                }
            ],
            "workflow_argument_name": "",
            "argument_type": ""
        },
        {
            "argument_mapping": [
                {
                    "workflow_step": "hictool_bam2hdf5",
                    "step_argument_name": "input_bam1",
                    "step_argument_type": "Input file or parameter"
                },
                {
                    "workflow_step": "hictool_fastq2bam",
                    "step_argument_name": "split_bam1",
                    "step_argument_type": "Output file or parameter"
                }
            ],
            "workflow_argument_name": "",
            "argument_type": ""
        },
        {
            "argument_mapping": [
                {
                    "workflow_step": "hictool_bam2hdf5",
                    "step_argument_name": "input_bam1",
                    "step_argument_type": "Input file or parameter"
                },
                {
                    "workflow_step": "hictool_fastq2bam",
                    "step_argument_name": "split_bam1",
                    "step_argument_type": "Output file or parameter"
                }
            ],
            "workflow_argument_name": "",
            "argument_type": ""
        },
        {
            "argument_mapping": [
                {
                    "workflow_step": "hictool_bam2hdf5",
                    "step_argument_name": "input_bam1",
                    "step_argument_type": "Input file or parameter"
                },
                {
                    "workflow_step": "hictool_fastq2bam",
                    "step_argument_name": "split_bam1",
                    "step_argument_type": "Output file or parameter"
                }
            ],
            "workflow_argument_name": "",
            "argument_type": ""
        },
        {
            "argument_mapping": [
                {
                    "workflow_step": "hictool_bam2hdf5",
                    "step_argument_name": "input_bam1",
                    "step_argument_type": "Input file or parameter"
                },
                {
                    "workflow_step": "hictool_fastq2bam",
                    "step_argument_name": "split_bam1",
                    "step_argument_type": "Output file or parameter"
                }
            ],
            "workflow_argument_name": "",
            "argument_type": ""
        },
        {
            "argument_mapping": [
                {
                    "workflow_step": "hictool_bam2hdf5",
                    "step_argument_name": "input_bam1",
                    "step_argument_type": "Input file or parameter"
                },
                {
                    "workflow_step": "hictool_fastq2bam",
                    "step_argument_name": "split_bam1",
                    "step_argument_type": "Output file or parameter"
                }
            ],
            "workflow_argument_name": "",
            "argument_type": ""
        },
        {
            "argument_mapping": [
                {
                    "workflow_step": "hictool_bam2hdf5",
                    "step_argument_name": "input_bam1",
                    "step_argument_type": "Input file or parameter"
                },
                {
                    "workflow_step": "hictool_fastq2bam",
                    "step_argument_name": "split_bam1",
                    "step_argument_type": "Output file or parameter"
                }
            ],
            "workflow_argument_name": "",
            "argument_type": ""
        },
        {
            "argument_mapping": [
                {
                    "workflow_step": "hictool_bam2hdf5",
                    "step_argument_name": "input_bam1",
                    "step_argument_type": "Input file or parameter"
                },
                {
                    "workflow_step": "hictool_fastq2bam",
                    "step_argument_name": "split_bam1",
                    "step_argument_type": "Output file or parameter"
                }
            ],
            "workflow_argument_name": "",
            "argument_type": ""
        },
        {
            "argument_mapping": [
                {
                    "workflow_step": "hictool_bam2hdf5",
                    "step_argument_name": "input_bam1",
                    "step_argument_type": "Input file or parameter"
                },
                {
                    "workflow_step": "hictool_fastq2bam",
                    "step_argument_name": "split_bam1",
                    "step_argument_type": "Output file or parameter"
                }
            ],
            "workflow_argument_name": "",
            "argument_type": ""
        },
        {
            "argument_mapping": [
                {
                    "workflow_step": "hictool_bam2hdf5",
                    "step_argument_name": "input_bam1",
                    "step_argument_type": "Input file or parameter"
                },
                {
                    "workflow_step": "hictool_fastq2bam",
                    "step_argument_name": "split_bam1",
                    "step_argument_type": "Output file or parameter"
                }
            ],
            "workflow_argument_name": "",
            "argument_type": ""
        },
        {
            "argument_mapping": [
                {
                    "workflow_step": "hictool_bam2hdf5",
                    "step_argument_name": "input_bam1",
                    "step_argument_type": "Input file or parameter"
                },
                {
                    "workflow_step": "hictool_fastq2bam",
                    "step_argument_name": "split_bam1",
                    "step_argument_type": "Output file or parameter"
                }
            ],
            "workflow_argument_name": "",
            "argument_type": ""
        },
        {
            "argument_mapping": [
                {
                    "workflow_step": "hictool_bam2hdf5",
                    "step_argument_name": "input_bam1",
                    "step_argument_type": "Input file or parameter"
                },
                {
                    "workflow_step": "hictool_fastq2bam",
                    "step_argument_name": "split_bam1",
                    "step_argument_type": "Output file or parameter"
                }
            ],
            "workflow_argument_name": "",
            "argument_type": ""
        },
        {
            "argument_mapping": [
                {
                    "workflow_step": "hictool_bam2hdf5",
                    "step_argument_name": "input_bam1",
                    "step_argument_type": "Input file or parameter"
                },
                {
                    "workflow_step": "hictool_fastq2bam",
                    "step_argument_name": "split_bam1",
                    "step_argument_type": "Output file or parameter"
                }
            ],
            "workflow_argument_name": "",
            "argument_type": ""
        },
        {
            "argument_mapping": [
                {
                    "workflow_step": "hictool_bam2hdf5",
                    "step_argument_name": "input_bam1",
                    "step_argument_type": "Input file or parameter"
                },
                {
                    "workflow_step": "hictool_fastq2bam",
                    "step_argument_name": "split_bam1",
                    "step_argument_type": "Output file or parameter"
                }
            ],
            "workflow_argument_name": "",
            "argument_type": ""
        },
        {
            "argument_mapping": [
                {
                    "workflow_step": "hictool_bam2hdf5",
                    "step_argument_name": "input_bam1",
                    "step_argument_type": "Input file or parameter"
                },
                {
                    "workflow_step": "hictool_fastq2bam",
                    "step_argument_name": "split_bam1",
                    "step_argument_type": "Output file or parameter"
                }
            ],
            "workflow_argument_name": "",
            "argument_type": ""
        },
        {
            "argument_mapping": [
                {
                    "workflow_step": "hictool_bam2hdf5",
                    "step_argument_name": "input_bam1",
                    "step_argument_type": "Input file or parameter"
                },
                {
                    "workflow_step": "hictool_fastq2bam",
                    "step_argument_name": "split_bam1",
                    "step_argument_type": "Output file or parameter"
                }
            ],
            "workflow_argument_name": "",
            "argument_type": ""
        },
        {
            "argument_mapping": [
                {
                    "workflow_step": "hictool_bam2hdf5",
                    "step_argument_name": "input_bam1",
                    "step_argument_type": "Input file or parameter"
                },
                {
                    "workflow_step": "hictool_fastq2bam",
                    "step_argument_name": "split_bam1",
                    "step_argument_type": "Output file or parameter"
                }
            ],
            "workflow_argument_name": "",
            "argument_type": ""
        },
        {
            "argument_mapping": [
                {
                    "workflow_step": "hictool_bam2hdf5",
                    "step_argument_name": "input_bam1",
                    "step_argument_type": "Input file or parameter"
                },
                {
                    "workflow_step": "hictool_fastq2bam",
                    "step_argument_name": "split_bam1",
                    "step_argument_type": "Output file or parameter"
                }
            ],
            "workflow_argument_name": "",
            "argument_type": ""
        },
        {
            "argument_mapping": [
                {
                    "workflow_step": "hictool_bam2hdf5",
                    "step_argument_name": "input_bam1",
                    "step_argument_type": "Input file or parameter"
                },
                {
                    "workflow_step": "hictool_fastq2bam",
                    "step_argument_name": "split_bam1",
                    "step_argument_type": "Output file or parameter"
                }
            ],
            "workflow_argument_name": "",
            "argument_type": ""
        },
        {
            "argument_mapping": [
                {
                    "workflow_step": "hictool_bam2hdf5",
                    "step_argument_name": "input_bam1",
                    "step_argument_type": "Input file or parameter"
                },
                {
                    "workflow_step": "hictool_fastq2bam",
                    "step_argument_name": "split_bam1",
                    "step_argument_type": "Output file or parameter"
                }
            ],
            "workflow_argument_name": "",
            "argument_type": ""
        },
        {
            "argument_mapping": [
                {
                    "workflow_step": "hictool_bam2hdf5",
                    "step_argument_name": "input_bam1",
                    "step_argument_type": "Input file or parameter"
                },
                {
                    "workflow_step": "hictool_fastq2bam",
                    "step_argument_name": "split_bam1",
                    "step_argument_type": "Output file or parameter"
                }
            ],
            "workflow_argument_name": "",
            "argument_type": ""
        },
        {
            "argument_mapping": [
                {
                    "workflow_step": "hictool_bam2hdf5",
                    "step_argument_name": "input_bam1",
                    "step_argument_type": "Input file or parameter"
                },
                {
                    "workflow_step": "hictool_fastq2bam",
                    "step_argument_name": "split_bam1",
                    "step_argument_type": "Output file or parameter"
                }
            ],
            "workflow_argument_name": "",
            "argument_type": ""
        },
        {
            "argument_mapping": [
                {
                    "workflow_step": "hictool_hdf52matrix",
                    "step_argument_name": "fend_object_hdf5",
                    "step_argument_type": "Input file or parameter"
                },
                {
                    "workflow_step": "hictool_bam2hdf5",
                    "step_argument_name": "fend_object_hdf5",
                    "step_argument_type": "Output file or parameter"
                }
            ],
            "workflow_argument_name": "",
            "argument_type": ""
        },
        {
            "argument_mapping": [
                {
                    "workflow_step": "hictool_hdf52matrix",
                    "step_argument_name": "fend_object_hdf5",
                    "step_argument_type": "Input file or parameter"
                },
                {
                    "workflow_step": "hictool_bam2hdf5",
                    "step_argument_name": "fend_object_hdf5",
                    "step_argument_type": "Output file or parameter"
                }
            ],
            "workflow_argument_name": "",
            "argument_type": ""
        },
        {
            "argument_mapping": [
                {
                    "workflow_step": "hictool_hdf52matrix",
                    "step_argument_name": "fend_object_hdf5",
                    "step_argument_type": "Input file or parameter"
                },
                {
                    "workflow_step": "hictool_bam2hdf5",
                    "step_argument_name": "fend_object_hdf5",
                    "step_argument_type": "Output file or parameter"
                }
            ],
            "workflow_argument_name": "",
            "argument_type": ""
        },
        {
            "argument_mapping": [
                {
                    "workflow_step": "hictool_hdf52matrix",
                    "step_argument_name": "fend_object_hdf5",
                    "step_argument_type": "Input file or parameter"
                },
                {
                    "workflow_step": "hictool_bam2hdf5",
                    "step_argument_name": "fend_object_hdf5",
                    "step_argument_type": "Output file or parameter"
                }
            ],
            "workflow_argument_name": "",
            "argument_type": ""
        },
        {
            "argument_mapping": [
                {
                    "workflow_step": "hictool_hdf52matrix",
                    "step_argument_name": "fend_object_hdf5",
                    "step_argument_type": "Input file or parameter"
                },
                {
                    "workflow_step": "hictool_bam2hdf5",
                    "step_argument_name": "fend_object_hdf5",
                    "step_argument_type": "Output file or parameter"
                }
            ],
            "workflow_argument_name": "",
            "argument_type": ""
        },
        {
            "argument_mapping": [
                {
                    "workflow_step": "hictool_hdf52matrix",
                    "step_argument_name": "fend_object_hdf5",
                    "step_argument_type": "Input file or parameter"
                },
                {
                    "workflow_step": "hictool_bam2hdf5",
                    "step_argument_name": "fend_object_hdf5",
                    "step_argument_type": "Output file or parameter"
                }
            ],
            "workflow_argument_name": "",
            "argument_type": ""
        },
        {
            "argument_mapping": [
                {
                    "workflow_step": "hictool_hdf52matrix",
                    "step_argument_name": "fend_object_hdf5",
                    "step_argument_type": "Input file or parameter"
                },
                {
                    "workflow_step": "hictool_bam2hdf5",
                    "step_argument_name": "fend_object_hdf5",
                    "step_argument_type": "Output file or parameter"
                }
            ],
            "workflow_argument_name": "",
            "argument_type": ""
        },
        {
            "argument_mapping": [
                {
                    "workflow_step": "hictool_hdf52matrix",
                    "step_argument_name": "fend_object_hdf5",
                    "step_argument_type": "Input file or parameter"
                },
                {
                    "workflow_step": "hictool_bam2hdf5",
                    "step_argument_name": "fend_object_hdf5",
                    "step_argument_type": "Output file or parameter"
                }
            ],
            "workflow_argument_name": "",
            "argument_type": ""
        },
        {
            "argument_mapping": [
                {
                    "workflow_step": "hictool_hdf52matrix",
                    "step_argument_name": "fend_object_hdf5",
                    "step_argument_type": "Input file or parameter"
                },
                {
                    "workflow_step": "hictool_bam2hdf5",
                    "step_argument_name": "fend_object_hdf5",
                    "step_argument_type": "Output file or parameter"
                }
            ],
            "workflow_argument_name": "",
            "argument_type": ""
        },
        {
            "argument_mapping": [
                {
                    "workflow_step": "hictool_hdf52matrix",
                    "step_argument_name": "fend_object_hdf5",
                    "step_argument_type": "Input file or parameter"
                },
                {
                    "workflow_step": "hictool_bam2hdf5",
                    "step_argument_name": "fend_object_hdf5",
                    "step_argument_type": "Output file or parameter"
                }
            ],
            "workflow_argument_name": "",
            "argument_type": ""
        },
        {
            "argument_mapping": [
                {
                    "workflow_step": "hictool_hdf52matrix",
                    "step_argument_name": "fend_object_hdf5",
                    "step_argument_type": "Input file or parameter"
                },
                {
                    "workflow_step": "hictool_bam2hdf5",
                    "step_argument_name": "fend_object_hdf5",
                    "step_argument_type": "Output file or parameter"
                }
            ],
            "workflow_argument_name": "",
            "argument_type": ""
        },
        {
            "argument_mapping": [
                {
                    "workflow_step": "hictool_hdf52matrix",
                    "step_argument_name": "fend_object_hdf5",
                    "step_argument_type": "Input file or parameter"
                },
                {
                    "workflow_step": "hictool_bam2hdf5",
                    "step_argument_name": "fend_object_hdf5",
                    "step_argument_type": "Output file or parameter"
                }
            ],
            "workflow_argument_name": "",
            "argument_type": ""
        },
        {
            "argument_mapping": [
                {
                    "workflow_step": "hictool_hdf52matrix",
                    "step_argument_name": "fend_object_hdf5",
                    "step_argument_type": "Input file or parameter"
                },
                {
                    "workflow_step": "hictool_bam2hdf5",
                    "step_argument_name": "fend_object_hdf5",
                    "step_argument_type": "Output file or parameter"
                }
            ],
            "workflow_argument_name": "",
            "argument_type": ""
        },
        {
            "argument_mapping": [
                {
                    "workflow_step": "hictool_hdf52matrix",
                    "step_argument_name": "fend_object_hdf5",
                    "step_argument_type": "Input file or parameter"
                },
                {
                    "workflow_step": "hictool_bam2hdf5",
                    "step_argument_name": "fend_object_hdf5",
                    "step_argument_type": "Output file or parameter"
                }
            ],
            "workflow_argument_name": "",
            "argument_type": ""
        },
        {
            "argument_mapping": [
                {
                    "workflow_step": "hictool_hdf52matrix",
                    "step_argument_name": "fend_object_hdf5",
                    "step_argument_type": "Input file or parameter"
                },
                {
                    "workflow_step": "hictool_bam2hdf5",
                    "step_argument_name": "fend_object_hdf5",
                    "step_argument_type": "Output file or parameter"
                }
            ],
            "workflow_argument_name": "",
            "argument_type": ""
        },
        {
            "argument_mapping": [
                {
                    "workflow_step": "hictool_hdf52matrix",
                    "step_argument_name": "fend_object_hdf5",
                    "step_argument_type": "Input file or parameter"
                },
                {
                    "workflow_step": "hictool_bam2hdf5",
                    "step_argument_name": "fend_object_hdf5",
                    "step_argument_type": "Output file or parameter"
                }
            ],
            "workflow_argument_name": "",
            "argument_type": ""
        },
        {
            "argument_mapping": [
                {
                    "workflow_step": "hictool_hdf52matrix",
                    "step_argument_name": "fend_object_hdf5",
                    "step_argument_type": "Input file or parameter"
                },
                {
                    "workflow_step": "hictool_bam2hdf5",
                    "step_argument_name": "fend_object_hdf5",
                    "step_argument_type": "Output file or parameter"
                }
            ],
            "workflow_argument_name": "",
            "argument_type": ""
        },
        {
            "argument_mapping": [
                {
                    "workflow_step": "hictool_hdf52matrix",
                    "step_argument_name": "fend_object_hdf5",
                    "step_argument_type": "Input file or parameter"
                },
                {
                    "workflow_step": "hictool_bam2hdf5",
                    "step_argument_name": "fend_object_hdf5",
                    "step_argument_type": "Output file or parameter"
                }
            ],
            "workflow_argument_name": "",
            "argument_type": ""
        },
        {
            "argument_mapping": [
                {
                    "workflow_step": "hictool_hdf52matrix",
                    "step_argument_name": "fend_object_hdf5",
                    "step_argument_type": "Input file or parameter"
                },
                {
                    "workflow_step": "hictool_bam2hdf5",
                    "step_argument_name": "fend_object_hdf5",
                    "step_argument_type": "Output file or parameter"
                }
            ],
            "workflow_argument_name": "",
            "argument_type": ""
        },
        {
            "argument_mapping": [
                {
                    "workflow_step": "hictool_hdf52matrix",
                    "step_argument_name": "fend_object_hdf5",
                    "step_argument_type": "Input file or parameter"
                },
                {
                    "workflow_step": "hictool_bam2hdf5",
                    "step_argument_name": "fend_object_hdf5",
                    "step_argument_type": "Output file or parameter"
                }
            ],
            "workflow_argument_name": "",
            "argument_type": ""
        },
        {
            "argument_mapping": [
                {
                    "workflow_step": "hictool_hdf52matrix",
                    "step_argument_name": "fend_object_hdf5",
                    "step_argument_type": "Input file or parameter"
                },
                {
                    "workflow_step": "hictool_bam2hdf5",
                    "step_argument_name": "fend_object_hdf5",
                    "step_argument_type": "Output file or parameter"
                }
            ],
            "workflow_argument_name": "",
            "argument_type": ""
        },
        {
            "argument_mapping": [
                {
                    "workflow_step": "hictool_hdf52matrix",
                    "step_argument_name": "fend_object_hdf5",
                    "step_argument_type": "Input file or parameter"
                },
                {
                    "workflow_step": "hictool_bam2hdf5",
                    "step_argument_name": "fend_object_hdf5",
                    "step_argument_type": "Output file or parameter"
                }
            ],
            "workflow_argument_name": "",
            "argument_type": ""
        },
        {
            "argument_mapping": [
                {
                    "workflow_step": "hictool_hdf52matrix",
                    "step_argument_name": "fend_object_hdf5",
                    "step_argument_type": "Input file or parameter"
                },
                {
                    "workflow_step": "hictool_bam2hdf5",
                    "step_argument_name": "fend_object_hdf5",
                    "step_argument_type": "Output file or parameter"
                }
            ],
            "workflow_argument_name": "",
            "argument_type": ""
        },
        {
            "argument_mapping": [
                {
                    "workflow_step": "hictool_hdf52matrix",
                    "step_argument_name": "fend_object_hdf5",
                    "step_argument_type": "Input file or parameter"
                },
                {
                    "workflow_step": "hictool_bam2hdf5",
                    "step_argument_name": "fend_object_hdf5",
                    "step_argument_type": "Output file or parameter"
                }
            ],
            "workflow_argument_name": "",
            "argument_type": ""
        },
        {
            "argument_mapping": [
                {
                    "workflow_step": "hictool_hdf52matrix",
                    "step_argument_name": "fend_object_hdf5",
                    "step_argument_type": "Input file or parameter"
                },
                {
                    "workflow_step": "hictool_bam2hdf5",
                    "step_argument_name": "fend_object_hdf5",
                    "step_argument_type": "Output file or parameter"
                }
            ],
            "workflow_argument_name": "",
            "argument_type": ""
        },
        {
            "argument_mapping": [
                {
                    "workflow_step": "hictool_hdf52matrix",
                    "step_argument_name": "fend_object_hdf5",
                    "step_argument_type": "Input file or parameter"
                },
                {
                    "workflow_step": "hictool_bam2hdf5",
                    "step_argument_name": "fend_object_hdf5",
                    "step_argument_type": "Output file or parameter"
                }
            ],
            "workflow_argument_name": "",
            "argument_type": ""
        },
        {
            "argument_mapping": [
                {
                    "workflow_step": "hictool_hdf52matrix",
                    "step_argument_name": "fend_object_hdf5",
                    "step_argument_type": "Input file or parameter"
                },
                {
                    "workflow_step": "hictool_bam2hdf5",
                    "step_argument_name": "fend_object_hdf5",
                    "step_argument_type": "Output file or parameter"
                }
            ],
            "workflow_argument_name": "",
            "argument_type": ""
        },
        {
            "argument_mapping": [
                {
                    "workflow_step": "hictool_hdf52matrix",
                    "step_argument_name": "fend_object_hdf5",
                    "step_argument_type": "Input file or parameter"
                },
                {
                    "workflow_step": "hictool_bam2hdf5",
                    "step_argument_name": "fend_object_hdf5",
                    "step_argument_type": "Output file or parameter"
                }
            ],
            "workflow_argument_name": "",
            "argument_type": ""
        },
        {
            "argument_mapping": [
                {
                    "workflow_step": "hictool_hdf52matrix",
                    "step_argument_name": "fend_object_hdf5",
                    "step_argument_type": "Input file or parameter"
                },
                {
                    "workflow_step": "hictool_bam2hdf5",
                    "step_argument_name": "fend_object_hdf5",
                    "step_argument_type": "Output file or parameter"
                }
            ],
            "workflow_argument_name": "",
            "argument_type": ""
        },
        {
            "argument_mapping": [
                {
                    "workflow_step": "hictool_hdf52matrix",
                    "step_argument_name": "fend_object_hdf5",
                    "step_argument_type": "Input file or parameter"
                },
                {
                    "workflow_step": "hictool_bam2hdf5",
                    "step_argument_name": "fend_object_hdf5",
                    "step_argument_type": "Output file or parameter"
                }
            ],
            "workflow_argument_name": "",
            "argument_type": ""
        },
        {
            "argument_mapping": [
                {
                    "workflow_step": "hictool_hdf52matrix",
                    "step_argument_name": "fend_object_hdf5",
                    "step_argument_type": "Input file or parameter"
                },
                {
                    "workflow_step": "hictool_bam2hdf5",
                    "step_argument_name": "fend_object_hdf5",
                    "step_argument_type": "Output file or parameter"
                }
            ],
            "workflow_argument_name": "",
            "argument_type": ""
        },
        {
            "argument_mapping": [
                {
                    "workflow_step": "hictool_hdf52matrix",
                    "step_argument_name": "fend_object_hdf5",
                    "step_argument_type": "Input file or parameter"
                },
                {
                    "workflow_step": "hictool_bam2hdf5",
                    "step_argument_name": "fend_object_hdf5",
                    "step_argument_type": "Output file or parameter"
                }
            ],
            "workflow_argument_name": "",
            "argument_type": ""
        },
        {
            "argument_mapping": [
                {
                    "workflow_step": "hictool_hdf52matrix",
                    "step_argument_name": "fend_object_hdf5",
                    "step_argument_type": "Input file or parameter"
                },
                {
                    "workflow_step": "hictool_bam2hdf5",
                    "step_argument_name": "fend_object_hdf5",
                    "step_argument_type": "Output file or parameter"
                }
            ],
            "workflow_argument_name": "",
            "argument_type": ""
        },
        {
            "argument_mapping": [
                {
                    "workflow_step": "hictool_hdf52matrix",
                    "step_argument_name": "fend_object_hdf5",
                    "step_argument_type": "Input file or parameter"
                },
                {
                    "workflow_step": "hictool_bam2hdf5",
                    "step_argument_name": "fend_object_hdf5",
                    "step_argument_type": "Output file or parameter"
                }
            ],
            "workflow_argument_name": "",
            "argument_type": ""
        },
        {
            "argument_mapping": [
                {
                    "workflow_step": "hictool_hdf52matrix",
                    "step_argument_name": "fend_object_hdf5",
                    "step_argument_type": "Input file or parameter"
                },
                {
                    "workflow_step": "hictool_bam2hdf5",
                    "step_argument_name": "fend_object_hdf5",
                    "step_argument_type": "Output file or parameter"
                }
            ],
            "workflow_argument_name": "",
            "argument_type": ""
        },
        {
            "argument_mapping": [
                {
                    "workflow_step": "hictool_hdf52matrix",
                    "step_argument_name": "fend_object_hdf5",
                    "step_argument_type": "Input file or parameter"
                },
                {
                    "workflow_step": "hictool_bam2hdf5",
                    "step_argument_name": "fend_object_hdf5",
                    "step_argument_type": "Output file or parameter"
                }
            ],
            "workflow_argument_name": "",
            "argument_type": ""
        },
        {
            "argument_mapping": [
                {
                    "workflow_step": "hictool_hdf52matrix",
                    "step_argument_name": "fend_object_hdf5",
                    "step_argument_type": "Input file or parameter"
                },
                {
                    "workflow_step": "hictool_bam2hdf5",
                    "step_argument_name": "fend_object_hdf5",
                    "step_argument_type": "Output file or parameter"
                }
            ],
            "workflow_argument_name": "",
            "argument_type": ""
        },
        {
            "argument_mapping": [
                {
                    "workflow_step": "hictool_hdf52matrix",
                    "step_argument_name": "fend_object_hdf5",
                    "step_argument_type": "Input file or parameter"
                },
                {
                    "workflow_step": "hictool_bam2hdf5",
                    "step_argument_name": "fend_object_hdf5",
                    "step_argument_type": "Output file or parameter"
                }
            ],
            "workflow_argument_name": "",
            "argument_type": ""
        },
        {
            "argument_mapping": [
                {
                    "workflow_step": "hictool_hdf52matrix",
                    "step_argument_name": "fend_object_hdf5",
                    "step_argument_type": "Input file or parameter"
                },
                {
                    "workflow_step": "hictool_bam2hdf5",
                    "step_argument_name": "fend_object_hdf5",
                    "step_argument_type": "Output file or parameter"
                }
            ],
            "workflow_argument_name": "",
            "argument_type": ""
        },
        {
            "argument_mapping": [
                {
                    "workflow_step": "hictool_hdf52matrix",
                    "step_argument_name": "fend_object_hdf5",
                    "step_argument_type": "Input file or parameter"
                },
                {
                    "workflow_step": "hictool_bam2hdf5",
                    "step_argument_name": "fend_object_hdf5",
                    "step_argument_type": "Output file or parameter"
                }
            ],
            "workflow_argument_name": "",
            "argument_type": ""
        },
        {
            "argument_mapping": [
                {
                    "workflow_step": "hictool_hdf52matrix",
                    "step_argument_name": "fend_object_hdf5",
                    "step_argument_type": "Input file or parameter"
                },
                {
                    "workflow_step": "hictool_bam2hdf5",
                    "step_argument_name": "fend_object_hdf5",
                    "step_argument_type": "Output file or parameter"
                }
            ],
            "workflow_argument_name": "",
            "argument_type": ""
        },
        {
            "argument_mapping": [
                {
                    "workflow_step": "hictool_hdf52matrix",
                    "step_argument_name": "fend_object_hdf5",
                    "step_argument_type": "Input file or parameter"
                },
                {
                    "workflow_step": "hictool_bam2hdf5",
                    "step_argument_name": "fend_object_hdf5",
                    "step_argument_type": "Output file or parameter"
                }
            ],
            "workflow_argument_name": "",
            "argument_type": ""
        },
        {
            "argument_mapping": [
                {
                    "workflow_step": "hictool_hdf52matrix",
                    "step_argument_name": "fend_object_hdf5",
                    "step_argument_type": "Input file or parameter"
                },
                {
                    "workflow_step": "hictool_bam2hdf5",
                    "step_argument_name": "fend_object_hdf5",
                    "step_argument_type": "Output file or parameter"
                }
            ],
            "workflow_argument_name": "",
            "argument_type": ""
        },
        {
            "argument_mapping": [
                {
                    "workflow_step": "hictool_hdf52matrix",
                    "step_argument_name": "fend_object_hdf5",
                    "step_argument_type": "Input file or parameter"
                },
                {
                    "workflow_step": "hictool_bam2hdf5",
                    "step_argument_name": "fend_object_hdf5",
                    "step_argument_type": "Output file or parameter"
                }
            ],
            "workflow_argument_name": "",
            "argument_type": ""
        },
        {
            "argument_mapping": [
                {
                    "workflow_step": "hictool_hdf52matrix",
                    "step_argument_name": "fend_object_hdf5",
                    "step_argument_type": "Input file or parameter"
                },
                {
                    "workflow_step": "hictool_bam2hdf5",
                    "step_argument_name": "fend_object_hdf5",
                    "step_argument_type": "Output file or parameter"
                }
            ],
            "workflow_argument_name": "",
            "argument_type": ""
        },
        {
            "argument_mapping": [
                {
                    "workflow_step": "hictool_hdf52matrix",
                    "step_argument_name": "fend_object_hdf5",
                    "step_argument_type": "Input file or parameter"
                },
                {
                    "workflow_step": "hictool_bam2hdf5",
                    "step_argument_name": "fend_object_hdf5",
                    "step_argument_type": "Output file or parameter"
                }
            ],
            "workflow_argument_name": "",
            "argument_type": ""
        },
        {
            "argument_mapping": [
                {
                    "workflow_step": "hictool_hdf52matrix",
                    "step_argument_name": "fend_object_hdf5",
                    "step_argument_type": "Input file or parameter"
                },
                {
                    "workflow_step": "hictool_bam2hdf5",
                    "step_argument_name": "fend_object_hdf5",
                    "step_argument_type": "Output file or parameter"
                }
            ],
            "workflow_argument_name": "",
            "argument_type": ""
        },
        {
            "argument_mapping": [
                {
                    "workflow_step": "hictool_hdf52matrix",
                    "step_argument_name": "fend_object_hdf5",
                    "step_argument_type": "Input file or parameter"
                },
                {
                    "workflow_step": "hictool_bam2hdf5",
                    "step_argument_name": "fend_object_hdf5",
                    "step_argument_type": "Output file or parameter"
                }
            ],
            "workflow_argument_name": "",
            "argument_type": ""
        },
        {
            "argument_mapping": [
                {
                    "workflow_step": "hictool_hdf52matrix",
                    "step_argument_name": "fend_object_hdf5",
                    "step_argument_type": "Input file or parameter"
                },
                {
                    "workflow_step": "hictool_bam2hdf5",
                    "step_argument_name": "fend_object_hdf5",
                    "step_argument_type": "Output file or parameter"
                }
            ],
            "workflow_argument_name": "",
            "argument_type": ""
        },
        {
            "argument_mapping": [
                {
                    "workflow_step": "hictool_hdf52matrix",
                    "step_argument_name": "fend_object_hdf5",
                    "step_argument_type": "Input file or parameter"
                },
                {
                    "workflow_step": "hictool_bam2hdf5",
                    "step_argument_name": "fend_object_hdf5",
                    "step_argument_type": "Output file or parameter"
                }
            ],
            "workflow_argument_name": "",
            "argument_type": ""
        },
        {
            "argument_mapping": [
                {
                    "workflow_step": "hictool_hdf52matrix",
                    "step_argument_name": "fend_object_hdf5",
                    "step_argument_type": "Input file or parameter"
                },
                {
                    "workflow_step": "hictool_bam2hdf5",
                    "step_argument_name": "fend_object_hdf5",
                    "step_argument_type": "Output file or parameter"
                }
            ],
            "workflow_argument_name": "",
            "argument_type": ""
        },
        {
            "argument_mapping": [
                {
                    "workflow_step": "hictool_hdf52matrix",
                    "step_argument_name": "fend_object_hdf5",
                    "step_argument_type": "Input file or parameter"
                },
                {
                    "workflow_step": "hictool_bam2hdf5",
                    "step_argument_name": "fend_object_hdf5",
                    "step_argument_type": "Output file or parameter"
                }
            ],
            "workflow_argument_name": "",
            "argument_type": ""
        },
        {
            "argument_mapping": [
                {
                    "workflow_step": "hictool_hdf52matrix",
                    "step_argument_name": "fend_object_hdf5",
                    "step_argument_type": "Input file or parameter"
                },
                {
                    "workflow_step": "hictool_bam2hdf5",
                    "step_argument_name": "fend_object_hdf5",
                    "step_argument_type": "Output file or parameter"
                }
            ],
            "workflow_argument_name": "",
            "argument_type": ""
        },
        {
            "argument_mapping": [
                {
                    "workflow_step": "hictool_hdf52matrix",
                    "step_argument_name": "fend_object_hdf5",
                    "step_argument_type": "Input file or parameter"
                },
                {
                    "workflow_step": "hictool_bam2hdf5",
                    "step_argument_name": "fend_object_hdf5",
                    "step_argument_type": "Output file or parameter"
                }
            ],
            "workflow_argument_name": "",
            "argument_type": ""
        },
        {
            "argument_mapping": [
                {
                    "workflow_step": "hictool_hdf52matrix",
                    "step_argument_name": "fend_object_hdf5",
                    "step_argument_type": "Input file or parameter"
                },
                {
                    "workflow_step": "hictool_bam2hdf5",
                    "step_argument_name": "fend_object_hdf5",
                    "step_argument_type": "Output file or parameter"
                }
            ],
            "workflow_argument_name": "",
            "argument_type": ""
        },
        {
            "argument_mapping": [
                {
                    "workflow_step": "hictool_hdf52matrix",
                    "step_argument_name": "fend_object_hdf5",
                    "step_argument_type": "Input file or parameter"
                },
                {
                    "workflow_step": "hictool_bam2hdf5",
                    "step_argument_name": "fend_object_hdf5",
                    "step_argument_type": "Output file or parameter"
                }
            ],
            "workflow_argument_name": "",
            "argument_type": ""
        },
        {
            "argument_mapping": [
                {
                    "workflow_step": "hictool_hdf52matrix",
                    "step_argument_name": "fend_object_hdf5",
                    "step_argument_type": "Input file or parameter"
                },
                {
                    "workflow_step": "hictool_bam2hdf5",
                    "step_argument_name": "fend_object_hdf5",
                    "step_argument_type": "Output file or parameter"
                }
            ],
            "workflow_argument_name": "",
            "argument_type": ""
        },
        {
            "argument_mapping": [
                {
                    "workflow_step": "hictool_hdf52matrix",
                    "step_argument_name": "fend_object_hdf5",
                    "step_argument_type": "Input file or parameter"
                },
                {
                    "workflow_step": "hictool_bam2hdf5",
                    "step_argument_name": "fend_object_hdf5",
                    "step_argument_type": "Output file or parameter"
                }
            ],
            "workflow_argument_name": "",
            "argument_type": ""
        },
        {
            "argument_mapping": [
                {
                    "workflow_step": "hictool_hdf52matrix",
                    "step_argument_name": "fend_object_hdf5",
                    "step_argument_type": "Input file or parameter"
                },
                {
                    "workflow_step": "hictool_bam2hdf5",
                    "step_argument_name": "fend_object_hdf5",
                    "step_argument_type": "Output file or parameter"
                }
            ],
            "workflow_argument_name": "",
            "argument_type": ""
        },
        {
            "argument_mapping": [
                {
                    "workflow_step": "hictool_hdf52matrix",
                    "step_argument_name": "fend_object_hdf5",
                    "step_argument_type": "Input file or parameter"
                },
                {
                    "workflow_step": "hictool_bam2hdf5",
                    "step_argument_name": "fend_object_hdf5",
                    "step_argument_type": "Output file or parameter"
                }
            ],
            "workflow_argument_name": "",
            "argument_type": ""
        },
        {
            "argument_mapping": [
                {
                    "workflow_step": "hictool_hdf52matrix",
                    "step_argument_name": "fend_object_hdf5",
                    "step_argument_type": "Input file or parameter"
                },
                {
                    "workflow_step": "hictool_bam2hdf5",
                    "step_argument_name": "fend_object_hdf5",
                    "step_argument_type": "Output file or parameter"
                }
            ],
            "workflow_argument_name": "",
            "argument_type": ""
        },
        {
            "argument_mapping": [
                {
                    "workflow_step": "hictool_hdf52matrix",
                    "step_argument_name": "fend_object_hdf5",
                    "step_argument_type": "Input file or parameter"
                },
                {
                    "workflow_step": "hictool_bam2hdf5",
                    "step_argument_name": "fend_object_hdf5",
                    "step_argument_type": "Output file or parameter"
                }
            ],
            "workflow_argument_name": "",
            "argument_type": ""
        },
        {
            "argument_mapping": [
                {
                    "workflow_step": "hictool_hdf52matrix",
                    "step_argument_name": "fend_object_hdf5",
                    "step_argument_type": "Input file or parameter"
                },
                {
                    "workflow_step": "hictool_bam2hdf5",
                    "step_argument_name": "fend_object_hdf5",
                    "step_argument_type": "Output file or parameter"
                }
            ],
            "workflow_argument_name": "",
            "argument_type": ""
        },
        {
            "argument_mapping": [
                {
                    "workflow_step": "hictool_hdf52matrix",
                    "step_argument_name": "fend_object_hdf5",
                    "step_argument_type": "Input file or parameter"
                },
                {
                    "workflow_step": "hictool_bam2hdf5",
                    "step_argument_name": "fend_object_hdf5",
                    "step_argument_type": "Output file or parameter"
                }
            ],
            "workflow_argument_name": "",
            "argument_type": ""
        },
        {
            "argument_mapping": [
                {
                    "workflow_step": "hictool_hdf52matrix",
                    "step_argument_name": "fend_object_hdf5",
                    "step_argument_type": "Input file or parameter"
                },
                {
                    "workflow_step": "hictool_bam2hdf5",
                    "step_argument_name": "fend_object_hdf5",
                    "step_argument_type": "Output file or parameter"
                }
            ],
            "workflow_argument_name": "",
            "argument_type": ""
        },
        {
            "argument_mapping": [
                {
                    "workflow_step": "hictool_hdf52matrix",
                    "step_argument_name": "fend_object_hdf5",
                    "step_argument_type": "Input file or parameter"
                },
                {
                    "workflow_step": "hictool_bam2hdf5",
                    "step_argument_name": "fend_object_hdf5",
                    "step_argument_type": "Output file or parameter"
                }
            ],
            "workflow_argument_name": "",
            "argument_type": ""
        },
        {
            "argument_mapping": [
                {
                    "workflow_step": "hictool_hdf52matrix",
                    "step_argument_name": "fend_object_hdf5",
                    "step_argument_type": "Input file or parameter"
                },
                {
                    "workflow_step": "hictool_bam2hdf5",
                    "step_argument_name": "fend_object_hdf5",
                    "step_argument_type": "Output file or parameter"
                }
            ],
            "workflow_argument_name": "",
            "argument_type": ""
        },
        {
            "argument_mapping": [
                {
                    "workflow_step": "hictool_hdf52matrix",
                    "step_argument_name": "fend_object_hdf5",
                    "step_argument_type": "Input file or parameter"
                },
                {
                    "workflow_step": "hictool_bam2hdf5",
                    "step_argument_name": "fend_object_hdf5",
                    "step_argument_type": "Output file or parameter"
                }
            ],
            "workflow_argument_name": "",
            "argument_type": ""
        },
        {
            "argument_mapping": [
                {
                    "workflow_step": "hictool_hdf52matrix",
                    "step_argument_name": "fend_object_hdf5",
                    "step_argument_type": "Input file or parameter"
                },
                {
                    "workflow_step": "hictool_bam2hdf5",
                    "step_argument_name": "fend_object_hdf5",
                    "step_argument_type": "Output file or parameter"
                }
            ],
            "workflow_argument_name": "",
            "argument_type": ""
        },
        {
            "argument_mapping": [
                {
                    "workflow_step": "hictool_hdf52matrix",
                    "step_argument_name": "fend_object_hdf5",
                    "step_argument_type": "Input file or parameter"
                },
                {
                    "workflow_step": "hictool_bam2hdf5",
                    "step_argument_name": "fend_object_hdf5",
                    "step_argument_type": "Output file or parameter"
                }
            ],
            "workflow_argument_name": "",
            "argument_type": ""
        },
        {
            "argument_mapping": [
                {
                    "workflow_step": "hictool_hdf52matrix",
                    "step_argument_name": "fend_object_hdf5",
                    "step_argument_type": "Input file or parameter"
                },
                {
                    "workflow_step": "hictool_bam2hdf5",
                    "step_argument_name": "fend_object_hdf5",
                    "step_argument_type": "Output file or parameter"
                }
            ],
            "workflow_argument_name": "",
            "argument_type": ""
        },
        {
            "argument_mapping": [
                {
                    "workflow_step": "hictool_hdf52matrix",
                    "step_argument_name": "fend_object_hdf5",
                    "step_argument_type": "Input file or parameter"
                },
                {
                    "workflow_step": "hictool_bam2hdf5",
                    "step_argument_name": "fend_object_hdf5",
                    "step_argument_type": "Output file or parameter"
                }
            ],
            "workflow_argument_name": "",
            "argument_type": ""
        },
        {
            "argument_mapping": [
                {
                    "workflow_step": "hictool_hdf52matrix",
                    "step_argument_name": "fend_object_hdf5",
                    "step_argument_type": "Input file or parameter"
                },
                {
                    "workflow_step": "hictool_bam2hdf5",
                    "step_argument_name": "fend_object_hdf5",
                    "step_argument_type": "Output file or parameter"
                }
            ],
            "workflow_argument_name": "",
            "argument_type": ""
        },
        {
            "argument_mapping": [
                {
                    "workflow_step": "hictool_hdf52matrix",
                    "step_argument_name": "fend_object_hdf5",
                    "step_argument_type": "Input file or parameter"
                },
                {
                    "workflow_step": "hictool_bam2hdf5",
                    "step_argument_name": "fend_object_hdf5",
                    "step_argument_type": "Output file or parameter"
                }
            ],
            "workflow_argument_name": "",
            "argument_type": ""
        },
        {
            "argument_mapping": [
                {
                    "workflow_step": "hictool_hdf52matrix",
                    "step_argument_name": "fend_object_hdf5",
                    "step_argument_type": "Input file or parameter"
                },
                {
                    "workflow_step": "hictool_bam2hdf5",
                    "step_argument_name": "fend_object_hdf5",
                    "step_argument_type": "Output file or parameter"
                }
            ],
            "workflow_argument_name": "",
            "argument_type": ""
        },
        {
            "argument_mapping": [
                {
                    "workflow_step": "hictool_hdf52matrix",
                    "step_argument_name": "fend_object_hdf5",
                    "step_argument_type": "Input file or parameter"
                },
                {
                    "workflow_step": "hictool_bam2hdf5",
                    "step_argument_name": "fend_object_hdf5",
                    "step_argument_type": "Output file or parameter"
                }
            ],
            "workflow_argument_name": "",
            "argument_type": ""
        },
        {
            "argument_mapping": [
                {
                    "workflow_step": "hictool_hdf52matrix",
                    "step_argument_name": "fend_object_hdf5",
                    "step_argument_type": "Input file or parameter"
                },
                {
                    "workflow_step": "hictool_bam2hdf5",
                    "step_argument_name": "fend_object_hdf5",
                    "step_argument_type": "Output file or parameter"
                }
            ],
            "workflow_argument_name": "",
            "argument_type": ""
        },
        {
            "argument_mapping": [
                {
                    "workflow_step": "hictool_hdf52matrix",
                    "step_argument_name": "fend_object_hdf5",
                    "step_argument_type": "Input file or parameter"
                },
                {
                    "workflow_step": "hictool_bam2hdf5",
                    "step_argument_name": "fend_object_hdf5",
                    "step_argument_type": "Output file or parameter"
                }
            ],
            "workflow_argument_name": "",
            "argument_type": ""
        },
        {
            "argument_mapping": [
                {
                    "workflow_step": "hictool_hdf52matrix",
                    "step_argument_name": "fend_object_hdf5",
                    "step_argument_type": "Input file or parameter"
                },
                {
                    "workflow_step": "hictool_bam2hdf5",
                    "step_argument_name": "fend_object_hdf5",
                    "step_argument_type": "Output file or parameter"
                }
            ],
            "workflow_argument_name": "",
            "argument_type": ""
        },
        {
            "argument_mapping": [
                {
                    "workflow_step": "hictool_hdf52matrix",
                    "step_argument_name": "fend_object_hdf5",
                    "step_argument_type": "Input file or parameter"
                },
                {
                    "workflow_step": "hictool_bam2hdf5",
                    "step_argument_name": "fend_object_hdf5",
                    "step_argument_type": "Output file or parameter"
                }
            ],
            "workflow_argument_name": "",
            "argument_type": ""
        },
        {
            "argument_mapping": [
                {
                    "workflow_step": "hictool_hdf52matrix",
                    "step_argument_name": "HiC_norm_binning_hdf5",
                    "step_argument_type": "Input file or parameter"
                },
                {
                    "workflow_step": "hictool_bam2hdf5",
                    "step_argument_name": "HiC_norm_binning_hdf5",
                    "step_argument_type": "Output file or parameter"
                }
            ],
            "workflow_argument_name": "",
            "argument_type": ""
        },
        {
            "argument_mapping": [
                {
                    "workflow_step": "hictool_hdf52matrix",
                    "step_argument_name": "HiC_norm_binning_hdf5",
                    "step_argument_type": "Input file or parameter"
                },
                {
                    "workflow_step": "hictool_bam2hdf5",
                    "step_argument_name": "HiC_norm_binning_hdf5",
                    "step_argument_type": "Output file or parameter"
                }
            ],
            "workflow_argument_name": "",
            "argument_type": ""
        },
        {
            "argument_mapping": [
                {
                    "workflow_step": "hictool_hdf52matrix",
                    "step_argument_name": "HiC_norm_binning_hdf5",
                    "step_argument_type": "Input file or parameter"
                },
                {
                    "workflow_step": "hictool_bam2hdf5",
                    "step_argument_name": "HiC_norm_binning_hdf5",
                    "step_argument_type": "Output file or parameter"
                }
            ],
            "workflow_argument_name": "",
            "argument_type": ""
        },
        {
            "argument_mapping": [
                {
                    "workflow_step": "hictool_hdf52matrix",
                    "step_argument_name": "HiC_norm_binning_hdf5",
                    "step_argument_type": "Input file or parameter"
                },
                {
                    "workflow_step": "hictool_bam2hdf5",
                    "step_argument_name": "HiC_norm_binning_hdf5",
                    "step_argument_type": "Output file or parameter"
                }
            ],
            "workflow_argument_name": "",
            "argument_type": ""
        },
        {
            "argument_mapping": [
                {
                    "workflow_step": "hictool_hdf52matrix",
                    "step_argument_name": "HiC_norm_binning_hdf5",
                    "step_argument_type": "Input file or parameter"
                },
                {
                    "workflow_step": "hictool_bam2hdf5",
                    "step_argument_name": "HiC_norm_binning_hdf5",
                    "step_argument_type": "Output file or parameter"
                }
            ],
            "workflow_argument_name": "",
            "argument_type": ""
        },
        {
            "argument_mapping": [
                {
                    "workflow_step": "hictool_hdf52matrix",
                    "step_argument_name": "HiC_norm_binning_hdf5",
                    "step_argument_type": "Input file or parameter"
                },
                {
                    "workflow_step": "hictool_bam2hdf5",
                    "step_argument_name": "HiC_norm_binning_hdf5",
                    "step_argument_type": "Output file or parameter"
                }
            ],
            "workflow_argument_name": "",
            "argument_type": ""
        },
        {
            "argument_mapping": [
                {
                    "workflow_step": "hictool_hdf52matrix",
                    "step_argument_name": "HiC_norm_binning_hdf5",
                    "step_argument_type": "Input file or parameter"
                },
                {
                    "workflow_step": "hictool_bam2hdf5",
                    "step_argument_name": "HiC_norm_binning_hdf5",
                    "step_argument_type": "Output file or parameter"
                }
            ],
            "workflow_argument_name": "",
            "argument_type": ""
        },
        {
            "argument_mapping": [
                {
                    "workflow_step": "hictool_hdf52matrix",
                    "step_argument_name": "HiC_norm_binning_hdf5",
                    "step_argument_type": "Input file or parameter"
                },
                {
                    "workflow_step": "hictool_bam2hdf5",
                    "step_argument_name": "HiC_norm_binning_hdf5",
                    "step_argument_type": "Output file or parameter"
                }
            ],
            "workflow_argument_name": "",
            "argument_type": ""
        },
        {
            "argument_mapping": [
                {
                    "workflow_step": "hictool_hdf52matrix",
                    "step_argument_name": "HiC_norm_binning_hdf5",
                    "step_argument_type": "Input file or parameter"
                },
                {
                    "workflow_step": "hictool_bam2hdf5",
                    "step_argument_name": "HiC_norm_binning_hdf5",
                    "step_argument_type": "Output file or parameter"
                }
            ],
            "workflow_argument_name": "",
            "argument_type": ""
        },
        {
            "argument_mapping": [
                {
                    "workflow_step": "hictool_hdf52matrix",
                    "step_argument_name": "HiC_norm_binning_hdf5",
                    "step_argument_type": "Input file or parameter"
                },
                {
                    "workflow_step": "hictool_bam2hdf5",
                    "step_argument_name": "HiC_norm_binning_hdf5",
                    "step_argument_type": "Output file or parameter"
                }
            ],
            "workflow_argument_name": "",
            "argument_type": ""
        },
        {
            "argument_mapping": [
                {
                    "workflow_step": "hictool_hdf52matrix",
                    "step_argument_name": "HiC_norm_binning_hdf5",
                    "step_argument_type": "Input file or parameter"
                },
                {
                    "workflow_step": "hictool_bam2hdf5",
                    "step_argument_name": "HiC_norm_binning_hdf5",
                    "step_argument_type": "Output file or parameter"
                }
            ],
            "workflow_argument_name": "",
            "argument_type": ""
        },
        {
            "argument_mapping": [
                {
                    "workflow_step": "hictool_hdf52matrix",
                    "step_argument_name": "HiC_norm_binning_hdf5",
                    "step_argument_type": "Input file or parameter"
                },
                {
                    "workflow_step": "hictool_bam2hdf5",
                    "step_argument_name": "HiC_norm_binning_hdf5",
                    "step_argument_type": "Output file or parameter"
                }
            ],
            "workflow_argument_name": "",
            "argument_type": ""
        },
        {
            "argument_mapping": [
                {
                    "workflow_step": "hictool_hdf52matrix",
                    "step_argument_name": "HiC_norm_binning_hdf5",
                    "step_argument_type": "Input file or parameter"
                },
                {
                    "workflow_step": "hictool_bam2hdf5",
                    "step_argument_name": "HiC_norm_binning_hdf5",
                    "step_argument_type": "Output file or parameter"
                }
            ],
            "workflow_argument_name": "",
            "argument_type": ""
        },
        {
            "argument_mapping": [
                {
                    "workflow_step": "hictool_hdf52matrix",
                    "step_argument_name": "HiC_norm_binning_hdf5",
                    "step_argument_type": "Input file or parameter"
                },
                {
                    "workflow_step": "hictool_bam2hdf5",
                    "step_argument_name": "HiC_norm_binning_hdf5",
                    "step_argument_type": "Output file or parameter"
                }
            ],
            "workflow_argument_name": "",
            "argument_type": ""
        },
        {
            "argument_mapping": [
                {
                    "workflow_step": "hictool_hdf52matrix",
                    "step_argument_name": "HiC_norm_binning_hdf5",
                    "step_argument_type": "Input file or parameter"
                },
                {
                    "workflow_step": "hictool_bam2hdf5",
                    "step_argument_name": "HiC_norm_binning_hdf5",
                    "step_argument_type": "Output file or parameter"
                }
            ],
            "workflow_argument_name": "",
            "argument_type": ""
        },
        {
            "argument_mapping": [
                {
                    "workflow_step": "hictool_hdf52matrix",
                    "step_argument_name": "HiC_norm_binning_hdf5",
                    "step_argument_type": "Input file or parameter"
                },
                {
                    "workflow_step": "hictool_bam2hdf5",
                    "step_argument_name": "HiC_norm_binning_hdf5",
                    "step_argument_type": "Output file or parameter"
                }
            ],
            "workflow_argument_name": "",
            "argument_type": ""
        },
        {
            "argument_mapping": [
                {
                    "workflow_step": "hictool_hdf52matrix",
                    "step_argument_name": "HiC_norm_binning_hdf5",
                    "step_argument_type": "Input file or parameter"
                },
                {
                    "workflow_step": "hictool_bam2hdf5",
                    "step_argument_name": "HiC_norm_binning_hdf5",
                    "step_argument_type": "Output file or parameter"
                }
            ],
            "workflow_argument_name": "",
            "argument_type": ""
        },
        {
            "argument_mapping": [
                {
                    "workflow_step": "hictool_hdf52matrix",
                    "step_argument_name": "HiC_norm_binning_hdf5",
                    "step_argument_type": "Input file or parameter"
                },
                {
                    "workflow_step": "hictool_bam2hdf5",
                    "step_argument_name": "HiC_norm_binning_hdf5",
                    "step_argument_type": "Output file or parameter"
                }
            ],
            "workflow_argument_name": "",
            "argument_type": ""
        },
        {
            "argument_mapping": [
                {
                    "workflow_step": "hictool_hdf52matrix",
                    "step_argument_name": "HiC_norm_binning_hdf5",
                    "step_argument_type": "Input file or parameter"
                },
                {
                    "workflow_step": "hictool_bam2hdf5",
                    "step_argument_name": "HiC_norm_binning_hdf5",
                    "step_argument_type": "Output file or parameter"
                }
            ],
            "workflow_argument_name": "",
            "argument_type": ""
        },
        {
            "argument_mapping": [
                {
                    "workflow_step": "hictool_hdf52matrix",
                    "step_argument_name": "HiC_norm_binning_hdf5",
                    "step_argument_type": "Input file or parameter"
                },
                {
                    "workflow_step": "hictool_bam2hdf5",
                    "step_argument_name": "HiC_norm_binning_hdf5",
                    "step_argument_type": "Output file or parameter"
                }
            ],
            "workflow_argument_name": "",
            "argument_type": ""
        },
        {
            "argument_mapping": [
                {
                    "workflow_step": "hictool_hdf52matrix",
                    "step_argument_name": "HiC_norm_binning_hdf5",
                    "step_argument_type": "Input file or parameter"
                },
                {
                    "workflow_step": "hictool_bam2hdf5",
                    "step_argument_name": "HiC_norm_binning_hdf5",
                    "step_argument_type": "Output file or parameter"
                }
            ],
            "workflow_argument_name": "",
            "argument_type": ""
        },
        {
            "argument_mapping": [
                {
                    "workflow_step": "hictool_hdf52matrix",
                    "step_argument_name": "HiC_norm_binning_hdf5",
                    "step_argument_type": "Input file or parameter"
                },
                {
                    "workflow_step": "hictool_bam2hdf5",
                    "step_argument_name": "HiC_norm_binning_hdf5",
                    "step_argument_type": "Output file or parameter"
                }
            ],
            "workflow_argument_name": "",
            "argument_type": ""
        },
        {
            "argument_mapping": [
                {
                    "workflow_step": "hictool_hdf52matrix",
                    "step_argument_name": "HiC_norm_binning_hdf5",
                    "step_argument_type": "Input file or parameter"
                },
                {
                    "workflow_step": "hictool_bam2hdf5",
                    "step_argument_name": "HiC_norm_binning_hdf5",
                    "step_argument_type": "Output file or parameter"
                }
            ],
            "workflow_argument_name": "",
            "argument_type": ""
        },
        {
            "argument_mapping": [
                {
                    "workflow_step": "hictool_hdf52matrix",
                    "step_argument_name": "HiC_norm_binning_hdf5",
                    "step_argument_type": "Input file or parameter"
                },
                {
                    "workflow_step": "hictool_bam2hdf5",
                    "step_argument_name": "HiC_norm_binning_hdf5",
                    "step_argument_type": "Output file or parameter"
                }
            ],
            "workflow_argument_name": "",
            "argument_type": ""
        },
        {
            "argument_mapping": [
                {
                    "workflow_step": "hictool_hdf52matrix",
                    "step_argument_name": "HiC_norm_binning_hdf5",
                    "step_argument_type": "Input file or parameter"
                },
                {
                    "workflow_step": "hictool_bam2hdf5",
                    "step_argument_name": "HiC_norm_binning_hdf5",
                    "step_argument_type": "Output file or parameter"
                }
            ],
            "workflow_argument_name": "",
            "argument_type": ""
        },
        {
            "argument_mapping": [
                {
                    "workflow_step": "hictool_hdf52matrix",
                    "step_argument_name": "HiC_norm_binning_hdf5",
                    "step_argument_type": "Input file or parameter"
                },
                {
                    "workflow_step": "hictool_bam2hdf5",
                    "step_argument_name": "HiC_norm_binning_hdf5",
                    "step_argument_type": "Output file or parameter"
                }
            ],
            "workflow_argument_name": "",
            "argument_type": ""
        },
        {
            "argument_mapping": [
                {
                    "workflow_step": "hictool_hdf52matrix",
                    "step_argument_name": "HiC_norm_binning_hdf5",
                    "step_argument_type": "Input file or parameter"
                },
                {
                    "workflow_step": "hictool_bam2hdf5",
                    "step_argument_name": "HiC_norm_binning_hdf5",
                    "step_argument_type": "Output file or parameter"
                }
            ],
            "workflow_argument_name": "",
            "argument_type": ""
        },
        {
            "argument_mapping": [
                {
                    "workflow_step": "hictool_hdf52matrix",
                    "step_argument_name": "HiC_norm_binning_hdf5",
                    "step_argument_type": "Input file or parameter"
                },
                {
                    "workflow_step": "hictool_bam2hdf5",
                    "step_argument_name": "HiC_norm_binning_hdf5",
                    "step_argument_type": "Output file or parameter"
                }
            ],
            "workflow_argument_name": "",
            "argument_type": ""
        },
        {
            "argument_mapping": [
                {
                    "workflow_step": "hictool_hdf52matrix",
                    "step_argument_name": "HiC_norm_binning_hdf5",
                    "step_argument_type": "Input file or parameter"
                },
                {
                    "workflow_step": "hictool_bam2hdf5",
                    "step_argument_name": "HiC_norm_binning_hdf5",
                    "step_argument_type": "Output file or parameter"
                }
            ],
            "workflow_argument_name": "",
            "argument_type": ""
        },
        {
            "argument_mapping": [
                {
                    "workflow_step": "hictool_hdf52matrix",
                    "step_argument_name": "HiC_norm_binning_hdf5",
                    "step_argument_type": "Input file or parameter"
                },
                {
                    "workflow_step": "hictool_bam2hdf5",
                    "step_argument_name": "HiC_norm_binning_hdf5",
                    "step_argument_type": "Output file or parameter"
                }
            ],
            "workflow_argument_name": "",
            "argument_type": ""
        },
        {
            "argument_mapping": [
                {
                    "workflow_step": "hictool_hdf52matrix",
                    "step_argument_name": "HiC_norm_binning_hdf5",
                    "step_argument_type": "Input file or parameter"
                },
                {
                    "workflow_step": "hictool_bam2hdf5",
                    "step_argument_name": "HiC_norm_binning_hdf5",
                    "step_argument_type": "Output file or parameter"
                }
            ],
            "workflow_argument_name": "",
            "argument_type": ""
        },
        {
            "argument_mapping": [
                {
                    "workflow_step": "hictool_hdf52matrix",
                    "step_argument_name": "HiC_norm_binning_hdf5",
                    "step_argument_type": "Input file or parameter"
                },
                {
                    "workflow_step": "hictool_bam2hdf5",
                    "step_argument_name": "HiC_norm_binning_hdf5",
                    "step_argument_type": "Output file or parameter"
                }
            ],
            "workflow_argument_name": "",
            "argument_type": ""
        },
        {
            "argument_mapping": [
                {
                    "workflow_step": "hictool_hdf52matrix",
                    "step_argument_name": "HiC_norm_binning_hdf5",
                    "step_argument_type": "Input file or parameter"
                },
                {
                    "workflow_step": "hictool_bam2hdf5",
                    "step_argument_name": "HiC_norm_binning_hdf5",
                    "step_argument_type": "Output file or parameter"
                }
            ],
            "workflow_argument_name": "",
            "argument_type": ""
        },
        {
            "argument_mapping": [
                {
                    "workflow_step": "hictool_hdf52matrix",
                    "step_argument_name": "HiC_norm_binning_hdf5",
                    "step_argument_type": "Input file or parameter"
                },
                {
                    "workflow_step": "hictool_bam2hdf5",
                    "step_argument_name": "HiC_norm_binning_hdf5",
                    "step_argument_type": "Output file or parameter"
                }
            ],
            "workflow_argument_name": "",
            "argument_type": ""
        },
        {
            "argument_mapping": [
                {
                    "workflow_step": "hictool_hdf52matrix",
                    "step_argument_name": "HiC_norm_binning_hdf5",
                    "step_argument_type": "Input file or parameter"
                },
                {
                    "workflow_step": "hictool_bam2hdf5",
                    "step_argument_name": "HiC_norm_binning_hdf5",
                    "step_argument_type": "Output file or parameter"
                }
            ],
            "workflow_argument_name": "",
            "argument_type": ""
        },
        {
            "argument_mapping": [
                {
                    "workflow_step": "hictool_hdf52matrix",
                    "step_argument_name": "HiC_norm_binning_hdf5",
                    "step_argument_type": "Input file or parameter"
                },
                {
                    "workflow_step": "hictool_bam2hdf5",
                    "step_argument_name": "HiC_norm_binning_hdf5",
                    "step_argument_type": "Output file or parameter"
                }
            ],
            "workflow_argument_name": "",
            "argument_type": ""
        },
        {
            "argument_mapping": [
                {
                    "workflow_step": "hictool_hdf52matrix",
                    "step_argument_name": "HiC_norm_binning_hdf5",
                    "step_argument_type": "Input file or parameter"
                },
                {
                    "workflow_step": "hictool_bam2hdf5",
                    "step_argument_name": "HiC_norm_binning_hdf5",
                    "step_argument_type": "Output file or parameter"
                }
            ],
            "workflow_argument_name": "",
            "argument_type": ""
        },
        {
            "argument_mapping": [
                {
                    "workflow_step": "hictool_hdf52matrix",
                    "step_argument_name": "HiC_norm_binning_hdf5",
                    "step_argument_type": "Input file or parameter"
                },
                {
                    "workflow_step": "hictool_bam2hdf5",
                    "step_argument_name": "HiC_norm_binning_hdf5",
                    "step_argument_type": "Output file or parameter"
                }
            ],
            "workflow_argument_name": "",
            "argument_type": ""
        },
        {
            "argument_mapping": [
                {
                    "workflow_step": "hictool_hdf52matrix",
                    "step_argument_name": "HiC_norm_binning_hdf5",
                    "step_argument_type": "Input file or parameter"
                },
                {
                    "workflow_step": "hictool_bam2hdf5",
                    "step_argument_name": "HiC_norm_binning_hdf5",
                    "step_argument_type": "Output file or parameter"
                }
            ],
            "workflow_argument_name": "",
            "argument_type": ""
        },
        {
            "argument_mapping": [
                {
                    "workflow_step": "hictool_hdf52matrix",
                    "step_argument_name": "HiC_norm_binning_hdf5",
                    "step_argument_type": "Input file or parameter"
                },
                {
                    "workflow_step": "hictool_bam2hdf5",
                    "step_argument_name": "HiC_norm_binning_hdf5",
                    "step_argument_type": "Output file or parameter"
                }
            ],
            "workflow_argument_name": "",
            "argument_type": ""
        },
        {
            "argument_mapping": [
                {
                    "workflow_step": "hictool_hdf52matrix",
                    "step_argument_name": "HiC_norm_binning_hdf5",
                    "step_argument_type": "Input file or parameter"
                },
                {
                    "workflow_step": "hictool_bam2hdf5",
                    "step_argument_name": "HiC_norm_binning_hdf5",
                    "step_argument_type": "Output file or parameter"
                }
            ],
            "workflow_argument_name": "",
            "argument_type": ""
        },
        {
            "argument_mapping": [
                {
                    "workflow_step": "hictool_hdf52matrix",
                    "step_argument_name": "HiC_norm_binning_hdf5",
                    "step_argument_type": "Input file or parameter"
                },
                {
                    "workflow_step": "hictool_bam2hdf5",
                    "step_argument_name": "HiC_norm_binning_hdf5",
                    "step_argument_type": "Output file or parameter"
                }
            ],
            "workflow_argument_name": "",
            "argument_type": ""
        },
        {
            "argument_mapping": [
                {
                    "workflow_step": "hictool_hdf52matrix",
                    "step_argument_name": "HiC_norm_binning_hdf5",
                    "step_argument_type": "Input file or parameter"
                },
                {
                    "workflow_step": "hictool_bam2hdf5",
                    "step_argument_name": "HiC_norm_binning_hdf5",
                    "step_argument_type": "Output file or parameter"
                }
            ],
            "workflow_argument_name": "",
            "argument_type": ""
        },
        {
            "argument_mapping": [
                {
                    "workflow_step": "hictool_hdf52matrix",
                    "step_argument_name": "HiC_norm_binning_hdf5",
                    "step_argument_type": "Input file or parameter"
                },
                {
                    "workflow_step": "hictool_bam2hdf5",
                    "step_argument_name": "HiC_norm_binning_hdf5",
                    "step_argument_type": "Output file or parameter"
                }
            ],
            "workflow_argument_name": "",
            "argument_type": ""
        },
        {
            "argument_mapping": [
                {
                    "workflow_step": "hictool_hdf52matrix",
                    "step_argument_name": "HiC_norm_binning_hdf5",
                    "step_argument_type": "Input file or parameter"
                },
                {
                    "workflow_step": "hictool_bam2hdf5",
                    "step_argument_name": "HiC_norm_binning_hdf5",
                    "step_argument_type": "Output file or parameter"
                }
            ],
            "workflow_argument_name": "",
            "argument_type": ""
        },
        {
            "argument_mapping": [
                {
                    "workflow_step": "hictool_hdf52matrix",
                    "step_argument_name": "HiC_norm_binning_hdf5",
                    "step_argument_type": "Input file or parameter"
                },
                {
                    "workflow_step": "hictool_bam2hdf5",
                    "step_argument_name": "HiC_norm_binning_hdf5",
                    "step_argument_type": "Output file or parameter"
                }
            ],
            "workflow_argument_name": "",
            "argument_type": ""
        },
        {
            "argument_mapping": [
                {
                    "workflow_step": "hictool_hdf52matrix",
                    "step_argument_name": "HiC_norm_binning_hdf5",
                    "step_argument_type": "Input file or parameter"
                },
                {
                    "workflow_step": "hictool_bam2hdf5",
                    "step_argument_name": "HiC_norm_binning_hdf5",
                    "step_argument_type": "Output file or parameter"
                }
            ],
            "workflow_argument_name": "",
            "argument_type": ""
        },
        {
            "argument_mapping": [
                {
                    "workflow_step": "hictool_hdf52matrix",
                    "step_argument_name": "HiC_norm_binning_hdf5",
                    "step_argument_type": "Input file or parameter"
                },
                {
                    "workflow_step": "hictool_bam2hdf5",
                    "step_argument_name": "HiC_norm_binning_hdf5",
                    "step_argument_type": "Output file or parameter"
                }
            ],
            "workflow_argument_name": "",
            "argument_type": ""
        },
        {
            "argument_mapping": [
                {
                    "workflow_step": "hictool_hdf52matrix",
                    "step_argument_name": "HiC_norm_binning_hdf5",
                    "step_argument_type": "Input file or parameter"
                },
                {
                    "workflow_step": "hictool_bam2hdf5",
                    "step_argument_name": "HiC_norm_binning_hdf5",
                    "step_argument_type": "Output file or parameter"
                }
            ],
            "workflow_argument_name": "",
            "argument_type": ""
        },
        {
            "argument_mapping": [
                {
                    "workflow_step": "hictool_hdf52matrix",
                    "step_argument_name": "HiC_norm_binning_hdf5",
                    "step_argument_type": "Input file or parameter"
                },
                {
                    "workflow_step": "hictool_bam2hdf5",
                    "step_argument_name": "HiC_norm_binning_hdf5",
                    "step_argument_type": "Output file or parameter"
                }
            ],
            "workflow_argument_name": "",
            "argument_type": ""
        },
        {
            "argument_mapping": [
                {
                    "workflow_step": "hictool_hdf52matrix",
                    "step_argument_name": "HiC_norm_binning_hdf5",
                    "step_argument_type": "Input file or parameter"
                },
                {
                    "workflow_step": "hictool_bam2hdf5",
                    "step_argument_name": "HiC_norm_binning_hdf5",
                    "step_argument_type": "Output file or parameter"
                }
            ],
            "workflow_argument_name": "",
            "argument_type": ""
        },
        {
            "argument_mapping": [
                {
                    "workflow_step": "hictool_hdf52matrix",
                    "step_argument_name": "HiC_norm_binning_hdf5",
                    "step_argument_type": "Input file or parameter"
                },
                {
                    "workflow_step": "hictool_bam2hdf5",
                    "step_argument_name": "HiC_norm_binning_hdf5",
                    "step_argument_type": "Output file or parameter"
                }
            ],
            "workflow_argument_name": "",
            "argument_type": ""
        },
        {
            "argument_mapping": [
                {
                    "workflow_step": "hictool_hdf52matrix",
                    "step_argument_name": "HiC_norm_binning_hdf5",
                    "step_argument_type": "Input file or parameter"
                },
                {
                    "workflow_step": "hictool_bam2hdf5",
                    "step_argument_name": "HiC_norm_binning_hdf5",
                    "step_argument_type": "Output file or parameter"
                }
            ],
            "workflow_argument_name": "",
            "argument_type": ""
        },
        {
            "argument_mapping": [
                {
                    "workflow_step": "hictool_hdf52matrix",
                    "step_argument_name": "HiC_norm_binning_hdf5",
                    "step_argument_type": "Input file or parameter"
                },
                {
                    "workflow_step": "hictool_bam2hdf5",
                    "step_argument_name": "HiC_norm_binning_hdf5",
                    "step_argument_type": "Output file or parameter"
                }
            ],
            "workflow_argument_name": "",
            "argument_type": ""
        },
        {
            "argument_mapping": [
                {
                    "workflow_step": "hictool_hdf52matrix",
                    "step_argument_name": "HiC_norm_binning_hdf5",
                    "step_argument_type": "Input file or parameter"
                },
                {
                    "workflow_step": "hictool_bam2hdf5",
                    "step_argument_name": "HiC_norm_binning_hdf5",
                    "step_argument_type": "Output file or parameter"
                }
            ],
            "workflow_argument_name": "",
            "argument_type": ""
        },
        {
            "argument_mapping": [
                {
                    "workflow_step": "hictool_hdf52matrix",
                    "step_argument_name": "HiC_norm_binning_hdf5",
                    "step_argument_type": "Input file or parameter"
                },
                {
                    "workflow_step": "hictool_bam2hdf5",
                    "step_argument_name": "HiC_norm_binning_hdf5",
                    "step_argument_type": "Output file or parameter"
                }
            ],
            "workflow_argument_name": "",
            "argument_type": ""
        },
        {
            "argument_mapping": [
                {
                    "workflow_step": "hictool_hdf52matrix",
                    "step_argument_name": "HiC_norm_binning_hdf5",
                    "step_argument_type": "Input file or parameter"
                },
                {
                    "workflow_step": "hictool_bam2hdf5",
                    "step_argument_name": "HiC_norm_binning_hdf5",
                    "step_argument_type": "Output file or parameter"
                }
            ],
            "workflow_argument_name": "",
            "argument_type": ""
        },
        {
            "argument_mapping": [
                {
                    "workflow_step": "hictool_hdf52matrix",
                    "step_argument_name": "HiC_norm_binning_hdf5",
                    "step_argument_type": "Input file or parameter"
                },
                {
                    "workflow_step": "hictool_bam2hdf5",
                    "step_argument_name": "HiC_norm_binning_hdf5",
                    "step_argument_type": "Output file or parameter"
                }
            ],
            "workflow_argument_name": "",
            "argument_type": ""
        },
        {
            "argument_mapping": [
                {
                    "workflow_step": "hictool_hdf52matrix",
                    "step_argument_name": "HiC_norm_binning_hdf5",
                    "step_argument_type": "Input file or parameter"
                },
                {
                    "workflow_step": "hictool_bam2hdf5",
                    "step_argument_name": "HiC_norm_binning_hdf5",
                    "step_argument_type": "Output file or parameter"
                }
            ],
            "workflow_argument_name": "",
            "argument_type": ""
        },
        {
            "argument_mapping": [
                {
                    "workflow_step": "hictool_hdf52matrix",
                    "step_argument_name": "HiC_norm_binning_hdf5",
                    "step_argument_type": "Input file or parameter"
                },
                {
                    "workflow_step": "hictool_bam2hdf5",
                    "step_argument_name": "HiC_norm_binning_hdf5",
                    "step_argument_type": "Output file or parameter"
                }
            ],
            "workflow_argument_name": "",
            "argument_type": ""
        },
        {
            "argument_mapping": [
                {
                    "workflow_step": "hictool_hdf52matrix",
                    "step_argument_name": "HiC_norm_binning_hdf5",
                    "step_argument_type": "Input file or parameter"
                },
                {
                    "workflow_step": "hictool_bam2hdf5",
                    "step_argument_name": "HiC_norm_binning_hdf5",
                    "step_argument_type": "Output file or parameter"
                }
            ],
            "workflow_argument_name": "",
            "argument_type": ""
        },
        {
            "argument_mapping": [
                {
                    "workflow_step": "hictool_hdf52matrix",
                    "step_argument_name": "HiC_norm_binning_hdf5",
                    "step_argument_type": "Input file or parameter"
                },
                {
                    "workflow_step": "hictool_bam2hdf5",
                    "step_argument_name": "HiC_norm_binning_hdf5",
                    "step_argument_type": "Output file or parameter"
                }
            ],
            "workflow_argument_name": "",
            "argument_type": ""
        },
        {
            "argument_mapping": [
                {
                    "workflow_step": "hictool_hdf52matrix",
                    "step_argument_name": "HiC_norm_binning_hdf5",
                    "step_argument_type": "Input file or parameter"
                },
                {
                    "workflow_step": "hictool_bam2hdf5",
                    "step_argument_name": "HiC_norm_binning_hdf5",
                    "step_argument_type": "Output file or parameter"
                }
            ],
            "workflow_argument_name": "",
            "argument_type": ""
        },
        {
            "argument_mapping": [
                {
                    "workflow_step": "hictool_hdf52matrix",
                    "step_argument_name": "HiC_norm_binning_hdf5",
                    "step_argument_type": "Input file or parameter"
                },
                {
                    "workflow_step": "hictool_bam2hdf5",
                    "step_argument_name": "HiC_norm_binning_hdf5",
                    "step_argument_type": "Output file or parameter"
                }
            ],
            "workflow_argument_name": "",
            "argument_type": ""
        },
        {
            "argument_mapping": [
                {
                    "workflow_step": "hictool_hdf52matrix",
                    "step_argument_name": "HiC_norm_binning_hdf5",
                    "step_argument_type": "Input file or parameter"
                },
                {
                    "workflow_step": "hictool_bam2hdf5",
                    "step_argument_name": "HiC_norm_binning_hdf5",
                    "step_argument_type": "Output file or parameter"
                }
            ],
            "workflow_argument_name": "",
            "argument_type": ""
        },
        {
            "argument_mapping": [
                {
                    "workflow_step": "hictool_hdf52matrix",
                    "step_argument_name": "HiC_norm_binning_hdf5",
                    "step_argument_type": "Input file or parameter"
                },
                {
                    "workflow_step": "hictool_bam2hdf5",
                    "step_argument_name": "HiC_norm_binning_hdf5",
                    "step_argument_type": "Output file or parameter"
                }
            ],
            "workflow_argument_name": "",
            "argument_type": ""
        },
        {
            "argument_mapping": [
                {
                    "workflow_step": "hictool_hdf52matrix",
                    "step_argument_name": "HiC_norm_binning_hdf5",
                    "step_argument_type": "Input file or parameter"
                },
                {
                    "workflow_step": "hictool_bam2hdf5",
                    "step_argument_name": "HiC_norm_binning_hdf5",
                    "step_argument_type": "Output file or parameter"
                }
            ],
            "workflow_argument_name": "",
            "argument_type": ""
        },
        {
            "argument_mapping": [
                {
                    "workflow_step": "hictool_hdf52matrix",
                    "step_argument_name": "HiC_norm_binning_hdf5",
                    "step_argument_type": "Input file or parameter"
                },
                {
                    "workflow_step": "hictool_bam2hdf5",
                    "step_argument_name": "HiC_norm_binning_hdf5",
                    "step_argument_type": "Output file or parameter"
                }
            ],
            "workflow_argument_name": "",
            "argument_type": ""
        },
        {
            "argument_mapping": [
                {
                    "workflow_step": "hictool_hdf52matrix",
                    "step_argument_name": "HiC_norm_binning_hdf5",
                    "step_argument_type": "Input file or parameter"
                },
                {
                    "workflow_step": "hictool_bam2hdf5",
                    "step_argument_name": "HiC_norm_binning_hdf5",
                    "step_argument_type": "Output file or parameter"
                }
            ],
            "workflow_argument_name": "",
            "argument_type": ""
        },
        {
            "argument_mapping": [
                {
                    "workflow_step": "hictool_hdf52matrix",
                    "step_argument_name": "HiC_norm_binning_hdf5",
                    "step_argument_type": "Input file or parameter"
                },
                {
                    "workflow_step": "hictool_bam2hdf5",
                    "step_argument_name": "HiC_norm_binning_hdf5",
                    "step_argument_type": "Output file or parameter"
                }
            ],
            "workflow_argument_name": "",
            "argument_type": ""
        },
        {
            "argument_mapping": [
                {
                    "workflow_step": "hictool_hdf52matrix",
                    "step_argument_name": "HiC_norm_binning_hdf5",
                    "step_argument_type": "Input file or parameter"
                },
                {
                    "workflow_step": "hictool_bam2hdf5",
                    "step_argument_name": "HiC_norm_binning_hdf5",
                    "step_argument_type": "Output file or parameter"
                }
            ],
            "workflow_argument_name": "",
            "argument_type": ""
        },
        {
            "argument_mapping": [
                {
                    "workflow_step": "hictool_hdf52matrix",
                    "step_argument_name": "HiC_norm_binning_hdf5",
                    "step_argument_type": "Input file or parameter"
                },
                {
                    "workflow_step": "hictool_bam2hdf5",
                    "step_argument_name": "HiC_norm_binning_hdf5",
                    "step_argument_type": "Output file or parameter"
                }
            ],
            "workflow_argument_name": "",
            "argument_type": ""
        },
        {
            "argument_mapping": [
                {
                    "workflow_step": "hictool_hdf52matrix",
                    "step_argument_name": "HiC_norm_binning_hdf5",
                    "step_argument_type": "Input file or parameter"
                },
                {
                    "workflow_step": "hictool_bam2hdf5",
                    "step_argument_name": "HiC_norm_binning_hdf5",
                    "step_argument_type": "Output file or parameter"
                }
            ],
            "workflow_argument_name": "",
            "argument_type": ""
        },
        {
            "argument_mapping": [
                {
                    "workflow_step": "hictool_hdf52matrix",
                    "step_argument_name": "HiC_norm_binning_hdf5",
                    "step_argument_type": "Input file or parameter"
                },
                {
                    "workflow_step": "hictool_bam2hdf5",
                    "step_argument_name": "HiC_norm_binning_hdf5",
                    "step_argument_type": "Output file or parameter"
                }
            ],
            "workflow_argument_name": "",
            "argument_type": ""
        },
        {
            "argument_mapping": [
                {
                    "workflow_step": "hictool_hdf52matrix",
                    "step_argument_name": "HiC_norm_binning_hdf5",
                    "step_argument_type": "Input file or parameter"
                },
                {
                    "workflow_step": "hictool_bam2hdf5",
                    "step_argument_name": "HiC_norm_binning_hdf5",
                    "step_argument_type": "Output file or parameter"
                }
            ],
            "workflow_argument_name": "",
            "argument_type": ""
        },
        {
            "argument_mapping": [
                {
                    "workflow_step": "hictool_hdf52matrix",
                    "step_argument_name": "HiC_norm_binning_hdf5",
                    "step_argument_type": "Input file or parameter"
                },
                {
                    "workflow_step": "hictool_bam2hdf5",
                    "step_argument_name": "HiC_norm_binning_hdf5",
                    "step_argument_type": "Output file or parameter"
                }
            ],
            "workflow_argument_name": "",
            "argument_type": ""
        },
        {
            "argument_mapping": [
                {
                    "workflow_step": "hictool_hdf52matrix",
                    "step_argument_name": "HiC_norm_binning_hdf5",
                    "step_argument_type": "Input file or parameter"
                },
                {
                    "workflow_step": "hictool_bam2hdf5",
                    "step_argument_name": "HiC_norm_binning_hdf5",
                    "step_argument_type": "Output file or parameter"
                }
            ],
            "workflow_argument_name": "",
            "argument_type": ""
        },
        {
            "argument_mapping": [
                {
                    "workflow_step": "hictool_hdf52matrix",
                    "step_argument_name": "HiC_norm_binning_hdf5",
                    "step_argument_type": "Input file or parameter"
                },
                {
                    "workflow_step": "hictool_bam2hdf5",
                    "step_argument_name": "HiC_norm_binning_hdf5",
                    "step_argument_type": "Output file or parameter"
                }
            ],
            "workflow_argument_name": "",
            "argument_type": ""
        },
        {
            "argument_mapping": [
                {
                    "workflow_step": "hictool_hdf52matrix",
                    "step_argument_name": "HiC_norm_binning_hdf5",
                    "step_argument_type": "Input file or parameter"
                },
                {
                    "workflow_step": "hictool_bam2hdf5",
                    "step_argument_name": "HiC_norm_binning_hdf5",
                    "step_argument_type": "Output file or parameter"
                }
            ],
            "workflow_argument_name": "",
            "argument_type": ""
        },
        {
            "argument_mapping": [
                {
                    "workflow_step": "hictool_hdf52matrix",
                    "step_argument_name": "HiC_norm_binning_hdf5",
                    "step_argument_type": "Input file or parameter"
                },
                {
                    "workflow_step": "hictool_bam2hdf5",
                    "step_argument_name": "HiC_norm_binning_hdf5",
                    "step_argument_type": "Output file or parameter"
                }
            ],
            "workflow_argument_name": "",
            "argument_type": ""
        },
        {
            "argument_mapping": [
                {
                    "workflow_step": "hictool_hdf52matrix",
                    "step_argument_name": "HiC_norm_binning_hdf5",
                    "step_argument_type": "Input file or parameter"
                },
                {
                    "workflow_step": "hictool_bam2hdf5",
                    "step_argument_name": "HiC_norm_binning_hdf5",
                    "step_argument_type": "Output file or parameter"
                }
            ],
            "workflow_argument_name": "",
            "argument_type": ""
        },
        {
            "argument_mapping": [
                {
                    "workflow_step": "hictool_hdf52matrix",
                    "step_argument_name": "HiC_norm_binning_hdf5",
                    "step_argument_type": "Input file or parameter"
                },
                {
                    "workflow_step": "hictool_bam2hdf5",
                    "step_argument_name": "HiC_norm_binning_hdf5",
                    "step_argument_type": "Output file or parameter"
                }
            ],
            "workflow_argument_name": "",
            "argument_type": ""
        },
        {
            "argument_mapping": [
                {
                    "workflow_step": "hictool_hdf52matrix",
                    "step_argument_name": "HiC_norm_binning_hdf5",
                    "step_argument_type": "Input file or parameter"
                },
                {
                    "workflow_step": "hictool_bam2hdf5",
                    "step_argument_name": "HiC_norm_binning_hdf5",
                    "step_argument_type": "Output file or parameter"
                }
            ],
            "workflow_argument_name": "",
            "argument_type": ""
        },
        {
            "argument_mapping": [
                {
                    "workflow_step": "hictool_hdf52matrix",
                    "step_argument_name": "HiC_norm_binning_hdf5",
                    "step_argument_type": "Input file or parameter"
                },
                {
                    "workflow_step": "hictool_bam2hdf5",
                    "step_argument_name": "HiC_norm_binning_hdf5",
                    "step_argument_type": "Output file or parameter"
                }
            ],
            "workflow_argument_name": "",
            "argument_type": ""
        },
        {
            "argument_mapping": [
                {
                    "workflow_step": "hictool_hdf52matrix",
                    "step_argument_name": "HiC_norm_binning_hdf5",
                    "step_argument_type": "Input file or parameter"
                },
                {
                    "workflow_step": "hictool_bam2hdf5",
                    "step_argument_name": "HiC_norm_binning_hdf5",
                    "step_argument_type": "Output file or parameter"
                }
            ],
            "workflow_argument_name": "",
            "argument_type": ""
        },
        {
            "argument_mapping": [
                {
                    "workflow_step": "hictool_hdf52matrix",
                    "step_argument_name": "HiC_norm_binning_hdf5",
                    "step_argument_type": "Input file or parameter"
                },
                {
                    "workflow_step": "hictool_bam2hdf5",
                    "step_argument_name": "HiC_norm_binning_hdf5",
                    "step_argument_type": "Output file or parameter"
                }
            ],
            "workflow_argument_name": "",
            "argument_type": ""
        },
        {
            "argument_mapping": [
                {
                    "workflow_step": "hictool_hdf52matrix",
                    "step_argument_name": "HiC_norm_binning_hdf5",
                    "step_argument_type": "Input file or parameter"
                },
                {
                    "workflow_step": "hictool_bam2hdf5",
                    "step_argument_name": "HiC_norm_binning_hdf5",
                    "step_argument_type": "Output file or parameter"
                }
            ],
            "workflow_argument_name": "",
            "argument_type": ""
        },
        {
            "argument_mapping": [
                {
                    "workflow_step": "hictool_hdf52matrix",
                    "step_argument_name": "HiC_norm_binning_hdf5",
                    "step_argument_type": "Input file or parameter"
                },
                {
                    "workflow_step": "hictool_bam2hdf5",
                    "step_argument_name": "HiC_norm_binning_hdf5",
                    "step_argument_type": "Output file or parameter"
                }
            ],
            "workflow_argument_name": "",
            "argument_type": ""
        },
        {
            "argument_mapping": [
                {
                    "workflow_step": "hictool_hdf52matrix",
                    "step_argument_name": "HiC_norm_binning_hdf5",
                    "step_argument_type": "Input file or parameter"
                },
                {
                    "workflow_step": "hictool_bam2hdf5",
                    "step_argument_name": "HiC_norm_binning_hdf5",
                    "step_argument_type": "Output file or parameter"
                }
            ],
            "workflow_argument_name": "",
            "argument_type": ""
        },
        {
            "argument_mapping": [
                {
                    "workflow_step": "hictool_hdf52matrix",
                    "step_argument_name": "HiC_norm_binning_hdf5",
                    "step_argument_type": "Input file or parameter"
                },
                {
                    "workflow_step": "hictool_bam2hdf5",
                    "step_argument_name": "HiC_norm_binning_hdf5",
                    "step_argument_type": "Output file or parameter"
                }
            ],
            "workflow_argument_name": "",
            "argument_type": ""
        },
        {
            "argument_mapping": [
                {
                    "workflow_step": "hictool_hdf52matrix",
                    "step_argument_name": "HiC_norm_binning_hdf5",
                    "step_argument_type": "Input file or parameter"
                },
                {
                    "workflow_step": "hictool_bam2hdf5",
                    "step_argument_name": "HiC_norm_binning_hdf5",
                    "step_argument_type": "Output file or parameter"
                }
            ],
            "workflow_argument_name": "",
            "argument_type": ""
        },
        {
            "argument_mapping": [
                {
                    "workflow_step": "hictool_hdf52matrix",
                    "step_argument_name": "HiC_norm_binning_hdf5",
                    "step_argument_type": "Input file or parameter"
                },
                {
                    "workflow_step": "hictool_bam2hdf5",
                    "step_argument_name": "HiC_norm_binning_hdf5",
                    "step_argument_type": "Output file or parameter"
                }
            ],
            "workflow_argument_name": "",
            "argument_type": ""
        },
        {
            "argument_mapping": [
                {
                    "workflow_step": "hictool_hdf52matrix",
                    "step_argument_name": "HiC_norm_binning_hdf5",
                    "step_argument_type": "Input file or parameter"
                },
                {
                    "workflow_step": "hictool_bam2hdf5",
                    "step_argument_name": "HiC_norm_binning_hdf5",
                    "step_argument_type": "Output file or parameter"
                }
            ],
            "workflow_argument_name": "",
            "argument_type": ""
        },
        {
            "argument_mapping": [
                {
                    "workflow_step": "hictool_hdf52matrix",
                    "step_argument_name": "HiC_norm_binning_hdf5",
                    "step_argument_type": "Input file or parameter"
                },
                {
                    "workflow_step": "hictool_bam2hdf5",
                    "step_argument_name": "HiC_norm_binning_hdf5",
                    "step_argument_type": "Output file or parameter"
                }
            ],
            "workflow_argument_name": "",
            "argument_type": ""
        },
        {
            "argument_mapping": [
                {
                    "workflow_step": "hictool_hdf52matrix",
                    "step_argument_name": "HiC_norm_binning_hdf5",
                    "step_argument_type": "Input file or parameter"
                },
                {
                    "workflow_step": "hictool_bam2hdf5",
                    "step_argument_name": "HiC_norm_binning_hdf5",
                    "step_argument_type": "Output file or parameter"
                }
            ],
            "workflow_argument_name": "",
            "argument_type": ""
        },
        {
            "argument_mapping": [
                {
                    "workflow_step": "hictool_hdf52matrix",
                    "step_argument_name": "HiC_norm_binning_hdf5",
                    "step_argument_type": "Input file or parameter"
                },
                {
                    "workflow_step": "hictool_bam2hdf5",
                    "step_argument_name": "HiC_norm_binning_hdf5",
                    "step_argument_type": "Output file or parameter"
                }
            ],
            "workflow_argument_name": "",
            "argument_type": ""
        },
        {
            "argument_mapping": [
                {
                    "workflow_step": "hictool_hdf52matrix",
                    "step_argument_name": "HiC_norm_binning_hdf5",
                    "step_argument_type": "Input file or parameter"
                },
                {
                    "workflow_step": "hictool_bam2hdf5",
                    "step_argument_name": "HiC_norm_binning_hdf5",
                    "step_argument_type": "Output file or parameter"
                }
            ],
            "workflow_argument_name": "",
            "argument_type": ""
        },
        {
            "argument_mapping": [
                {
                    "workflow_step": "hictool_hdf52matrix",
                    "step_argument_name": "HiC_norm_binning_hdf5",
                    "step_argument_type": "Input file or parameter"
                },
                {
                    "workflow_step": "hictool_bam2hdf5",
                    "step_argument_name": "HiC_norm_binning_hdf5",
                    "step_argument_type": "Output file or parameter"
                }
            ],
            "workflow_argument_name": "",
            "argument_type": ""
        },
        {
            "argument_mapping": [
                {
                    "workflow_step": "hictool_hdf52matrix",
                    "step_argument_name": "HiC_norm_binning_hdf5",
                    "step_argument_type": "Input file or parameter"
                },
                {
                    "workflow_step": "hictool_bam2hdf5",
                    "step_argument_name": "HiC_norm_binning_hdf5",
                    "step_argument_type": "Output file or parameter"
                }
            ],
            "workflow_argument_name": "",
            "argument_type": ""
        },
        {
            "argument_mapping": [
                {
                    "workflow_step": "hictool_hdf52matrix",
                    "step_argument_name": "HiC_norm_binning_hdf5",
                    "step_argument_type": "Input file or parameter"
                },
                {
                    "workflow_step": "hictool_bam2hdf5",
                    "step_argument_name": "HiC_norm_binning_hdf5",
                    "step_argument_type": "Output file or parameter"
                }
            ],
            "workflow_argument_name": "",
            "argument_type": ""
        },
        {
            "argument_mapping": [
                {
                    "workflow_step": "hictool_hdf52matrix",
                    "step_argument_name": "HiC_norm_binning_hdf5",
                    "step_argument_type": "Input file or parameter"
                },
                {
                    "workflow_step": "hictool_bam2hdf5",
                    "step_argument_name": "HiC_norm_binning_hdf5",
                    "step_argument_type": "Output file or parameter"
                }
            ],
            "workflow_argument_name": "",
            "argument_type": ""
        },
        {
            "argument_mapping": [
                {
                    "workflow_step": "hictool_hdf52matrix",
                    "step_argument_name": "HiC_norm_binning_hdf5",
                    "step_argument_type": "Input file or parameter"
                },
                {
                    "workflow_step": "hictool_bam2hdf5",
                    "step_argument_name": "HiC_norm_binning_hdf5",
                    "step_argument_type": "Output file or parameter"
                }
            ],
            "workflow_argument_name": "",
            "argument_type": ""
        },
        {
            "argument_mapping": [
                {
                    "workflow_step": "hictool_hdf52matrix",
                    "step_argument_name": "HiC_norm_binning_hdf5",
                    "step_argument_type": "Input file or parameter"
                },
                {
                    "workflow_step": "hictool_bam2hdf5",
                    "step_argument_name": "HiC_norm_binning_hdf5",
                    "step_argument_type": "Output file or parameter"
                }
            ],
            "workflow_argument_name": "",
            "argument_type": ""
        },
        {
            "argument_mapping": [
                {
                    "workflow_step": "hictool_hdf52matrix",
                    "step_argument_name": "HiC_norm_binning_hdf5",
                    "step_argument_type": "Input file or parameter"
                },
                {
                    "workflow_step": "hictool_bam2hdf5",
                    "step_argument_name": "HiC_norm_binning_hdf5",
                    "step_argument_type": "Output file or parameter"
                }
            ],
            "workflow_argument_name": "",
            "argument_type": ""
        },
        {
            "argument_mapping": [
                {
                    "workflow_step": "hictool_hdf52matrix",
                    "step_argument_name": "HiC_norm_binning_hdf5",
                    "step_argument_type": "Input file or parameter"
                },
                {
                    "workflow_step": "hictool_bam2hdf5",
                    "step_argument_name": "HiC_norm_binning_hdf5",
                    "step_argument_type": "Output file or parameter"
                }
            ],
            "workflow_argument_name": "",
            "argument_type": ""
        },
        {
            "argument_mapping": [
                {
                    "workflow_step": "hictool_hdf52matrix",
                    "step_argument_name": "HiC_norm_binning_hdf5",
                    "step_argument_type": "Input file or parameter"
                },
                {
                    "workflow_step": "hictool_bam2hdf5",
                    "step_argument_name": "HiC_norm_binning_hdf5",
                    "step_argument_type": "Output file or parameter"
                }
            ],
            "workflow_argument_name": "",
            "argument_type": ""
        },
        {
            "argument_mapping": [
                {
                    "workflow_step": "hictool_hdf52matrix",
                    "step_argument_name": "HiC_norm_binning_hdf5",
                    "step_argument_type": "Input file or parameter"
                },
                {
                    "workflow_step": "hictool_bam2hdf5",
                    "step_argument_name": "HiC_norm_binning_hdf5",
                    "step_argument_type": "Output file or parameter"
                }
            ],
            "workflow_argument_name": "",
            "argument_type": ""
        },
        {
            "argument_mapping": [
                {
                    "workflow_step": "hictool_hdf52matrix",
                    "step_argument_name": "HiC_norm_binning_hdf5",
                    "step_argument_type": "Input file or parameter"
                },
                {
                    "workflow_step": "hictool_bam2hdf5",
                    "step_argument_name": "HiC_norm_binning_hdf5",
                    "step_argument_type": "Output file or parameter"
                }
            ],
            "workflow_argument_name": "",
            "argument_type": ""
        },
        {
            "argument_mapping": [
                {
                    "workflow_step": "hictool_hdf52matrix",
                    "step_argument_name": "HiC_norm_binning_hdf5",
                    "step_argument_type": "Input file or parameter"
                },
                {
                    "workflow_step": "hictool_bam2hdf5",
                    "step_argument_name": "HiC_norm_binning_hdf5",
                    "step_argument_type": "Output file or parameter"
                }
            ],
            "workflow_argument_name": "",
            "argument_type": ""
        },
        {
            "argument_mapping": [
                {
                    "workflow_step": "hictool_hdf52matrix",
                    "step_argument_name": "HiC_norm_binning_hdf5",
                    "step_argument_type": "Input file or parameter"
                },
                {
                    "workflow_step": "hictool_bam2hdf5",
                    "step_argument_name": "HiC_norm_binning_hdf5",
                    "step_argument_type": "Output file or parameter"
                }
            ],
            "workflow_argument_name": "",
            "argument_type": ""
        },
        {
            "argument_mapping": [
                {
                    "workflow_step": "hictool_hdf52matrix",
                    "step_argument_name": "HiC_norm_binning_hdf5",
                    "step_argument_type": "Input file or parameter"
                },
                {
                    "workflow_step": "hictool_bam2hdf5",
                    "step_argument_name": "HiC_norm_binning_hdf5",
                    "step_argument_type": "Output file or parameter"
                }
            ],
            "workflow_argument_name": "",
            "argument_type": ""
        },
        {
            "argument_mapping": [
                {
                    "workflow_step": "hictool_hdf52matrix",
                    "step_argument_name": "HiC_norm_binning_hdf5",
                    "step_argument_type": "Input file or parameter"
                },
                {
                    "workflow_step": "hictool_bam2hdf5",
                    "step_argument_name": "HiC_norm_binning_hdf5",
                    "step_argument_type": "Output file or parameter"
                }
            ],
            "workflow_argument_name": "",
            "argument_type": ""
        },
        {
            "argument_mapping": [
                {
                    "workflow_step": "hictool_hdf52matrix",
                    "step_argument_name": "HiC_norm_binning_hdf5",
                    "step_argument_type": "Input file or parameter"
                },
                {
                    "workflow_step": "hictool_bam2hdf5",
                    "step_argument_name": "HiC_norm_binning_hdf5",
                    "step_argument_type": "Output file or parameter"
                }
            ],
            "workflow_argument_name": "",
            "argument_type": ""
        },
        {
            "argument_mapping": [
                {
                    "workflow_step": "hictool_hdf52matrix",
                    "step_argument_name": "HiC_norm_binning_hdf5",
                    "step_argument_type": "Input file or parameter"
                },
                {
                    "workflow_step": "hictool_bam2hdf5",
                    "step_argument_name": "HiC_norm_binning_hdf5",
                    "step_argument_type": "Output file or parameter"
                }
            ],
            "workflow_argument_name": "",
            "argument_type": ""
        },
        {
            "argument_mapping": [
                {
                    "workflow_step": "hictool_hdf52matrix",
                    "step_argument_name": "HiC_norm_binning_hdf5",
                    "step_argument_type": "Input file or parameter"
                },
                {
                    "workflow_step": "hictool_bam2hdf5",
                    "step_argument_name": "HiC_norm_binning_hdf5",
                    "step_argument_type": "Output file or parameter"
                }
            ],
            "workflow_argument_name": "",
            "argument_type": ""
        },
        {
            "argument_mapping": [
                {
                    "workflow_step": "hictool_hdf52matrix",
                    "step_argument_name": "HiC_norm_binning_hdf5",
                    "step_argument_type": "Input file or parameter"
                },
                {
                    "workflow_step": "hictool_bam2hdf5",
                    "step_argument_name": "HiC_norm_binning_hdf5",
                    "step_argument_type": "Output file or parameter"
                }
            ],
            "workflow_argument_name": "",
            "argument_type": ""
        },
        {
            "argument_mapping": [
                {
                    "workflow_step": "hictool_hdf52matrix",
                    "step_argument_name": "HiC_norm_binning_hdf5",
                    "step_argument_type": "Input file or parameter"
                },
                {
                    "workflow_step": "hictool_bam2hdf5",
                    "step_argument_name": "HiC_norm_binning_hdf5",
                    "step_argument_type": "Output file or parameter"
                }
            ],
            "workflow_argument_name": "",
            "argument_type": ""
        },
        {
            "argument_mapping": [
                {
                    "workflow_step": "hictool_hdf52matrix",
                    "step_argument_name": "HiC_norm_binning_hdf5",
                    "step_argument_type": "Input file or parameter"
                },
                {
                    "workflow_step": "hictool_bam2hdf5",
                    "step_argument_name": "HiC_norm_binning_hdf5",
                    "step_argument_type": "Output file or parameter"
                }
            ],
            "workflow_argument_name": "",
            "argument_type": ""
        },
        {
            "argument_mapping": [
                {
                    "workflow_step": "hictool_hdf52matrix",
                    "step_argument_name": "HiC_norm_binning_hdf5",
                    "step_argument_type": "Input file or parameter"
                },
                {
                    "workflow_step": "hictool_bam2hdf5",
                    "step_argument_name": "HiC_norm_binning_hdf5",
                    "step_argument_type": "Output file or parameter"
                }
            ],
            "workflow_argument_name": "",
            "argument_type": ""
        },
        {
            "argument_mapping": [
                {
                    "workflow_step": "hictool_hdf52matrix",
                    "step_argument_name": "HiC_norm_binning_hdf5",
                    "step_argument_type": "Input file or parameter"
                },
                {
                    "workflow_step": "hictool_bam2hdf5",
                    "step_argument_name": "HiC_norm_binning_hdf5",
                    "step_argument_type": "Output file or parameter"
                }
            ],
            "workflow_argument_name": "",
            "argument_type": ""
        },
        {
            "argument_mapping": [
                {
                    "workflow_step": "hictool_hdf52matrix",
                    "step_argument_name": "HiC_norm_binning_hdf5",
                    "step_argument_type": "Input file or parameter"
                },
                {
                    "workflow_step": "hictool_bam2hdf5",
                    "step_argument_name": "HiC_norm_binning_hdf5",
                    "step_argument_type": "Output file or parameter"
                }
            ],
            "workflow_argument_name": "",
            "argument_type": ""
        },
        {
            "argument_mapping": [
                {
                    "workflow_step": "hictool_hdf52matrix",
                    "step_argument_name": "HiC_norm_binning_hdf5",
                    "step_argument_type": "Input file or parameter"
                },
                {
                    "workflow_step": "hictool_bam2hdf5",
                    "step_argument_name": "HiC_norm_binning_hdf5",
                    "step_argument_type": "Output file or parameter"
                }
            ],
            "workflow_argument_name": "",
            "argument_type": ""
        },
        {
            "argument_mapping": [
                {
                    "workflow_step": "hictool_hdf52matrix",
                    "step_argument_name": "HiC_norm_binning_hdf5",
                    "step_argument_type": "Input file or parameter"
                },
                {
                    "workflow_step": "hictool_bam2hdf5",
                    "step_argument_name": "HiC_norm_binning_hdf5",
                    "step_argument_type": "Output file or parameter"
                }
            ],
            "workflow_argument_name": "",
            "argument_type": ""
        },
        {
            "argument_mapping": [
                {
                    "workflow_step": "hictool_hdf52matrix",
                    "step_argument_name": "HiC_norm_binning_hdf5",
                    "step_argument_type": "Input file or parameter"
                },
                {
                    "workflow_step": "hictool_bam2hdf5",
                    "step_argument_name": "HiC_norm_binning_hdf5",
                    "step_argument_type": "Output file or parameter"
                }
            ],
            "workflow_argument_name": "",
            "argument_type": ""
        },
        {
            "argument_mapping": [
                {
                    "workflow_step": "hictool_hdf52matrix",
                    "step_argument_name": "HiC_norm_binning_hdf5",
                    "step_argument_type": "Input file or parameter"
                },
                {
                    "workflow_step": "hictool_bam2hdf5",
                    "step_argument_name": "HiC_norm_binning_hdf5",
                    "step_argument_type": "Output file or parameter"
                }
            ],
            "workflow_argument_name": "",
            "argument_type": ""
        },
        {
            "argument_mapping": [
                {
                    "workflow_step": "hictool_hdf52matrix",
                    "step_argument_name": "HiC_norm_binning_hdf5",
                    "step_argument_type": "Input file or parameter"
                },
                {
                    "workflow_step": "hictool_bam2hdf5",
                    "step_argument_name": "HiC_norm_binning_hdf5",
                    "step_argument_type": "Output file or parameter"
                }
            ],
            "workflow_argument_name": "",
            "argument_type": ""
        },
        {
            "argument_mapping": [
                {
                    "workflow_step": "hictool_hdf52matrix",
                    "step_argument_name": "HiC_norm_binning_hdf5",
                    "step_argument_type": "Input file or parameter"
                },
                {
                    "workflow_step": "hictool_bam2hdf5",
                    "step_argument_name": "HiC_norm_binning_hdf5",
                    "step_argument_type": "Output file or parameter"
                }
            ],
            "workflow_argument_name": "",
            "argument_type": ""
        },
        {
            "argument_mapping": [
                {
                    "workflow_step": "hictool_hdf52matrix",
                    "step_argument_name": "HiC_norm_binning_hdf5",
                    "step_argument_type": "Input file or parameter"
                },
                {
                    "workflow_step": "hictool_bam2hdf5",
                    "step_argument_name": "HiC_norm_binning_hdf5",
                    "step_argument_type": "Output file or parameter"
                }
            ],
            "workflow_argument_name": "",
            "argument_type": ""
        },
        {
            "argument_mapping": [
                {
                    "workflow_step": "hictool_hdf52matrix",
                    "step_argument_name": "HiC_norm_binning_hdf5",
                    "step_argument_type": "Input file or parameter"
                },
                {
                    "workflow_step": "hictool_bam2hdf5",
                    "step_argument_name": "HiC_norm_binning_hdf5",
                    "step_argument_type": "Output file or parameter"
                }
            ],
            "workflow_argument_name": "",
            "argument_type": ""
        },
        {
            "argument_mapping": [
                {
                    "workflow_step": "hictool_hdf52matrix",
                    "step_argument_name": "HiC_norm_binning_hdf5",
                    "step_argument_type": "Input file or parameter"
                },
                {
                    "workflow_step": "hictool_bam2hdf5",
                    "step_argument_name": "HiC_norm_binning_hdf5",
                    "step_argument_type": "Output file or parameter"
                }
            ],
            "workflow_argument_name": "",
            "argument_type": ""
        },
        {
            "argument_mapping": [
                {
                    "workflow_step": "hictool_hdf52matrix",
                    "step_argument_name": "HiC_norm_binning_hdf5",
                    "step_argument_type": "Input file or parameter"
                },
                {
                    "workflow_step": "hictool_bam2hdf5",
                    "step_argument_name": "HiC_norm_binning_hdf5",
                    "step_argument_type": "Output file or parameter"
                }
            ],
            "workflow_argument_name": "",
            "argument_type": ""
        },
        {
            "argument_mapping": [
                {
                    "workflow_step": "hictool_hdf52matrix",
                    "step_argument_name": "HiC_norm_binning_hdf5",
                    "step_argument_type": "Input file or parameter"
                },
                {
                    "workflow_step": "hictool_bam2hdf5",
                    "step_argument_name": "HiC_norm_binning_hdf5",
                    "step_argument_type": "Output file or parameter"
                }
            ],
            "workflow_argument_name": "",
            "argument_type": ""
        },
        {
            "argument_mapping": [
                {
                    "workflow_step": "hictool_hdf52matrix",
                    "step_argument_name": "HiC_norm_binning_hdf5",
                    "step_argument_type": "Input file or parameter"
                },
                {
                    "workflow_step": "hictool_bam2hdf5",
                    "step_argument_name": "HiC_norm_binning_hdf5",
                    "step_argument_type": "Output file or parameter"
                }
            ],
            "workflow_argument_name": "",
            "argument_type": ""
        },
        {
            "argument_mapping": [
                {
                    "workflow_step": "hictool_hdf52matrix",
                    "step_argument_name": "HiC_norm_binning_hdf5",
                    "step_argument_type": "Input file or parameter"
                },
                {
                    "workflow_step": "hictool_bam2hdf5",
                    "step_argument_name": "HiC_norm_binning_hdf5",
                    "step_argument_type": "Output file or parameter"
                }
            ],
            "workflow_argument_name": "",
            "argument_type": ""
        },
        {
            "argument_mapping": [
                {
                    "workflow_step": "hictool_hdf52matrix",
                    "step_argument_name": "HiC_norm_binning_hdf5",
                    "step_argument_type": "Input file or parameter"
                },
                {
                    "workflow_step": "hictool_bam2hdf5",
                    "step_argument_name": "HiC_norm_binning_hdf5",
                    "step_argument_type": "Output file or parameter"
                }
            ],
            "workflow_argument_name": "",
            "argument_type": ""
        },
        {
            "argument_mapping": [
                {
                    "workflow_step": "hictool_hdf52matrix",
                    "step_argument_name": "HiC_norm_binning_hdf5",
                    "step_argument_type": "Input file or parameter"
                },
                {
                    "workflow_step": "hictool_bam2hdf5",
                    "step_argument_name": "HiC_norm_binning_hdf5",
                    "step_argument_type": "Output file or parameter"
                }
            ],
            "workflow_argument_name": "",
            "argument_type": ""
        },
        {
            "argument_mapping": [
                {
                    "workflow_step": "hictool_hdf52matrix",
                    "step_argument_name": "HiC_norm_binning_hdf5",
                    "step_argument_type": "Input file or parameter"
                },
                {
                    "workflow_step": "hictool_bam2hdf5",
                    "step_argument_name": "HiC_norm_binning_hdf5",
                    "step_argument_type": "Output file or parameter"
                }
            ],
            "workflow_argument_name": "",
            "argument_type": ""
        },
        {
            "argument_mapping": [
                {
                    "workflow_step": "hictool_hdf52matrix",
                    "step_argument_name": "HiC_norm_binning_hdf5",
                    "step_argument_type": "Input file or parameter"
                },
                {
                    "workflow_step": "hictool_bam2hdf5",
                    "step_argument_name": "HiC_norm_binning_hdf5",
                    "step_argument_type": "Output file or parameter"
                }
            ],
            "workflow_argument_name": "",
            "argument_type": ""
        },
        {
            "argument_mapping": [
                {
                    "workflow_step": "hictool_hdf52matrix",
                    "step_argument_name": "HiC_norm_binning_hdf5",
                    "step_argument_type": "Input file or parameter"
                },
                {
                    "workflow_step": "hictool_bam2hdf5",
                    "step_argument_name": "HiC_norm_binning_hdf5",
                    "step_argument_type": "Output file or parameter"
                }
            ],
            "workflow_argument_name": "",
            "argument_type": ""
        },
        {
            "argument_mapping": [
                {
                    "workflow_step": "hictool_hdf52matrix",
                    "step_argument_name": "HiC_norm_binning_hdf5",
                    "step_argument_type": "Input file or parameter"
                },
                {
                    "workflow_step": "hictool_bam2hdf5",
                    "step_argument_name": "HiC_norm_binning_hdf5",
                    "step_argument_type": "Output file or parameter"
                }
            ],
            "workflow_argument_name": "",
            "argument_type": ""
        },
        {
            "argument_mapping": [
                {
                    "workflow_step": "hictool_hdf52matrix",
                    "step_argument_name": "HiC_norm_binning_hdf5",
                    "step_argument_type": "Input file or parameter"
                },
                {
                    "workflow_step": "hictool_bam2hdf5",
                    "step_argument_name": "HiC_norm_binning_hdf5",
                    "step_argument_type": "Output file or parameter"
                }
            ],
            "workflow_argument_name": "",
            "argument_type": ""
        },
        {
            "argument_mapping": [
                {
                    "workflow_step": "hictool_hdf52matrix",
                    "step_argument_name": "HiC_norm_binning_hdf5",
                    "step_argument_type": "Input file or parameter"
                },
                {
                    "workflow_step": "hictool_bam2hdf5",
                    "step_argument_name": "HiC_norm_binning_hdf5",
                    "step_argument_type": "Output file or parameter"
                }
            ],
            "workflow_argument_name": "",
            "argument_type": ""
        },
        {
            "argument_mapping": [
                {
                    "workflow_step": "hictool_hdf52matrix",
                    "step_argument_name": "HiC_norm_binning_hdf5",
                    "step_argument_type": "Input file or parameter"
                },
                {
                    "workflow_step": "hictool_bam2hdf5",
                    "step_argument_name": "HiC_norm_binning_hdf5",
                    "step_argument_type": "Output file or parameter"
                }
            ],
            "workflow_argument_name": "",
            "argument_type": ""
        },
        {
            "argument_mapping": [
                {
                    "workflow_step": "hictool_hdf52matrix",
                    "step_argument_name": "HiC_norm_binning_hdf5",
                    "step_argument_type": "Input file or parameter"
                },
                {
                    "workflow_step": "hictool_bam2hdf5",
                    "step_argument_name": "HiC_norm_binning_hdf5",
                    "step_argument_type": "Output file or parameter"
                }
            ],
            "workflow_argument_name": "",
            "argument_type": ""
        },
        {
            "argument_mapping": [
                {
                    "workflow_step": "hictool_hdf52matrix",
                    "step_argument_name": "HiC_norm_binning_hdf5",
                    "step_argument_type": "Input file or parameter"
                },
                {
                    "workflow_step": "hictool_bam2hdf5",
                    "step_argument_name": "HiC_norm_binning_hdf5",
                    "step_argument_type": "Output file or parameter"
                }
            ],
            "workflow_argument_name": "",
            "argument_type": ""
        },
        {
            "argument_mapping": [
                {
                    "workflow_step": "hictool_hdf52matrix",
                    "step_argument_name": "HiC_norm_binning_hdf5",
                    "step_argument_type": "Input file or parameter"
                },
                {
                    "workflow_step": "hictool_bam2hdf5",
                    "step_argument_name": "HiC_norm_binning_hdf5",
                    "step_argument_type": "Output file or parameter"
                }
            ],
            "workflow_argument_name": "",
            "argument_type": ""
        },
        {
            "argument_mapping": [
                {
                    "workflow_step": "hictool_hdf52matrix",
                    "step_argument_name": "HiC_norm_binning_hdf5",
                    "step_argument_type": "Input file or parameter"
                },
                {
                    "workflow_step": "hictool_bam2hdf5",
                    "step_argument_name": "HiC_norm_binning_hdf5",
                    "step_argument_type": "Output file or parameter"
                }
            ],
            "workflow_argument_name": "",
            "argument_type": ""
        },
        {
            "argument_mapping": [
                {
                    "workflow_step": "hictool_hdf52matrix",
                    "step_argument_name": "HiC_norm_binning_hdf5",
                    "step_argument_type": "Input file or parameter"
                },
                {
                    "workflow_step": "hictool_bam2hdf5",
                    "step_argument_name": "HiC_norm_binning_hdf5",
                    "step_argument_type": "Output file or parameter"
                }
            ],
            "workflow_argument_name": "",
            "argument_type": ""
        },
        {
            "argument_mapping": [
                {
                    "workflow_step": "hictool_hdf52matrix",
                    "step_argument_name": "HiC_norm_binning_hdf5",
                    "step_argument_type": "Input file or parameter"
                },
                {
                    "workflow_step": "hictool_bam2hdf5",
                    "step_argument_name": "HiC_norm_binning_hdf5",
                    "step_argument_type": "Output file or parameter"
                }
            ],
            "workflow_argument_name": "",
            "argument_type": ""
        },
        {
            "argument_mapping": [
                {
                    "workflow_step": "hictool_hdf52matrix",
                    "step_argument_name": "HiC_norm_binning_hdf5",
                    "step_argument_type": "Input file or parameter"
                },
                {
                    "workflow_step": "hictool_bam2hdf5",
                    "step_argument_name": "HiC_norm_binning_hdf5",
                    "step_argument_type": "Output file or parameter"
                }
            ],
            "workflow_argument_name": "",
            "argument_type": ""
        },
        {
            "argument_mapping": [
                {
                    "workflow_step": "hictool_hdf52matrix",
                    "step_argument_name": "HiC_norm_binning_hdf5",
                    "step_argument_type": "Input file or parameter"
                },
                {
                    "workflow_step": "hictool_bam2hdf5",
                    "step_argument_name": "HiC_norm_binning_hdf5",
                    "step_argument_type": "Output file or parameter"
                }
            ],
            "workflow_argument_name": "",
            "argument_type": ""
        },
        {
            "argument_mapping": [
                {
                    "workflow_step": "hictool_hdf52matrix",
                    "step_argument_name": "HiC_norm_binning_hdf5",
                    "step_argument_type": "Input file or parameter"
                },
                {
                    "workflow_step": "hictool_bam2hdf5",
                    "step_argument_name": "HiC_norm_binning_hdf5",
                    "step_argument_type": "Output file or parameter"
                }
            ],
            "workflow_argument_name": "",
            "argument_type": ""
        },
        {
            "argument_mapping": [
                {
                    "workflow_step": "hictool_hdf52matrix",
                    "step_argument_name": "HiC_norm_binning_hdf5",
                    "step_argument_type": "Input file or parameter"
                },
                {
                    "workflow_step": "hictool_bam2hdf5",
                    "step_argument_name": "HiC_norm_binning_hdf5",
                    "step_argument_type": "Output file or parameter"
                }
            ],
            "workflow_argument_name": "",
            "argument_type": ""
        },
        {
            "argument_mapping": [
                {
                    "workflow_step": "hictool_hdf52matrix",
                    "step_argument_name": "HiC_norm_binning_hdf5",
                    "step_argument_type": "Input file or parameter"
                },
                {
                    "workflow_step": "hictool_bam2hdf5",
                    "step_argument_name": "HiC_norm_binning_hdf5",
                    "step_argument_type": "Output file or parameter"
                }
            ],
            "workflow_argument_name": "",
            "argument_type": ""
        },
        {
            "argument_mapping": [
                {
                    "workflow_step": "hictool_hdf52matrix",
                    "step_argument_name": "HiC_norm_binning_hdf5",
                    "step_argument_type": "Input file or parameter"
                },
                {
                    "workflow_step": "hictool_bam2hdf5",
                    "step_argument_name": "HiC_norm_binning_hdf5",
                    "step_argument_type": "Output file or parameter"
                }
            ],
            "workflow_argument_name": "",
            "argument_type": ""
        },
        {
            "argument_mapping": [
                {
                    "workflow_step": "hictool_hdf52matrix",
                    "step_argument_name": "HiC_norm_binning_hdf5",
                    "step_argument_type": "Input file or parameter"
                },
                {
                    "workflow_step": "hictool_bam2hdf5",
                    "step_argument_name": "HiC_norm_binning_hdf5",
                    "step_argument_type": "Output file or parameter"
                }
            ],
            "workflow_argument_name": "",
            "argument_type": ""
        },
        {
            "argument_mapping": [
                {
                    "workflow_step": "hictool_hdf52matrix",
                    "step_argument_name": "HiC_norm_binning_hdf5",
                    "step_argument_type": "Input file or parameter"
                },
                {
                    "workflow_step": "hictool_bam2hdf5",
                    "step_argument_name": "HiC_norm_binning_hdf5",
                    "step_argument_type": "Output file or parameter"
                }
            ],
            "workflow_argument_name": "",
            "argument_type": ""
        },
        {
            "argument_mapping": [
                {
                    "workflow_step": "hictool_hdf52matrix",
                    "step_argument_name": "HiC_norm_binning_hdf5",
                    "step_argument_type": "Input file or parameter"
                },
                {
                    "workflow_step": "hictool_bam2hdf5",
                    "step_argument_name": "HiC_norm_binning_hdf5",
                    "step_argument_type": "Output file or parameter"
                }
            ],
            "workflow_argument_name": "",
            "argument_type": ""
        },
        {
            "argument_mapping": [
                {
                    "workflow_step": "hictool_hdf52matrix",
                    "step_argument_name": "HiC_norm_binning_hdf5",
                    "step_argument_type": "Input file or parameter"
                },
                {
                    "workflow_step": "hictool_bam2hdf5",
                    "step_argument_name": "HiC_norm_binning_hdf5",
                    "step_argument_type": "Output file or parameter"
                }
            ],
            "workflow_argument_name": "",
            "argument_type": ""
        },
        {
            "argument_mapping": [
                {
                    "workflow_step": "hictool_hdf52matrix",
                    "step_argument_name": "HiC_norm_binning_hdf5",
                    "step_argument_type": "Input file or parameter"
                },
                {
                    "workflow_step": "hictool_bam2hdf5",
                    "step_argument_name": "HiC_norm_binning_hdf5",
                    "step_argument_type": "Output file or parameter"
                }
            ],
            "workflow_argument_name": "",
            "argument_type": ""
        },
        {
            "argument_mapping": [
                {
                    "workflow_step": "hictool_hdf52matrix",
                    "step_argument_name": "HiC_data_object_hdf5",
                    "step_argument_type": "Input file or parameter"
                },
                {
                    "workflow_step": "hictool_bam2hdf5",
                    "step_argument_name": "HiC_data_object_hdf5",
                    "step_argument_type": "Output file or parameter"
                }
            ],
            "workflow_argument_name": "",
            "argument_type": ""
        },
        {
            "argument_mapping": [
                {
                    "workflow_step": "hictool_hdf52matrix",
                    "step_argument_name": "HiC_data_object_hdf5",
                    "step_argument_type": "Input file or parameter"
                },
                {
                    "workflow_step": "hictool_bam2hdf5",
                    "step_argument_name": "HiC_data_object_hdf5",
                    "step_argument_type": "Output file or parameter"
                }
            ],
            "workflow_argument_name": "",
            "argument_type": ""
        },
        {
            "argument_mapping": [
                {
                    "workflow_step": "hictool_hdf52matrix",
                    "step_argument_name": "HiC_data_object_hdf5",
                    "step_argument_type": "Input file or parameter"
                },
                {
                    "workflow_step": "hictool_bam2hdf5",
                    "step_argument_name": "HiC_data_object_hdf5",
                    "step_argument_type": "Output file or parameter"
                }
            ],
            "workflow_argument_name": "",
            "argument_type": ""
        },
        {
            "argument_mapping": [
                {
                    "workflow_step": "hictool_hdf52matrix",
                    "step_argument_name": "HiC_data_object_hdf5",
                    "step_argument_type": "Input file or parameter"
                },
                {
                    "workflow_step": "hictool_bam2hdf5",
                    "step_argument_name": "HiC_data_object_hdf5",
                    "step_argument_type": "Output file or parameter"
                }
            ],
            "workflow_argument_name": "",
            "argument_type": ""
        },
        {
            "argument_mapping": [
                {
                    "workflow_step": "hictool_hdf52matrix",
                    "step_argument_name": "HiC_data_object_hdf5",
                    "step_argument_type": "Input file or parameter"
                },
                {
                    "workflow_step": "hictool_bam2hdf5",
                    "step_argument_name": "HiC_data_object_hdf5",
                    "step_argument_type": "Output file or parameter"
                }
            ],
            "workflow_argument_name": "",
            "argument_type": ""
        },
        {
            "argument_mapping": [
                {
                    "workflow_step": "hictool_hdf52matrix",
                    "step_argument_name": "HiC_data_object_hdf5",
                    "step_argument_type": "Input file or parameter"
                },
                {
                    "workflow_step": "hictool_bam2hdf5",
                    "step_argument_name": "HiC_data_object_hdf5",
                    "step_argument_type": "Output file or parameter"
                }
            ],
            "workflow_argument_name": "",
            "argument_type": ""
        },
        {
            "argument_mapping": [
                {
                    "workflow_step": "hictool_hdf52matrix",
                    "step_argument_name": "HiC_data_object_hdf5",
                    "step_argument_type": "Input file or parameter"
                },
                {
                    "workflow_step": "hictool_bam2hdf5",
                    "step_argument_name": "HiC_data_object_hdf5",
                    "step_argument_type": "Output file or parameter"
                }
            ],
            "workflow_argument_name": "",
            "argument_type": ""
        },
        {
            "argument_mapping": [
                {
                    "workflow_step": "hictool_hdf52matrix",
                    "step_argument_name": "HiC_data_object_hdf5",
                    "step_argument_type": "Input file or parameter"
                },
                {
                    "workflow_step": "hictool_bam2hdf5",
                    "step_argument_name": "HiC_data_object_hdf5",
                    "step_argument_type": "Output file or parameter"
                }
            ],
            "workflow_argument_name": "",
            "argument_type": ""
        },
        {
            "argument_mapping": [
                {
                    "workflow_step": "hictool_hdf52matrix",
                    "step_argument_name": "HiC_data_object_hdf5",
                    "step_argument_type": "Input file or parameter"
                },
                {
                    "workflow_step": "hictool_bam2hdf5",
                    "step_argument_name": "HiC_data_object_hdf5",
                    "step_argument_type": "Output file or parameter"
                }
            ],
            "workflow_argument_name": "",
            "argument_type": ""
        },
        {
            "argument_mapping": [
                {
                    "workflow_step": "hictool_hdf52matrix",
                    "step_argument_name": "HiC_data_object_hdf5",
                    "step_argument_type": "Input file or parameter"
                },
                {
                    "workflow_step": "hictool_bam2hdf5",
                    "step_argument_name": "HiC_data_object_hdf5",
                    "step_argument_type": "Output file or parameter"
                }
            ],
            "workflow_argument_name": "",
            "argument_type": ""
        },
        {
            "argument_mapping": [
                {
                    "workflow_step": "hictool_hdf52matrix",
                    "step_argument_name": "HiC_data_object_hdf5",
                    "step_argument_type": "Input file or parameter"
                },
                {
                    "workflow_step": "hictool_bam2hdf5",
                    "step_argument_name": "HiC_data_object_hdf5",
                    "step_argument_type": "Output file or parameter"
                }
            ],
            "workflow_argument_name": "",
            "argument_type": ""
        },
        {
            "argument_mapping": [
                {
                    "workflow_step": "hictool_hdf52matrix",
                    "step_argument_name": "HiC_data_object_hdf5",
                    "step_argument_type": "Input file or parameter"
                },
                {
                    "workflow_step": "hictool_bam2hdf5",
                    "step_argument_name": "HiC_data_object_hdf5",
                    "step_argument_type": "Output file or parameter"
                }
            ],
            "workflow_argument_name": "",
            "argument_type": ""
        },
        {
            "argument_mapping": [
                {
                    "workflow_step": "hictool_hdf52matrix",
                    "step_argument_name": "HiC_data_object_hdf5",
                    "step_argument_type": "Input file or parameter"
                },
                {
                    "workflow_step": "hictool_bam2hdf5",
                    "step_argument_name": "HiC_data_object_hdf5",
                    "step_argument_type": "Output file or parameter"
                }
            ],
            "workflow_argument_name": "",
            "argument_type": ""
        },
        {
            "argument_mapping": [
                {
                    "workflow_step": "hictool_hdf52matrix",
                    "step_argument_name": "HiC_data_object_hdf5",
                    "step_argument_type": "Input file or parameter"
                },
                {
                    "workflow_step": "hictool_bam2hdf5",
                    "step_argument_name": "HiC_data_object_hdf5",
                    "step_argument_type": "Output file or parameter"
                }
            ],
            "workflow_argument_name": "",
            "argument_type": ""
        },
        {
            "argument_mapping": [
                {
                    "workflow_step": "hictool_hdf52matrix",
                    "step_argument_name": "HiC_data_object_hdf5",
                    "step_argument_type": "Input file or parameter"
                },
                {
                    "workflow_step": "hictool_bam2hdf5",
                    "step_argument_name": "HiC_data_object_hdf5",
                    "step_argument_type": "Output file or parameter"
                }
            ],
            "workflow_argument_name": "",
            "argument_type": ""
        },
        {
            "argument_mapping": [
                {
                    "workflow_step": "hictool_hdf52matrix",
                    "step_argument_name": "HiC_data_object_hdf5",
                    "step_argument_type": "Input file or parameter"
                },
                {
                    "workflow_step": "hictool_bam2hdf5",
                    "step_argument_name": "HiC_data_object_hdf5",
                    "step_argument_type": "Output file or parameter"
                }
            ],
            "workflow_argument_name": "",
            "argument_type": ""
        },
        {
            "argument_mapping": [
                {
                    "workflow_step": "hictool_hdf52matrix",
                    "step_argument_name": "HiC_data_object_hdf5",
                    "step_argument_type": "Input file or parameter"
                },
                {
                    "workflow_step": "hictool_bam2hdf5",
                    "step_argument_name": "HiC_data_object_hdf5",
                    "step_argument_type": "Output file or parameter"
                }
            ],
            "workflow_argument_name": "",
            "argument_type": ""
        },
        {
            "argument_mapping": [
                {
                    "workflow_step": "hictool_hdf52matrix",
                    "step_argument_name": "HiC_data_object_hdf5",
                    "step_argument_type": "Input file or parameter"
                },
                {
                    "workflow_step": "hictool_bam2hdf5",
                    "step_argument_name": "HiC_data_object_hdf5",
                    "step_argument_type": "Output file or parameter"
                }
            ],
            "workflow_argument_name": "",
            "argument_type": ""
        },
        {
            "argument_mapping": [
                {
                    "workflow_step": "hictool_hdf52matrix",
                    "step_argument_name": "HiC_data_object_hdf5",
                    "step_argument_type": "Input file or parameter"
                },
                {
                    "workflow_step": "hictool_bam2hdf5",
                    "step_argument_name": "HiC_data_object_hdf5",
                    "step_argument_type": "Output file or parameter"
                }
            ],
            "workflow_argument_name": "",
            "argument_type": ""
        },
        {
            "argument_mapping": [
                {
                    "workflow_step": "hictool_hdf52matrix",
                    "step_argument_name": "HiC_data_object_hdf5",
                    "step_argument_type": "Input file or parameter"
                },
                {
                    "workflow_step": "hictool_bam2hdf5",
                    "step_argument_name": "HiC_data_object_hdf5",
                    "step_argument_type": "Output file or parameter"
                }
            ],
            "workflow_argument_name": "",
            "argument_type": ""
        },
        {
            "argument_mapping": [
                {
                    "workflow_step": "hictool_hdf52matrix",
                    "step_argument_name": "HiC_data_object_hdf5",
                    "step_argument_type": "Input file or parameter"
                },
                {
                    "workflow_step": "hictool_bam2hdf5",
                    "step_argument_name": "HiC_data_object_hdf5",
                    "step_argument_type": "Output file or parameter"
                }
            ],
            "workflow_argument_name": "",
            "argument_type": ""
        },
        {
            "argument_mapping": [
                {
                    "workflow_step": "hictool_hdf52matrix",
                    "step_argument_name": "HiC_data_object_hdf5",
                    "step_argument_type": "Input file or parameter"
                },
                {
                    "workflow_step": "hictool_bam2hdf5",
                    "step_argument_name": "HiC_data_object_hdf5",
                    "step_argument_type": "Output file or parameter"
                }
            ],
            "workflow_argument_name": "",
            "argument_type": ""
        },
        {
            "argument_mapping": [
                {
                    "workflow_step": "hictool_hdf52matrix",
                    "step_argument_name": "HiC_data_object_hdf5",
                    "step_argument_type": "Input file or parameter"
                },
                {
                    "workflow_step": "hictool_bam2hdf5",
                    "step_argument_name": "HiC_data_object_hdf5",
                    "step_argument_type": "Output file or parameter"
                }
            ],
            "workflow_argument_name": "",
            "argument_type": ""
        },
        {
            "argument_mapping": [
                {
                    "workflow_step": "hictool_hdf52matrix",
                    "step_argument_name": "HiC_data_object_hdf5",
                    "step_argument_type": "Input file or parameter"
                },
                {
                    "workflow_step": "hictool_bam2hdf5",
                    "step_argument_name": "HiC_data_object_hdf5",
                    "step_argument_type": "Output file or parameter"
                }
            ],
            "workflow_argument_name": "",
            "argument_type": ""
        },
        {
            "argument_mapping": [
                {
                    "workflow_step": "hictool_hdf52matrix",
                    "step_argument_name": "HiC_data_object_hdf5",
                    "step_argument_type": "Input file or parameter"
                },
                {
                    "workflow_step": "hictool_bam2hdf5",
                    "step_argument_name": "HiC_data_object_hdf5",
                    "step_argument_type": "Output file or parameter"
                }
            ],
            "workflow_argument_name": "",
            "argument_type": ""
        },
        {
            "argument_mapping": [
                {
                    "workflow_step": "hictool_hdf52matrix",
                    "step_argument_name": "HiC_data_object_hdf5",
                    "step_argument_type": "Input file or parameter"
                },
                {
                    "workflow_step": "hictool_bam2hdf5",
                    "step_argument_name": "HiC_data_object_hdf5",
                    "step_argument_type": "Output file or parameter"
                }
            ],
            "workflow_argument_name": "",
            "argument_type": ""
        },
        {
            "argument_mapping": [
                {
                    "workflow_step": "hictool_hdf52matrix",
                    "step_argument_name": "HiC_data_object_hdf5",
                    "step_argument_type": "Input file or parameter"
                },
                {
                    "workflow_step": "hictool_bam2hdf5",
                    "step_argument_name": "HiC_data_object_hdf5",
                    "step_argument_type": "Output file or parameter"
                }
            ],
            "workflow_argument_name": "",
            "argument_type": ""
        },
        {
            "argument_mapping": [
                {
                    "workflow_step": "hictool_hdf52matrix",
                    "step_argument_name": "HiC_data_object_hdf5",
                    "step_argument_type": "Input file or parameter"
                },
                {
                    "workflow_step": "hictool_bam2hdf5",
                    "step_argument_name": "HiC_data_object_hdf5",
                    "step_argument_type": "Output file or parameter"
                }
            ],
            "workflow_argument_name": "",
            "argument_type": ""
        },
        {
            "argument_mapping": [
                {
                    "workflow_step": "hictool_hdf52matrix",
                    "step_argument_name": "HiC_data_object_hdf5",
                    "step_argument_type": "Input file or parameter"
                },
                {
                    "workflow_step": "hictool_bam2hdf5",
                    "step_argument_name": "HiC_data_object_hdf5",
                    "step_argument_type": "Output file or parameter"
                }
            ],
            "workflow_argument_name": "",
            "argument_type": ""
        },
        {
            "argument_mapping": [
                {
                    "workflow_step": "hictool_hdf52matrix",
                    "step_argument_name": "HiC_data_object_hdf5",
                    "step_argument_type": "Input file or parameter"
                },
                {
                    "workflow_step": "hictool_bam2hdf5",
                    "step_argument_name": "HiC_data_object_hdf5",
                    "step_argument_type": "Output file or parameter"
                }
            ],
            "workflow_argument_name": "",
            "argument_type": ""
        },
        {
            "argument_mapping": [
                {
                    "workflow_step": "hictool_hdf52matrix",
                    "step_argument_name": "HiC_data_object_hdf5",
                    "step_argument_type": "Input file or parameter"
                },
                {
                    "workflow_step": "hictool_bam2hdf5",
                    "step_argument_name": "HiC_data_object_hdf5",
                    "step_argument_type": "Output file or parameter"
                }
            ],
            "workflow_argument_name": "",
            "argument_type": ""
        },
        {
            "argument_mapping": [
                {
                    "workflow_step": "hictool_hdf52matrix",
                    "step_argument_name": "HiC_data_object_hdf5",
                    "step_argument_type": "Input file or parameter"
                },
                {
                    "workflow_step": "hictool_bam2hdf5",
                    "step_argument_name": "HiC_data_object_hdf5",
                    "step_argument_type": "Output file or parameter"
                }
            ],
            "workflow_argument_name": "",
            "argument_type": ""
        },
        {
            "argument_mapping": [
                {
                    "workflow_step": "hictool_hdf52matrix",
                    "step_argument_name": "HiC_data_object_hdf5",
                    "step_argument_type": "Input file or parameter"
                },
                {
                    "workflow_step": "hictool_bam2hdf5",
                    "step_argument_name": "HiC_data_object_hdf5",
                    "step_argument_type": "Output file or parameter"
                }
            ],
            "workflow_argument_name": "",
            "argument_type": ""
        },
        {
            "argument_mapping": [
                {
                    "workflow_step": "hictool_hdf52matrix",
                    "step_argument_name": "HiC_data_object_hdf5",
                    "step_argument_type": "Input file or parameter"
                },
                {
                    "workflow_step": "hictool_bam2hdf5",
                    "step_argument_name": "HiC_data_object_hdf5",
                    "step_argument_type": "Output file or parameter"
                }
            ],
            "workflow_argument_name": "",
            "argument_type": ""
        },
        {
            "argument_mapping": [
                {
                    "workflow_step": "hictool_hdf52matrix",
                    "step_argument_name": "HiC_data_object_hdf5",
                    "step_argument_type": "Input file or parameter"
                },
                {
                    "workflow_step": "hictool_bam2hdf5",
                    "step_argument_name": "HiC_data_object_hdf5",
                    "step_argument_type": "Output file or parameter"
                }
            ],
            "workflow_argument_name": "",
            "argument_type": ""
        },
        {
            "argument_mapping": [
                {
                    "workflow_step": "hictool_hdf52matrix",
                    "step_argument_name": "HiC_data_object_hdf5",
                    "step_argument_type": "Input file or parameter"
                },
                {
                    "workflow_step": "hictool_bam2hdf5",
                    "step_argument_name": "HiC_data_object_hdf5",
                    "step_argument_type": "Output file or parameter"
                }
            ],
            "workflow_argument_name": "",
            "argument_type": ""
        },
        {
            "argument_mapping": [
                {
                    "workflow_step": "hictool_hdf52matrix",
                    "step_argument_name": "HiC_data_object_hdf5",
                    "step_argument_type": "Input file or parameter"
                },
                {
                    "workflow_step": "hictool_bam2hdf5",
                    "step_argument_name": "HiC_data_object_hdf5",
                    "step_argument_type": "Output file or parameter"
                }
            ],
            "workflow_argument_name": "",
            "argument_type": ""
        },
        {
            "argument_mapping": [
                {
                    "workflow_step": "hictool_hdf52matrix",
                    "step_argument_name": "HiC_data_object_hdf5",
                    "step_argument_type": "Input file or parameter"
                },
                {
                    "workflow_step": "hictool_bam2hdf5",
                    "step_argument_name": "HiC_data_object_hdf5",
                    "step_argument_type": "Output file or parameter"
                }
            ],
            "workflow_argument_name": "",
            "argument_type": ""
        },
        {
            "argument_mapping": [
                {
                    "workflow_step": "hictool_hdf52matrix",
                    "step_argument_name": "HiC_data_object_hdf5",
                    "step_argument_type": "Input file or parameter"
                },
                {
                    "workflow_step": "hictool_bam2hdf5",
                    "step_argument_name": "HiC_data_object_hdf5",
                    "step_argument_type": "Output file or parameter"
                }
            ],
            "workflow_argument_name": "",
            "argument_type": ""
        },
        {
            "argument_mapping": [
                {
                    "workflow_step": "hictool_hdf52matrix",
                    "step_argument_name": "HiC_data_object_hdf5",
                    "step_argument_type": "Input file or parameter"
                },
                {
                    "workflow_step": "hictool_bam2hdf5",
                    "step_argument_name": "HiC_data_object_hdf5",
                    "step_argument_type": "Output file or parameter"
                }
            ],
            "workflow_argument_name": "",
            "argument_type": ""
        },
        {
            "argument_mapping": [
                {
                    "workflow_step": "hictool_hdf52matrix",
                    "step_argument_name": "HiC_data_object_hdf5",
                    "step_argument_type": "Input file or parameter"
                },
                {
                    "workflow_step": "hictool_bam2hdf5",
                    "step_argument_name": "HiC_data_object_hdf5",
                    "step_argument_type": "Output file or parameter"
                }
            ],
            "workflow_argument_name": "",
            "argument_type": ""
        },
        {
            "argument_mapping": [
                {
                    "workflow_step": "hictool_hdf52matrix",
                    "step_argument_name": "HiC_data_object_hdf5",
                    "step_argument_type": "Input file or parameter"
                },
                {
                    "workflow_step": "hictool_bam2hdf5",
                    "step_argument_name": "HiC_data_object_hdf5",
                    "step_argument_type": "Output file or parameter"
                }
            ],
            "workflow_argument_name": "",
            "argument_type": ""
        },
        {
            "argument_mapping": [
                {
                    "workflow_step": "hictool_hdf52matrix",
                    "step_argument_name": "HiC_data_object_hdf5",
                    "step_argument_type": "Input file or parameter"
                },
                {
                    "workflow_step": "hictool_bam2hdf5",
                    "step_argument_name": "HiC_data_object_hdf5",
                    "step_argument_type": "Output file or parameter"
                }
            ],
            "workflow_argument_name": "",
            "argument_type": ""
        },
        {
            "argument_mapping": [
                {
                    "workflow_step": "hictool_hdf52matrix",
                    "step_argument_name": "HiC_data_object_hdf5",
                    "step_argument_type": "Input file or parameter"
                },
                {
                    "workflow_step": "hictool_bam2hdf5",
                    "step_argument_name": "HiC_data_object_hdf5",
                    "step_argument_type": "Output file or parameter"
                }
            ],
            "workflow_argument_name": "",
            "argument_type": ""
        },
        {
            "argument_mapping": [
                {
                    "workflow_step": "hictool_hdf52matrix",
                    "step_argument_name": "HiC_data_object_hdf5",
                    "step_argument_type": "Input file or parameter"
                },
                {
                    "workflow_step": "hictool_bam2hdf5",
                    "step_argument_name": "HiC_data_object_hdf5",
                    "step_argument_type": "Output file or parameter"
                }
            ],
            "workflow_argument_name": "",
            "argument_type": ""
        },
        {
            "argument_mapping": [
                {
                    "workflow_step": "hictool_hdf52matrix",
                    "step_argument_name": "HiC_data_object_hdf5",
                    "step_argument_type": "Input file or parameter"
                },
                {
                    "workflow_step": "hictool_bam2hdf5",
                    "step_argument_name": "HiC_data_object_hdf5",
                    "step_argument_type": "Output file or parameter"
                }
            ],
            "workflow_argument_name": "",
            "argument_type": ""
        },
        {
            "argument_mapping": [
                {
                    "workflow_step": "hictool_hdf52matrix",
                    "step_argument_name": "HiC_data_object_hdf5",
                    "step_argument_type": "Input file or parameter"
                },
                {
                    "workflow_step": "hictool_bam2hdf5",
                    "step_argument_name": "HiC_data_object_hdf5",
                    "step_argument_type": "Output file or parameter"
                }
            ],
            "workflow_argument_name": "",
            "argument_type": ""
        },
        {
            "argument_mapping": [
                {
                    "workflow_step": "hictool_hdf52matrix",
                    "step_argument_name": "HiC_data_object_hdf5",
                    "step_argument_type": "Input file or parameter"
                },
                {
                    "workflow_step": "hictool_bam2hdf5",
                    "step_argument_name": "HiC_data_object_hdf5",
                    "step_argument_type": "Output file or parameter"
                }
            ],
            "workflow_argument_name": "",
            "argument_type": ""
        },
        {
            "argument_mapping": [
                {
                    "workflow_step": "hictool_hdf52matrix",
                    "step_argument_name": "HiC_data_object_hdf5",
                    "step_argument_type": "Input file or parameter"
                },
                {
                    "workflow_step": "hictool_bam2hdf5",
                    "step_argument_name": "HiC_data_object_hdf5",
                    "step_argument_type": "Output file or parameter"
                }
            ],
            "workflow_argument_name": "",
            "argument_type": ""
        },
        {
            "argument_mapping": [
                {
                    "workflow_step": "hictool_hdf52matrix",
                    "step_argument_name": "HiC_data_object_hdf5",
                    "step_argument_type": "Input file or parameter"
                },
                {
                    "workflow_step": "hictool_bam2hdf5",
                    "step_argument_name": "HiC_data_object_hdf5",
                    "step_argument_type": "Output file or parameter"
                }
            ],
            "workflow_argument_name": "",
            "argument_type": ""
        },
        {
            "argument_mapping": [
                {
                    "workflow_step": "hictool_hdf52matrix",
                    "step_argument_name": "HiC_data_object_hdf5",
                    "step_argument_type": "Input file or parameter"
                },
                {
                    "workflow_step": "hictool_bam2hdf5",
                    "step_argument_name": "HiC_data_object_hdf5",
                    "step_argument_type": "Output file or parameter"
                }
            ],
            "workflow_argument_name": "",
            "argument_type": ""
        },
        {
            "argument_mapping": [
                {
                    "workflow_step": "hictool_hdf52matrix",
                    "step_argument_name": "HiC_data_object_hdf5",
                    "step_argument_type": "Input file or parameter"
                },
                {
                    "workflow_step": "hictool_bam2hdf5",
                    "step_argument_name": "HiC_data_object_hdf5",
                    "step_argument_type": "Output file or parameter"
                }
            ],
            "workflow_argument_name": "",
            "argument_type": ""
        },
        {
            "argument_mapping": [
                {
                    "workflow_step": "hictool_hdf52matrix",
                    "step_argument_name": "HiC_data_object_hdf5",
                    "step_argument_type": "Input file or parameter"
                },
                {
                    "workflow_step": "hictool_bam2hdf5",
                    "step_argument_name": "HiC_data_object_hdf5",
                    "step_argument_type": "Output file or parameter"
                }
            ],
            "workflow_argument_name": "",
            "argument_type": ""
        },
        {
            "argument_mapping": [
                {
                    "workflow_step": "hictool_hdf52matrix",
                    "step_argument_name": "HiC_data_object_hdf5",
                    "step_argument_type": "Input file or parameter"
                },
                {
                    "workflow_step": "hictool_bam2hdf5",
                    "step_argument_name": "HiC_data_object_hdf5",
                    "step_argument_type": "Output file or parameter"
                }
            ],
            "workflow_argument_name": "",
            "argument_type": ""
        },
        {
            "argument_mapping": [
                {
                    "workflow_step": "hictool_hdf52matrix",
                    "step_argument_name": "HiC_data_object_hdf5",
                    "step_argument_type": "Input file or parameter"
                },
                {
                    "workflow_step": "hictool_bam2hdf5",
                    "step_argument_name": "HiC_data_object_hdf5",
                    "step_argument_type": "Output file or parameter"
                }
            ],
            "workflow_argument_name": "",
            "argument_type": ""
        },
        {
            "argument_mapping": [
                {
                    "workflow_step": "hictool_hdf52matrix",
                    "step_argument_name": "HiC_data_object_hdf5",
                    "step_argument_type": "Input file or parameter"
                },
                {
                    "workflow_step": "hictool_bam2hdf5",
                    "step_argument_name": "HiC_data_object_hdf5",
                    "step_argument_type": "Output file or parameter"
                }
            ],
            "workflow_argument_name": "",
            "argument_type": ""
        },
        {
            "argument_mapping": [
                {
                    "workflow_step": "hictool_hdf52matrix",
                    "step_argument_name": "HiC_data_object_hdf5",
                    "step_argument_type": "Input file or parameter"
                },
                {
                    "workflow_step": "hictool_bam2hdf5",
                    "step_argument_name": "HiC_data_object_hdf5",
                    "step_argument_type": "Output file or parameter"
                }
            ],
            "workflow_argument_name": "",
            "argument_type": ""
        },
        {
            "argument_mapping": [
                {
                    "workflow_step": "hictool_hdf52matrix",
                    "step_argument_name": "HiC_data_object_hdf5",
                    "step_argument_type": "Input file or parameter"
                },
                {
                    "workflow_step": "hictool_bam2hdf5",
                    "step_argument_name": "HiC_data_object_hdf5",
                    "step_argument_type": "Output file or parameter"
                }
            ],
            "workflow_argument_name": "",
            "argument_type": ""
        },
        {
            "argument_mapping": [
                {
                    "workflow_step": "hictool_hdf52matrix",
                    "step_argument_name": "HiC_data_object_hdf5",
                    "step_argument_type": "Input file or parameter"
                },
                {
                    "workflow_step": "hictool_bam2hdf5",
                    "step_argument_name": "HiC_data_object_hdf5",
                    "step_argument_type": "Output file or parameter"
                }
            ],
            "workflow_argument_name": "",
            "argument_type": ""
        },
        {
            "argument_mapping": [
                {
                    "workflow_step": "hictool_hdf52matrix",
                    "step_argument_name": "HiC_data_object_hdf5",
                    "step_argument_type": "Input file or parameter"
                },
                {
                    "workflow_step": "hictool_bam2hdf5",
                    "step_argument_name": "HiC_data_object_hdf5",
                    "step_argument_type": "Output file or parameter"
                }
            ],
            "workflow_argument_name": "",
            "argument_type": ""
        },
        {
            "argument_mapping": [
                {
                    "workflow_step": "hictool_hdf52matrix",
                    "step_argument_name": "HiC_data_object_hdf5",
                    "step_argument_type": "Input file or parameter"
                },
                {
                    "workflow_step": "hictool_bam2hdf5",
                    "step_argument_name": "HiC_data_object_hdf5",
                    "step_argument_type": "Output file or parameter"
                }
            ],
            "workflow_argument_name": "",
            "argument_type": ""
        },
        {
            "argument_mapping": [
                {
                    "workflow_step": "hictool_hdf52matrix",
                    "step_argument_name": "HiC_data_object_hdf5",
                    "step_argument_type": "Input file or parameter"
                },
                {
                    "workflow_step": "hictool_bam2hdf5",
                    "step_argument_name": "HiC_data_object_hdf5",
                    "step_argument_type": "Output file or parameter"
                }
            ],
            "workflow_argument_name": "",
            "argument_type": ""
        },
        {
            "argument_mapping": [
                {
                    "workflow_step": "hictool_hdf52matrix",
                    "step_argument_name": "HiC_data_object_hdf5",
                    "step_argument_type": "Input file or parameter"
                },
                {
                    "workflow_step": "hictool_bam2hdf5",
                    "step_argument_name": "HiC_data_object_hdf5",
                    "step_argument_type": "Output file or parameter"
                }
            ],
            "workflow_argument_name": "",
            "argument_type": ""
        },
        {
            "argument_mapping": [
                {
                    "workflow_step": "hictool_hdf52matrix",
                    "step_argument_name": "HiC_data_object_hdf5",
                    "step_argument_type": "Input file or parameter"
                },
                {
                    "workflow_step": "hictool_bam2hdf5",
                    "step_argument_name": "HiC_data_object_hdf5",
                    "step_argument_type": "Output file or parameter"
                }
            ],
            "workflow_argument_name": "",
            "argument_type": ""
        },
        {
            "argument_mapping": [
                {
                    "workflow_step": "hictool_hdf52matrix",
                    "step_argument_name": "HiC_data_object_hdf5",
                    "step_argument_type": "Input file or parameter"
                },
                {
                    "workflow_step": "hictool_bam2hdf5",
                    "step_argument_name": "HiC_data_object_hdf5",
                    "step_argument_type": "Output file or parameter"
                }
            ],
            "workflow_argument_name": "",
            "argument_type": ""
        },
        {
            "argument_mapping": [
                {
                    "workflow_step": "hictool_hdf52matrix",
                    "step_argument_name": "HiC_data_object_hdf5",
                    "step_argument_type": "Input file or parameter"
                },
                {
                    "workflow_step": "hictool_bam2hdf5",
                    "step_argument_name": "HiC_data_object_hdf5",
                    "step_argument_type": "Output file or parameter"
                }
            ],
            "workflow_argument_name": "",
            "argument_type": ""
        },
        {
            "argument_mapping": [
                {
                    "workflow_step": "hictool_hdf52matrix",
                    "step_argument_name": "HiC_data_object_hdf5",
                    "step_argument_type": "Input file or parameter"
                },
                {
                    "workflow_step": "hictool_bam2hdf5",
                    "step_argument_name": "HiC_data_object_hdf5",
                    "step_argument_type": "Output file or parameter"
                }
            ],
            "workflow_argument_name": "",
            "argument_type": ""
        },
        {
            "argument_mapping": [
                {
                    "workflow_step": "hictool_hdf52matrix",
                    "step_argument_name": "HiC_data_object_hdf5",
                    "step_argument_type": "Input file or parameter"
                },
                {
                    "workflow_step": "hictool_bam2hdf5",
                    "step_argument_name": "HiC_data_object_hdf5",
                    "step_argument_type": "Output file or parameter"
                }
            ],
            "workflow_argument_name": "",
            "argument_type": ""
        },
        {
            "argument_mapping": [
                {
                    "workflow_step": "hictool_hdf52matrix",
                    "step_argument_name": "HiC_data_object_hdf5",
                    "step_argument_type": "Input file or parameter"
                },
                {
                    "workflow_step": "hictool_bam2hdf5",
                    "step_argument_name": "HiC_data_object_hdf5",
                    "step_argument_type": "Output file or parameter"
                }
            ],
            "workflow_argument_name": "",
            "argument_type": ""
        },
        {
            "argument_mapping": [
                {
                    "workflow_step": "hictool_hdf52matrix",
                    "step_argument_name": "HiC_data_object_hdf5",
                    "step_argument_type": "Input file or parameter"
                },
                {
                    "workflow_step": "hictool_bam2hdf5",
                    "step_argument_name": "HiC_data_object_hdf5",
                    "step_argument_type": "Output file or parameter"
                }
            ],
            "workflow_argument_name": "",
            "argument_type": ""
        },
        {
            "argument_mapping": [
                {
                    "workflow_step": "hictool_hdf52matrix",
                    "step_argument_name": "HiC_data_object_hdf5",
                    "step_argument_type": "Input file or parameter"
                },
                {
                    "workflow_step": "hictool_bam2hdf5",
                    "step_argument_name": "HiC_data_object_hdf5",
                    "step_argument_type": "Output file or parameter"
                }
            ],
            "workflow_argument_name": "",
            "argument_type": ""
        },
        {
            "argument_mapping": [
                {
                    "workflow_step": "hictool_hdf52matrix",
                    "step_argument_name": "HiC_data_object_hdf5",
                    "step_argument_type": "Input file or parameter"
                },
                {
                    "workflow_step": "hictool_bam2hdf5",
                    "step_argument_name": "HiC_data_object_hdf5",
                    "step_argument_type": "Output file or parameter"
                }
            ],
            "workflow_argument_name": "",
            "argument_type": ""
        },
        {
            "argument_mapping": [
                {
                    "workflow_step": "hictool_hdf52matrix",
                    "step_argument_name": "HiC_data_object_hdf5",
                    "step_argument_type": "Input file or parameter"
                },
                {
                    "workflow_step": "hictool_bam2hdf5",
                    "step_argument_name": "HiC_data_object_hdf5",
                    "step_argument_type": "Output file or parameter"
                }
            ],
            "workflow_argument_name": "",
            "argument_type": ""
        },
        {
            "argument_mapping": [
                {
                    "workflow_step": "hictool_hdf52matrix",
                    "step_argument_name": "HiC_data_object_hdf5",
                    "step_argument_type": "Input file or parameter"
                },
                {
                    "workflow_step": "hictool_bam2hdf5",
                    "step_argument_name": "HiC_data_object_hdf5",
                    "step_argument_type": "Output file or parameter"
                }
            ],
            "workflow_argument_name": "",
            "argument_type": ""
        },
        {
            "argument_mapping": [
                {
                    "workflow_step": "hictool_hdf52matrix",
                    "step_argument_name": "HiC_data_object_hdf5",
                    "step_argument_type": "Input file or parameter"
                },
                {
                    "workflow_step": "hictool_bam2hdf5",
                    "step_argument_name": "HiC_data_object_hdf5",
                    "step_argument_type": "Output file or parameter"
                }
            ],
            "workflow_argument_name": "",
            "argument_type": ""
        },
        {
            "argument_mapping": [
                {
                    "workflow_step": "hictool_hdf52matrix",
                    "step_argument_name": "HiC_data_object_hdf5",
                    "step_argument_type": "Input file or parameter"
                },
                {
                    "workflow_step": "hictool_bam2hdf5",
                    "step_argument_name": "HiC_data_object_hdf5",
                    "step_argument_type": "Output file or parameter"
                }
            ],
            "workflow_argument_name": "",
            "argument_type": ""
        },
        {
            "argument_mapping": [
                {
                    "workflow_step": "hictool_hdf52matrix",
                    "step_argument_name": "HiC_data_object_hdf5",
                    "step_argument_type": "Input file or parameter"
                },
                {
                    "workflow_step": "hictool_bam2hdf5",
                    "step_argument_name": "HiC_data_object_hdf5",
                    "step_argument_type": "Output file or parameter"
                }
            ],
            "workflow_argument_name": "",
            "argument_type": ""
        },
        {
            "argument_mapping": [
                {
                    "workflow_step": "hictool_hdf52matrix",
                    "step_argument_name": "HiC_data_object_hdf5",
                    "step_argument_type": "Input file or parameter"
                },
                {
                    "workflow_step": "hictool_bam2hdf5",
                    "step_argument_name": "HiC_data_object_hdf5",
                    "step_argument_type": "Output file or parameter"
                }
            ],
            "workflow_argument_name": "",
            "argument_type": ""
        },
        {
            "argument_mapping": [
                {
                    "workflow_step": "hictool_hdf52matrix",
                    "step_argument_name": "HiC_data_object_hdf5",
                    "step_argument_type": "Input file or parameter"
                },
                {
                    "workflow_step": "hictool_bam2hdf5",
                    "step_argument_name": "HiC_data_object_hdf5",
                    "step_argument_type": "Output file or parameter"
                }
            ],
            "workflow_argument_name": "",
            "argument_type": ""
        },
        {
            "argument_mapping": [
                {
                    "workflow_step": "hictool_hdf52matrix",
                    "step_argument_name": "HiC_data_object_hdf5",
                    "step_argument_type": "Input file or parameter"
                },
                {
                    "workflow_step": "hictool_bam2hdf5",
                    "step_argument_name": "HiC_data_object_hdf5",
                    "step_argument_type": "Output file or parameter"
                }
            ],
            "workflow_argument_name": "",
            "argument_type": ""
        },
        {
            "argument_mapping": [
                {
                    "workflow_step": "hictool_hdf52matrix",
                    "step_argument_name": "HiC_data_object_hdf5",
                    "step_argument_type": "Input file or parameter"
                },
                {
                    "workflow_step": "hictool_bam2hdf5",
                    "step_argument_name": "HiC_data_object_hdf5",
                    "step_argument_type": "Output file or parameter"
                }
            ],
            "workflow_argument_name": "",
            "argument_type": ""
        },
        {
            "argument_mapping": [
                {
                    "workflow_step": "hictool_hdf52matrix",
                    "step_argument_name": "HiC_data_object_hdf5",
                    "step_argument_type": "Input file or parameter"
                },
                {
                    "workflow_step": "hictool_bam2hdf5",
                    "step_argument_name": "HiC_data_object_hdf5",
                    "step_argument_type": "Output file or parameter"
                }
            ],
            "workflow_argument_name": "",
            "argument_type": ""
        },
        {
            "argument_mapping": [
                {
                    "workflow_step": "hictool_hdf52matrix",
                    "step_argument_name": "HiC_data_object_hdf5",
                    "step_argument_type": "Input file or parameter"
                },
                {
                    "workflow_step": "hictool_bam2hdf5",
                    "step_argument_name": "HiC_data_object_hdf5",
                    "step_argument_type": "Output file or parameter"
                }
            ],
            "workflow_argument_name": "",
            "argument_type": ""
        },
        {
            "argument_mapping": [
                {
                    "workflow_step": "hictool_hdf52matrix",
                    "step_argument_name": "HiC_data_object_hdf5",
                    "step_argument_type": "Input file or parameter"
                },
                {
                    "workflow_step": "hictool_bam2hdf5",
                    "step_argument_name": "HiC_data_object_hdf5",
                    "step_argument_type": "Output file or parameter"
                }
            ],
            "workflow_argument_name": "",
            "argument_type": ""
        },
        {
            "argument_mapping": [
                {
                    "workflow_step": "hictool_hdf52matrix",
                    "step_argument_name": "HiC_data_object_hdf5",
                    "step_argument_type": "Input file or parameter"
                },
                {
                    "workflow_step": "hictool_bam2hdf5",
                    "step_argument_name": "HiC_data_object_hdf5",
                    "step_argument_type": "Output file or parameter"
                }
            ],
            "workflow_argument_name": "",
            "argument_type": ""
        },
        {
            "argument_mapping": [
                {
                    "workflow_step": "hictool_hdf52matrix",
                    "step_argument_name": "HiC_data_object_hdf5",
                    "step_argument_type": "Input file or parameter"
                },
                {
                    "workflow_step": "hictool_bam2hdf5",
                    "step_argument_name": "HiC_data_object_hdf5",
                    "step_argument_type": "Output file or parameter"
                }
            ],
            "workflow_argument_name": "",
            "argument_type": ""
        },
        {
            "argument_mapping": [
                {
                    "workflow_step": "hictool_hdf52matrix",
                    "step_argument_name": "HiC_data_object_hdf5",
                    "step_argument_type": "Input file or parameter"
                },
                {
                    "workflow_step": "hictool_bam2hdf5",
                    "step_argument_name": "HiC_data_object_hdf5",
                    "step_argument_type": "Output file or parameter"
                }
            ],
            "workflow_argument_name": "",
            "argument_type": ""
        },
        {
            "argument_mapping": [
                {
                    "workflow_step": "hictool_hdf52matrix",
                    "step_argument_name": "HiC_data_object_hdf5",
                    "step_argument_type": "Input file or parameter"
                },
                {
                    "workflow_step": "hictool_bam2hdf5",
                    "step_argument_name": "HiC_data_object_hdf5",
                    "step_argument_type": "Output file or parameter"
                }
            ],
            "workflow_argument_name": "",
            "argument_type": ""
        },
        {
            "argument_mapping": [
                {
                    "workflow_step": "hictool_hdf52matrix",
                    "step_argument_name": "HiC_data_object_hdf5",
                    "step_argument_type": "Input file or parameter"
                },
                {
                    "workflow_step": "hictool_bam2hdf5",
                    "step_argument_name": "HiC_data_object_hdf5",
                    "step_argument_type": "Output file or parameter"
                }
            ],
            "workflow_argument_name": "",
            "argument_type": ""
        },
        {
            "argument_mapping": [
                {
                    "workflow_step": "hictool_hdf52matrix",
                    "step_argument_name": "HiC_data_object_hdf5",
                    "step_argument_type": "Input file or parameter"
                },
                {
                    "workflow_step": "hictool_bam2hdf5",
                    "step_argument_name": "HiC_data_object_hdf5",
                    "step_argument_type": "Output file or parameter"
                }
            ],
            "workflow_argument_name": "",
            "argument_type": ""
        },
        {
            "argument_mapping": [
                {
                    "workflow_step": "hictool_hdf52matrix",
                    "step_argument_name": "HiC_data_object_hdf5",
                    "step_argument_type": "Input file or parameter"
                },
                {
                    "workflow_step": "hictool_bam2hdf5",
                    "step_argument_name": "HiC_data_object_hdf5",
                    "step_argument_type": "Output file or parameter"
                }
            ],
            "workflow_argument_name": "",
            "argument_type": ""
        },
        {
            "argument_mapping": [
                {
                    "workflow_step": "hictool_hdf52matrix",
                    "step_argument_name": "HiC_data_object_hdf5",
                    "step_argument_type": "Input file or parameter"
                },
                {
                    "workflow_step": "hictool_bam2hdf5",
                    "step_argument_name": "HiC_data_object_hdf5",
                    "step_argument_type": "Output file or parameter"
                }
            ],
            "workflow_argument_name": "",
            "argument_type": ""
        },
        {
            "argument_mapping": [
                {
                    "workflow_step": "hictool_hdf52matrix",
                    "step_argument_name": "HiC_data_object_hdf5",
                    "step_argument_type": "Input file or parameter"
                },
                {
                    "workflow_step": "hictool_bam2hdf5",
                    "step_argument_name": "HiC_data_object_hdf5",
                    "step_argument_type": "Output file or parameter"
                }
            ],
            "workflow_argument_name": "",
            "argument_type": ""
        },
        {
            "argument_mapping": [
                {
                    "workflow_step": "hictool_hdf52matrix",
                    "step_argument_name": "HiC_data_object_hdf5",
                    "step_argument_type": "Input file or parameter"
                },
                {
                    "workflow_step": "hictool_bam2hdf5",
                    "step_argument_name": "HiC_data_object_hdf5",
                    "step_argument_type": "Output file or parameter"
                }
            ],
            "workflow_argument_name": "",
            "argument_type": ""
        },
        {
            "argument_mapping": [
                {
                    "workflow_step": "hictool_hdf52matrix",
                    "step_argument_name": "HiC_data_object_hdf5",
                    "step_argument_type": "Input file or parameter"
                },
                {
                    "workflow_step": "hictool_bam2hdf5",
                    "step_argument_name": "HiC_data_object_hdf5",
                    "step_argument_type": "Output file or parameter"
                }
            ],
            "workflow_argument_name": "",
            "argument_type": ""
        },
        {
            "argument_mapping": [
                {
                    "workflow_step": "hictool_hdf52matrix",
                    "step_argument_name": "HiC_data_object_hdf5",
                    "step_argument_type": "Input file or parameter"
                },
                {
                    "workflow_step": "hictool_bam2hdf5",
                    "step_argument_name": "HiC_data_object_hdf5",
                    "step_argument_type": "Output file or parameter"
                }
            ],
            "workflow_argument_name": "",
            "argument_type": ""
        },
        {
            "argument_mapping": [
                {
                    "workflow_step": "hictool_hdf52matrix",
                    "step_argument_name": "HiC_data_object_hdf5",
                    "step_argument_type": "Input file or parameter"
                },
                {
                    "workflow_step": "hictool_bam2hdf5",
                    "step_argument_name": "HiC_data_object_hdf5",
                    "step_argument_type": "Output file or parameter"
                }
            ],
            "workflow_argument_name": "",
            "argument_type": ""
        },
        {
            "argument_mapping": [
                {
                    "workflow_step": "hictool_hdf52matrix",
                    "step_argument_name": "HiC_data_object_hdf5",
                    "step_argument_type": "Input file or parameter"
                },
                {
                    "workflow_step": "hictool_bam2hdf5",
                    "step_argument_name": "HiC_data_object_hdf5",
                    "step_argument_type": "Output file or parameter"
                }
            ],
            "workflow_argument_name": "",
            "argument_type": ""
        },
        {
            "argument_mapping": [
                {
                    "workflow_step": "hictool_hdf52matrix",
                    "step_argument_name": "HiC_data_object_hdf5",
                    "step_argument_type": "Input file or parameter"
                },
                {
                    "workflow_step": "hictool_bam2hdf5",
                    "step_argument_name": "HiC_data_object_hdf5",
                    "step_argument_type": "Output file or parameter"
                }
            ],
            "workflow_argument_name": "",
            "argument_type": ""
        },
        {
            "argument_mapping": [
                {
                    "workflow_step": "hictool_hdf52matrix",
                    "step_argument_name": "HiC_data_object_hdf5",
                    "step_argument_type": "Input file or parameter"
                },
                {
                    "workflow_step": "hictool_bam2hdf5",
                    "step_argument_name": "HiC_data_object_hdf5",
                    "step_argument_type": "Output file or parameter"
                }
            ],
            "workflow_argument_name": "",
            "argument_type": ""
        },
        {
            "argument_mapping": [
                {
                    "workflow_step": "hictool_hdf52matrix",
                    "step_argument_name": "HiC_data_object_hdf5",
                    "step_argument_type": "Input file or parameter"
                },
                {
                    "workflow_step": "hictool_bam2hdf5",
                    "step_argument_name": "HiC_data_object_hdf5",
                    "step_argument_type": "Output file or parameter"
                }
            ],
            "workflow_argument_name": "",
            "argument_type": ""
        },
        {
            "argument_mapping": [
                {
                    "workflow_step": "hictool_hdf52matrix",
                    "step_argument_name": "HiC_data_object_hdf5",
                    "step_argument_type": "Input file or parameter"
                },
                {
                    "workflow_step": "hictool_bam2hdf5",
                    "step_argument_name": "HiC_data_object_hdf5",
                    "step_argument_type": "Output file or parameter"
                }
            ],
            "workflow_argument_name": "",
            "argument_type": ""
        },
        {
            "argument_mapping": [
                {
                    "workflow_step": "hictool_hdf52matrix",
                    "step_argument_name": "HiC_data_object_hdf5",
                    "step_argument_type": "Input file or parameter"
                },
                {
                    "workflow_step": "hictool_bam2hdf5",
                    "step_argument_name": "HiC_data_object_hdf5",
                    "step_argument_type": "Output file or parameter"
                }
            ],
            "workflow_argument_name": "",
            "argument_type": ""
        },
        {
            "argument_mapping": [
                {
                    "workflow_step": "hictool_hdf52matrix",
                    "step_argument_name": "HiC_data_object_hdf5",
                    "step_argument_type": "Input file or parameter"
                },
                {
                    "workflow_step": "hictool_bam2hdf5",
                    "step_argument_name": "HiC_data_object_hdf5",
                    "step_argument_type": "Output file or parameter"
                }
            ],
            "workflow_argument_name": "",
            "argument_type": ""
        },
        {
            "argument_mapping": [
                {
                    "workflow_step": "hictool_hdf52matrix",
                    "step_argument_name": "HiC_data_object_hdf5",
                    "step_argument_type": "Input file or parameter"
                },
                {
                    "workflow_step": "hictool_bam2hdf5",
                    "step_argument_name": "HiC_data_object_hdf5",
                    "step_argument_type": "Output file or parameter"
                }
            ],
            "workflow_argument_name": "",
            "argument_type": ""
        },
        {
            "argument_mapping": [
                {
                    "workflow_step": "hictool_hdf52matrix",
                    "step_argument_name": "HiC_data_object_hdf5",
                    "step_argument_type": "Input file or parameter"
                },
                {
                    "workflow_step": "hictool_bam2hdf5",
                    "step_argument_name": "HiC_data_object_hdf5",
                    "step_argument_type": "Output file or parameter"
                }
            ],
            "workflow_argument_name": "",
            "argument_type": ""
        },
        {
            "argument_mapping": [
                {
                    "workflow_step": "hictool_hdf52matrix",
                    "step_argument_name": "HiC_data_object_hdf5",
                    "step_argument_type": "Input file or parameter"
                },
                {
                    "workflow_step": "hictool_bam2hdf5",
                    "step_argument_name": "HiC_data_object_hdf5",
                    "step_argument_type": "Output file or parameter"
                }
            ],
            "workflow_argument_name": "",
            "argument_type": ""
        },
        {
            "argument_mapping": [
                {
                    "workflow_step": "hictool_hdf52matrix",
                    "step_argument_name": "HiC_data_object_hdf5",
                    "step_argument_type": "Input file or parameter"
                },
                {
                    "workflow_step": "hictool_bam2hdf5",
                    "step_argument_name": "HiC_data_object_hdf5",
                    "step_argument_type": "Output file or parameter"
                }
            ],
            "workflow_argument_name": "",
            "argument_type": ""
        },
        {
            "argument_mapping": [
                {
                    "workflow_step": "hictool_hdf52matrix",
                    "step_argument_name": "HiC_data_object_hdf5",
                    "step_argument_type": "Input file or parameter"
                },
                {
                    "workflow_step": "hictool_bam2hdf5",
                    "step_argument_name": "HiC_data_object_hdf5",
                    "step_argument_type": "Output file or parameter"
                }
            ],
            "workflow_argument_name": "",
            "argument_type": ""
        },
        {
            "argument_mapping": [
                {
                    "workflow_step": "hictool_hdf52matrix",
                    "step_argument_name": "HiC_data_object_hdf5",
                    "step_argument_type": "Input file or parameter"
                },
                {
                    "workflow_step": "hictool_bam2hdf5",
                    "step_argument_name": "HiC_data_object_hdf5",
                    "step_argument_type": "Output file or parameter"
                }
            ],
            "workflow_argument_name": "",
            "argument_type": ""
        },
        {
            "argument_mapping": [
                {
                    "workflow_step": "hictool_hdf52matrix",
                    "step_argument_name": "HiC_data_object_hdf5",
                    "step_argument_type": "Input file or parameter"
                },
                {
                    "workflow_step": "hictool_bam2hdf5",
                    "step_argument_name": "HiC_data_object_hdf5",
                    "step_argument_type": "Output file or parameter"
                }
            ],
            "workflow_argument_name": "",
            "argument_type": ""
        },
        {
            "argument_mapping": [
                {
                    "workflow_step": "hictool_hdf52matrix",
                    "step_argument_name": "HiC_data_object_hdf5",
                    "step_argument_type": "Input file or parameter"
                },
                {
                    "workflow_step": "hictool_bam2hdf5",
                    "step_argument_name": "HiC_data_object_hdf5",
                    "step_argument_type": "Output file or parameter"
                }
            ],
            "workflow_argument_name": "",
            "argument_type": ""
        },
        {
            "argument_mapping": [
                {
                    "workflow_step": "hictool_hdf52matrix",
                    "step_argument_name": "HiC_data_object_hdf5",
                    "step_argument_type": "Input file or parameter"
                },
                {
                    "workflow_step": "hictool_bam2hdf5",
                    "step_argument_name": "HiC_data_object_hdf5",
                    "step_argument_type": "Output file or parameter"
                }
            ],
            "workflow_argument_name": "",
            "argument_type": ""
        },
        {
            "argument_mapping": [
                {
                    "workflow_step": "hictool_hdf52matrix",
                    "step_argument_name": "HiC_data_object_hdf5",
                    "step_argument_type": "Input file or parameter"
                },
                {
                    "workflow_step": "hictool_bam2hdf5",
                    "step_argument_name": "HiC_data_object_hdf5",
                    "step_argument_type": "Output file or parameter"
                }
            ],
            "workflow_argument_name": "",
            "argument_type": ""
        },
        {
            "argument_mapping": [
                {
                    "workflow_step": "hictool_hdf52matrix",
                    "step_argument_name": "HiC_data_object_hdf5",
                    "step_argument_type": "Input file or parameter"
                },
                {
                    "workflow_step": "hictool_bam2hdf5",
                    "step_argument_name": "HiC_data_object_hdf5",
                    "step_argument_type": "Output file or parameter"
                }
            ],
            "workflow_argument_name": "",
            "argument_type": ""
        },
        {
            "argument_mapping": [
                {
                    "workflow_step": "hictool_hdf52matrix",
                    "step_argument_name": "HiC_data_object_hdf5",
                    "step_argument_type": "Input file or parameter"
                },
                {
                    "workflow_step": "hictool_bam2hdf5",
                    "step_argument_name": "HiC_data_object_hdf5",
                    "step_argument_type": "Output file or parameter"
                }
            ],
            "workflow_argument_name": "",
            "argument_type": ""
        },
        {
            "argument_mapping": [
                {
                    "workflow_step": "hictool_hdf52matrix",
                    "step_argument_name": "HiC_data_object_hdf5",
                    "step_argument_type": "Input file or parameter"
                },
                {
                    "workflow_step": "hictool_bam2hdf5",
                    "step_argument_name": "HiC_data_object_hdf5",
                    "step_argument_type": "Output file or parameter"
                }
            ],
            "workflow_argument_name": "",
            "argument_type": ""
        },
        {
            "argument_mapping": [
                {
                    "workflow_step": "hictool_hdf52matrix",
                    "step_argument_name": "HiC_data_object_hdf5",
                    "step_argument_type": "Input file or parameter"
                },
                {
                    "workflow_step": "hictool_bam2hdf5",
                    "step_argument_name": "HiC_data_object_hdf5",
                    "step_argument_type": "Output file or parameter"
                }
            ],
            "workflow_argument_name": "",
            "argument_type": ""
        },
        {
            "argument_mapping": [
                {
                    "workflow_step": "hictool_hdf52matrix",
                    "step_argument_name": "HiC_data_object_hdf5",
                    "step_argument_type": "Input file or parameter"
                },
                {
                    "workflow_step": "hictool_bam2hdf5",
                    "step_argument_name": "HiC_data_object_hdf5",
                    "step_argument_type": "Output file or parameter"
                }
            ],
            "workflow_argument_name": "",
            "argument_type": ""
        },
        {
            "argument_mapping": [
                {
                    "workflow_step": "hictool_hdf52matrix",
                    "step_argument_name": "HiC_data_object_hdf5",
                    "step_argument_type": "Input file or parameter"
                },
                {
                    "workflow_step": "hictool_bam2hdf5",
                    "step_argument_name": "HiC_data_object_hdf5",
                    "step_argument_type": "Output file or parameter"
                }
            ],
            "workflow_argument_name": "",
            "argument_type": ""
        },
        {
            "argument_mapping": [
                {
                    "workflow_step": "hictool_hdf52matrix",
                    "step_argument_name": "HiC_data_object_hdf5",
                    "step_argument_type": "Input file or parameter"
                },
                {
                    "workflow_step": "hictool_bam2hdf5",
                    "step_argument_name": "HiC_data_object_hdf5",
                    "step_argument_type": "Output file or parameter"
                }
            ],
            "workflow_argument_name": "",
            "argument_type": ""
        },
        {
            "argument_mapping": [
                {
                    "workflow_step": "hictool_hdf52matrix",
                    "step_argument_name": "HiC_data_object_hdf5",
                    "step_argument_type": "Input file or parameter"
                },
                {
                    "workflow_step": "hictool_bam2hdf5",
                    "step_argument_name": "HiC_data_object_hdf5",
                    "step_argument_type": "Output file or parameter"
                }
            ],
            "workflow_argument_name": "",
            "argument_type": ""
        },
        {
            "argument_mapping": [
                {
                    "workflow_step": "hictool_hdf52matrix",
                    "step_argument_name": "HiC_data_object_hdf5",
                    "step_argument_type": "Input file or parameter"
                },
                {
                    "workflow_step": "hictool_bam2hdf5",
                    "step_argument_name": "HiC_data_object_hdf5",
                    "step_argument_type": "Output file or parameter"
                }
            ],
            "workflow_argument_name": "",
            "argument_type": ""
        },
        {
            "argument_mapping": [
                {
                    "workflow_step": "hictool_hdf52matrix",
                    "step_argument_name": "HiC_data_object_hdf5",
                    "step_argument_type": "Input file or parameter"
                },
                {
                    "workflow_step": "hictool_bam2hdf5",
                    "step_argument_name": "HiC_data_object_hdf5",
                    "step_argument_type": "Output file or parameter"
                }
            ],
            "workflow_argument_name": "",
            "argument_type": ""
        },
        {
            "argument_mapping": [
                {
                    "workflow_step": "hictool_hdf52matrix",
                    "step_argument_name": "HiC_data_object_hdf5",
                    "step_argument_type": "Input file or parameter"
                },
                {
                    "workflow_step": "hictool_bam2hdf5",
                    "step_argument_name": "HiC_data_object_hdf5",
                    "step_argument_type": "Output file or parameter"
                }
            ],
            "workflow_argument_name": "",
            "argument_type": ""
        },
        {
            "argument_mapping": [
                {
                    "workflow_step": "hictool_hdf52matrix",
                    "step_argument_name": "HiC_data_object_hdf5",
                    "step_argument_type": "Input file or parameter"
                },
                {
                    "workflow_step": "hictool_bam2hdf5",
                    "step_argument_name": "HiC_data_object_hdf5",
                    "step_argument_type": "Output file or parameter"
                }
            ],
            "workflow_argument_name": "",
            "argument_type": ""
        },
        {
            "argument_mapping": [
                {
                    "workflow_step": "hictool_hdf52matrix",
                    "step_argument_name": "HiC_data_object_hdf5",
                    "step_argument_type": "Input file or parameter"
                },
                {
                    "workflow_step": "hictool_bam2hdf5",
                    "step_argument_name": "HiC_data_object_hdf5",
                    "step_argument_type": "Output file or parameter"
                }
            ],
            "workflow_argument_name": "",
            "argument_type": ""
        },
        {
            "argument_mapping": [
                {
                    "workflow_step": "hictool_hdf52matrix",
                    "step_argument_name": "HiC_data_object_hdf5",
                    "step_argument_type": "Input file or parameter"
                },
                {
                    "workflow_step": "hictool_bam2hdf5",
                    "step_argument_name": "HiC_data_object_hdf5",
                    "step_argument_type": "Output file or parameter"
                }
            ],
            "workflow_argument_name": "",
            "argument_type": ""
        },
        {
            "argument_mapping": [
                {
                    "workflow_step": "hictool_hdf52matrix",
                    "step_argument_name": "HiC_data_object_hdf5",
                    "step_argument_type": "Input file or parameter"
                },
                {
                    "workflow_step": "hictool_bam2hdf5",
                    "step_argument_name": "HiC_data_object_hdf5",
                    "step_argument_type": "Output file or parameter"
                }
            ],
            "workflow_argument_name": "",
            "argument_type": ""
        },
        {
            "argument_mapping": [
                {
                    "workflow_step": "hictool_hdf52matrix",
                    "step_argument_name": "HiC_data_object_hdf5",
                    "step_argument_type": "Input file or parameter"
                },
                {
                    "workflow_step": "hictool_bam2hdf5",
                    "step_argument_name": "HiC_data_object_hdf5",
                    "step_argument_type": "Output file or parameter"
                }
            ],
            "workflow_argument_name": "",
            "argument_type": ""
        },
        {
            "argument_mapping": [
                {
                    "workflow_step": "hictool_hdf52matrix",
                    "step_argument_name": "HiC_data_object_hdf5",
                    "step_argument_type": "Input file or parameter"
                },
                {
                    "workflow_step": "hictool_bam2hdf5",
                    "step_argument_name": "HiC_data_object_hdf5",
                    "step_argument_type": "Output file or parameter"
                }
            ],
            "workflow_argument_name": "",
            "argument_type": ""
        },
        {
            "argument_mapping": [
                {
                    "workflow_step": "hictool_hdf52matrix",
                    "step_argument_name": "HiC_data_object_hdf5",
                    "step_argument_type": "Input file or parameter"
                },
                {
                    "workflow_step": "hictool_bam2hdf5",
                    "step_argument_name": "HiC_data_object_hdf5",
                    "step_argument_type": "Output file or parameter"
                }
            ],
            "workflow_argument_name": "",
            "argument_type": ""
        },
        {
            "argument_mapping": [
                {
                    "workflow_step": "hictool_hdf52matrix",
                    "step_argument_name": "HiC_data_object_hdf5",
                    "step_argument_type": "Input file or parameter"
                },
                {
                    "workflow_step": "hictool_bam2hdf5",
                    "step_argument_name": "HiC_data_object_hdf5",
                    "step_argument_type": "Output file or parameter"
                }
            ],
            "workflow_argument_name": "",
            "argument_type": ""
        },
        {
            "argument_mapping": [
                {
                    "workflow_step": "hictool_hdf52matrix",
                    "step_argument_name": "HiC_data_object_hdf5",
                    "step_argument_type": "Input file or parameter"
                },
                {
                    "workflow_step": "hictool_bam2hdf5",
                    "step_argument_name": "HiC_data_object_hdf5",
                    "step_argument_type": "Output file or parameter"
                }
            ],
            "workflow_argument_name": "",
            "argument_type": ""
        },
        {
            "argument_mapping": [
                {
                    "workflow_step": "hictool_hdf52matrix",
                    "step_argument_name": "HiC_data_object_hdf5",
                    "step_argument_type": "Input file or parameter"
                },
                {
                    "workflow_step": "hictool_bam2hdf5",
                    "step_argument_name": "HiC_data_object_hdf5",
                    "step_argument_type": "Output file or parameter"
                }
            ],
            "workflow_argument_name": "",
            "argument_type": ""
        },
        {
            "argument_mapping": [
                {
                    "workflow_step": "hictool_hdf52matrix",
                    "step_argument_name": "HiC_data_object_hdf5",
                    "step_argument_type": "Input file or parameter"
                },
                {
                    "workflow_step": "hictool_bam2hdf5",
                    "step_argument_name": "HiC_data_object_hdf5",
                    "step_argument_type": "Output file or parameter"
                }
            ],
            "workflow_argument_name": "",
            "argument_type": ""
        },
        {
            "argument_mapping": [
                {
                    "workflow_step": "hictool_hdf52matrix",
                    "step_argument_name": "HiC_data_object_hdf5",
                    "step_argument_type": "Input file or parameter"
                },
                {
                    "workflow_step": "hictool_bam2hdf5",
                    "step_argument_name": "HiC_data_object_hdf5",
                    "step_argument_type": "Output file or parameter"
                }
            ],
            "workflow_argument_name": "",
            "argument_type": ""
        },
        {
            "argument_mapping": [
                {
                    "workflow_step": "hictool_hdf52matrix",
                    "step_argument_name": "HiC_data_object_hdf5",
                    "step_argument_type": "Input file or parameter"
                },
                {
                    "workflow_step": "hictool_bam2hdf5",
                    "step_argument_name": "HiC_data_object_hdf5",
                    "step_argument_type": "Output file or parameter"
                }
            ],
            "workflow_argument_name": "",
            "argument_type": ""
        },
        {
            "argument_mapping": [
                {
                    "workflow_step": "hictool_hdf52matrix",
                    "step_argument_name": "HiC_data_object_hdf5",
                    "step_argument_type": "Input file or parameter"
                },
                {
                    "workflow_step": "hictool_bam2hdf5",
                    "step_argument_name": "HiC_data_object_hdf5",
                    "step_argument_type": "Output file or parameter"
                }
            ],
            "workflow_argument_name": "",
            "argument_type": ""
        },
        {
            "argument_mapping": [
                {
                    "workflow_step": "hictool_hdf52matrix",
                    "step_argument_name": "HiC_data_object_hdf5",
                    "step_argument_type": "Input file or parameter"
                },
                {
                    "workflow_step": "hictool_bam2hdf5",
                    "step_argument_name": "HiC_data_object_hdf5",
                    "step_argument_type": "Output file or parameter"
                }
            ],
            "workflow_argument_name": "",
            "argument_type": ""
        },
        {
            "argument_mapping": [
                {
                    "workflow_step": "hictool_hdf52matrix",
                    "step_argument_name": "HiC_data_object_hdf5",
                    "step_argument_type": "Input file or parameter"
                },
                {
                    "workflow_step": "hictool_bam2hdf5",
                    "step_argument_name": "HiC_data_object_hdf5",
                    "step_argument_type": "Output file or parameter"
                }
            ],
            "workflow_argument_name": "",
            "argument_type": ""
        },
        {
            "argument_mapping": [
                {
                    "workflow_step": "hictool_hdf52matrix",
                    "step_argument_name": "HiC_data_object_hdf5",
                    "step_argument_type": "Input file or parameter"
                },
                {
                    "workflow_step": "hictool_bam2hdf5",
                    "step_argument_name": "HiC_data_object_hdf5",
                    "step_argument_type": "Output file or parameter"
                }
            ],
            "workflow_argument_name": "",
            "argument_type": ""
        },
        {
            "argument_mapping": [
                {
                    "workflow_step": "hictool_hdf52matrix",
                    "step_argument_name": "HiC_data_object_hdf5",
                    "step_argument_type": "Input file or parameter"
                },
                {
                    "workflow_step": "hictool_bam2hdf5",
                    "step_argument_name": "HiC_data_object_hdf5",
                    "step_argument_type": "Output file or parameter"
                }
            ],
            "workflow_argument_name": "",
            "argument_type": ""
        },
        {
            "argument_mapping": [
                {
                    "workflow_step": "hictool_hdf52matrix",
                    "step_argument_name": "HiC_data_object_hdf5",
                    "step_argument_type": "Input file or parameter"
                },
                {
                    "workflow_step": "hictool_bam2hdf5",
                    "step_argument_name": "HiC_data_object_hdf5",
                    "step_argument_type": "Output file or parameter"
                }
            ],
            "workflow_argument_name": "",
            "argument_type": ""
        },
        {
            "argument_mapping": [
                {
                    "workflow_step": "hictool_hdf52matrix",
                    "step_argument_name": "HiC_data_object_hdf5",
                    "step_argument_type": "Input file or parameter"
                },
                {
                    "workflow_step": "hictool_bam2hdf5",
                    "step_argument_name": "HiC_data_object_hdf5",
                    "step_argument_type": "Output file or parameter"
                }
            ],
            "workflow_argument_name": "",
            "argument_type": ""
        },
        {
            "argument_mapping": [
                {
                    "workflow_step": "hictool_hdf52matrix",
                    "step_argument_name": "HiC_data_object_hdf5",
                    "step_argument_type": "Input file or parameter"
                },
                {
                    "workflow_step": "hictool_bam2hdf5",
                    "step_argument_name": "HiC_data_object_hdf5",
                    "step_argument_type": "Output file or parameter"
                }
            ],
            "workflow_argument_name": "",
            "argument_type": ""
        },
        {
            "argument_mapping": [
                {
                    "workflow_step": "hictool_hdf52matrix",
                    "step_argument_name": "HiC_data_object_hdf5",
                    "step_argument_type": "Input file or parameter"
                },
                {
                    "workflow_step": "hictool_bam2hdf5",
                    "step_argument_name": "HiC_data_object_hdf5",
                    "step_argument_type": "Output file or parameter"
                }
            ],
            "workflow_argument_name": "",
            "argument_type": ""
        },
        {
            "argument_mapping": [
                {
                    "workflow_step": "hictool_hdf52matrix",
                    "step_argument_name": "HiC_data_object_hdf5",
                    "step_argument_type": "Input file or parameter"
                },
                {
                    "workflow_step": "hictool_bam2hdf5",
                    "step_argument_name": "HiC_data_object_hdf5",
                    "step_argument_type": "Output file or parameter"
                }
            ],
            "workflow_argument_name": "",
            "argument_type": ""
        },
        {
            "argument_mapping": [
                {
                    "workflow_step": "hictool_hdf52matrix",
                    "step_argument_name": "HiC_data_object_hdf5",
                    "step_argument_type": "Input file or parameter"
                },
                {
                    "workflow_step": "hictool_bam2hdf5",
                    "step_argument_name": "HiC_data_object_hdf5",
                    "step_argument_type": "Output file or parameter"
                }
            ],
            "workflow_argument_name": "",
            "argument_type": ""
        },
        {
            "argument_mapping": [
                {
                    "workflow_step": "hictool_hdf52matrix",
                    "step_argument_name": "HiC_data_object_hdf5",
                    "step_argument_type": "Input file or parameter"
                },
                {
                    "workflow_step": "hictool_bam2hdf5",
                    "step_argument_name": "HiC_data_object_hdf5",
                    "step_argument_type": "Output file or parameter"
                }
            ],
            "workflow_argument_name": "",
            "argument_type": ""
        },
        {
            "argument_mapping": [
                {
                    "workflow_step": "hictool_hdf52matrix",
                    "step_argument_name": "HiC_data_object_hdf5",
                    "step_argument_type": "Input file or parameter"
                },
                {
                    "workflow_step": "hictool_bam2hdf5",
                    "step_argument_name": "HiC_data_object_hdf5",
                    "step_argument_type": "Output file or parameter"
                }
            ],
            "workflow_argument_name": "",
            "argument_type": ""
        },
        {
            "argument_mapping": [
                {
                    "workflow_step": "hictool_hdf52matrix",
                    "step_argument_name": "HiC_data_object_hdf5",
                    "step_argument_type": "Input file or parameter"
                },
                {
                    "workflow_step": "hictool_bam2hdf5",
                    "step_argument_name": "HiC_data_object_hdf5",
                    "step_argument_type": "Output file or parameter"
                }
            ],
            "workflow_argument_name": "",
            "argument_type": ""
        },
        {
            "argument_mapping": [
                {
                    "workflow_step": "hictool_hdf52matrix",
                    "step_argument_name": "HiC_data_object_hdf5",
                    "step_argument_type": "Input file or parameter"
                },
                {
                    "workflow_step": "hictool_bam2hdf5",
                    "step_argument_name": "HiC_data_object_hdf5",
                    "step_argument_type": "Output file or parameter"
                }
            ],
            "workflow_argument_name": "",
            "argument_type": ""
        },
        {
            "argument_mapping": [
                {
                    "workflow_step": "hictool_hdf52matrix",
                    "step_argument_name": "HiC_data_object_hdf5",
                    "step_argument_type": "Input file or parameter"
                },
                {
                    "workflow_step": "hictool_bam2hdf5",
                    "step_argument_name": "HiC_data_object_hdf5",
                    "step_argument_type": "Output file or parameter"
                }
            ],
            "workflow_argument_name": "",
            "argument_type": ""
        },
        {
            "argument_mapping": [
                {
                    "workflow_step": "hictool_hdf52matrix",
                    "step_argument_name": "HiC_data_object_hdf5",
                    "step_argument_type": "Input file or parameter"
                },
                {
                    "workflow_step": "hictool_bam2hdf5",
                    "step_argument_name": "HiC_data_object_hdf5",
                    "step_argument_type": "Output file or parameter"
                }
            ],
            "workflow_argument_name": "",
            "argument_type": ""
        },
        {
            "argument_mapping": [
                {
                    "workflow_step": "hictool_hdf52matrix",
                    "step_argument_name": "HiC_data_object_hdf5",
                    "step_argument_type": "Input file or parameter"
                },
                {
                    "workflow_step": "hictool_bam2hdf5",
                    "step_argument_name": "HiC_data_object_hdf5",
                    "step_argument_type": "Output file or parameter"
                }
            ],
            "workflow_argument_name": "",
            "argument_type": ""
        },
        {
            "argument_mapping": [
                {
                    "workflow_step": "hictool_hdf52matrix",
                    "step_argument_name": "HiC_data_object_hdf5",
                    "step_argument_type": "Input file or parameter"
                },
                {
                    "workflow_step": "hictool_bam2hdf5",
                    "step_argument_name": "HiC_data_object_hdf5",
                    "step_argument_type": "Output file or parameter"
                }
            ],
            "workflow_argument_name": "",
            "argument_type": ""
        },
        {
            "argument_mapping": [
                {
                    "workflow_step": "hictool_hdf52matrix",
                    "step_argument_name": "HiC_data_object_hdf5",
                    "step_argument_type": "Input file or parameter"
                },
                {
                    "workflow_step": "hictool_bam2hdf5",
                    "step_argument_name": "HiC_data_object_hdf5",
                    "step_argument_type": "Output file or parameter"
                }
            ],
            "workflow_argument_name": "",
            "argument_type": ""
        },
        {
            "argument_mapping": [
                {
                    "workflow_step": "hictool_hdf52matrix",
                    "step_argument_name": "HiC_data_object_hdf5",
                    "step_argument_type": "Input file or parameter"
                },
                {
                    "workflow_step": "hictool_bam2hdf5",
                    "step_argument_name": "HiC_data_object_hdf5",
                    "step_argument_type": "Output file or parameter"
                }
            ],
            "workflow_argument_name": "",
            "argument_type": ""
        },
        {
            "argument_mapping": [
                {
                    "workflow_step": "hictool_hdf52matrix",
                    "step_argument_name": "HiC_data_object_hdf5",
                    "step_argument_type": "Input file or parameter"
                },
                {
                    "workflow_step": "hictool_bam2hdf5",
                    "step_argument_name": "HiC_data_object_hdf5",
                    "step_argument_type": "Output file or parameter"
                }
            ],
            "workflow_argument_name": "",
            "argument_type": ""
        },
        {
            "argument_mapping": [
                {
                    "workflow_step": "hictool_hdf52matrix",
                    "step_argument_name": "HiC_data_object_hdf5",
                    "step_argument_type": "Input file or parameter"
                },
                {
                    "workflow_step": "hictool_bam2hdf5",
                    "step_argument_name": "HiC_data_object_hdf5",
                    "step_argument_type": "Output file or parameter"
                }
            ],
            "workflow_argument_name": "",
            "argument_type": ""
        },
        {
            "argument_mapping": [
                {
                    "workflow_step": "hictool_hdf52matrix",
                    "step_argument_name": "HiC_data_object_hdf5",
                    "step_argument_type": "Input file or parameter"
                },
                {
                    "workflow_step": "hictool_bam2hdf5",
                    "step_argument_name": "HiC_data_object_hdf5",
                    "step_argument_type": "Output file or parameter"
                }
            ],
            "workflow_argument_name": "",
            "argument_type": ""
        },
        {
            "argument_mapping": [
                {
                    "workflow_step": "hictool_hdf52matrix",
                    "step_argument_name": "HiC_data_object_hdf5",
                    "step_argument_type": "Input file or parameter"
                },
                {
                    "workflow_step": "hictool_bam2hdf5",
                    "step_argument_name": "HiC_data_object_hdf5",
                    "step_argument_type": "Output file or parameter"
                }
            ],
            "workflow_argument_name": "",
            "argument_type": ""
        },
        {
            "argument_mapping": [
                {
                    "workflow_step": "hictool_hdf52matrix",
                    "step_argument_name": "HiC_data_object_hdf5",
                    "step_argument_type": "Input file or parameter"
                },
                {
                    "workflow_step": "hictool_bam2hdf5",
                    "step_argument_name": "HiC_data_object_hdf5",
                    "step_argument_type": "Output file or parameter"
                }
            ],
            "workflow_argument_name": "",
            "argument_type": ""
        },
        {
            "argument_mapping": [
                {
                    "workflow_step": "hictool_hdf52matrix",
                    "step_argument_name": "HiC_data_object_hdf5",
                    "step_argument_type": "Input file or parameter"
                },
                {
                    "workflow_step": "hictool_bam2hdf5",
                    "step_argument_name": "HiC_data_object_hdf5",
                    "step_argument_type": "Output file or parameter"
                }
            ],
            "workflow_argument_name": "",
            "argument_type": ""
        },
        {
            "argument_mapping": [
                {
                    "workflow_step": "hictool_hdf52matrix",
                    "step_argument_name": "HiC_data_object_hdf5",
                    "step_argument_type": "Input file or parameter"
                },
                {
                    "workflow_step": "hictool_bam2hdf5",
                    "step_argument_name": "HiC_data_object_hdf5",
                    "step_argument_type": "Output file or parameter"
                }
            ],
            "workflow_argument_name": "",
            "argument_type": ""
        },
        {
            "argument_mapping": [
                {
                    "workflow_step": "hictool_hdf52matrix",
                    "step_argument_name": "HiC_data_object_hdf5",
                    "step_argument_type": "Input file or parameter"
                },
                {
                    "workflow_step": "hictool_bam2hdf5",
                    "step_argument_name": "HiC_data_object_hdf5",
                    "step_argument_type": "Output file or parameter"
                }
            ],
            "workflow_argument_name": "",
            "argument_type": ""
        },
        {
            "argument_mapping": [
                {
                    "workflow_step": "hictool_hdf52matrix",
                    "step_argument_name": "HiC_data_object_hdf5",
                    "step_argument_type": "Input file or parameter"
                },
                {
                    "workflow_step": "hictool_bam2hdf5",
                    "step_argument_name": "HiC_data_object_hdf5",
                    "step_argument_type": "Output file or parameter"
                }
            ],
            "workflow_argument_name": "",
            "argument_type": ""
        },
        {
            "argument_mapping": [
                {
                    "workflow_step": "hictool_hdf52matrix",
                    "step_argument_name": "HiC_data_object_hdf5",
                    "step_argument_type": "Input file or parameter"
                },
                {
                    "workflow_step": "hictool_bam2hdf5",
                    "step_argument_name": "HiC_data_object_hdf5",
                    "step_argument_type": "Output file or parameter"
                }
            ],
            "workflow_argument_name": "",
            "argument_type": ""
        },
        {
            "argument_mapping": [
                {
                    "workflow_step": "hictool_hdf52matrix",
                    "step_argument_name": "HiC_data_object_hdf5",
                    "step_argument_type": "Input file or parameter"
                },
                {
                    "workflow_step": "hictool_bam2hdf5",
                    "step_argument_name": "HiC_data_object_hdf5",
                    "step_argument_type": "Output file or parameter"
                }
            ],
            "workflow_argument_name": "",
            "argument_type": ""
        },
        {
            "argument_mapping": [
                {
                    "workflow_step": "hictool_hdf52matrix",
                    "step_argument_name": "HiC_data_object_hdf5",
                    "step_argument_type": "Input file or parameter"
                },
                {
                    "workflow_step": "hictool_bam2hdf5",
                    "step_argument_name": "HiC_data_object_hdf5",
                    "step_argument_type": "Output file or parameter"
                }
            ],
            "workflow_argument_name": "",
            "argument_type": ""
        },
        {
            "argument_mapping": [
                {
                    "workflow_step": "hictool_hdf52matrix",
                    "step_argument_name": "HiC_data_object_hdf5",
                    "step_argument_type": "Input file or parameter"
                },
                {
                    "workflow_step": "hictool_bam2hdf5",
                    "step_argument_name": "HiC_data_object_hdf5",
                    "step_argument_type": "Output file or parameter"
                }
            ],
            "workflow_argument_name": "",
            "argument_type": ""
        },
        {
            "argument_mapping": [
                {
                    "workflow_step": "hictool_hdf52matrix",
                    "step_argument_name": "HiC_data_object_hdf5",
                    "step_argument_type": "Input file or parameter"
                },
                {
                    "workflow_step": "hictool_bam2hdf5",
                    "step_argument_name": "HiC_data_object_hdf5",
                    "step_argument_type": "Output file or parameter"
                }
            ],
            "workflow_argument_name": "",
            "argument_type": ""
        },
        {
            "argument_mapping": [
                {
                    "workflow_step": "hictool_hdf52matrix",
                    "step_argument_name": "HiC_data_object_hdf5",
                    "step_argument_type": "Input file or parameter"
                },
                {
                    "workflow_step": "hictool_bam2hdf5",
                    "step_argument_name": "HiC_data_object_hdf5",
                    "step_argument_type": "Output file or parameter"
                }
            ],
            "workflow_argument_name": "",
            "argument_type": ""
        },
        {
            "argument_mapping": [
                {
                    "workflow_step": "hictool_hdf52matrix",
                    "step_argument_name": "HiC_data_object_hdf5",
                    "step_argument_type": "Input file or parameter"
                },
                {
                    "workflow_step": "hictool_bam2hdf5",
                    "step_argument_name": "HiC_data_object_hdf5",
                    "step_argument_type": "Output file or parameter"
                }
            ],
            "workflow_argument_name": "",
            "argument_type": ""
        },
        {
            "argument_mapping": [
                {
                    "workflow_step": "hictool_hdf52matrix",
                    "step_argument_name": "HiC_data_object_hdf5",
                    "step_argument_type": "Input file or parameter"
                },
                {
                    "workflow_step": "hictool_bam2hdf5",
                    "step_argument_name": "HiC_data_object_hdf5",
                    "step_argument_type": "Output file or parameter"
                }
            ],
            "workflow_argument_name": "",
            "argument_type": ""
        },
        {
            "argument_mapping": [
                {
                    "workflow_step": "hictool_hdf52matrix",
                    "step_argument_name": "HiC_data_object_hdf5",
                    "step_argument_type": "Input file or parameter"
                },
                {
                    "workflow_step": "hictool_bam2hdf5",
                    "step_argument_name": "HiC_data_object_hdf5",
                    "step_argument_type": "Output file or parameter"
                }
            ],
            "workflow_argument_name": "",
            "argument_type": ""
        },
        {
            "argument_mapping": [
                {
                    "workflow_step": "hictool_hdf52matrix",
                    "step_argument_name": "HiC_data_object_hdf5",
                    "step_argument_type": "Input file or parameter"
                },
                {
                    "workflow_step": "hictool_bam2hdf5",
                    "step_argument_name": "HiC_data_object_hdf5",
                    "step_argument_type": "Output file or parameter"
                }
            ],
            "workflow_argument_name": "",
            "argument_type": ""
        },
        {
            "argument_mapping": [
                {
                    "workflow_step": "hictool_hdf52matrix",
                    "step_argument_name": "HiC_data_object_hdf5",
                    "step_argument_type": "Input file or parameter"
                },
                {
                    "workflow_step": "hictool_bam2hdf5",
                    "step_argument_name": "HiC_data_object_hdf5",
                    "step_argument_type": "Output file or parameter"
                }
            ],
            "workflow_argument_name": "",
            "argument_type": ""
        },
        {
            "argument_mapping": [
                {
                    "workflow_step": "hictool_hdf52matrix",
                    "step_argument_name": "HiC_data_object_hdf5",
                    "step_argument_type": "Input file or parameter"
                },
                {
                    "workflow_step": "hictool_bam2hdf5",
                    "step_argument_name": "HiC_data_object_hdf5",
                    "step_argument_type": "Output file or parameter"
                }
            ],
            "workflow_argument_name": "",
            "argument_type": ""
        },
        {
            "argument_mapping": [
                {
                    "workflow_step": "hictool_hdf52matrix",
                    "step_argument_name": "HiC_data_object_hdf5",
                    "step_argument_type": "Input file or parameter"
                },
                {
                    "workflow_step": "hictool_bam2hdf5",
                    "step_argument_name": "HiC_data_object_hdf5",
                    "step_argument_type": "Output file or parameter"
                }
            ],
            "workflow_argument_name": "",
            "argument_type": ""
        },
        {
            "argument_mapping": [
                {
                    "workflow_step": "hictool_hdf52matrix",
                    "step_argument_name": "HiC_data_object_hdf5",
                    "step_argument_type": "Input file or parameter"
                },
                {
                    "workflow_step": "hictool_bam2hdf5",
                    "step_argument_name": "HiC_data_object_hdf5",
                    "step_argument_type": "Output file or parameter"
                }
            ],
            "workflow_argument_name": "",
            "argument_type": ""
        },
        {
            "argument_mapping": [
                {
                    "workflow_step": "hictool_hdf52matrix",
                    "step_argument_name": "HiC_data_object_hdf5",
                    "step_argument_type": "Input file or parameter"
                },
                {
                    "workflow_step": "hictool_bam2hdf5",
                    "step_argument_name": "HiC_data_object_hdf5",
                    "step_argument_type": "Output file or parameter"
                }
            ],
            "workflow_argument_name": "",
            "argument_type": ""
        },
        {
            "argument_mapping": [
                {
                    "workflow_step": "hictool_hdf52matrix",
                    "step_argument_name": "HiC_data_object_hdf5",
                    "step_argument_type": "Input file or parameter"
                },
                {
                    "workflow_step": "hictool_bam2hdf5",
                    "step_argument_name": "HiC_data_object_hdf5",
                    "step_argument_type": "Output file or parameter"
                }
            ],
            "workflow_argument_name": "",
            "argument_type": ""
        },
        {
            "argument_mapping": [
                {
                    "workflow_step": "hictool_hdf52matrix",
                    "step_argument_name": "HiC_data_object_hdf5",
                    "step_argument_type": "Input file or parameter"
                },
                {
                    "workflow_step": "hictool_bam2hdf5",
                    "step_argument_name": "HiC_data_object_hdf5",
                    "step_argument_type": "Output file or parameter"
                }
            ],
            "workflow_argument_name": "",
            "argument_type": ""
        },
        {
            "argument_mapping": [
                {
                    "workflow_step": "hictool_hdf52matrix",
                    "step_argument_name": "HiC_data_object_hdf5",
                    "step_argument_type": "Input file or parameter"
                },
                {
                    "workflow_step": "hictool_bam2hdf5",
                    "step_argument_name": "HiC_data_object_hdf5",
                    "step_argument_type": "Output file or parameter"
                }
            ],
            "workflow_argument_name": "",
            "argument_type": ""
        },
        {
            "argument_mapping": [
                {
                    "workflow_step": "hictool_hdf52matrix",
                    "step_argument_name": "HiC_data_object_hdf5",
                    "step_argument_type": "Input file or parameter"
                },
                {
                    "workflow_step": "hictool_bam2hdf5",
                    "step_argument_name": "HiC_data_object_hdf5",
                    "step_argument_type": "Output file or parameter"
                }
            ],
            "workflow_argument_name": "",
            "argument_type": ""
        },
        {
            "argument_mapping": [
                {
                    "workflow_step": "hictool_hdf52matrix",
                    "step_argument_name": "HiC_data_object_hdf5",
                    "step_argument_type": "Input file or parameter"
                },
                {
                    "workflow_step": "hictool_bam2hdf5",
                    "step_argument_name": "HiC_data_object_hdf5",
                    "step_argument_type": "Output file or parameter"
                }
            ],
            "workflow_argument_name": "",
            "argument_type": ""
        },
        {
            "argument_mapping": [
                {
                    "workflow_step": "hictool_hdf52matrix",
                    "step_argument_name": "HiC_data_object_hdf5",
                    "step_argument_type": "Input file or parameter"
                },
                {
                    "workflow_step": "hictool_bam2hdf5",
                    "step_argument_name": "HiC_data_object_hdf5",
                    "step_argument_type": "Output file or parameter"
                }
            ],
            "workflow_argument_name": "",
            "argument_type": ""
        },
        {
            "argument_mapping": [
                {
                    "workflow_step": "hictool_hdf52matrix",
                    "step_argument_name": "HiC_data_object_hdf5",
                    "step_argument_type": "Input file or parameter"
                },
                {
                    "workflow_step": "hictool_bam2hdf5",
                    "step_argument_name": "HiC_data_object_hdf5",
                    "step_argument_type": "Output file or parameter"
                }
            ],
            "workflow_argument_name": "",
            "argument_type": ""
        },
        {
            "argument_mapping": [
                {
                    "workflow_step": "hictool_hdf52matrix",
                    "step_argument_name": "HiC_data_object_hdf5",
                    "step_argument_type": "Input file or parameter"
                },
                {
                    "workflow_step": "hictool_bam2hdf5",
                    "step_argument_name": "HiC_data_object_hdf5",
                    "step_argument_type": "Output file or parameter"
                }
            ],
            "workflow_argument_name": "",
            "argument_type": ""
        },
        {
            "argument_mapping": [
                {
                    "workflow_step": "hictool_hdf52matrix",
                    "step_argument_name": "HiC_data_object_hdf5",
                    "step_argument_type": "Input file or parameter"
                },
                {
                    "workflow_step": "hictool_bam2hdf5",
                    "step_argument_name": "HiC_data_object_hdf5",
                    "step_argument_type": "Output file or parameter"
                }
            ],
            "workflow_argument_name": "",
            "argument_type": ""
        },
        {
            "argument_mapping": [
                {
                    "workflow_step": "hictool_hdf52matrix",
                    "step_argument_name": "HiC_data_object_hdf5",
                    "step_argument_type": "Input file or parameter"
                },
                {
                    "workflow_step": "hictool_bam2hdf5",
                    "step_argument_name": "HiC_data_object_hdf5",
                    "step_argument_type": "Output file or parameter"
                }
            ],
            "workflow_argument_name": "",
            "argument_type": ""
        },
        {
            "argument_mapping": [
                {
                    "workflow_step": "hictool_hdf52matrix",
                    "step_argument_name": "HiC_data_object_hdf5",
                    "step_argument_type": "Input file or parameter"
                },
                {
                    "workflow_step": "hictool_bam2hdf5",
                    "step_argument_name": "HiC_data_object_hdf5",
                    "step_argument_type": "Output file or parameter"
                }
            ],
            "workflow_argument_name": "",
            "argument_type": ""
        },
        {
            "argument_mapping": [
                {
                    "workflow_step": "hictool_hdf52matrix",
                    "step_argument_name": "HiC_data_object_hdf5",
                    "step_argument_type": "Input file or parameter"
                },
                {
                    "workflow_step": "hictool_bam2hdf5",
                    "step_argument_name": "HiC_data_object_hdf5",
                    "step_argument_type": "Output file or parameter"
                }
            ],
            "workflow_argument_name": "",
            "argument_type": ""
        },
        {
            "argument_mapping": [
                {
                    "workflow_step": "hictool_hdf52matrix",
                    "step_argument_name": "HiC_data_object_hdf5",
                    "step_argument_type": "Input file or parameter"
                },
                {
                    "workflow_step": "hictool_bam2hdf5",
                    "step_argument_name": "HiC_data_object_hdf5",
                    "step_argument_type": "Output file or parameter"
                }
            ],
            "workflow_argument_name": "",
            "argument_type": ""
        },
        {
            "argument_mapping": [
                {
                    "workflow_step": "hictool_hdf52matrix",
                    "step_argument_name": "HiC_data_object_hdf5",
                    "step_argument_type": "Input file or parameter"
                },
                {
                    "workflow_step": "hictool_bam2hdf5",
                    "step_argument_name": "HiC_data_object_hdf5",
                    "step_argument_type": "Output file or parameter"
                }
            ],
            "workflow_argument_name": "",
            "argument_type": ""
        },
        {
            "argument_mapping": [
                {
                    "workflow_step": "hictool_hdf52matrix",
                    "step_argument_name": "HiC_data_object_hdf5",
                    "step_argument_type": "Input file or parameter"
                },
                {
                    "workflow_step": "hictool_bam2hdf5",
                    "step_argument_name": "HiC_data_object_hdf5",
                    "step_argument_type": "Output file or parameter"
                }
            ],
            "workflow_argument_name": "",
            "argument_type": ""
        },
        {
            "argument_mapping": [
                {
                    "workflow_step": "hictool_hdf52matrix",
                    "step_argument_name": "HiC_data_object_hdf5",
                    "step_argument_type": "Input file or parameter"
                },
                {
                    "workflow_step": "hictool_bam2hdf5",
                    "step_argument_name": "HiC_data_object_hdf5",
                    "step_argument_type": "Output file or parameter"
                }
            ],
            "workflow_argument_name": "",
            "argument_type": ""
        },
        {
            "argument_mapping": [
                {
                    "workflow_step": "hictool_hdf52matrix",
                    "step_argument_name": "HiC_data_object_hdf5",
                    "step_argument_type": "Input file or parameter"
                },
                {
                    "workflow_step": "hictool_bam2hdf5",
                    "step_argument_name": "HiC_data_object_hdf5",
                    "step_argument_type": "Output file or parameter"
                }
            ],
            "workflow_argument_name": "",
            "argument_type": ""
        },
        {
            "argument_mapping": [
                {
                    "workflow_step": "hictool_hdf52matrix",
                    "step_argument_name": "HiC_data_object_hdf5",
                    "step_argument_type": "Input file or parameter"
                },
                {
                    "workflow_step": "hictool_bam2hdf5",
                    "step_argument_name": "HiC_data_object_hdf5",
                    "step_argument_type": "Output file or parameter"
                }
            ],
            "workflow_argument_name": "",
            "argument_type": ""
        },
        {
            "argument_mapping": [
                {
                    "workflow_step": "hictool_hdf52matrix",
                    "step_argument_name": "HiC_data_object_hdf5",
                    "step_argument_type": "Input file or parameter"
                },
                {
                    "workflow_step": "hictool_bam2hdf5",
                    "step_argument_name": "HiC_data_object_hdf5",
                    "step_argument_type": "Output file or parameter"
                }
            ],
            "workflow_argument_name": "",
            "argument_type": ""
        },
        {
            "argument_mapping": [
                {
                    "workflow_step": "hictool_hdf52matrix",
                    "step_argument_name": "HiC_data_object_hdf5",
                    "step_argument_type": "Input file or parameter"
                },
                {
                    "workflow_step": "hictool_bam2hdf5",
                    "step_argument_name": "HiC_data_object_hdf5",
                    "step_argument_type": "Output file or parameter"
                }
            ],
            "workflow_argument_name": "",
            "argument_type": ""
        },
        {
            "argument_mapping": [
                {
                    "workflow_step": "hictool_hdf52matrix",
                    "step_argument_name": "HiC_data_object_hdf5",
                    "step_argument_type": "Input file or parameter"
                },
                {
                    "workflow_step": "hictool_bam2hdf5",
                    "step_argument_name": "HiC_data_object_hdf5",
                    "step_argument_type": "Output file or parameter"
                }
            ],
            "workflow_argument_name": "",
            "argument_type": ""
        },
        {
            "argument_mapping": [
                {
                    "workflow_step": "hictool_hdf52matrix",
                    "step_argument_name": "HiC_data_object_hdf5",
                    "step_argument_type": "Input file or parameter"
                },
                {
                    "workflow_step": "hictool_bam2hdf5",
                    "step_argument_name": "HiC_data_object_hdf5",
                    "step_argument_type": "Output file or parameter"
                }
            ],
            "workflow_argument_name": "",
            "argument_type": ""
        },
        {
            "argument_mapping": [
                {
                    "workflow_step": "hictool_hdf52matrix",
                    "step_argument_name": "HiC_data_object_hdf5",
                    "step_argument_type": "Input file or parameter"
                },
                {
                    "workflow_step": "hictool_bam2hdf5",
                    "step_argument_name": "HiC_data_object_hdf5",
                    "step_argument_type": "Output file or parameter"
                }
            ],
            "workflow_argument_name": "",
            "argument_type": ""
        },
        {
            "argument_mapping": [
                {
                    "workflow_step": "hictool_hdf52matrix",
                    "step_argument_name": "HiC_data_object_hdf5",
                    "step_argument_type": "Input file or parameter"
                },
                {
                    "workflow_step": "hictool_bam2hdf5",
                    "step_argument_name": "HiC_data_object_hdf5",
                    "step_argument_type": "Output file or parameter"
                }
            ],
            "workflow_argument_name": "",
            "argument_type": ""
        },
        {
            "argument_mapping": [
                {
                    "workflow_step": "hictool_hdf52matrix",
                    "step_argument_name": "HiC_data_object_hdf5",
                    "step_argument_type": "Input file or parameter"
                },
                {
                    "workflow_step": "hictool_bam2hdf5",
                    "step_argument_name": "HiC_data_object_hdf5",
                    "step_argument_type": "Output file or parameter"
                }
            ],
            "workflow_argument_name": "",
            "argument_type": ""
        },
        {
            "argument_mapping": [
                {
                    "workflow_step": "hictool_hdf52matrix",
                    "step_argument_name": "HiC_data_object_hdf5",
                    "step_argument_type": "Input file or parameter"
                },
                {
                    "workflow_step": "hictool_bam2hdf5",
                    "step_argument_name": "HiC_data_object_hdf5",
                    "step_argument_type": "Output file or parameter"
                }
            ],
            "workflow_argument_name": "",
            "argument_type": ""
        },
        {
            "argument_mapping": [
                {
                    "workflow_step": "hictool_hdf52matrix",
                    "step_argument_name": "HiC_data_object_hdf5",
                    "step_argument_type": "Input file or parameter"
                },
                {
                    "workflow_step": "hictool_bam2hdf5",
                    "step_argument_name": "HiC_data_object_hdf5",
                    "step_argument_type": "Output file or parameter"
                }
            ],
            "workflow_argument_name": "",
            "argument_type": ""
        },
        {
            "argument_mapping": [
                {
                    "workflow_step": "hictool_hdf52matrix",
                    "step_argument_name": "HiC_data_object_hdf5",
                    "step_argument_type": "Input file or parameter"
                },
                {
                    "workflow_step": "hictool_bam2hdf5",
                    "step_argument_name": "HiC_data_object_hdf5",
                    "step_argument_type": "Output file or parameter"
                }
            ],
            "workflow_argument_name": "",
            "argument_type": ""
        },
        {
            "argument_mapping": [
                {
                    "workflow_step": "hictool_hdf52matrix",
                    "step_argument_name": "HiC_data_object_hdf5",
                    "step_argument_type": "Input file or parameter"
                },
                {
                    "workflow_step": "hictool_bam2hdf5",
                    "step_argument_name": "HiC_data_object_hdf5",
                    "step_argument_type": "Output file or parameter"
                }
            ],
            "workflow_argument_name": "",
            "argument_type": ""
        },
        {
            "argument_mapping": [
                {
                    "workflow_step": "hictool_hdf52matrix",
                    "step_argument_name": "HiC_data_object_hdf5",
                    "step_argument_type": "Input file or parameter"
                },
                {
                    "workflow_step": "hictool_bam2hdf5",
                    "step_argument_name": "HiC_data_object_hdf5",
                    "step_argument_type": "Output file or parameter"
                }
            ],
            "workflow_argument_name": "",
            "argument_type": ""
        },
        {
            "argument_mapping": [
                {
                    "workflow_step": "hictool_hdf52matrix",
                    "step_argument_name": "HiC_data_object_hdf5",
                    "step_argument_type": "Input file or parameter"
                },
                {
                    "workflow_step": "hictool_bam2hdf5",
                    "step_argument_name": "HiC_data_object_hdf5",
                    "step_argument_type": "Output file or parameter"
                }
            ],
            "workflow_argument_name": "",
            "argument_type": ""
        },
        {
            "argument_mapping": [
                {
                    "workflow_step": "hictool_hdf52matrix",
                    "step_argument_name": "HiC_data_object_hdf5",
                    "step_argument_type": "Input file or parameter"
                },
                {
                    "workflow_step": "hictool_bam2hdf5",
                    "step_argument_name": "HiC_data_object_hdf5",
                    "step_argument_type": "Output file or parameter"
                }
            ],
            "workflow_argument_name": "",
            "argument_type": ""
        },
        {
            "argument_mapping": [
                {
                    "workflow_step": "hictool_hdf52matrix",
                    "step_argument_name": "HiC_data_object_hdf5",
                    "step_argument_type": "Input file or parameter"
                },
                {
                    "workflow_step": "hictool_bam2hdf5",
                    "step_argument_name": "HiC_data_object_hdf5",
                    "step_argument_type": "Output file or parameter"
                }
            ],
            "workflow_argument_name": "",
            "argument_type": ""
        },
        {
            "argument_mapping": [
                {
                    "workflow_step": "hictool_hdf52matrix",
                    "step_argument_name": "HiC_data_object_hdf5",
                    "step_argument_type": "Input file or parameter"
                },
                {
                    "workflow_step": "hictool_bam2hdf5",
                    "step_argument_name": "HiC_data_object_hdf5",
                    "step_argument_type": "Output file or parameter"
                }
            ],
            "workflow_argument_name": "",
            "argument_type": ""
        },
        {
            "argument_mapping": [
                {
                    "workflow_step": "hictool_hdf52matrix",
                    "step_argument_name": "HiC_data_object_hdf5",
                    "step_argument_type": "Input file or parameter"
                },
                {
                    "workflow_step": "hictool_bam2hdf5",
                    "step_argument_name": "HiC_data_object_hdf5",
                    "step_argument_type": "Output file or parameter"
                }
            ],
            "workflow_argument_name": "",
            "argument_type": ""
        },
        {
            "argument_mapping": [
                {
                    "workflow_step": "hictool_hdf52matrix",
                    "step_argument_name": "HiC_data_object_hdf5",
                    "step_argument_type": "Input file or parameter"
                },
                {
                    "workflow_step": "hictool_bam2hdf5",
                    "step_argument_name": "HiC_data_object_hdf5",
                    "step_argument_type": "Output file or parameter"
                }
            ],
            "workflow_argument_name": "",
            "argument_type": ""
        },
        {
            "argument_mapping": [
                {
                    "workflow_step": "hictool_hdf52matrix",
                    "step_argument_name": "HiC_data_object_hdf5",
                    "step_argument_type": "Input file or parameter"
                },
                {
                    "workflow_step": "hictool_bam2hdf5",
                    "step_argument_name": "HiC_data_object_hdf5",
                    "step_argument_type": "Output file or parameter"
                }
            ],
            "workflow_argument_name": "",
            "argument_type": ""
        },
        {
            "argument_mapping": [
                {
                    "workflow_step": "hictool_hdf52matrix",
                    "step_argument_name": "HiC_data_object_hdf5",
                    "step_argument_type": "Input file or parameter"
                },
                {
                    "workflow_step": "hictool_bam2hdf5",
                    "step_argument_name": "HiC_data_object_hdf5",
                    "step_argument_type": "Output file or parameter"
                }
            ],
            "workflow_argument_name": "",
            "argument_type": ""
        },
        {
            "argument_mapping": [
                {
                    "workflow_step": "hictool_hdf52matrix",
                    "step_argument_name": "HiC_data_object_hdf5",
                    "step_argument_type": "Input file or parameter"
                },
                {
                    "workflow_step": "hictool_bam2hdf5",
                    "step_argument_name": "HiC_data_object_hdf5",
                    "step_argument_type": "Output file or parameter"
                }
            ],
            "workflow_argument_name": "",
            "argument_type": ""
        },
        {
            "argument_mapping": [
                {
                    "workflow_step": "hictool_hdf52matrix",
                    "step_argument_name": "HiC_data_object_hdf5",
                    "step_argument_type": "Input file or parameter"
                },
                {
                    "workflow_step": "hictool_bam2hdf5",
                    "step_argument_name": "HiC_data_object_hdf5",
                    "step_argument_type": "Output file or parameter"
                }
            ],
            "workflow_argument_name": "",
            "argument_type": ""
        },
        {
            "argument_mapping": [
                {
                    "workflow_step": "hictool_hdf52matrix",
                    "step_argument_name": "HiC_data_object_hdf5",
                    "step_argument_type": "Input file or parameter"
                },
                {
                    "workflow_step": "hictool_bam2hdf5",
                    "step_argument_name": "HiC_data_object_hdf5",
                    "step_argument_type": "Output file or parameter"
                }
            ],
            "workflow_argument_name": "",
            "argument_type": ""
        },
        {
            "argument_mapping": [
                {
                    "workflow_step": "hictool_hdf52matrix",
                    "step_argument_name": "HiC_data_object_hdf5",
                    "step_argument_type": "Input file or parameter"
                },
                {
                    "workflow_step": "hictool_bam2hdf5",
                    "step_argument_name": "HiC_data_object_hdf5",
                    "step_argument_type": "Output file or parameter"
                }
            ],
            "workflow_argument_name": "",
            "argument_type": ""
        },
        {
            "argument_mapping": [
                {
                    "workflow_step": "hictool_hdf52matrix",
                    "step_argument_name": "HiC_data_object_hdf5",
                    "step_argument_type": "Input file or parameter"
                },
                {
                    "workflow_step": "hictool_bam2hdf5",
                    "step_argument_name": "HiC_data_object_hdf5",
                    "step_argument_type": "Output file or parameter"
                }
            ],
            "workflow_argument_name": "",
            "argument_type": ""
        },
        {
            "argument_mapping": [
                {
                    "workflow_step": "hictool_hdf52matrix",
                    "step_argument_name": "HiC_data_object_hdf5",
                    "step_argument_type": "Input file or parameter"
                },
                {
                    "workflow_step": "hictool_bam2hdf5",
                    "step_argument_name": "HiC_data_object_hdf5",
                    "step_argument_type": "Output file or parameter"
                }
            ],
            "workflow_argument_name": "",
            "argument_type": ""
        },
        {
            "argument_mapping": [
                {
                    "workflow_step": "hictool_hdf52matrix",
                    "step_argument_name": "HiC_data_object_hdf5",
                    "step_argument_type": "Input file or parameter"
                },
                {
                    "workflow_step": "hictool_bam2hdf5",
                    "step_argument_name": "HiC_data_object_hdf5",
                    "step_argument_type": "Output file or parameter"
                }
            ],
            "workflow_argument_name": "",
            "argument_type": ""
        },
        {
            "argument_mapping": [
                {
                    "workflow_step": "hictool_hdf52matrix",
                    "step_argument_name": "HiC_data_object_hdf5",
                    "step_argument_type": "Input file or parameter"
                },
                {
                    "workflow_step": "hictool_bam2hdf5",
                    "step_argument_name": "HiC_data_object_hdf5",
                    "step_argument_type": "Output file or parameter"
                }
            ],
            "workflow_argument_name": "",
            "argument_type": ""
        },
        {
            "argument_mapping": [
                {
                    "workflow_step": "hictool_hdf52matrix",
                    "step_argument_name": "HiC_data_object_hdf5",
                    "step_argument_type": "Input file or parameter"
                },
                {
                    "workflow_step": "hictool_bam2hdf5",
                    "step_argument_name": "HiC_data_object_hdf5",
                    "step_argument_type": "Output file or parameter"
                }
            ],
            "workflow_argument_name": "",
            "argument_type": ""
        },
        {
            "argument_mapping": [
                {
                    "workflow_step": "hictool_hdf52matrix",
                    "step_argument_name": "HiC_data_object_hdf5",
                    "step_argument_type": "Input file or parameter"
                },
                {
                    "workflow_step": "hictool_bam2hdf5",
                    "step_argument_name": "HiC_data_object_hdf5",
                    "step_argument_type": "Output file or parameter"
                }
            ],
            "workflow_argument_name": "",
            "argument_type": ""
        },
        {
            "argument_mapping": [
                {
                    "workflow_step": "hictool_hdf52matrix",
                    "step_argument_name": "HiC_data_object_hdf5",
                    "step_argument_type": "Input file or parameter"
                },
                {
                    "workflow_step": "hictool_bam2hdf5",
                    "step_argument_name": "HiC_data_object_hdf5",
                    "step_argument_type": "Output file or parameter"
                }
            ],
            "workflow_argument_name": "",
            "argument_type": ""
        },
        {
            "argument_mapping": [
                {
                    "workflow_step": "hictool_hdf52matrix",
                    "step_argument_name": "HiC_data_object_hdf5",
                    "step_argument_type": "Input file or parameter"
                },
                {
                    "workflow_step": "hictool_bam2hdf5",
                    "step_argument_name": "HiC_data_object_hdf5",
                    "step_argument_type": "Output file or parameter"
                }
            ],
            "workflow_argument_name": "",
            "argument_type": ""
        },
        {
            "argument_mapping": [
                {
                    "workflow_step": "hictool_hdf52matrix",
                    "step_argument_name": "HiC_data_object_hdf5",
                    "step_argument_type": "Input file or parameter"
                },
                {
                    "workflow_step": "hictool_bam2hdf5",
                    "step_argument_name": "HiC_data_object_hdf5",
                    "step_argument_type": "Output file or parameter"
                }
            ],
            "workflow_argument_name": "",
            "argument_type": ""
        },
        {
            "argument_mapping": [
                {
                    "workflow_step": "hictool_hdf52matrix",
                    "step_argument_name": "HiC_data_object_hdf5",
                    "step_argument_type": "Input file or parameter"
                },
                {
                    "workflow_step": "hictool_bam2hdf5",
                    "step_argument_name": "HiC_data_object_hdf5",
                    "step_argument_type": "Output file or parameter"
                }
            ],
            "workflow_argument_name": "",
            "argument_type": ""
        },
        {
            "argument_mapping": [
                {
                    "workflow_step": "hictool_hdf52matrix",
                    "step_argument_name": "HiC_data_object_hdf5",
                    "step_argument_type": "Input file or parameter"
                },
                {
                    "workflow_step": "hictool_bam2hdf5",
                    "step_argument_name": "HiC_data_object_hdf5",
                    "step_argument_type": "Output file or parameter"
                }
            ],
            "workflow_argument_name": "",
            "argument_type": ""
        },
        {
            "argument_mapping": [
                {
                    "workflow_step": "hictool_hdf52matrix",
                    "step_argument_name": "HiC_data_object_hdf5",
                    "step_argument_type": "Input file or parameter"
                },
                {
                    "workflow_step": "hictool_bam2hdf5",
                    "step_argument_name": "HiC_data_object_hdf5",
                    "step_argument_type": "Output file or parameter"
                }
            ],
            "workflow_argument_name": "",
            "argument_type": ""
        },
        {
            "argument_mapping": [
                {
                    "workflow_step": "hictool_hdf52matrix",
                    "step_argument_name": "HiC_data_object_hdf5",
                    "step_argument_type": "Input file or parameter"
                },
                {
                    "workflow_step": "hictool_bam2hdf5",
                    "step_argument_name": "HiC_data_object_hdf5",
                    "step_argument_type": "Output file or parameter"
                }
            ],
            "workflow_argument_name": "",
            "argument_type": ""
        },
        {
            "argument_mapping": [
                {
                    "workflow_step": "hictool_hdf52matrix",
                    "step_argument_name": "HiC_data_object_hdf5",
                    "step_argument_type": "Input file or parameter"
                },
                {
                    "workflow_step": "hictool_bam2hdf5",
                    "step_argument_name": "HiC_data_object_hdf5",
                    "step_argument_type": "Output file or parameter"
                }
            ],
            "workflow_argument_name": "",
            "argument_type": ""
        },
        {
            "argument_mapping": [
                {
                    "workflow_step": "hictool_hdf52matrix",
                    "step_argument_name": "HiC_data_object_hdf5",
                    "step_argument_type": "Input file or parameter"
                },
                {
                    "workflow_step": "hictool_bam2hdf5",
                    "step_argument_name": "HiC_data_object_hdf5",
                    "step_argument_type": "Output file or parameter"
                }
            ],
            "workflow_argument_name": "",
            "argument_type": ""
        },
        {
            "argument_mapping": [
                {
                    "workflow_step": "hictool_hdf52matrix",
                    "step_argument_name": "HiC_data_object_hdf5",
                    "step_argument_type": "Input file or parameter"
                },
                {
                    "workflow_step": "hictool_bam2hdf5",
                    "step_argument_name": "HiC_data_object_hdf5",
                    "step_argument_type": "Output file or parameter"
                }
            ],
            "workflow_argument_name": "",
            "argument_type": ""
        },
        {
            "argument_mapping": [
                {
                    "workflow_step": "hictool_hdf52matrix",
                    "step_argument_name": "HiC_data_object_hdf5",
                    "step_argument_type": "Input file or parameter"
                },
                {
                    "workflow_step": "hictool_bam2hdf5",
                    "step_argument_name": "HiC_data_object_hdf5",
                    "step_argument_type": "Output file or parameter"
                }
            ],
            "workflow_argument_name": "",
            "argument_type": ""
        },
        {
            "argument_mapping": [
                {
                    "workflow_step": "hictool_hdf52matrix",
                    "step_argument_name": "HiC_data_object_hdf5",
                    "step_argument_type": "Input file or parameter"
                },
                {
                    "workflow_step": "hictool_bam2hdf5",
                    "step_argument_name": "HiC_data_object_hdf5",
                    "step_argument_type": "Output file or parameter"
                }
            ],
            "workflow_argument_name": "",
            "argument_type": ""
        },
        {
            "argument_mapping": [
                {
                    "workflow_step": "hictool_hdf52matrix",
                    "step_argument_name": "HiC_data_object_hdf5",
                    "step_argument_type": "Input file or parameter"
                },
                {
                    "workflow_step": "hictool_bam2hdf5",
                    "step_argument_name": "HiC_data_object_hdf5",
                    "step_argument_type": "Output file or parameter"
                }
            ],
            "workflow_argument_name": "",
            "argument_type": ""
        },
        {
            "argument_mapping": [
                {
                    "workflow_step": "hictool_hdf52matrix",
                    "step_argument_name": "HiC_data_object_hdf5",
                    "step_argument_type": "Input file or parameter"
                },
                {
                    "workflow_step": "hictool_bam2hdf5",
                    "step_argument_name": "HiC_data_object_hdf5",
                    "step_argument_type": "Output file or parameter"
                }
            ],
            "workflow_argument_name": "",
            "argument_type": ""
        },
        {
            "argument_mapping": [
                {
                    "workflow_step": "hictool_hdf52matrix",
                    "step_argument_name": "HiC_data_object_hdf5",
                    "step_argument_type": "Input file or parameter"
                },
                {
                    "workflow_step": "hictool_bam2hdf5",
                    "step_argument_name": "HiC_data_object_hdf5",
                    "step_argument_type": "Output file or parameter"
                }
            ],
            "workflow_argument_name": "",
            "argument_type": ""
        },
        {
            "argument_mapping": [
                {
                    "workflow_step": "hictool_hdf52matrix",
                    "step_argument_name": "HiC_data_object_hdf5",
                    "step_argument_type": "Input file or parameter"
                },
                {
                    "workflow_step": "hictool_bam2hdf5",
                    "step_argument_name": "HiC_data_object_hdf5",
                    "step_argument_type": "Output file or parameter"
                }
            ],
            "workflow_argument_name": "",
            "argument_type": ""
        },
        {
            "argument_mapping": [
                {
                    "workflow_step": "hictool_hdf52matrix",
                    "step_argument_name": "HiC_data_object_hdf5",
                    "step_argument_type": "Input file or parameter"
                },
                {
                    "workflow_step": "hictool_bam2hdf5",
                    "step_argument_name": "HiC_data_object_hdf5",
                    "step_argument_type": "Output file or parameter"
                }
            ],
            "workflow_argument_name": "",
            "argument_type": ""
        },
        {
            "argument_mapping": [
                {
                    "workflow_step": "hictool_hdf52matrix",
                    "step_argument_name": "HiC_data_object_hdf5",
                    "step_argument_type": "Input file or parameter"
                },
                {
                    "workflow_step": "hictool_bam2hdf5",
                    "step_argument_name": "HiC_data_object_hdf5",
                    "step_argument_type": "Output file or parameter"
                }
            ],
            "workflow_argument_name": "",
            "argument_type": ""
        },
        {
            "argument_mapping": [
                {
                    "workflow_step": "hictool_hdf52matrix",
                    "step_argument_name": "HiC_data_object_hdf5",
                    "step_argument_type": "Input file or parameter"
                },
                {
                    "workflow_step": "hictool_bam2hdf5",
                    "step_argument_name": "HiC_data_object_hdf5",
                    "step_argument_type": "Output file or parameter"
                }
            ],
            "workflow_argument_name": "",
            "argument_type": ""
        },
        {
            "argument_mapping": [
                {
                    "workflow_step": "hictool_hdf52matrix",
                    "step_argument_name": "HiC_data_object_hdf5",
                    "step_argument_type": "Input file or parameter"
                },
                {
                    "workflow_step": "hictool_bam2hdf5",
                    "step_argument_name": "HiC_data_object_hdf5",
                    "step_argument_type": "Output file or parameter"
                }
            ],
            "workflow_argument_name": "",
            "argument_type": ""
        },
        {
            "argument_mapping": [
                {
                    "workflow_step": "hictool_hdf52matrix",
                    "step_argument_name": "HiC_data_object_hdf5",
                    "step_argument_type": "Input file or parameter"
                },
                {
                    "workflow_step": "hictool_bam2hdf5",
                    "step_argument_name": "HiC_data_object_hdf5",
                    "step_argument_type": "Output file or parameter"
                }
            ],
            "workflow_argument_name": "",
            "argument_type": ""
        },
        {
            "argument_mapping": [
                {
                    "workflow_step": "hictool_hdf52matrix",
                    "step_argument_name": "HiC_data_object_hdf5",
                    "step_argument_type": "Input file or parameter"
                },
                {
                    "workflow_step": "hictool_bam2hdf5",
                    "step_argument_name": "HiC_data_object_hdf5",
                    "step_argument_type": "Output file or parameter"
                }
            ],
            "workflow_argument_name": "",
            "argument_type": ""
        },
        {
            "argument_mapping": [
                {
                    "workflow_step": "hictool_hdf52matrix",
                    "step_argument_name": "HiC_data_object_hdf5",
                    "step_argument_type": "Input file or parameter"
                },
                {
                    "workflow_step": "hictool_bam2hdf5",
                    "step_argument_name": "HiC_data_object_hdf5",
                    "step_argument_type": "Output file or parameter"
                }
            ],
            "workflow_argument_name": "",
            "argument_type": ""
        },
        {
            "argument_mapping": [
                {
                    "workflow_step": "hictool_hdf52matrix",
                    "step_argument_name": "HiC_data_object_hdf5",
                    "step_argument_type": "Input file or parameter"
                },
                {
                    "workflow_step": "hictool_bam2hdf5",
                    "step_argument_name": "HiC_data_object_hdf5",
                    "step_argument_type": "Output file or parameter"
                }
            ],
            "workflow_argument_name": "",
            "argument_type": ""
        },
        {
            "argument_mapping": [
                {
                    "workflow_step": "hictool_hdf52matrix",
                    "step_argument_name": "HiC_data_object_hdf5",
                    "step_argument_type": "Input file or parameter"
                },
                {
                    "workflow_step": "hictool_bam2hdf5",
                    "step_argument_name": "HiC_data_object_hdf5",
                    "step_argument_type": "Output file or parameter"
                }
            ],
            "workflow_argument_name": "",
            "argument_type": ""
        },
        {
            "argument_mapping": [
                {
                    "workflow_step": "hictool_hdf52matrix",
                    "step_argument_name": "HiC_data_object_hdf5",
                    "step_argument_type": "Input file or parameter"
                },
                {
                    "workflow_step": "hictool_bam2hdf5",
                    "step_argument_name": "HiC_data_object_hdf5",
                    "step_argument_type": "Output file or parameter"
                }
            ],
            "workflow_argument_name": "",
            "argument_type": ""
        },
        {
            "argument_mapping": [
                {
                    "workflow_step": "hictool_hdf52matrix",
                    "step_argument_name": "HiC_data_object_hdf5",
                    "step_argument_type": "Input file or parameter"
                },
                {
                    "workflow_step": "hictool_bam2hdf5",
                    "step_argument_name": "HiC_data_object_hdf5",
                    "step_argument_type": "Output file or parameter"
                }
            ],
            "workflow_argument_name": "",
            "argument_type": ""
        },
        {
            "argument_mapping": [
                {
                    "workflow_step": "hictool_hdf52matrix",
                    "step_argument_name": "HiC_data_object_hdf5",
                    "step_argument_type": "Input file or parameter"
                },
                {
                    "workflow_step": "hictool_bam2hdf5",
                    "step_argument_name": "HiC_data_object_hdf5",
                    "step_argument_type": "Output file or parameter"
                }
            ],
            "workflow_argument_name": "",
            "argument_type": ""
        },
        {
            "argument_mapping": [
                {
                    "workflow_step": "hictool_hdf52matrix",
                    "step_argument_name": "HiC_data_object_hdf5",
                    "step_argument_type": "Input file or parameter"
                },
                {
                    "workflow_step": "hictool_bam2hdf5",
                    "step_argument_name": "HiC_data_object_hdf5",
                    "step_argument_type": "Output file or parameter"
                }
            ],
            "workflow_argument_name": "",
            "argument_type": ""
        },
        {
            "argument_mapping": [
                {
                    "workflow_step": "hictool_hdf52matrix",
                    "step_argument_name": "HiC_data_object_hdf5",
                    "step_argument_type": "Input file or parameter"
                },
                {
                    "workflow_step": "hictool_bam2hdf5",
                    "step_argument_name": "HiC_data_object_hdf5",
                    "step_argument_type": "Output file or parameter"
                }
            ],
            "workflow_argument_name": "",
            "argument_type": ""
        },
        {
            "argument_mapping": [
                {
                    "workflow_step": "hictool_hdf52matrix",
                    "step_argument_name": "HiC_data_object_hdf5",
                    "step_argument_type": "Input file or parameter"
                },
                {
                    "workflow_step": "hictool_bam2hdf5",
                    "step_argument_name": "HiC_data_object_hdf5",
                    "step_argument_type": "Output file or parameter"
                }
            ],
            "workflow_argument_name": "",
            "argument_type": ""
        },
        {
            "argument_mapping": [
                {
                    "workflow_step": "hictool_hdf52matrix",
                    "step_argument_name": "HiC_data_object_hdf5",
                    "step_argument_type": "Input file or parameter"
                },
                {
                    "workflow_step": "hictool_bam2hdf5",
                    "step_argument_name": "HiC_data_object_hdf5",
                    "step_argument_type": "Output file or parameter"
                }
            ],
            "workflow_argument_name": "",
            "argument_type": ""
        },
        {
            "argument_mapping": [
                {
                    "workflow_step": "hictool_hdf52matrix",
                    "step_argument_name": "HiC_data_object_hdf5",
                    "step_argument_type": "Input file or parameter"
                },
                {
                    "workflow_step": "hictool_bam2hdf5",
                    "step_argument_name": "HiC_data_object_hdf5",
                    "step_argument_type": "Output file or parameter"
                }
            ],
            "workflow_argument_name": "",
            "argument_type": ""
        },
        {
            "argument_mapping": [
                {
                    "workflow_step": "hictool_hdf52matrix",
                    "step_argument_name": "HiC_data_object_hdf5",
                    "step_argument_type": "Input file or parameter"
                },
                {
                    "workflow_step": "hictool_bam2hdf5",
                    "step_argument_name": "HiC_data_object_hdf5",
                    "step_argument_type": "Output file or parameter"
                }
            ],
            "workflow_argument_name": "",
            "argument_type": ""
        },
        {
            "argument_mapping": [
                {
                    "workflow_step": "hictool_hdf52matrix",
                    "step_argument_name": "HiC_data_object_hdf5",
                    "step_argument_type": "Input file or parameter"
                },
                {
                    "workflow_step": "hictool_bam2hdf5",
                    "step_argument_name": "HiC_data_object_hdf5",
                    "step_argument_type": "Output file or parameter"
                }
            ],
            "workflow_argument_name": "",
            "argument_type": ""
        },
        {
            "argument_mapping": [
                {
                    "workflow_step": "hictool_hdf52matrix",
                    "step_argument_name": "HiC_data_object_hdf5",
                    "step_argument_type": "Input file or parameter"
                },
                {
                    "workflow_step": "hictool_bam2hdf5",
                    "step_argument_name": "HiC_data_object_hdf5",
                    "step_argument_type": "Output file or parameter"
                }
            ],
            "workflow_argument_name": "",
            "argument_type": ""
        },
        {
            "argument_mapping": [
                {
                    "workflow_step": "hictool_hdf52matrix",
                    "step_argument_name": "HiC_data_object_hdf5",
                    "step_argument_type": "Input file or parameter"
                },
                {
                    "workflow_step": "hictool_bam2hdf5",
                    "step_argument_name": "HiC_data_object_hdf5",
                    "step_argument_type": "Output file or parameter"
                }
            ],
            "workflow_argument_name": "",
            "argument_type": ""
        },
        {
            "argument_mapping": [
                {
                    "workflow_step": "hictool_hdf52matrix",
                    "step_argument_name": "HiC_data_object_hdf5",
                    "step_argument_type": "Input file or parameter"
                },
                {
                    "workflow_step": "hictool_bam2hdf5",
                    "step_argument_name": "HiC_data_object_hdf5",
                    "step_argument_type": "Output file or parameter"
                }
            ],
            "workflow_argument_name": "",
            "argument_type": ""
        },
        {
            "argument_mapping": [
                {
                    "workflow_step": "hictool_hdf52matrix",
                    "step_argument_name": "HiC_data_object_hdf5",
                    "step_argument_type": "Input file or parameter"
                },
                {
                    "workflow_step": "hictool_bam2hdf5",
                    "step_argument_name": "HiC_data_object_hdf5",
                    "step_argument_type": "Output file or parameter"
                }
            ],
            "workflow_argument_name": "",
            "argument_type": ""
        },
        {
            "argument_mapping": [
                {
                    "workflow_step": "hictool_hdf52matrix",
                    "step_argument_name": "HiC_data_object_hdf5",
                    "step_argument_type": "Input file or parameter"
                },
                {
                    "workflow_step": "hictool_bam2hdf5",
                    "step_argument_name": "HiC_data_object_hdf5",
                    "step_argument_type": "Output file or parameter"
                }
            ],
            "workflow_argument_name": "",
            "argument_type": ""
        },
        {
            "argument_mapping": [
                {
                    "workflow_step": "hictool_hdf52matrix",
                    "step_argument_name": "HiC_data_object_hdf5",
                    "step_argument_type": "Input file or parameter"
                },
                {
                    "workflow_step": "hictool_bam2hdf5",
                    "step_argument_name": "HiC_data_object_hdf5",
                    "step_argument_type": "Output file or parameter"
                }
            ],
            "workflow_argument_name": "",
            "argument_type": ""
        },
        {
            "argument_mapping": [
                {
                    "workflow_step": "hictool_hdf52matrix",
                    "step_argument_name": "HiC_data_object_hdf5",
                    "step_argument_type": "Input file or parameter"
                },
                {
                    "workflow_step": "hictool_bam2hdf5",
                    "step_argument_name": "HiC_data_object_hdf5",
                    "step_argument_type": "Output file or parameter"
                }
            ],
            "workflow_argument_name": "",
            "argument_type": ""
        },
        {
            "argument_mapping": [
                {
                    "workflow_step": "hictool_hdf52matrix",
                    "step_argument_name": "HiC_data_object_hdf5",
                    "step_argument_type": "Input file or parameter"
                },
                {
                    "workflow_step": "hictool_bam2hdf5",
                    "step_argument_name": "HiC_data_object_hdf5",
                    "step_argument_type": "Output file or parameter"
                }
            ],
            "workflow_argument_name": "",
            "argument_type": ""
        },
        {
            "argument_mapping": [
                {
                    "workflow_step": "hictool_hdf52matrix",
                    "step_argument_name": "HiC_data_object_hdf5",
                    "step_argument_type": "Input file or parameter"
                },
                {
                    "workflow_step": "hictool_bam2hdf5",
                    "step_argument_name": "HiC_data_object_hdf5",
                    "step_argument_type": "Output file or parameter"
                }
            ],
            "workflow_argument_name": "",
            "argument_type": ""
        },
        {
            "argument_mapping": [
                {
                    "workflow_step": "hictool_hdf52matrix",
                    "step_argument_name": "HiC_data_object_hdf5",
                    "step_argument_type": "Input file or parameter"
                },
                {
                    "workflow_step": "hictool_bam2hdf5",
                    "step_argument_name": "HiC_data_object_hdf5",
                    "step_argument_type": "Output file or parameter"
                }
            ],
            "workflow_argument_name": "",
            "argument_type": ""
        },
        {
            "argument_mapping": [
                {
                    "workflow_step": "hictool_hdf52matrix",
                    "step_argument_name": "HiC_data_object_hdf5",
                    "step_argument_type": "Input file or parameter"
                },
                {
                    "workflow_step": "hictool_bam2hdf5",
                    "step_argument_name": "HiC_data_object_hdf5",
                    "step_argument_type": "Output file or parameter"
                }
            ],
            "workflow_argument_name": "",
            "argument_type": ""
        },
        {
            "argument_mapping": [
                {
                    "workflow_step": "hictool_hdf52matrix",
                    "step_argument_name": "HiC_data_object_hdf5",
                    "step_argument_type": "Input file or parameter"
                },
                {
                    "workflow_step": "hictool_bam2hdf5",
                    "step_argument_name": "HiC_data_object_hdf5",
                    "step_argument_type": "Output file or parameter"
                }
            ],
            "workflow_argument_name": "",
            "argument_type": ""
        },
        {
            "argument_mapping": [
                {
                    "workflow_step": "hictool_hdf52matrix",
                    "step_argument_name": "HiC_data_object_hdf5",
                    "step_argument_type": "Input file or parameter"
                },
                {
                    "workflow_step": "hictool_bam2hdf5",
                    "step_argument_name": "HiC_data_object_hdf5",
                    "step_argument_type": "Output file or parameter"
                }
            ],
            "workflow_argument_name": "",
            "argument_type": ""
        },
        {
            "argument_mapping": [
                {
                    "workflow_step": "hictool_hdf52matrix",
                    "step_argument_name": "HiC_data_object_hdf5",
                    "step_argument_type": "Input file or parameter"
                },
                {
                    "workflow_step": "hictool_bam2hdf5",
                    "step_argument_name": "HiC_data_object_hdf5",
                    "step_argument_type": "Output file or parameter"
                }
            ],
            "workflow_argument_name": "",
            "argument_type": ""
        },
        {
            "argument_mapping": [
                {
                    "workflow_step": "hictool_hdf52matrix",
                    "step_argument_name": "HiC_data_object_hdf5",
                    "step_argument_type": "Input file or parameter"
                },
                {
                    "workflow_step": "hictool_bam2hdf5",
                    "step_argument_name": "HiC_data_object_hdf5",
                    "step_argument_type": "Output file or parameter"
                }
            ],
            "workflow_argument_name": "",
            "argument_type": ""
        },
        {
            "argument_mapping": [
                {
                    "workflow_step": "hictool_hdf52matrix",
                    "step_argument_name": "HiC_data_object_hdf5",
                    "step_argument_type": "Input file or parameter"
                },
                {
                    "workflow_step": "hictool_bam2hdf5",
                    "step_argument_name": "HiC_data_object_hdf5",
                    "step_argument_type": "Output file or parameter"
                }
            ],
            "workflow_argument_name": "",
            "argument_type": ""
        },
        {
            "argument_mapping": [
                {
                    "workflow_step": "hictool_hdf52matrix",
                    "step_argument_name": "HiC_data_object_hdf5",
                    "step_argument_type": "Input file or parameter"
                },
                {
                    "workflow_step": "hictool_bam2hdf5",
                    "step_argument_name": "HiC_data_object_hdf5",
                    "step_argument_type": "Output file or parameter"
                }
            ],
            "workflow_argument_name": "",
            "argument_type": ""
        },
        {
            "argument_mapping": [
                {
                    "workflow_step": "hictool_hdf52matrix",
                    "step_argument_name": "HiC_data_object_hdf5",
                    "step_argument_type": "Input file or parameter"
                },
                {
                    "workflow_step": "hictool_bam2hdf5",
                    "step_argument_name": "HiC_data_object_hdf5",
                    "step_argument_type": "Output file or parameter"
                }
            ],
            "workflow_argument_name": "",
            "argument_type": ""
        },
        {
            "argument_mapping": [
                {
                    "workflow_step": "hictool_hdf52matrix",
                    "step_argument_name": "HiC_data_object_hdf5",
                    "step_argument_type": "Input file or parameter"
                },
                {
                    "workflow_step": "hictool_bam2hdf5",
                    "step_argument_name": "HiC_data_object_hdf5",
                    "step_argument_type": "Output file or parameter"
                }
            ],
            "workflow_argument_name": "",
            "argument_type": ""
        },
        {
            "argument_mapping": [
                {
                    "workflow_step": "hictool_hdf52matrix",
                    "step_argument_name": "HiC_data_object_hdf5",
                    "step_argument_type": "Input file or parameter"
                },
                {
                    "workflow_step": "hictool_bam2hdf5",
                    "step_argument_name": "HiC_data_object_hdf5",
                    "step_argument_type": "Output file or parameter"
                }
            ],
            "workflow_argument_name": "",
            "argument_type": ""
        },
        {
            "argument_mapping": [
                {
                    "workflow_step": "hictool_hdf52matrix",
                    "step_argument_name": "HiC_data_object_hdf5",
                    "step_argument_type": "Input file or parameter"
                },
                {
                    "workflow_step": "hictool_bam2hdf5",
                    "step_argument_name": "HiC_data_object_hdf5",
                    "step_argument_type": "Output file or parameter"
                }
            ],
            "workflow_argument_name": "",
            "argument_type": ""
        },
        {
            "argument_mapping": [
                {
                    "workflow_step": "hictool_hdf52matrix",
                    "step_argument_name": "HiC_data_object_hdf5",
                    "step_argument_type": "Input file or parameter"
                },
                {
                    "workflow_step": "hictool_bam2hdf5",
                    "step_argument_name": "HiC_data_object_hdf5",
                    "step_argument_type": "Output file or parameter"
                }
            ],
            "workflow_argument_name": "",
            "argument_type": ""
        },
        {
            "argument_mapping": [
                {
                    "workflow_step": "hictool_hdf52matrix",
                    "step_argument_name": "HiC_data_object_hdf5",
                    "step_argument_type": "Input file or parameter"
                },
                {
                    "workflow_step": "hictool_bam2hdf5",
                    "step_argument_name": "HiC_data_object_hdf5",
                    "step_argument_type": "Output file or parameter"
                }
            ],
            "workflow_argument_name": "",
            "argument_type": ""
        },
        {
            "argument_mapping": [
                {
                    "workflow_step": "hictool_hdf52matrix",
                    "step_argument_name": "HiC_data_object_hdf5",
                    "step_argument_type": "Input file or parameter"
                },
                {
                    "workflow_step": "hictool_bam2hdf5",
                    "step_argument_name": "HiC_data_object_hdf5",
                    "step_argument_type": "Output file or parameter"
                }
            ],
            "workflow_argument_name": "",
            "argument_type": ""
        },
        {
            "argument_mapping": [
                {
                    "workflow_step": "hictool_hdf52matrix",
                    "step_argument_name": "HiC_data_object_hdf5",
                    "step_argument_type": "Input file or parameter"
                },
                {
                    "workflow_step": "hictool_bam2hdf5",
                    "step_argument_name": "HiC_data_object_hdf5",
                    "step_argument_type": "Output file or parameter"
                }
            ],
            "workflow_argument_name": "",
            "argument_type": ""
        },
        {
            "argument_mapping": [
                {
                    "workflow_step": "hictool_hdf52matrix",
                    "step_argument_name": "HiC_data_object_hdf5",
                    "step_argument_type": "Input file or parameter"
                },
                {
                    "workflow_step": "hictool_bam2hdf5",
                    "step_argument_name": "HiC_data_object_hdf5",
                    "step_argument_type": "Output file or parameter"
                }
            ],
            "workflow_argument_name": "",
            "argument_type": ""
        },
        {
            "argument_mapping": [
                {
                    "workflow_step": "hictool_hdf52matrix",
                    "step_argument_name": "HiC_data_object_hdf5",
                    "step_argument_type": "Input file or parameter"
                },
                {
                    "workflow_step": "hictool_bam2hdf5",
                    "step_argument_name": "HiC_data_object_hdf5",
                    "step_argument_type": "Output file or parameter"
                }
            ],
            "workflow_argument_name": "",
            "argument_type": ""
        },
        {
            "argument_mapping": [
                {
                    "workflow_step": "hictool_hdf52matrix",
                    "step_argument_name": "HiC_data_object_hdf5",
                    "step_argument_type": "Input file or parameter"
                },
                {
                    "workflow_step": "hictool_bam2hdf5",
                    "step_argument_name": "HiC_data_object_hdf5",
                    "step_argument_type": "Output file or parameter"
                }
            ],
            "workflow_argument_name": "",
            "argument_type": ""
        },
        {
            "argument_mapping": [
                {
                    "workflow_step": "hictool_hdf52matrix",
                    "step_argument_name": "HiC_data_object_hdf5",
                    "step_argument_type": "Input file or parameter"
                },
                {
                    "workflow_step": "hictool_bam2hdf5",
                    "step_argument_name": "HiC_data_object_hdf5",
                    "step_argument_type": "Output file or parameter"
                }
            ],
            "workflow_argument_name": "",
            "argument_type": ""
        },
        {
            "argument_mapping": [
                {
                    "workflow_step": "hictool_hdf52matrix",
                    "step_argument_name": "HiC_data_object_hdf5",
                    "step_argument_type": "Input file or parameter"
                },
                {
                    "workflow_step": "hictool_bam2hdf5",
                    "step_argument_name": "HiC_data_object_hdf5",
                    "step_argument_type": "Output file or parameter"
                }
            ],
            "workflow_argument_name": "",
            "argument_type": ""
        },
        {
            "argument_mapping": [
                {
                    "workflow_step": "hictool_hdf52matrix",
                    "step_argument_name": "HiC_data_object_hdf5",
                    "step_argument_type": "Input file or parameter"
                },
                {
                    "workflow_step": "hictool_bam2hdf5",
                    "step_argument_name": "HiC_data_object_hdf5",
                    "step_argument_type": "Output file or parameter"
                }
            ],
            "workflow_argument_name": "",
            "argument_type": ""
        },
        {
            "argument_mapping": [
                {
                    "workflow_step": "hictool_hdf52matrix",
                    "step_argument_name": "HiC_data_object_hdf5",
                    "step_argument_type": "Input file or parameter"
                },
                {
                    "workflow_step": "hictool_bam2hdf5",
                    "step_argument_name": "HiC_data_object_hdf5",
                    "step_argument_type": "Output file or parameter"
                }
            ],
            "workflow_argument_name": "",
            "argument_type": ""
        },
        {
            "argument_mapping": [
                {
                    "workflow_step": "hictool_hdf52matrix",
                    "step_argument_name": "HiC_data_object_hdf5",
                    "step_argument_type": "Input file or parameter"
                },
                {
                    "workflow_step": "hictool_bam2hdf5",
                    "step_argument_name": "HiC_data_object_hdf5",
                    "step_argument_type": "Output file or parameter"
                }
            ],
            "workflow_argument_name": "",
            "argument_type": ""
        },
        {
            "argument_mapping": [
                {
                    "workflow_step": "hictool_hdf52matrix",
                    "step_argument_name": "HiC_data_object_hdf5",
                    "step_argument_type": "Input file or parameter"
                },
                {
                    "workflow_step": "hictool_bam2hdf5",
                    "step_argument_name": "HiC_data_object_hdf5",
                    "step_argument_type": "Output file or parameter"
                }
            ],
            "workflow_argument_name": "",
            "argument_type": ""
        },
        {
            "argument_mapping": [
                {
                    "workflow_step": "hictool_hdf52matrix",
                    "step_argument_name": "HiC_data_object_hdf5",
                    "step_argument_type": "Input file or parameter"
                },
                {
                    "workflow_step": "hictool_bam2hdf5",
                    "step_argument_name": "HiC_data_object_hdf5",
                    "step_argument_type": "Output file or parameter"
                }
            ],
            "workflow_argument_name": "",
            "argument_type": ""
        },
        {
            "argument_mapping": [
                {
                    "workflow_step": "hictool_hdf52matrix",
                    "step_argument_name": "HiC_data_object_hdf5",
                    "step_argument_type": "Input file or parameter"
                },
                {
                    "workflow_step": "hictool_bam2hdf5",
                    "step_argument_name": "HiC_data_object_hdf5",
                    "step_argument_type": "Output file or parameter"
                }
            ],
            "workflow_argument_name": "",
            "argument_type": ""
        },
        {
            "argument_mapping": [
                {
                    "workflow_step": "hictool_hdf52matrix",
                    "step_argument_name": "HiC_data_object_hdf5",
                    "step_argument_type": "Input file or parameter"
                },
                {
                    "workflow_step": "hictool_bam2hdf5",
                    "step_argument_name": "HiC_data_object_hdf5",
                    "step_argument_type": "Output file or parameter"
                }
            ],
            "workflow_argument_name": "",
            "argument_type": ""
        },
        {
            "argument_mapping": [
                {
                    "workflow_step": "hictool_hdf52matrix",
                    "step_argument_name": "HiC_data_object_hdf5",
                    "step_argument_type": "Input file or parameter"
                },
                {
                    "workflow_step": "hictool_bam2hdf5",
                    "step_argument_name": "HiC_data_object_hdf5",
                    "step_argument_type": "Output file or parameter"
                }
            ],
            "workflow_argument_name": "",
            "argument_type": ""
        },
        {
            "argument_mapping": [
                {
                    "workflow_step": "hictool_hdf52matrix",
                    "step_argument_name": "HiC_data_object_hdf5",
                    "step_argument_type": "Input file or parameter"
                },
                {
                    "workflow_step": "hictool_bam2hdf5",
                    "step_argument_name": "HiC_data_object_hdf5",
                    "step_argument_type": "Output file or parameter"
                }
            ],
            "workflow_argument_name": "",
            "argument_type": ""
        },
        {
            "argument_mapping": [
                {
                    "workflow_step": "hictool_hdf52matrix",
                    "step_argument_name": "HiC_data_object_hdf5",
                    "step_argument_type": "Input file or parameter"
                },
                {
                    "workflow_step": "hictool_bam2hdf5",
                    "step_argument_name": "HiC_data_object_hdf5",
                    "step_argument_type": "Output file or parameter"
                }
            ],
            "workflow_argument_name": "",
            "argument_type": ""
        },
        {
            "argument_mapping": [
                {
                    "workflow_step": "hictool_hdf52matrix",
                    "step_argument_name": "HiC_data_object_hdf5",
                    "step_argument_type": "Input file or parameter"
                },
                {
                    "workflow_step": "hictool_bam2hdf5",
                    "step_argument_name": "HiC_data_object_hdf5",
                    "step_argument_type": "Output file or parameter"
                }
            ],
            "workflow_argument_name": "",
            "argument_type": ""
        },
        {
            "argument_mapping": [
                {
                    "workflow_step": "hictool_hdf52matrix",
                    "step_argument_name": "HiC_data_object_hdf5",
                    "step_argument_type": "Input file or parameter"
                },
                {
                    "workflow_step": "hictool_bam2hdf5",
                    "step_argument_name": "HiC_data_object_hdf5",
                    "step_argument_type": "Output file or parameter"
                }
            ],
            "workflow_argument_name": "",
            "argument_type": ""
        },
        {
            "argument_mapping": [
                {
                    "workflow_step": "hictool_hdf52matrix",
                    "step_argument_name": "HiC_data_object_hdf5",
                    "step_argument_type": "Input file or parameter"
                },
                {
                    "workflow_step": "hictool_bam2hdf5",
                    "step_argument_name": "HiC_data_object_hdf5",
                    "step_argument_type": "Output file or parameter"
                }
            ],
            "workflow_argument_name": "",
            "argument_type": ""
        },
        {
            "argument_mapping": [
                {
                    "workflow_step": "hictool_hdf52matrix",
                    "step_argument_name": "HiC_data_object_hdf5",
                    "step_argument_type": "Input file or parameter"
                },
                {
                    "workflow_step": "hictool_bam2hdf5",
                    "step_argument_name": "HiC_data_object_hdf5",
                    "step_argument_type": "Output file or parameter"
                }
            ],
            "workflow_argument_name": "",
            "argument_type": ""
        },
        {
            "argument_mapping": [
                {
                    "workflow_step": "hictool_hdf52matrix",
                    "step_argument_name": "HiC_data_object_hdf5",
                    "step_argument_type": "Input file or parameter"
                },
                {
                    "workflow_step": "hictool_bam2hdf5",
                    "step_argument_name": "HiC_data_object_hdf5",
                    "step_argument_type": "Output file or parameter"
                }
            ],
            "workflow_argument_name": "",
            "argument_type": ""
        },
        {
            "argument_mapping": [
                {
                    "workflow_step": "hictool_hdf52matrix",
                    "step_argument_name": "HiC_data_object_hdf5",
                    "step_argument_type": "Input file or parameter"
                },
                {
                    "workflow_step": "hictool_bam2hdf5",
                    "step_argument_name": "HiC_data_object_hdf5",
                    "step_argument_type": "Output file or parameter"
                }
            ],
            "workflow_argument_name": "",
            "argument_type": ""
        },
        {
            "argument_mapping": [
                {
                    "workflow_step": "hictool_hdf52matrix",
                    "step_argument_name": "HiC_data_object_hdf5",
                    "step_argument_type": "Input file or parameter"
                },
                {
                    "workflow_step": "hictool_bam2hdf5",
                    "step_argument_name": "HiC_data_object_hdf5",
                    "step_argument_type": "Output file or parameter"
                }
            ],
            "workflow_argument_name": "",
            "argument_type": ""
        },
        {
            "argument_mapping": [
                {
                    "workflow_step": "hictool_hdf52matrix",
                    "step_argument_name": "HiC_data_object_hdf5",
                    "step_argument_type": "Input file or parameter"
                },
                {
                    "workflow_step": "hictool_bam2hdf5",
                    "step_argument_name": "HiC_data_object_hdf5",
                    "step_argument_type": "Output file or parameter"
                }
            ],
            "workflow_argument_name": "",
            "argument_type": ""
        },
        {
            "argument_mapping": [
                {
                    "workflow_step": "hictool_hdf52matrix",
                    "step_argument_name": "HiC_data_object_hdf5",
                    "step_argument_type": "Input file or parameter"
                },
                {
                    "workflow_step": "hictool_bam2hdf5",
                    "step_argument_name": "HiC_data_object_hdf5",
                    "step_argument_type": "Output file or parameter"
                }
            ],
            "workflow_argument_name": "",
            "argument_type": ""
        },
        {
            "argument_mapping": [
                {
                    "workflow_step": "hictool_hdf52matrix",
                    "step_argument_name": "HiC_data_object_hdf5",
                    "step_argument_type": "Input file or parameter"
                },
                {
                    "workflow_step": "hictool_bam2hdf5",
                    "step_argument_name": "HiC_data_object_hdf5",
                    "step_argument_type": "Output file or parameter"
                }
            ],
            "workflow_argument_name": "",
            "argument_type": ""
        },
        {
            "argument_mapping": [
                {
                    "workflow_step": "hictool_hdf52matrix",
                    "step_argument_name": "HiC_data_object_hdf5",
                    "step_argument_type": "Input file or parameter"
                },
                {
                    "workflow_step": "hictool_bam2hdf5",
                    "step_argument_name": "HiC_data_object_hdf5",
                    "step_argument_type": "Output file or parameter"
                }
            ],
            "workflow_argument_name": "",
            "argument_type": ""
        },
        {
            "argument_mapping": [
                {
                    "workflow_step": "hictool_hdf52matrix",
                    "step_argument_name": "HiC_data_object_hdf5",
                    "step_argument_type": "Input file or parameter"
                },
                {
                    "workflow_step": "hictool_bam2hdf5",
                    "step_argument_name": "HiC_data_object_hdf5",
                    "step_argument_type": "Output file or parameter"
                }
            ],
            "workflow_argument_name": "",
            "argument_type": ""
        },
        {
            "argument_mapping": [
                {
                    "workflow_step": "hictool_hdf52matrix",
                    "step_argument_name": "HiC_data_object_hdf5",
                    "step_argument_type": "Input file or parameter"
                },
                {
                    "workflow_step": "hictool_bam2hdf5",
                    "step_argument_name": "HiC_data_object_hdf5",
                    "step_argument_type": "Output file or parameter"
                }
            ],
            "workflow_argument_name": "",
            "argument_type": ""
        },
        {
            "argument_mapping": [
                {
                    "workflow_step": "hictool_hdf52matrix",
                    "step_argument_name": "HiC_data_object_hdf5",
                    "step_argument_type": "Input file or parameter"
                },
                {
                    "workflow_step": "hictool_bam2hdf5",
                    "step_argument_name": "HiC_data_object_hdf5",
                    "step_argument_type": "Output file or parameter"
                }
            ],
            "workflow_argument_name": "",
            "argument_type": ""
        }
    ],
    "title": "GITAR",
    "name": "gitar",
    "workflow_steps": [
        {
            "step": "d3b03a23-49e5-4c33-afab-9ec90d65faf3",
            "step_name": "hictool_fastq2bam"
        },
        {
            "step": "80c7771e-49e5-4c33-afab-9ec90d65faf3",
            "step_name": "hictool_bam2hdf5"
        },
        {
            "step": "a937f407-49e5-4c33-afab-9ec90d65faf3",
            "step_name": "hictool_hdf52matrix"
        }
    ],
    "workflow_type": "Hi-C data analysis",
    "workflow_diagram": "",
    "description": "GITAR Hi-C data processing pipeline"
},
{
    "cwl_pointer": "https://igor.sbgenomics.com/raw/4dn-dcic/dev/fastqc-0-11-4/0",
    "uuid": "5692315e-49e5-4c33-afab-9ec90d65faf3",
    "award": "1U01CA200059-01",
    "lab": "4dn-dcic-lab",
    "arguments": [
        {
            "argument_mapping": [
                {
                    "workflow_step": "FastQC",
                    "step_argument_name": "limits_file",
                    "step_argument_type": "Input file"
                }
            ],
            "workflow_argument_name": "limits_file",
            "argument_type": "Input file"
        },
        {
            "argument_mapping": [
                {
                    "workflow_step": "FastQC",
                    "step_argument_name": "input_fastq",
                    "step_argument_type": "Input file"
                }
            ],
            "workflow_argument_name": "input_fastq",
            "argument_type": "Input file"
        },
        {
            "argument_mapping": [
                {
                    "workflow_step": "FastQC",
                    "step_argument_name": "contaminants_file",
                    "step_argument_type": "Input file"
                }
            ],
            "workflow_argument_name": "contaminants_file",
            "argument_type": "Input file"
        },
        {
            "argument_mapping": [
                {
                    "workflow_step": "FastQC",
                    "step_argument_name": "adapters_file",
                    "step_argument_type": "Input file"
                }
            ],
            "workflow_argument_name": "adapters_file",
            "argument_type": "Input file"
        },
        {
            "argument_mapping": [
                {
                    "workflow_step": "FastQC",
                    "step_argument_name": "report_zip",
                    "step_argument_type": "Output file"
                }
            ],
            "workflow_argument_name": "report_zip",
            "argument_type": "Output file"
        }
<<<<<<< HEAD
    ],
    "title": "FastQC",
    "name": "fastqc",
=======
    ], 
    "title": "FastQC", 
    "name": "fastqc-0-11-4-1",
    "workflow_type": "Data QC", 
    "workflow_diagram": "", 
    "description": "FastQC quality control step for fastq files",
>>>>>>> 85c4e02e
    "workflow_steps": [
        {
            "step": "f7b8cd87-49e5-4c33-afab-9ec90d65faf3",
            "step_name": "FastQC"
        }
<<<<<<< HEAD
    ],
    "workflow_type": "Other",
    "workflow_diagram": "",
    "description": "FastQC quality control step for fastq files"
=======
    ]
},
{
    "uuid": "181b777a-2db7-4593-ae7f-6170a5d69ff7",
    "title": "ValidateFiles", 
    "name": "validate",
    "workflow_type": "Data QC", 
    "workflow_diagram": "", 
    "description": "ValidateFiles quality control step for fastq files"
},
{
    "uuid": "d3f25cd3-e726-4b3c-a022-48f844474b41",
    "title": "md5",
    "name": "md5",
    "workflow_type": "Data QC", 
    "workflow_diagram": "", 
    "description": "md5 on uncompressed file"
},
{

    "uuid": "02d636b9-d82d-4da9-950c-2ca994a0943e", 
    "title": "Hi-C processing part A",
    "name": "hi-c-processing-parta",
    "workflow_type": "Hi-C data analysis", 
    "workflow_diagram": "", 
    "description": "Creating a bam and pairs files from a pair of fastq files"
>>>>>>> 85c4e02e
}

]<|MERGE_RESOLUTION|>--- conflicted
+++ resolved
@@ -10227,56 +10227,49 @@
             "workflow_argument_name": "report_zip",
             "argument_type": "Output file"
         }
-<<<<<<< HEAD
     ],
     "title": "FastQC",
-    "name": "fastqc",
-=======
-    ], 
-    "title": "FastQC", 
     "name": "fastqc-0-11-4-1",
-    "workflow_type": "Data QC", 
-    "workflow_diagram": "", 
+    "workflow_type": "Data QC",
+    "workflow_diagram": "",
     "description": "FastQC quality control step for fastq files",
->>>>>>> 85c4e02e
     "workflow_steps": [
         {
             "step": "f7b8cd87-49e5-4c33-afab-9ec90d65faf3",
             "step_name": "FastQC"
         }
-<<<<<<< HEAD
-    ],
-    "workflow_type": "Other",
-    "workflow_diagram": "",
-    "description": "FastQC quality control step for fastq files"
-=======
     ]
 },
 {
     "uuid": "181b777a-2db7-4593-ae7f-6170a5d69ff7",
-    "title": "ValidateFiles", 
+    "award": "1U01CA200059-01",
+    "lab": "4dn-dcic-lab",
+    "title": "ValidateFiles",
     "name": "validate",
-    "workflow_type": "Data QC", 
-    "workflow_diagram": "", 
+    "workflow_type": "Data QC",
+    "workflow_diagram": "",
     "description": "ValidateFiles quality control step for fastq files"
 },
 {
     "uuid": "d3f25cd3-e726-4b3c-a022-48f844474b41",
+    "award": "1U01CA200059-01",
+    "lab": "4dn-dcic-lab",
     "title": "md5",
     "name": "md5",
-    "workflow_type": "Data QC", 
-    "workflow_diagram": "", 
+    "workflow_type": "Data QC",
+    "workflow_diagram": "",
     "description": "md5 on uncompressed file"
 },
 {
 
-    "uuid": "02d636b9-d82d-4da9-950c-2ca994a0943e", 
+    "uuid": "02d636b9-d82d-4da9-950c-2ca994a0943e",
+    "award": "1U01CA200059-01",
+    "lab": "4dn-dcic-lab",
     "title": "Hi-C processing part A",
     "name": "hi-c-processing-parta",
-    "workflow_type": "Hi-C data analysis", 
-    "workflow_diagram": "", 
+    "workflow_type": "Hi-C data analysis",
+    "workflow_diagram": "",
     "description": "Creating a bam and pairs files from a pair of fastq files"
->>>>>>> 85c4e02e
 }
 
 ]
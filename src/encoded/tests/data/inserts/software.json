--- conflicted
+++ resolved
@@ -221,11 +221,7 @@
         ],
         "source_url": "https://github.com/4dn-dcic/pairix",
         "title": "pairix_0.3.3",
-<<<<<<< HEAD
-        "uuid": "1e70ee8c-9b05-4bf7-9d4a-c74fbe096262",
-=======
         "uuid": "9baf9f73-2d59-4eca-a326-340007b2a8b8",
->>>>>>> c4801170
         "version": "0.3.3"
     },
     {
@@ -238,11 +234,7 @@
         ],
         "source_url": "https://github.com/mirnylab/cooler",
         "title": "cooler_0.7.6",
-<<<<<<< HEAD
-        "uuid": "459a9167-9198-428d-b87d-9e075aaa47b3",
-=======
         "uuid": "b43e5d6d-f1a6-4713-9b48-8f5c060dad6c",
->>>>>>> c4801170
         "version": "0.7.6"
     },
     {
@@ -254,11 +246,7 @@
         ],
         "source_url": "https://github.com/4dn-dcic/pairsqc",
         "title": "pairsqc_0.2.0",
-<<<<<<< HEAD
-        "uuid": "cf1b4990-e277-49a3-8bfa-59e0c3d600af",
-=======
         "uuid": "4ab53542-93e3-46c4-883b-0dd113e5f867",
->>>>>>> c4801170
         "version": "0.2.0"
     },
     {
@@ -271,11 +259,7 @@
         ],
         "source_url": "https://github.com/theaidenlab/juicebox",
         "title": "juicebox_1.7.6-cuda8",
-<<<<<<< HEAD
-        "uuid": "2ffb21fe-35c3-4d51-bd69-1e042959990f",
-=======
         "uuid": "7dec9b37-fd52-4b32-971e-90b4b3bb581e",
->>>>>>> c4801170
         "version": "1.7.6-cuda8"
     },
     {
@@ -294,11 +278,7 @@
         ],
         "source_url": "https://github.com/theaidenlab/juicer",
         "title": "juicer_e6d600",
-<<<<<<< HEAD
-        "uuid": "7633f70d-9114-4a13-beb6-f0bba2f203ba"
-=======
         "uuid": "5c553760-b51f-4860-b53d-8f909ffe34ee"
->>>>>>> c4801170
     },
     {
         "award": "1U01CA200059-01",
@@ -309,11 +289,7 @@
         ],
         "source_url": "https://github.com/4dn-dcic/hic2cool",
         "title": "hic2cool_0.4.1",
-<<<<<<< HEAD
-        "uuid": "4fa74d8d-7375-4500-b40e-fedb61b1e328",
-=======
         "uuid": "c1c772a8-5d1c-4481-8ab7-30729f3f6cb2",
->>>>>>> c4801170
         "version": "0.4.1"
     },
     {
@@ -326,11 +302,7 @@
         ],
         "source_url": "https://github.com/SooLee/mcool2hic",
         "title": "mcool2hic_f2d128",
-<<<<<<< HEAD
-        "uuid": "c7efe66a-0057-403b-9194-e8dcecebe3c3"
-=======
         "uuid": "e153ac9f-6bdd-40d1-8a1b-d0dc68a6bae2"
->>>>>>> c4801170
     },
     {
         "award": "1U01CA200059-01",
@@ -345,10 +317,6 @@
         ],
         "source_url": "https://github.com/mirnylab/pairsamtools",
         "title": "pairsamtools_49489c",
-<<<<<<< HEAD
-        "uuid": "b4a4d91b-fc9a-4887-94c9-1c7e2da8ec76"
-=======
         "uuid": "6668cc53-1414-4fca-9493-240b19e91845"
->>>>>>> c4801170
     }
 ]
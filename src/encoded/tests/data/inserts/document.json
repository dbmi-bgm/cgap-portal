[
    {
        "aliases": ["admin-admin:doc"],
        "attachment": "photo.zip",
        "project": "12a92962-8265-4fc0-b2f8-cf14f05db58b",
        "description": "zipped files",
        "institution": "hms-dbmi",
<<<<<<< HEAD
        "submitted_by": "carl_vitzthum@hms.harvard.edu",
        "status": "shared",
=======
        "submitted_by": "william_ronchetti@hms.harvard.edu",
        "status": "released",
>>>>>>> 589a726c
        "uuid": "dcf15d5e-40aa-43bc-b81c-32c70c9afb48"
    },
    {
        "aliases": ["admin-admin:addams_ped"],
        "attachment": "addams.txt",
        "project": "12a92962-8265-4fc0-b2f8-cf14f05db58b",
        "institution": "hms-dbmi",
        "submitted_by": "koray_kirli@hms.harvard.edu",
        "status": "shared",
        "uuid": "dcf15d5e-40aa-43bc-b81c-32c70c9afc50"
    },
    {
        "aliases": ["admin-admin:simpsons_ped"],
        "attachment": "simpsons.txt",
        "project": "12a92962-8265-4fc0-b2f8-cf14f05db58b",
        "institution": "hms-dbmi",
        "submitted_by": "koray_kirli@hms.harvard.edu",
        "status": "shared",
        "uuid": "dcf15d5e-40aa-43bc-b81c-32c70c9afc52"
    }
]<|MERGE_RESOLUTION|>--- conflicted
+++ resolved
@@ -5,13 +5,8 @@
         "project": "12a92962-8265-4fc0-b2f8-cf14f05db58b",
         "description": "zipped files",
         "institution": "hms-dbmi",
-<<<<<<< HEAD
-        "submitted_by": "carl_vitzthum@hms.harvard.edu",
+        "submitted_by": "william_ronchetti@hms.harvard.edu",
         "status": "shared",
-=======
-        "submitted_by": "william_ronchetti@hms.harvard.edu",
-        "status": "released",
->>>>>>> 589a726c
         "uuid": "dcf15d5e-40aa-43bc-b81c-32c70c9afb48"
     },
     {

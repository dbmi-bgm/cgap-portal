[
    {
        "accession": "ENCDO242AAA",
        "award": "U41HG006992",
        "lab": "j-michael-cherry",
        "organism": "dmelanogaster",
        "uuid": "ea3bec10-d473-11e3-9c1a-0800200c9a66"
    },
    {
<<<<<<< HEAD
        "accession": "ENCDO180XXX",
        "award": "U41HG006992",
        "lab": "j-michael-cherry",
        "organism": "dmelanogaster",
        "constructs": ["893d806f-3a88-43eb-afdf-dcc16c79ee45"],
        "uuid": "c9a34c9e-a19a-4bf5-8b50-5d7c39d190b1"
=======
        "accession": "ENCDO550XXX",
        "award": "U41HG006992",
        "lab": "j-michael-cherry",
        "organism": "dmelanogaster",
        "documents": [
        	"ENCODE:sample_strain_generation_protocol"
        ],
        "uuid": "5f6b8f94-86af-447a-8e17-d94865ce1877"
>>>>>>> d19a23ec
    }
]<|MERGE_RESOLUTION|>--- conflicted
+++ resolved
@@ -7,14 +7,14 @@
         "uuid": "ea3bec10-d473-11e3-9c1a-0800200c9a66"
     },
     {
-<<<<<<< HEAD
         "accession": "ENCDO180XXX",
         "award": "U41HG006992",
         "lab": "j-michael-cherry",
         "organism": "dmelanogaster",
         "constructs": ["893d806f-3a88-43eb-afdf-dcc16c79ee45"],
         "uuid": "c9a34c9e-a19a-4bf5-8b50-5d7c39d190b1"
-=======
+    },
+    {
         "accession": "ENCDO550XXX",
         "award": "U41HG006992",
         "lab": "j-michael-cherry",
@@ -23,6 +23,5 @@
         	"ENCODE:sample_strain_generation_protocol"
         ],
         "uuid": "5f6b8f94-86af-447a-8e17-d94865ce1877"
->>>>>>> d19a23ec
     }
 ]
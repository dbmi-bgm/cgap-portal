[
    {
        "title": "People with Blue Thumbs",
        "project": "12a92962-8265-4fc0-b2f8-cf14f05db58b",
        "institution": "hms-dbmi",
        "status": "released",
        "uuid": "cc7d83a2-6886-4ca0-9402-7c49734cf3c4",
        "families": [
            {
                "members": ["5ec91041-78a0-4758-abef-21c7f5fd9f12", "5ec91041-78a0-4758-abef-21c7f5fd9f34","5ec91041-78a0-4758-abef-21c7f5fd9f56","5ec91041-78a0-4758-abef-21c7f5fd9f78","5ec91041-78a0-4758-abef-21c7f5fd9f91","5ec91041-78a0-4758-abef-21c7f5fd9f92"],
                "proband": "5ec91041-78a0-4758-abef-21c7f5fd9f12",
                "original_pedigree": "dcf15d5e-40aa-43bc-b81c-32c70c9afc50"
            },
            {
                "members": ["5ec91041-78a0-4758-abef-21c7f5fd9f21", "5ec91041-78a0-4758-abef-21c7f5fd9f22","5ec91041-78a0-4758-abef-21c7f5fd9f23","5ec91041-78a0-4758-abef-21c7f5fd9f24","5ec91041-78a0-4758-abef-21c7f5fd9f25"],
                "proband": "5ec91041-78a0-4758-abef-21c7f5fd9f21",
                "original_pedigree": "dcf15d5e-40aa-43bc-b81c-32c70c9afc52"
            }
        ],
<<<<<<< HEAD
        "description": "",
=======
        "description": "These people have been affected by a novel disease which can emerge at any age. The initial symptoms include gastrointestinal pains followed a few days later by bluing of some extremities. Death occurs usually within 2 years of onset.",
>>>>>>> 199edc15
        "case_phenotypic_features": []
    }
]<|MERGE_RESOLUTION|>--- conflicted
+++ resolved
@@ -17,11 +17,7 @@
                 "original_pedigree": "dcf15d5e-40aa-43bc-b81c-32c70c9afc52"
             }
         ],
-<<<<<<< HEAD
-        "description": "",
-=======
         "description": "These people have been affected by a novel disease which can emerge at any age. The initial symptoms include gastrointestinal pains followed a few days later by bluing of some extremities. Death occurs usually within 2 years of onset.",
->>>>>>> 199edc15
         "case_phenotypic_features": []
     }
 ]
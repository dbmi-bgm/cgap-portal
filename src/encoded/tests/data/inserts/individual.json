[
    {
        "project": "12a92962-8265-4fc0-b2f8-cf14f05db58b",
        "institution": "hms-dbmi",
        "status": "shared",
        "uuid": "5ec91041-78a0-4758-abef-21c7f5fd9ffc",
        "individual_id": "hms002i",
        "sex": "M",
        "is_deceased": false,
        "ancestry": [
            "Antarctica"
        ],
        "mother": "5c302401-88f6-44b8-9cf9-f062dfaa98c4",
        "father": "96974f2e-de0a-4f3a-9be5-543359da74a1",
        "samples": [
            "4fdb481a-fbdb-4c0f-a68d-aac87f847bec"
        ]
    },
    {
        "project": "12a92962-8265-4fc0-b2f8-cf14f05db58b",
        "institution": "hms-dbmi",
        "status": "shared",
        "uuid": "5c302401-88f6-44b8-9cf9-f062dfaa98c4",
        "individual_id": "hms003i",
        "sex": "F",
        "is_deceased": false,
        "samples": [
            "283f6047-61cd-4ddb-8881-ec1c87082569"
        ]
    },
    {
        "project": "12a92962-8265-4fc0-b2f8-cf14f05db58b",
        "institution": "hms-dbmi",
        "status": "shared",
        "uuid": "96974f2e-de0a-4f3a-9be5-543359da74a1",
        "individual_id": "hms004i",
        "sex": "M",
        "is_deceased": true
    },
    {
        "project": "12a92962-8265-4fc0-b2f8-cf14f05db58b",
        "institution": "hms-dbmi",
        "status": "shared",
        "uuid": "5ec91041-78a0-4758-abef-21c7f5fd9f12",
        "individual_id": "hms005i",
        "sex": "F",
        "is_deceased": false,
        "mother": "5ec91041-78a0-4758-abef-21c7f5fd9f92",
        "father": "5ec91041-78a0-4758-abef-21c7f5fd9f91",
        "samples": [
            "a4b98709-25fe-48a4-afde-8f886b57abc9"
        ]
    },
    {
        "project": "12a92962-8265-4fc0-b2f8-cf14f05db58b",
        "institution": "hms-dbmi",
        "status": "shared",
        "uuid": "5ec91041-78a0-4758-abef-21c7f5fd9f34",
        "individual_id": "hms006i",
        "sex": "M",
        "is_deceased": false,
        "mother": "5ec91041-78a0-4758-abef-21c7f5fd9f92",
        "father": "5ec91041-78a0-4758-abef-21c7f5fd9f91"
    },
    {
        "project": "12a92962-8265-4fc0-b2f8-cf14f05db58b",
        "institution": "hms-dbmi",
        "status": "shared",
        "uuid": "5ec91041-78a0-4758-abef-21c7f5fd9f56",
        "individual_id": "hms007i",
        "sex": "M",
        "is_deceased": false,
        "mother": "5ec91041-78a0-4758-abef-21c7f5fd9f92",
        "father": "5ec91041-78a0-4758-abef-21c7f5fd9f91"
    },
    {
        "project": "12a92962-8265-4fc0-b2f8-cf14f05db58b",
        "institution": "hms-dbmi",
        "aliases": [
            "hms-dbmi:hms008i"
        ],
        "status": "shared",
        "uuid": "5ec91041-78a0-4758-abef-21c7f5fd9f78",
        "individual_id": "SAM000",
        "sex": "F",
        "is_deceased": false,
        "age": 45,
        "age_units": "year",
<<<<<<< HEAD
=======
        "disorders": [
            {
                "disorder": "71bae2e1-4532-45cf-8fd7-958b47d7e446",
                "onset_age": 43,
                "onset_age_units": "year",
                "is_primary_diagnosis": true
            },
            {
                "disorder": "5197d1eb-e995-404d-99e1-52b5abde3242"
            }
        ],
>>>>>>> a006495d
        "samples": [
            "f4bbc709-40fe-48a4-afde-8e886b571903",
            "f4bbc709-40fe-48a4-afde-8e886b571904"
        ],
        "disorders": [
            {
                "disorder": "5197d1eb-e995-404d-99e1-52b5abde3242",
                "onset_age": 32,
                "onset_age_units": "year",
                "is_primary_diagnosis": true,
                "diagnostic_confidence": "probable"
            }
        ]
    },
    {
        "project": "12a92962-8265-4fc0-b2f8-cf14f05db58b",
        "institution": "hms-dbmi",
        "status": "shared",
        "uuid": "5ec91041-78a0-4758-abef-21c7f5fd9f91",
        "individual_id": "hms009i",
        "sex": "M",
        "is_deceased": false
    },
    {
        "project": "12a92962-8265-4fc0-b2f8-cf14f05db58b",
        "institution": "hms-dbmi",
        "status": "shared",
        "uuid": "5ec91041-78a0-4758-abef-21c7f5fd9f92",
        "individual_id": "hms010i",
        "sex": "F",
        "is_deceased": false
    },
    {
        "project": "12a92962-8265-4fc0-b2f8-cf14f05db58b",
        "institution": "hms-dbmi",
        "status": "shared",
        "uuid": "5ec91041-78a0-4758-abef-21c7f5fd9f21",
        "individual_id": "hms011i",
        "sex": "M",
        "is_deceased": false,
        "mother": "5ec91041-78a0-4758-abef-21c7f5fd9f25",
        "father": "5ec91041-78a0-4758-abef-21c7f5fd9f24"
    },
    {
        "project": "12a92962-8265-4fc0-b2f8-cf14f05db58b",
        "institution": "hms-dbmi",
        "status": "shared",
        "uuid": "5ec91041-78a0-4758-abef-21c7f5fd9f22",
        "individual_id": "hms012i",
        "sex": "F",
        "is_deceased": false,
        "mother": "5ec91041-78a0-4758-abef-21c7f5fd9f25",
        "father": "5ec91041-78a0-4758-abef-21c7f5fd9f24"
    },
    {
        "project": "12a92962-8265-4fc0-b2f8-cf14f05db58b",
        "institution": "hms-dbmi",
        "status": "shared",
        "uuid": "5ec91041-78a0-4758-abef-21c7f5fd9f23",
        "individual_id": "hms013i",
        "sex": "F",
        "is_deceased": false,
        "mother": "5ec91041-78a0-4758-abef-21c7f5fd9f25",
        "father": "5ec91041-78a0-4758-abef-21c7f5fd9f24"
    },
    {
        "project": "12a92962-8265-4fc0-b2f8-cf14f05db58b",
        "institution": "hms-dbmi",
        "status": "shared",
        "uuid": "5ec91041-78a0-4758-abef-21c7f5fd9f24",
        "individual_id": "hms014i",
        "sex": "M",
        "is_deceased": false
    },
    {
        "project": "12a92962-8265-4fc0-b2f8-cf14f05db58b",
        "institution": "hms-dbmi",
        "status": "shared",
        "uuid": "5ec91041-78a0-4758-abef-21c7f5fd9f25",
        "individual_id": "hms015i",
        "sex": "F",
        "is_deceased": false
    },
    {
        "project": "12a92962-8265-4fc0-b2f8-cf14f05db58b",
        "institution": "hms-dbmi",
        "status": "shared",
        "uuid": "5ec91041-78a0-4758-abef-21c7f5fd9f35",
        "individual_id": "hms016i",
        "sex": "F",
        "father": "5ec91041-78a0-4758-abef-21c7f5fd9f21",
        "is_deceased": false
    },
    {
        "project": "12a92962-8265-4fc0-b2f8-cf14f05db58b",
        "institution": "hms-dbmi",
        "status": "shared",
        "uuid": "5ec91041-78a0-4758-abef-21c7f5fd9f36",
        "individual_id": "hms017i",
        "sex": "F",
        "father": "5ec91041-78a0-4758-abef-21c7f5fd9f21",
        "is_deceased": false
    },
    {
        "project": "12a92962-8265-4fc0-b2f8-cf14f05db58b",
        "institution": "hms-dbmi",
        "status": "shared",
        "uuid": "5ec91041-78a0-4758-abef-21c7f5fd9f39",
        "individual_id": "hms018i",
        "sex": "F",
        "mother": "5ec91041-78a0-4758-abef-21c7f5fd9f23",
        "is_deceased": false
    }
]<|MERGE_RESOLUTION|>--- conflicted
+++ resolved
@@ -86,20 +86,6 @@
         "is_deceased": false,
         "age": 45,
         "age_units": "year",
-<<<<<<< HEAD
-=======
-        "disorders": [
-            {
-                "disorder": "71bae2e1-4532-45cf-8fd7-958b47d7e446",
-                "onset_age": 43,
-                "onset_age_units": "year",
-                "is_primary_diagnosis": true
-            },
-            {
-                "disorder": "5197d1eb-e995-404d-99e1-52b5abde3242"
-            }
-        ],
->>>>>>> a006495d
         "samples": [
             "f4bbc709-40fe-48a4-afde-8e886b571903",
             "f4bbc709-40fe-48a4-afde-8e886b571904"
@@ -111,6 +97,11 @@
                 "onset_age_units": "year",
                 "is_primary_diagnosis": true,
                 "diagnostic_confidence": "probable"
+            },
+            {
+                "disorder": "71bae2e1-4532-45cf-8fd7-958b47d7e446",
+                "onset_age": 43,
+                "onset_age_units": "year"
             }
         ]
     },

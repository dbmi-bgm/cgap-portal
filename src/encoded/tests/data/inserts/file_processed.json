--- conflicted
+++ resolved
@@ -449,12 +449,9 @@
     "date_created":"2018-11-29T01:37:58.357095+00:00",
     "submitted_by": "4dndcic@gmail.com",
     "uuid":"94827a84-2b65-45f4-ad4d-fc2219c52e7b",
-<<<<<<< HEAD
     "dataset_type": "Dataset",
     "genome_assembly": "GRCm38",
-=======
-    "override_experiment_type": "Dataset",
->>>>>>> 37c68f67
+    "override_experiment_type": "Dataset",
     "file_type": "File",
     "override_assay_info": "Assay",
     "override_biosource_name" : "Biosource"

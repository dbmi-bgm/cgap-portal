[
{
    "status": "uploaded",
    "submitted_by": "4dndcic@gmail.com",
    "uuid": "b4002377-49e5-4c33-afab-9ec90d65faf3",
    "award": "1U01CA200059-01",
    "file_format": "other",
    "notes": "sample dcic notes",
<<<<<<< HEAD
    "accession": "4DNFHFYGN09R",
    "lab": "4dn-dcic-lab",
    "filename": "_6_out_pair1.bam"
},{
=======
    "accession": "4DNFIFYGN09R",
    "lab": "4dn-dcic-lab",
    "filename": "s3://4dn-tool-evaluation-files/_6_out_pair1.bam"
},
{
>>>>>>> bc088668
    "status": "uploaded",
    "submitted_by": "4dndcic@gmail.com",
    "uuid": "ccf48ccd-49e5-4c33-afab-9ec90d65faf3",
    "award": "1U01CA200059-01",
    "file_format": "other",
    "notes": "sample dcic notes",
<<<<<<< HEAD
    "accession": "4DNFOEOP3UA0",
    "lab": "4dn-dcic-lab",
    "filename": "_6_HiC_norm_binning.hdf5"
=======
    "accession": "4DNFIEOP3UA0",
    "lab": "4dn-dcic-lab",
    "filename": "s3://4dn-tool-evaluation-files/_6_HiC_norm_binning.hdf5"
>>>>>>> bc088668
},{
    "status": "uploaded",
    "submitted_by": "4dndcic@gmail.com",
    "uuid": "165e9eeb-49e5-4c33-afab-9ec90d65faf3",
    "award": "1U01CA200059-01",
    "file_format": "other",
    "notes": "sample dcic notes",
<<<<<<< HEAD
    "accession": "4DNFPM172I2T",
    "lab": "4dn-dcic-lab",
    "filename": "_6_out_pair2.bam"
=======
    "accession": "4DNFIM172I2T",
    "lab": "4dn-dcic-lab",
    "filename": "s3://4dn-tool-evaluation-files/_6_out_pair2.bam"
>>>>>>> bc088668
},{
    "status": "uploaded",
    "submitted_by": "4dndcic@gmail.com",
    "uuid": "9e316323-49e5-4c33-afab-9ec90d65faf3",
    "award": "1U01CA200059-01",
    "file_format": "other",
    "notes": "sample dcic notes",
<<<<<<< HEAD
    "accession": "4DNFJ03QGVR4",
    "lab": "4dn-dcic-lab",
    "filename": "_6_HiCtool_expected_enrich_contact_matrix_chr21_0.05mb_0.0mb_48.0mb.txt"
=======
    "accession": "4DNFI03QGVR4",
    "lab": "4dn-dcic-lab",
    "filename": "s3://4dn-tool-evaluation-files/_6_HiCtool_expected_enrich_contact_matrix_chr21_0.05mb_0.0mb_48.0mb.txt"
>>>>>>> bc088668
},{
    "status": "uploaded",
    "submitted_by": "4dndcic@gmail.com",
    "uuid": "fbd7e4ad-49e5-4c33-afab-9ec90d65faf3",
    "award": "1U01CA200059-01",
    "file_format": "other",
    "notes": "sample dcic notes",
<<<<<<< HEAD
    "accession": "4DNFSYWQ59JI",
    "lab": "4dn-dcic-lab",
    "filename": "_5_HiCtool_expected_enrich_contact_matrix_chr22_0.05mb_0.0mb_51.0mb.txt"
=======
    "accession": "4DNFIYWQ59JI",
    "lab": "4dn-dcic-lab",
    "filename": "s3://4dn-tool-evaluation-files/_5_HiCtool_expected_enrich_contact_matrix_chr22_0.05mb_0.0mb_51.0mb.txt"
>>>>>>> bc088668
},{
    "status": "uploaded",
    "submitted_by": "4dndcic@gmail.com",
    "uuid": "7b24f953-49e5-4c33-afab-9ec90d65faf3",
    "award": "1U01CA200059-01",
    "file_format": "other",
    "notes": "sample dcic notes",
<<<<<<< HEAD
    "accession": "4DNFQMLPZK1F",
    "lab": "4dn-dcic-lab",
    "filename": "_13_HiC_distance_function.hdf5"
=======
    "accession": "4DNFIMLPZK1F",
    "lab": "4dn-dcic-lab",
    "filename": "s3://4dn-tool-evaluation-files/_13_HiC_distance_function.hdf5"
>>>>>>> bc088668
},{
    "status": "uploaded",
    "submitted_by": "4dndcic@gmail.com",
    "uuid": "ccd45b82-49e5-4c33-afab-9ec90d65faf3",
    "award": "1U01CA200059-01",
    "file_format": "other",
    "notes": "sample dcic notes",
<<<<<<< HEAD
    "accession": "4DNFEUAGRP16",
    "lab": "4dn-dcic-lab",
    "filename": "_6_fend_object.hdf5"
=======
    "accession": "4DNFIUAGRP16",
    "lab": "4dn-dcic-lab",
    "filename": "s3://4dn-tool-evaluation-files/_6_fend_object.hdf5"
>>>>>>> bc088668
},{
    "status": "uploaded",
    "submitted_by": "4dndcic@gmail.com",
    "uuid": "bc8e4805-49e5-4c33-afab-9ec90d65faf3",
    "award": "1U01CA200059-01",
    "file_format": "other",
    "notes": "sample dcic notes",
<<<<<<< HEAD
    "accession": "4DNF8JDTPNYS",
    "lab": "4dn-dcic-lab",
    "filename": "_6_HiCtool_expected_fend_contact_matrix_chr21_0.05mb_0.0mb_48.0mb.txt"
=======
    "accession": "4DNFIJDTPNYS",
    "lab": "4dn-dcic-lab",
    "filename": "s3://4dn-tool-evaluation-files/_6_HiCtool_expected_fend_contact_matrix_chr21_0.05mb_0.0mb_48.0mb.txt"
>>>>>>> bc088668
},{
    "status": "uploaded",
    "submitted_by": "4dndcic@gmail.com",
    "uuid": "ae0b7a78-49e5-4c33-afab-9ec90d65faf3",
    "award": "1U01CA200059-01",
    "file_format": "other",
    "notes": "sample dcic notes",
<<<<<<< HEAD
    "accession": "4DNF27DTDHCP",
    "lab": "4dn-dcic-lab",
    "filename": "_5_HiCtool_expected_fend_contact_matrix_chr22_0.05mb_0.0mb_51.0mb.txt"
=======
    "accession": "4DNFI7DTDHCP",
    "lab": "4dn-dcic-lab",
    "filename": "s3://4dn-tool-evaluation-files/_5_HiCtool_expected_fend_contact_matrix_chr22_0.05mb_0.0mb_51.0mb.txt"
>>>>>>> bc088668
},{
    "status": "uploaded",
    "submitted_by": "4dndcic@gmail.com",
    "uuid": "61cdc81e-49e5-4c33-afab-9ec90d65faf3",
    "award": "1U01CA200059-01",
    "file_format": "other",
    "notes": "sample dcic notes",
<<<<<<< HEAD
    "accession": "4DNFVVDR5QTI",
    "lab": "4dn-dcic-lab",
    "filename": "_6_HiC_data_object.hdf5"
=======
    "accession": "4DNFIVDR5QTI",
    "lab": "4dn-dcic-lab",
    "filename": "s3://4dn-tool-evaluation-files/_6_HiC_data_object.hdf5"
>>>>>>> bc088668
},{
    "status": "uploaded",
    "submitted_by": "4dndcic@gmail.com",
    "uuid": "12c9ecbf-49e5-4c33-afab-9ec90d65faf3",
    "award": "1U01CA200059-01",
    "file_format": "other",
    "notes": "sample dcic notes",
<<<<<<< HEAD
    "accession": "4DNFZW8Z9N1S",
    "lab": "4dn-dcic-lab",
    "filename": "_6_out_noDup.sort.bam"
=======
    "accession": "4DNFIW8Z9N1S",
    "lab": "4dn-dcic-lab",
    "filename": "s3://4dn-tool-evaluation-files/_6_out_noDup.sort.bam"
>>>>>>> bc088668
},{
    "status": "uploaded",
    "submitted_by": "4dndcic@gmail.com",
    "uuid": "f2d4e59e-49e5-4c33-afab-9ec90d65faf3",
    "award": "1U01CA200059-01",
    "file_format": "other",
    "notes": "sample dcic notes",
<<<<<<< HEAD
    "accession": "4DNFQ11MKX6K",
    "lab": "4dn-dcic-lab",
    "filename": "_13_HiC_project_object.hdf5"
=======
    "accession": "4DNFI11MKX6K",
    "lab": "4dn-dcic-lab",
    "filename": "s3://4dn-tool-evaluation-files/_13_HiC_project_object.hdf5"
>>>>>>> bc088668
},{
    "status": "uploaded",
    "submitted_by": "4dndcic@gmail.com",
    "uuid": "20d4828f-49e5-4c33-afab-9ec90d65faf3",
    "award": "1U01CA200059-01",
    "file_format": "other",
    "notes": "sample dcic notes",
<<<<<<< HEAD
    "accession": "4DNFWHMGZVQB",
    "lab": "4dn-dcic-lab",
    "filename": "_6_HiCtool_observed_contact_matrix_chr21_0.05mb_0.0mb_48.0mb.txt"
=======
    "accession": "4DNFIHMGZVQB",
    "lab": "4dn-dcic-lab",
    "filename": "s3://4dn-tool-evaluation-files/_6_HiCtool_observed_contact_matrix_chr21_0.05mb_0.0mb_48.0mb.txt"
>>>>>>> bc088668
},{
    "status": "uploaded",
    "submitted_by": "4dndcic@gmail.com",
    "uuid": "7c3e582f-49e5-4c33-afab-9ec90d65faf3",
    "award": "1U01CA200059-01",
    "file_format": "other",
    "notes": "sample dcic notes",
<<<<<<< HEAD
    "accession": "4DNF1LW5YPK0",
    "lab": "4dn-dcic-lab",
    "filename": "_5_HiCtool_observed_contact_matrix_chr22_0.05mb_0.0mb_51.0mb.txt"
=======
    "accession": "4DNFILW5YPK0",
    "lab": "4dn-dcic-lab",
    "filename": "s3://4dn-tool-evaluation-files/_5_HiCtool_observed_contact_matrix_chr22_0.05mb_0.0mb_51.0mb.txt"
>>>>>>> bc088668
},{
    "status": "uploaded",
    "submitted_by": "4dndcic@gmail.com",
    "uuid": "f95b8cf9-49e5-4c33-afab-9ec90d65faf3",
    "award": "1U01CA200059-01",
    "file_format": "other",
    "notes": "sample dcic notes",
<<<<<<< HEAD
    "accession": "4DNFN8ICRHEN",
    "lab": "4dn-dcic-lab",
    "filename": "_6_HiCtool_normalized_enrich_contact_matrix_chr21_0.05mb_0.0mb_48.0mb.txt"
=======
    "accession": "4DNFI8ICRHEN",
    "lab": "4dn-dcic-lab",
    "filename": "s3://4dn-tool-evaluation-files/_6_HiCtool_normalized_enrich_contact_matrix_chr21_0.05mb_0.0mb_48.0mb.txt"
>>>>>>> bc088668
},{
    "status": "uploaded",
    "submitted_by": "4dndcic@gmail.com",
    "uuid": "d04b6a0f-49e5-4c33-afab-9ec90d65faf3",
    "award": "1U01CA200059-01",
    "file_format": "other",
    "notes": "sample dcic notes",
<<<<<<< HEAD
    "accession": "4DNFQOZAY8O8",
    "lab": "4dn-dcic-lab",
    "filename": "_5_HiCtool_normalized_enrich_contact_matrix_chr22_0.05mb_0.0mb_51.0mb.txt"
=======
    "accession": "4DNFIOZAY8O8",
    "lab": "4dn-dcic-lab",
    "filename": "s3://4dn-tool-evaluation-files/_5_HiCtool_normalized_enrich_contact_matrix_chr22_0.05mb_0.0mb_51.0mb.txt"
>>>>>>> bc088668
},{
    "status": "uploaded",
    "submitted_by": "4dndcic@gmail.com",
    "uuid": "58395de6-49e5-4c33-afab-9ec90d65faf3",
    "award": "1U01CA200059-01",
    "file_format": "other",
    "notes": "sample dcic notes",
<<<<<<< HEAD
    "accession": "4DNFWTJ7T7QW",
    "lab": "4dn-dcic-lab",
    "filename": "_6_HiCtool_normalized_fend_contact_matrix_chr21_0.05mb_0.0mb_48.0mb.txt"
=======
    "accession": "4DNFITJ7T7QW",
    "lab": "4dn-dcic-lab",
    "filename": "s3://4dn-tool-evaluation-files/_6_HiCtool_normalized_fend_contact_matrix_chr21_0.05mb_0.0mb_48.0mb.txt"
>>>>>>> bc088668
},{
    "status": "uploaded",
    "submitted_by": "4dndcic@gmail.com",
    "uuid": "b9930e7a-49e5-4c33-afab-9ec90d65faf3",
    "award": "1U01CA200059-01",
    "file_format": "other",
    "notes": "sample dcic notes",
<<<<<<< HEAD
    "accession": "4DNFMH6Z2ZD5",
    "lab": "4dn-dcic-lab",
    "filename": "_5_HiCtool_normalized_fend_contact_matrix_chr22_0.05mb_0.0mb_51.0mb.txt"
},{
    "status": "uploaded",
    "submitted_by": "4dndcic@gmail.com",
    "uuid": "fbdbe727-49e5-4c33-afab-9ec90d65faf3", 
    "award": "1U01CA200059-01",
    "file_format": "other",
    "notes": "sample dcic notes",
    "accession": "4DNFFL631LOS",
    "lab": "4dn-dcic-lab",
    "filename": "GM12878_SRR1658581_1pc_1_R1_fastqc.zip"
=======
    "accession": "4DNFIH6Z2ZD5",
    "lab": "4dn-dcic-lab",
    "filename": "s3://4dn-tool-evaluation-files/_5_HiCtool_normalized_fend_contact_matrix_chr22_0.05mb_0.0mb_51.0mb.txt"
},{
    "status": "uploaded",
    "submitted_by": "4dndcic@gmail.com",
    "uuid": "fbdbe727-49e5-4c33-afab-9ec90d65faf3",
    "award": "1U01CA200059-01",
    "file_format": "other",
    "notes": "sample dcic notes",
    "accession": "4DNFIL631LOS",
    "lab": "4dn-dcic-lab",
    "filename": "s3://4dn-tool-evaluation-files/GM12878_SRR1658581_1pc_1_R1_fastqc.zip"
>>>>>>> bc088668
}
]<|MERGE_RESOLUTION|>--- conflicted
+++ resolved
@@ -6,33 +6,21 @@
     "award": "1U01CA200059-01",
     "file_format": "other",
     "notes": "sample dcic notes",
-<<<<<<< HEAD
     "accession": "4DNFHFYGN09R",
     "lab": "4dn-dcic-lab",
     "filename": "_6_out_pair1.bam"
 },{
-=======
-    "accession": "4DNFIFYGN09R",
-    "lab": "4dn-dcic-lab",
-    "filename": "s3://4dn-tool-evaluation-files/_6_out_pair1.bam"
-},
-{
->>>>>>> bc088668
+
     "status": "uploaded",
     "submitted_by": "4dndcic@gmail.com",
     "uuid": "ccf48ccd-49e5-4c33-afab-9ec90d65faf3",
     "award": "1U01CA200059-01",
     "file_format": "other",
     "notes": "sample dcic notes",
-<<<<<<< HEAD
     "accession": "4DNFOEOP3UA0",
     "lab": "4dn-dcic-lab",
     "filename": "_6_HiC_norm_binning.hdf5"
-=======
-    "accession": "4DNFIEOP3UA0",
-    "lab": "4dn-dcic-lab",
-    "filename": "s3://4dn-tool-evaluation-files/_6_HiC_norm_binning.hdf5"
->>>>>>> bc088668
+
 },{
     "status": "uploaded",
     "submitted_by": "4dndcic@gmail.com",
@@ -40,15 +28,10 @@
     "award": "1U01CA200059-01",
     "file_format": "other",
     "notes": "sample dcic notes",
-<<<<<<< HEAD
     "accession": "4DNFPM172I2T",
     "lab": "4dn-dcic-lab",
     "filename": "_6_out_pair2.bam"
-=======
-    "accession": "4DNFIM172I2T",
-    "lab": "4dn-dcic-lab",
-    "filename": "s3://4dn-tool-evaluation-files/_6_out_pair2.bam"
->>>>>>> bc088668
+
 },{
     "status": "uploaded",
     "submitted_by": "4dndcic@gmail.com",
@@ -56,15 +39,10 @@
     "award": "1U01CA200059-01",
     "file_format": "other",
     "notes": "sample dcic notes",
-<<<<<<< HEAD
     "accession": "4DNFJ03QGVR4",
     "lab": "4dn-dcic-lab",
     "filename": "_6_HiCtool_expected_enrich_contact_matrix_chr21_0.05mb_0.0mb_48.0mb.txt"
-=======
-    "accession": "4DNFI03QGVR4",
-    "lab": "4dn-dcic-lab",
-    "filename": "s3://4dn-tool-evaluation-files/_6_HiCtool_expected_enrich_contact_matrix_chr21_0.05mb_0.0mb_48.0mb.txt"
->>>>>>> bc088668
+
 },{
     "status": "uploaded",
     "submitted_by": "4dndcic@gmail.com",
@@ -72,15 +50,10 @@
     "award": "1U01CA200059-01",
     "file_format": "other",
     "notes": "sample dcic notes",
-<<<<<<< HEAD
     "accession": "4DNFSYWQ59JI",
     "lab": "4dn-dcic-lab",
     "filename": "_5_HiCtool_expected_enrich_contact_matrix_chr22_0.05mb_0.0mb_51.0mb.txt"
-=======
-    "accession": "4DNFIYWQ59JI",
-    "lab": "4dn-dcic-lab",
-    "filename": "s3://4dn-tool-evaluation-files/_5_HiCtool_expected_enrich_contact_matrix_chr22_0.05mb_0.0mb_51.0mb.txt"
->>>>>>> bc088668
+
 },{
     "status": "uploaded",
     "submitted_by": "4dndcic@gmail.com",
@@ -88,15 +61,10 @@
     "award": "1U01CA200059-01",
     "file_format": "other",
     "notes": "sample dcic notes",
-<<<<<<< HEAD
     "accession": "4DNFQMLPZK1F",
     "lab": "4dn-dcic-lab",
     "filename": "_13_HiC_distance_function.hdf5"
-=======
-    "accession": "4DNFIMLPZK1F",
-    "lab": "4dn-dcic-lab",
-    "filename": "s3://4dn-tool-evaluation-files/_13_HiC_distance_function.hdf5"
->>>>>>> bc088668
+
 },{
     "status": "uploaded",
     "submitted_by": "4dndcic@gmail.com",
@@ -104,15 +72,10 @@
     "award": "1U01CA200059-01",
     "file_format": "other",
     "notes": "sample dcic notes",
-<<<<<<< HEAD
     "accession": "4DNFEUAGRP16",
     "lab": "4dn-dcic-lab",
     "filename": "_6_fend_object.hdf5"
-=======
-    "accession": "4DNFIUAGRP16",
-    "lab": "4dn-dcic-lab",
-    "filename": "s3://4dn-tool-evaluation-files/_6_fend_object.hdf5"
->>>>>>> bc088668
+
 },{
     "status": "uploaded",
     "submitted_by": "4dndcic@gmail.com",
@@ -120,15 +83,10 @@
     "award": "1U01CA200059-01",
     "file_format": "other",
     "notes": "sample dcic notes",
-<<<<<<< HEAD
     "accession": "4DNF8JDTPNYS",
     "lab": "4dn-dcic-lab",
     "filename": "_6_HiCtool_expected_fend_contact_matrix_chr21_0.05mb_0.0mb_48.0mb.txt"
-=======
-    "accession": "4DNFIJDTPNYS",
-    "lab": "4dn-dcic-lab",
-    "filename": "s3://4dn-tool-evaluation-files/_6_HiCtool_expected_fend_contact_matrix_chr21_0.05mb_0.0mb_48.0mb.txt"
->>>>>>> bc088668
+
 },{
     "status": "uploaded",
     "submitted_by": "4dndcic@gmail.com",
@@ -136,15 +94,10 @@
     "award": "1U01CA200059-01",
     "file_format": "other",
     "notes": "sample dcic notes",
-<<<<<<< HEAD
     "accession": "4DNF27DTDHCP",
     "lab": "4dn-dcic-lab",
     "filename": "_5_HiCtool_expected_fend_contact_matrix_chr22_0.05mb_0.0mb_51.0mb.txt"
-=======
-    "accession": "4DNFI7DTDHCP",
-    "lab": "4dn-dcic-lab",
-    "filename": "s3://4dn-tool-evaluation-files/_5_HiCtool_expected_fend_contact_matrix_chr22_0.05mb_0.0mb_51.0mb.txt"
->>>>>>> bc088668
+
 },{
     "status": "uploaded",
     "submitted_by": "4dndcic@gmail.com",
@@ -152,15 +105,10 @@
     "award": "1U01CA200059-01",
     "file_format": "other",
     "notes": "sample dcic notes",
-<<<<<<< HEAD
     "accession": "4DNFVVDR5QTI",
     "lab": "4dn-dcic-lab",
     "filename": "_6_HiC_data_object.hdf5"
-=======
-    "accession": "4DNFIVDR5QTI",
-    "lab": "4dn-dcic-lab",
-    "filename": "s3://4dn-tool-evaluation-files/_6_HiC_data_object.hdf5"
->>>>>>> bc088668
+
 },{
     "status": "uploaded",
     "submitted_by": "4dndcic@gmail.com",
@@ -168,15 +116,10 @@
     "award": "1U01CA200059-01",
     "file_format": "other",
     "notes": "sample dcic notes",
-<<<<<<< HEAD
     "accession": "4DNFZW8Z9N1S",
     "lab": "4dn-dcic-lab",
     "filename": "_6_out_noDup.sort.bam"
-=======
-    "accession": "4DNFIW8Z9N1S",
-    "lab": "4dn-dcic-lab",
-    "filename": "s3://4dn-tool-evaluation-files/_6_out_noDup.sort.bam"
->>>>>>> bc088668
+
 },{
     "status": "uploaded",
     "submitted_by": "4dndcic@gmail.com",
@@ -184,15 +127,10 @@
     "award": "1U01CA200059-01",
     "file_format": "other",
     "notes": "sample dcic notes",
-<<<<<<< HEAD
     "accession": "4DNFQ11MKX6K",
     "lab": "4dn-dcic-lab",
     "filename": "_13_HiC_project_object.hdf5"
-=======
-    "accession": "4DNFI11MKX6K",
-    "lab": "4dn-dcic-lab",
-    "filename": "s3://4dn-tool-evaluation-files/_13_HiC_project_object.hdf5"
->>>>>>> bc088668
+
 },{
     "status": "uploaded",
     "submitted_by": "4dndcic@gmail.com",
@@ -200,15 +138,10 @@
     "award": "1U01CA200059-01",
     "file_format": "other",
     "notes": "sample dcic notes",
-<<<<<<< HEAD
     "accession": "4DNFWHMGZVQB",
     "lab": "4dn-dcic-lab",
     "filename": "_6_HiCtool_observed_contact_matrix_chr21_0.05mb_0.0mb_48.0mb.txt"
-=======
-    "accession": "4DNFIHMGZVQB",
-    "lab": "4dn-dcic-lab",
-    "filename": "s3://4dn-tool-evaluation-files/_6_HiCtool_observed_contact_matrix_chr21_0.05mb_0.0mb_48.0mb.txt"
->>>>>>> bc088668
+
 },{
     "status": "uploaded",
     "submitted_by": "4dndcic@gmail.com",
@@ -216,15 +149,10 @@
     "award": "1U01CA200059-01",
     "file_format": "other",
     "notes": "sample dcic notes",
-<<<<<<< HEAD
     "accession": "4DNF1LW5YPK0",
     "lab": "4dn-dcic-lab",
     "filename": "_5_HiCtool_observed_contact_matrix_chr22_0.05mb_0.0mb_51.0mb.txt"
-=======
-    "accession": "4DNFILW5YPK0",
-    "lab": "4dn-dcic-lab",
-    "filename": "s3://4dn-tool-evaluation-files/_5_HiCtool_observed_contact_matrix_chr22_0.05mb_0.0mb_51.0mb.txt"
->>>>>>> bc088668
+
 },{
     "status": "uploaded",
     "submitted_by": "4dndcic@gmail.com",
@@ -232,15 +160,10 @@
     "award": "1U01CA200059-01",
     "file_format": "other",
     "notes": "sample dcic notes",
-<<<<<<< HEAD
     "accession": "4DNFN8ICRHEN",
     "lab": "4dn-dcic-lab",
     "filename": "_6_HiCtool_normalized_enrich_contact_matrix_chr21_0.05mb_0.0mb_48.0mb.txt"
-=======
-    "accession": "4DNFI8ICRHEN",
-    "lab": "4dn-dcic-lab",
-    "filename": "s3://4dn-tool-evaluation-files/_6_HiCtool_normalized_enrich_contact_matrix_chr21_0.05mb_0.0mb_48.0mb.txt"
->>>>>>> bc088668
+
 },{
     "status": "uploaded",
     "submitted_by": "4dndcic@gmail.com",
@@ -248,15 +171,10 @@
     "award": "1U01CA200059-01",
     "file_format": "other",
     "notes": "sample dcic notes",
-<<<<<<< HEAD
     "accession": "4DNFQOZAY8O8",
     "lab": "4dn-dcic-lab",
     "filename": "_5_HiCtool_normalized_enrich_contact_matrix_chr22_0.05mb_0.0mb_51.0mb.txt"
-=======
-    "accession": "4DNFIOZAY8O8",
-    "lab": "4dn-dcic-lab",
-    "filename": "s3://4dn-tool-evaluation-files/_5_HiCtool_normalized_enrich_contact_matrix_chr22_0.05mb_0.0mb_51.0mb.txt"
->>>>>>> bc088668
+
 },{
     "status": "uploaded",
     "submitted_by": "4dndcic@gmail.com",
@@ -264,15 +182,10 @@
     "award": "1U01CA200059-01",
     "file_format": "other",
     "notes": "sample dcic notes",
-<<<<<<< HEAD
     "accession": "4DNFWTJ7T7QW",
     "lab": "4dn-dcic-lab",
     "filename": "_6_HiCtool_normalized_fend_contact_matrix_chr21_0.05mb_0.0mb_48.0mb.txt"
-=======
-    "accession": "4DNFITJ7T7QW",
-    "lab": "4dn-dcic-lab",
-    "filename": "s3://4dn-tool-evaluation-files/_6_HiCtool_normalized_fend_contact_matrix_chr21_0.05mb_0.0mb_48.0mb.txt"
->>>>>>> bc088668
+
 },{
     "status": "uploaded",
     "submitted_by": "4dndcic@gmail.com",
@@ -280,7 +193,6 @@
     "award": "1U01CA200059-01",
     "file_format": "other",
     "notes": "sample dcic notes",
-<<<<<<< HEAD
     "accession": "4DNFMH6Z2ZD5",
     "lab": "4dn-dcic-lab",
     "filename": "_5_HiCtool_normalized_fend_contact_matrix_chr22_0.05mb_0.0mb_51.0mb.txt"
@@ -294,20 +206,6 @@
     "accession": "4DNFFL631LOS",
     "lab": "4dn-dcic-lab",
     "filename": "GM12878_SRR1658581_1pc_1_R1_fastqc.zip"
-=======
-    "accession": "4DNFIH6Z2ZD5",
-    "lab": "4dn-dcic-lab",
-    "filename": "s3://4dn-tool-evaluation-files/_5_HiCtool_normalized_fend_contact_matrix_chr22_0.05mb_0.0mb_51.0mb.txt"
-},{
-    "status": "uploaded",
-    "submitted_by": "4dndcic@gmail.com",
-    "uuid": "fbdbe727-49e5-4c33-afab-9ec90d65faf3",
-    "award": "1U01CA200059-01",
-    "file_format": "other",
-    "notes": "sample dcic notes",
-    "accession": "4DNFIL631LOS",
-    "lab": "4dn-dcic-lab",
-    "filename": "s3://4dn-tool-evaluation-files/GM12878_SRR1658581_1pc_1_R1_fastqc.zip"
->>>>>>> bc088668
+
 }
 ]
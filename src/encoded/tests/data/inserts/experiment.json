--- conflicted
+++ resolved
@@ -67,15 +67,6 @@
         "documents": [
             "ENCODE:Snyder_Histone_Mouse_protocol"
         ],
-<<<<<<< HEAD
-        "dbxrefs": [
-            "ucsc_encode_db:wgEncodeEM002001",
-            "GEO:GSM798326",
-            "GEO:GSM798326",
-            "GEO:GSE32218"
-        ],
-=======
->>>>>>> 128daf7c
         "lab": "sherman-weissman",
         "status": "CURRENT",
         "submitted_by": "amet.fusce@est.fermentum",
@@ -102,17 +93,7 @@
         "documents": [
             "ENCODE:Snyder_Histone_Mouse_protocol"
         ],
-<<<<<<< HEAD
-        "dbxrefs": [
-            "ucsc_encode_db:wgEncodeEM002004",
-            "GEO:GSM798327",
-            "GEO:GSM798327",
-            "GEO:GSE32218"
-        ],
-        "lab": "sherman-weissman",
-=======
        "lab": "sherman-weissman",
->>>>>>> 128daf7c
         "possible_controls": [
             "df02f3f9-a6d4-40e4-a8dc-c1c7387e4556"
         ],
@@ -139,15 +120,7 @@
         "documents": [
             "ENCODE:Myers_Lab_ChIP-seq_Protocol_v042211"
         ],
-<<<<<<< HEAD
-        "dbxrefs": [
-            "ucsc_encode_db:wgEncodeEH003317",
-            "GEO:GSM1010811"
-        ],
-        "lab": "richard-myers",
-=======
        "lab": "richard-myers",
->>>>>>> 128daf7c
         "status": "CURRENT",
         "submitted_by": "facilisi.tristique@potenti.vivamus",
         "target": "TAF1-human",
@@ -172,16 +145,7 @@
         "documents": [
             "ENCODE:Myers_Methyl450_protocol"
         ],
-<<<<<<< HEAD
-        "dbxrefs": [
-            "ucsc_encode_db:wgEncodeEH002229"
-            "GEO:GSM999346",
-            "GEO:GSE40699"
-        ],
-        "lab": "richard-myers",
-=======
        "lab": "richard-myers",
->>>>>>> 128daf7c
         "related_files": [
             "ENCFF000LSP"
         ],

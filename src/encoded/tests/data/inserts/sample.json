[
    {
        "project": "12a92962-8265-4fc0-b2f8-cf14f05db58b",
        "institution": "hms-dbmi",
        "status": "shared",
        "uuid": "4fdb481a-fbdb-4c0f-a68d-aac87f847bec",
        "bam_sample_id": "test001_sample",
        "workup_type": "WGS",
        "specimen_type": "peripheral blood",
        "processed_files": [
            "10002377-49e5-4c33-afab-9ec90d65faf3"
        ]
    },
    {
        "project": "12a92962-8265-4fc0-b2f8-cf14f05db58b",
        "institution": "hms-dbmi",
        "status": "shared",
        "uuid": "283f6047-61cd-4ddb-8881-ec1c87082569",
        "workup_type": "WGS",
        "bam_sample_id": "test002_sample",
        "specimen_type": "peripheral blood",
        "processed_files": [
            "10002377-49e5-4c33-afab-9ec90d65faa1"
        ]
    },
    {
        "project": "12a92962-8265-4fc0-b2f8-cf14f05db58b",
        "institution": "hms-dbmi",
        "status": "shared",
        "uuid": "f4bbc709-40fe-48a4-afde-8e886b571903",
<<<<<<< HEAD
        "bam_sample_id": "test003_sample",
	    "tissue_type": "Tumor",
        "specimen_collection_date": "2019-03-06",
        "workup_type": "WGS",
        "specimen_type": "peripheral blood"
=======
        "bam_sample_id": "SAM000-T-WGS",
        "specimen_accession": "SAM000-T",
        "specimen_type": "resection",
        "workup_type": "WGS",
        "preservation_method": "FFPE",
        "tissue_type": "Tumor"
>>>>>>> a006495d
    },
    {
        "project": "12a92962-8265-4fc0-b2f8-cf14f05db58b",
        "institution": "hms-dbmi",
        "status": "shared",
        "uuid": "f4bbc709-40fe-48a4-afde-8e886b571904",
<<<<<<< HEAD
        "bam_sample_id": "test003_normal_sample",
        "tissue_type": "Normal",
        "specimen_collection_date": "2019-03-06",
        "workup_type": "WGS",
        "specimen_type": "peripheral blood"
=======
        "bam_sample_id": "SAM000-N-WGS",
        "specimen_accession": "SAM000-N",
        "specimen_type": "peripheral blood",
        "workup_type": "WGS",
        "preservation_method": "Fresh",
        "tissue_type": "Normal"
>>>>>>> a006495d
    },
    {
        "project": "12a92962-8265-4fc0-b2f8-cf14f05db58b",
        "institution": "hms-dbmi",
        "status": "shared",
        "uuid": "a4b98709-25fe-48a4-afde-8f886b57abc9",
        "workup_type": "WGS",
        "specimen_type": "peripheral blood",
        "requisition_type": "BioBank",
        "date_requisition_received": "2020-01-01",
        "indication": "cervical cancer",
        "specimen_accession": "12345",
        "specimen_accession_date": "2020-03-01",
        "bam_sample_id": "test004_sample",
        "requisition_acceptance": {
            "accepted_rejected": "Rejected",
            "rejection_reason": "DOB missing",
            "corrective_action": "emailed XXX regarding missing DOB",
            "date_sent": "2020-03-04",
            "date_completed": "2020-03-05"
        },
        "other_specimen_ids": [
            {
                "id_type": "BCGG-ID",
                "id": "45678"
            }
        ],
        "specimen_collection_date": "2020-03-06",
        "date_transported": "2020-03-07",
        "transported_by": "FedEx",
        "date_received": "2020-03-08",
        "specimen_accepted": "Yes",
        "dna_concentration": "100 ng/uL",
        "library_info": [
            {
                "field": "plate ID",
                "value": "A197"
            }
        ],
        "sequence_id": "BAE12345",
        "sequencing_date": "2020-03-10",
        "files": [
            "10e82a90-49e5-4c33-afab-9ec90d65faa0",
            "10e82a90-49e5-4c33-afab-9ec90d65faa1"
        ]
    }
]<|MERGE_RESOLUTION|>--- conflicted
+++ resolved
@@ -28,40 +28,26 @@
         "institution": "hms-dbmi",
         "status": "shared",
         "uuid": "f4bbc709-40fe-48a4-afde-8e886b571903",
-<<<<<<< HEAD
-        "bam_sample_id": "test003_sample",
-	    "tissue_type": "Tumor",
-        "specimen_collection_date": "2019-03-06",
-        "workup_type": "WGS",
-        "specimen_type": "peripheral blood"
-=======
         "bam_sample_id": "SAM000-T-WGS",
         "specimen_accession": "SAM000-T",
         "specimen_type": "resection",
         "workup_type": "WGS",
         "preservation_method": "FFPE",
-        "tissue_type": "Tumor"
->>>>>>> a006495d
+        "tissue_type": "Tumor",
+        "specimen_collection_date": "2019-03-06"
     },
     {
         "project": "12a92962-8265-4fc0-b2f8-cf14f05db58b",
         "institution": "hms-dbmi",
         "status": "shared",
         "uuid": "f4bbc709-40fe-48a4-afde-8e886b571904",
-<<<<<<< HEAD
-        "bam_sample_id": "test003_normal_sample",
-        "tissue_type": "Normal",
-        "specimen_collection_date": "2019-03-06",
-        "workup_type": "WGS",
-        "specimen_type": "peripheral blood"
-=======
         "bam_sample_id": "SAM000-N-WGS",
         "specimen_accession": "SAM000-N",
         "specimen_type": "peripheral blood",
         "workup_type": "WGS",
         "preservation_method": "Fresh",
-        "tissue_type": "Normal"
->>>>>>> a006495d
+        "tissue_type": "Normal",
+        "specimen_collection_date": "2019-03-06"
     },
     {
         "project": "12a92962-8265-4fc0-b2f8-cf14f05db58b",

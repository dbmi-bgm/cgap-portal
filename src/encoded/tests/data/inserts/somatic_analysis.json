[
    {
        "project": "hms-dbmi:BGM",
        "institution": "hms-dbmi:bwh",
        "uuid": "873fb161-5fa7-4897-94c0-dd120f985dec",
        "aliases": [
            "hms-dbmi:tumor_analysis_001"
        ],
<<<<<<< HEAD
        "individual": "5ec91041-78a0-4758-abef-21c7f5fd9f78",
        "external_identifier": "tumor_analysis_001",
        "description": "Breast cancer tumor vs. normal",
=======
        "external_identifier": "SAM000-TvN",
        "description": "Breast cancer tumor vs. normal for SAM000",
>>>>>>> a006495d
        "samples": [
            "f4bbc709-40fe-48a4-afde-8e886b571903",
            "f4bbc709-40fe-48a4-afde-8e886b571904"
        ]
    },
    {
        "project": "hms-dbmi:BGM",
        "institution": "hms-dbmi:bwh",
        "uuid": "f38086a6-4e55-4a3a-a4b3-8f2a7e897c0d",
        "aliases": [
            "hms-dbmi:normal_analysis_001"
        ],
        "individual": "5ec91041-78a0-4758-abef-21c7f5fd9f78",
        "external_identifier": "normal_analysis_001",
        "description": "Normal tissue analysis",
        "samples": [
            "f4bbc709-40fe-48a4-afde-8e886b571904"
        ]
    }
]<|MERGE_RESOLUTION|>--- conflicted
+++ resolved
@@ -6,14 +6,7 @@
         "aliases": [
             "hms-dbmi:tumor_analysis_001"
         ],
-<<<<<<< HEAD
         "individual": "5ec91041-78a0-4758-abef-21c7f5fd9f78",
-        "external_identifier": "tumor_analysis_001",
-        "description": "Breast cancer tumor vs. normal",
-=======
-        "external_identifier": "SAM000-TvN",
-        "description": "Breast cancer tumor vs. normal for SAM000",
->>>>>>> a006495d
         "samples": [
             "f4bbc709-40fe-48a4-afde-8e886b571903",
             "f4bbc709-40fe-48a4-afde-8e886b571904"

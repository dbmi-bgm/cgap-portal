[
    {
        "title": "In situ Hi-C",
        "experiment_category": "Sequencing",
        "experiment_subcategory": "3C Ligation-based Assays",
        "grouping": "Minimum-bias Genome-wide Proximity Assays",
        "raw_files": "Reads (fastq) provided by lab",
        "uuid": "a17b17cd-544a-3a3b-abc3-17a544544b3c"
    },
    {
        "title": "Dilution Hi-C",
        "experiment_category": "Sequencing",
        "experiment_subcategory": "3C Ligation-based Assays",
        "grouping": "Minimum-bias Genome-wide Proximity Assays",
        "raw_files": "Reads (fastq) provided by lab",
        "uuid": "b17b17cd-544a-3a3b-abc3-17a544544b3c"
    },
    {
        "title": "ATAC-seq",
        "experiment_category": "Sequencing",
        "experiment_subcategory": "1D DNA Enrichment",
        "grouping": "Open Chromatin",
        "raw_files": "Reads (fastq) provided by lab",
        "uuid": "c17b17cd-544a-3a3b-abc3-17a544544b3c"
    },
    {
        "title": "Capture Hi-C",
        "experiment_category": "Sequencing",
        "experiment_subcategory": "3C Ligation-based Assays",
        "grouping": "Selected Region Proximity Assays",
        "raw_files": "Reads (fastq) provided by lab",
        "uuid": "d17b17cd-544a-3a3b-abc3-17a544544b3c"
    },
    {
        "title": "ChIA-PET",
        "experiment_category": "Sequencing",
        "experiment_subcategory": "3C Ligation-based Assays",
        "grouping": "Targeted Genome-wide Proximity Assays",
        "raw_files": "Reads (fastq) provided by lab",
        "uuid": "e17b17cd-544a-3a3b-abc3-17a544544b3c"
    },
    {
        "title": "PLAC-seq",
        "experiment_category": "Sequencing",
        "experiment_subcategory": "3C Ligation-based Assays",
        "grouping": "Targeted Genome-wide Proximity Assays",
        "raw_files": "Reads (fastq) provided by lab",
        "uuid": "f17b17cd-544a-3a3b-abc3-17a544544b3c"
    },
    {
        "title": "DamID-seq",
        "experiment_category": "Sequencing",
        "experiment_subcategory": "1D DNA Enrichment",
        "grouping": "Proximity to Organelle",
        "raw_files": "Reads (fastq) provided by lab",
        "uuid": "a27b17cd-544a-3a3b-abc3-17a544544b3c"
    },
    {
<<<<<<< HEAD
        "title": "DNA-paint",
=======
        "title": "DNA FISH",
>>>>>>> ab2ab7ab
        "experiment_category": "Microscopy",
        "experiment_subcategory": "Nucleic Acid Labeling",
        "grouping": "DNA FISH",
        "uuid": "b27b17cd-544a-3a3b-abc3-17a544544b3c"
    },
    {
        "title": "Repli-seq",
        "experiment_category": "Sequencing",
        "experiment_subcategory": "1D DNA Enrichment",
        "grouping": "Replication Timing",
        "raw_files": "Reads (fastq) provided by lab",
        "uuid": "c27b17cd-544a-3a3b-abc3-17a544544b3c"
    },
    {
        "title": "TSA-seq",
        "experiment_category": "Sequencing",
        "experiment_subcategory": "1D DNA Enrichment",
        "grouping": "Proximity to Organelle",
        "raw_files": "Reads (fastq) provided by lab",
        "uuid": "d27b17cd-544a-3a3b-abc3-17a544544b3c"
    },
    {
        "title": "ChIP-seq",
        "experiment_category": "Sequencing",
        "experiment_subcategory": "1D DNA Enrichment",
        "grouping": "DNA Binding",
        "raw_files": "Reads (fastq) provided by lab",
        "uuid": "e27b17cd-544a-3a3b-abc3-17a544544b3c"
    },
    {
        "title": "CUT&RUN",
        "experiment_category": "Sequencing",
        "experiment_subcategory": "1D DNA Enrichment",
        "grouping": "DNA Binding",
        "raw_files": "Reads (fastq) provided by lab",
        "uuid": "f27b17cd-544a-3a3b-abc3-17a544544b3c"
    }
]<|MERGE_RESOLUTION|>--- conflicted
+++ resolved
@@ -56,11 +56,14 @@
         "uuid": "a27b17cd-544a-3a3b-abc3-17a544544b3c"
     },
     {
-<<<<<<< HEAD
+        "title": "DNA FISH",
+        "experiment_category": "Microscopy",
+        "experiment_subcategory": "Nucleic Acid Labeling",
+        "grouping": "DNA FISH",
+        "uuid": "b27666cd-544a-3a3b-abc3-17a544544b3c"
+    },
+    {
         "title": "DNA-paint",
-=======
-        "title": "DNA FISH",
->>>>>>> ab2ab7ab
         "experiment_category": "Microscopy",
         "experiment_subcategory": "Nucleic Acid Labeling",
         "grouping": "DNA FISH",

[
    {
<<<<<<< HEAD
        "uuid": "012b362f-4eb6-4a9c-8173-3ab267307e3f",
=======
        "uuid": "586b362f-4eb6-4a9c-8173-3ab267307e3b",
>>>>>>> 6d2fef8b
        "aliases": ["dcic:drug-treatment"],
        "description": "Drug treatment to change performance",
        "treatment_type": "Chemical",
        "chemical":"EPO",
        "concentration": 5,
        "concentration_units": "units",
        "duration": 24,
        "duration_units": "hour",
        "award": "1U01CA200059-01",
        "lab": "4dn-dcic-lab",
        "submitted_by": "wrangler@wrangler.com",
        "temperature": 37,
        "status": "in review by lab"
    },
    {
<<<<<<< HEAD
        "uuid": "345b362f-4eb6-4a9c-8173-3ab267307e4e",
=======
        "uuid": "345b362f-4eb6-4a9c-8173-3ab267307f4a",
>>>>>>> 6d2fef8b
        "aliases": ["dcic:coldshock"],
        "description": "Cold shock to induce pathway X",
        "treatment_type": "Cold Shock",
        "duration": 30,
        "duration_units": "minute",
        "award": "1U01CA200059-01",
        "lab": "4dn-dcic-lab",
        "submitted_by": "wrangler@wrangler.com",
        "temperature": 4,
        "status": "in review by lab"
    },
    {
        "uuid": "486b362f-4eb6-4a9c-8173-3ab267307e4b",
        "aliases": ["dcic:chemical-treatment"],
        "description": "Chemical treatment for stressing cells",
        "treatment_type": "Chemical",
        "chemical":"Round Up",
        "concentration": 50,
        "concentration_units": "mg/mL",
        "duration": 1,
        "duration_units": "minute",
        "award": "1U01CA200059-01",
        "lab": "4dn-dcic-lab",
        "submitted_by": "wrangler@wrangler.com",
        "temperature": 20,
        "status": "in review by lab"
    }
]<|MERGE_RESOLUTION|>--- conflicted
+++ resolved
@@ -1,10 +1,6 @@
 [
     {
-<<<<<<< HEAD
-        "uuid": "012b362f-4eb6-4a9c-8173-3ab267307e3f",
-=======
         "uuid": "586b362f-4eb6-4a9c-8173-3ab267307e3b",
->>>>>>> 6d2fef8b
         "aliases": ["dcic:drug-treatment"],
         "description": "Drug treatment to change performance",
         "treatment_type": "Chemical",
@@ -20,11 +16,7 @@
         "status": "in review by lab"
     },
     {
-<<<<<<< HEAD
-        "uuid": "345b362f-4eb6-4a9c-8173-3ab267307e4e",
-=======
         "uuid": "345b362f-4eb6-4a9c-8173-3ab267307f4a",
->>>>>>> 6d2fef8b
         "aliases": ["dcic:coldshock"],
         "description": "Cold shock to induce pathway X",
         "treatment_type": "Cold Shock",

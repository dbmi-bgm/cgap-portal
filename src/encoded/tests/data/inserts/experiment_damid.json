[
    {
        "accession":"4DNEX067BBB1",
        "biosample":"111111bc-1111-4448-903e-854af460b123",
<<<<<<< HEAD
        "experiment_type": "DAM-ID seq",
        "targeted_factor": ["5a5b6f55-0b54-441c-86bf-292d41e443a0"],
=======
        "experiment_type": "a27b17cd-544a-3a3b-abc3-17a544544b3c",
        "targeted_factor": "d1115d5e-40aa-43bc-b81c-32c70c9afb21",
>>>>>>> 4d7844fb
        "sap_treatment": "No",
        "me_pcr_cycles": 8,
        "y_ligation_dna_input": 250,
        "pcr_cycles": 12,
        "library_preparation_date": "2017-07-17",
        "lab": "test-4dn-lab",
        "aliases": ["dcic:damid_alias"],
        "files": ["4DNFIN232JC1", "4DNFIN232JC2"],
        "description": "Test DAM-ID seq",
        "award": "b0b9c607-f8b4-4f02-93f4-9895b461224b",
        "uuid": "66661e2f-3e43-4388-8bbb-e861f209c455",
        "submitted_by": "4dndcic@gmail.com",
        "authentication_docs": ["dcic:test_auth"],
        "biosample_quantity": 50000,
        "biosample_quantity_units": "cells",
        "follows_sop": "Yes",
        "status": "in review by lab"
    }
]<|MERGE_RESOLUTION|>--- conflicted
+++ resolved
@@ -2,13 +2,8 @@
     {
         "accession":"4DNEX067BBB1",
         "biosample":"111111bc-1111-4448-903e-854af460b123",
-<<<<<<< HEAD
-        "experiment_type": "DAM-ID seq",
-        "targeted_factor": ["5a5b6f55-0b54-441c-86bf-292d41e443a0"],
-=======
         "experiment_type": "a27b17cd-544a-3a3b-abc3-17a544544b3c",
-        "targeted_factor": "d1115d5e-40aa-43bc-b81c-32c70c9afb21",
->>>>>>> 4d7844fb
+        "targeted_factor": ["67c54a0d-f27c-43c7-b36c-d51dd52f7073"],
         "sap_treatment": "No",
         "me_pcr_cycles": 8,
         "y_ligation_dna_input": 250,

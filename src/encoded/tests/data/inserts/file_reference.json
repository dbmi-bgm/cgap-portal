--- conflicted
+++ resolved
@@ -100,13 +100,13 @@
     "award": "1U01CA200059-01"
  },
  {
-<<<<<<< HEAD
      "accession":"4DNFIO67APA1",
      "notes": "sample dcic notes",
      "lab": "4dn-dcic-lab",
      "submitted_by": "4dndcic@gmail.com",
      "award": "1U01CA200059-01",
      "file_format":"compressed_fasta",
+     "file_size" : 12312312,
      "uuid": "46e82a90-49e5-4c33-afab-9ec90d65fadd",
      "status": "uploaded",
      "filename": "test_fasta1.fasta.gz"
@@ -118,33 +118,9 @@
      "submitted_by": "wrangler@wrangler.com",
      "award": "1U01CA200059-01",
      "file_format":"compressed_fasta",
+     "file_size" : 3525235235,
      "uuid": "46e82a90-49e5-4c33-afab-9ec90d65fafa",
      "status": "uploaded",
      "filename": "test_fasta2.fasta.gz"
  }
-=======
-    "accession":"4DNFIO67APA1",
-    "notes": "sample dcic notes",
-    "lab": "4dn-dcic-lab",
-    "submitted_by": "4dndcic@gmail.com",
-    "award": "1U01CA200059-01",
-    "file_format":"compressed_fasta",
-    "uuid": "46e82a90-49e5-4c33-afab-9ec90d65fadd",
-    "file_size" : 12312312,
-    "status": "uploaded",
-    "filename": "test_fasta1.fasta.gz"
-},
-{
-    "accession":"4DNFIO67APB1",
-    "notes": "sample dcic notes",
-    "lab": "4dn-dcic-lab",
-    "submitted_by": "wrangler@wrangler.com",
-    "award": "1U01CA200059-01",
-    "file_format":"compressed_fasta",
-    "uuid": "46e82a90-49e5-4c33-afab-9ec90d65fafa",
-    "file_size" : 3525235235,
-    "status": "uploaded",
-    "filename": "test_fasta2.fasta.gz"
-}
->>>>>>> d88e28a6
 ]
[
    {
        "accession": "ENCFF000LSP",
        "assembly": "hg19",
        "award": "U54HG004576",
        "dataset": "ENCSR000ACY",
        "date_created": "2013-03-23",
        "download_path": "2013/4/16/ENCFF000LSP.bigBed",
        "file_format": "bigBed",
<<<<<<< HEAD
=======
        "lab": "richard-myers",
>>>>>>> 95547492
        "md5sum": "e002cd204df36d93dd070ed0712b7eed",
        "output_type": "sites",
        "replicate": "6e85c807-684a-46e3-b4b9-1f7990e85720",
        "status": "released", 
        "submitted_by": "vestibulum.tortor@vitae.nec",
        "submitted_file_name": "hg19/wgEncodeHaibMethyl450/wgEncodeHaibMethyl450SaecSitesRep1.bigBed",
        "uuid": "46e82a90-49e5-4c33-afab-9ec90d65faf3"
    },
    {
        "_test": "test deleted",
        "accession": "ENCFF000LSQ",
        "assembly": "hg19",
        "award": "U54HG004576",
        "dataset": "ENCSR000ACY",
        "date_created": "2013-03-23",
        "download_path": "2013/4/16/ENCFF000LSQ.bigBed",
        "file_format": "bigBed",
<<<<<<< HEAD
=======
        "lab": "richard-myers", 
>>>>>>> 95547492
        "md5sum": "a6c7f7513209257b870b031a4493add8",
        "output_type": "sites",
        "replicate": "6e85c807-684a-46e3-b4b9-1f7990e85720",
        "status": "deleted",
        "submitted_by": "vestibulum.tortor@vitae.nec",
        "submitted_file_name": "obsolete.bigBed",
        "uuid": "582d6675-0b2e-4886-b43d-f6efa9033b37"
    },
    {
        "accession": "ENCFF001MXE",
        "assembly": "mm9",
        "award": "RC2HG005602",
        "dataset": "ENCSR000ADH",
        "date_created": "2013-04-18",
        "download_path": "2013/4/18/ENCFF001MXE.bam",
        "file_format": "bam",
        "lab": "sherman-weissman",
        "md5sum": "0e030c2a38ce317817a6067cea669923",
        "output_type": "alignments",
        "replicate": "cc236116-825a-465f-ae0c-5ab21f01a6b3",
        "status": "released",
        "submitted_by": "sit.duis@blandit.hendrerit",
        "submitted_file_name": "mm9/wgEncodeSydhHist/wgEncodeSydhHistCh12InputIggyaleAlnRep1.bam",
        "uuid": "9558830f-154f-449f-814b-fd3435417edf"
    },
    {
        "accession": "ENCFF001MXG",
        "assembly": "mm9",
        "award": "RC2HG005602",
        "dataset": "ENCSR000ADH",
        "date_created": "2013-04-18",
        "download_path": "2013/4/18/ENCFF001MXG.bigWig",
        "file_format": "bigWig",
        "lab": "sherman-weissman",
        "md5sum": "a603df9010bde0e6faa37806efa9daf0",
        "output_type": "signal",
        "replicate": "cc236116-825a-465f-ae0c-5ab21f01a6b3",
        "status": "released",
        "submitted_by": "sit.duis@blandit.hendrerit",
        "submitted_file_name": "mm9/wgEncodeSydhHist/wgEncodeSydhHistCh12InputIggyaleSig.bigWig",
        "uuid": "95befcc1-9f85-415a-8eb5-e0f69756f053"
    },
    {
        "accession": "ENCFF001MYM",
        "award": "RC2HG005602",
        "dataset": "ENCSR000ADH",
        "date_created": "2013-04-18",
        "download_path": "2013/4/18/ENCFF001MYM.fastq.gz",
        "file_format": "fastq",
        "lab": "sherman-weissman",
        "md5sum": "f7acb742cf7e0637878651b2b949aad1",
        "output_type": "raw data",
        "replicate": "cc236116-825a-465f-ae0c-5ab21f01a6b3",
        "status": "released",
        "submitted_by": "sit.duis@blandit.hendrerit",
        "submitted_file_name": "mm9/wgEncodeSydhHist/wgEncodeSydhHistCh12InputIggyaleRawData.fastq.gz",
        "uuid": "dd11e1af-affd-47fe-9663-db7f2601c8c0"
    },
    {
        "accession": "ENCFF002MYM",
        "award": "RC2HG005602",
        "dataset": "ENCSR000ADH",
        "date_created": "2013-04-18",
        "download_path": "2013/4/18/ENCFF001MYM.fastq.gz",
        "file_format": "fastq",
        "lab": "sherman-weissman",
        "md5sum": "c5f5e6a76a65b24682adec5c0121df57",
        "output_type": "raw data",
        "replicate": "cc236116-825a-465f-ae0c-5ab21f01a6b3",
        "status": "released",
        "submitted_by": "sit.duis@blandit.hendrerit",
        "submitted_file_name": "mm9/wgEncodeSydhHist/wgEncodeSydhHistCh12InputIggyaleRawData2.fastq.gz",
        "uuid": "93a923db-eacf-470b-b604-0222a273c288"
    },
    {
        "accession": "ENCFF001MWZ",
        "assembly": "mm9",
        "award": "RC2HG005602",
        "dataset": "ENCSR000ADI",
        "date_created": "2013-04-18",
        "download_path": "2013/4/18/ENCFF001MWZ.bam",
        "file_format": "bam",
        "lab": "sherman-weissman",
        "md5sum": "db16f3cb885ebe9fc84a99ba9104de80",
        "output_type": "alignments",
        "replicate": "2bf12e3c-1d00-4e9f-bbc6-0cced1414f7f",
        "status": "released",
        "submitted_by": "sit.duis@blandit.hendrerit",
        "submitted_file_name": "mm9/wgEncodeSydhHist/wgEncodeSydhHistCh12H3k04me3IggyaleAlnRep1.bam",
        "uuid": "16ea501d-7b73-4ce4-9926-de570fe70e92"
    },
    {
        "accession": "ENCFF001MXA",
        "assembly": "mm10",
        "award": "RC2HG005602",
        "dataset": "ENCSR000ADI",
        "date_created": "2013-04-18",
        "download_path": "2013/4/18/ENCFF001MXA.bam",
        "file_format": "bam",
        "lab": "sherman-weissman",
        "md5sum": "f9ee12ad8d2ae0e3bfe9f0b05b205be5",
        "output_type": "alignments",
        "replicate": "358104a1-e809-43ad-b043-7161c08633f5",
        "status": "released",
        "submitted_by": "sit.duis@blandit.hendrerit",
        "submitted_file_name": "mm9/wgEncodeSydhHist/wgEncodeSydhHistCh12H3k04me3IggyaleAlnRep2.bam",
        "uuid": "c504dbc5-93fd-4b3c-b7b5-e3f4cc85568a"
    },
    {
        "_test": "bad md5 sum",
        "accession": "ENCFF001MXB",
        "aliases":["ENCODE:badmd5"],
        "assembly": "mm9",
        "award": "RC2HG005602",
        "dataset": "ENCSR000ADI",
        "date_created": "2013-04-18",
        "download_path": "2013/4/18/ENCFF001MXB.narrowPeak.bigBed",
        "file_format": "narrowPeak",
        "file_size": 20,
        "lab": "sherman-weissman",
        "md5sum": "85826b0e0c0c365cb123c8a4d4aac2ba",
        "output_type": "peaks",
        "status": "revoked",
        "submitted_by": "sit.duis@blandit.hendrerit",
        "submitted_file_name": "mm9/wgEncodeSydhHist/wgEncodeSydhHistCh12H3k4me3IggyalePk.narrowPeak.bigBed",
        "uuid": "e6addc7e-0320-4e11-8351-69e9b9cc08dc"
    },
    {
        "accession": "ENCFF001MXD",
        "assembly": "mm9",
        "award": "RC2HG005602", 
        "dataset": "ENCSR000ADI",
        "date_created": "2013-04-18",
        "download_path": "2013/4/18/ENCFF001MXD.bigWig",
        "file_format": "bigWig",
        "lab": "sherman-weissman",
        "md5sum": "d8d04c4b5a2dcd33e4bd4fb0680a37b8",
        "output_type": "signal",
        "status": "released",
        "submitted_by": "sit.duis@blandit.hendrerit",
        "submitted_file_name": "mm9/wgEncodeSydhHist/wgEncodeSydhHistCh12H3k4me3IggyaleSig.bigWig",
        "uuid": "1050b698-f505-4ce5-96e5-6909e3a2acc7"
    },
    {
        "accession": "ENCFF002MXD",
        "assembly": "mm9",
        "award": "RC2HG005602",
        "dataset": "ENCSR000ADI",
        "date_created": "2013-04-18",
        "download_path": "2013/4/18/ENCFF002MXD.bigWig",
        "file_format": "bigWig",
        "lab": "sherman-weissman",
        "md5sum": "76a5de02401136fe060c18919c110beb",
        "output_type": "signal",
        "status": "released",
        "submitted_by": "sit.duis@blandit.hendrerit",
        "submitted_file_name": "mm9/wgEncodeSydhHist/wgEncodeSydhHistCh12H3k4me3IggyaleSigII.bigWig",
        "uuid": "8c687da2-b7e1-4a06-81c4-c06a144810ac"
    },
    {
        "accession": "ENCFF003MXD",
        "assembly": "mm9",
        "award": "RC2HG005602",
        "dataset": "ENCSR000ADI",
        "date_created": "2013-04-18",
        "download_path": "2013/4/18/ENCFF003MXD.bigWig",
        "file_format": "bigWig",
        "lab": "sherman-weissman",
        "md5sum": "13f160f7025758c380caafaf5e36ca92",
        "output_type": "signal",
        "status": "released",
        "submitted_by": "sit.duis@blandit.hendrerit",
        "submitted_file_name": "mm9/wgEncodeSydhHist/wgEncodeSydhHistCh12H3k4me3IggyaleSigIII.bigWig",
        "uuid": "8af32b39-f97f-4979-9c21-728b0b8a2112"
    },
    {
        "accession": "ENCFF001MXF",
        "award": "RC2HG005602",
        "dataset": "ENCSR000ADI",
        "date_created": "2013-04-18",
        "download_path": "2013/4/18/ENCFF001MXF.fastq.gz",
        "file_format": "fastq","lab": "sherman-weissman",
        "md5sum": "5fbe47e031a0af4b67d356b5bd4c348a",
        "output_type": "raw data",
        "replicate": "2bf12e3c-1d00-4e9f-bbc6-0cced1414f7f",
        "status": "released",
        "submitted_by": "sit.duis@blandit.hendrerit",
        "submitted_file_name": "mm9/wgEncodeSydhHist/wgEncodeSydhHistCh12H3k4me3IggyaleRawDataRep1.fastq.gz",
        "uuid": "a3cbec37-f186-4ef7-aa14-6ad0e2022ebc"
    },
    {
        "accession": "ENCFF001MXH",
        "award": "RC2HG005602",
        "dataset": "ENCSR000ADI",
        "date_created": "2010-05-12",
        "download_path": "2013/4/18/ENCFF001MXH.fastq.gz",
        "file_format": "fastq",
        "lab": "sherman-weissman",
        "md5sum": "8f4923e506cc12d7803084b87985f99c",
        "output_type": "raw data",
        "replicate": "358104a1-e809-43ad-b043-7161c08633f5",
        "status": "released",
        "submitted_by": "sit.duis@blandit.hendrerit",
        "submitted_file_name": "mm9/wgEncodeSydhHist/wgEncodeSydhHistCh12H3k4me3IggyaleRawDataRep2.fastq.gz",
        "uuid": "d46438ca-7c78-4bea-9bd9-1496a6cc5d97"
    },
    {
        "_project": "encode3",
        "accession": "ENCFF001RDZ",
        "dataset": "ENCSR000AEM",
        "date_created": "2013-06-13",
        "download_path": "2013/6/13/ENCFF001RDZ.txt.gz",
        "file_format": "fastq",
        "md5sum": "3a25713488522b0ea8a4d9635b5afa41",
        "output_type": "reads",
        "replicate": "30a3e114-139a-4297-9287-4f23d2754c25",
        "status": "current",
        "submitted_by": "risus.fermentum@vel.at",
        "submitted_file_name": "SID38806_BC24EYACXX_7_2.txt.gz",
        "uuid": "1b18dab4-50be-4a1d-9b95-5e9fd840c8fb"
    },
    {
        "_project": "encode3",
        "accession": "ENCFF001RED",
        "dataset": "ENCSR000AEM",
        "date_created": "2013-06-13",
        "download_path": "2013/6/13/ENCFF001RED.txt.gz",
        "file_format": "fastq",
        "md5sum": "0e88b38c8d48806ee98929a5bad06fc4",
        "output_type": "reads",
        "replicate": "30a3e114-139a-4297-9287-4f23d2754c25",
        "status": "current",
        "submitted_by": "risus.fermentum@vel.at",
        "submitted_file_name": "SID38806_BC24EYACXX_7_1.txt.gz",
        "uuid": "c8877730-a530-4474-88a8-a5eee259b6c4"
    },
    {
        "_project": "encode3",
        "accession": "ENCFF001REF",
        "dataset": "ENCSR000AEM",
        "date_created": "2013-06-13",
        "download_path": "2013/6/13/ENCFF001REF.txt.gz",
        "file_format": "fastq",
        "md5sum": "5dd317654eb81f577a0f78745a3c8e66",
        "output_type": "reads",
        "replicate": "401d9e79-8a0a-42ed-ad1b-1d274fd0b8cb",
        "status": "current",
        "submitted_by": "risus.fermentum@vel.at",
        "submitted_file_name": "SID38807_BC24EYACXX_7_2.txt.gz",
        "uuid": "f4523cda-acc1-434a-9496-3ff2486a6118"
    },
    {
        "_project": "encode3",
        "accession": "ENCFF001REG",
        "dataset": "ENCSR000AEM",
        "date_created": "2013-06-14",
        "download_path": "2013/6/14/ENCFF001REG.txt.gz",
        "file_format": "fastq",
        "md5sum": "4c646fa9b822b7f52f9c2c5a9da0f5e3",
        "output_type": "reads",
        "replicate": "401d9e79-8a0a-42ed-ad1b-1d274fd0b8cb",
        "status": "current",
        "submitted_by": "risus.fermentum@vel.at",
        "submitted_file_name": "SID38807_BC24EYACXX_7_1.txt.gz",
        "uuid": "22b6066f-d4d8-47f8-831e-ebe2b5c92721"
    },
    {
        "_project": "encode3",
        "accession": "ENCFF001RCT",
        "dataset": "ENCSR000AEN",
        "date_created": "2013-05-19",
        "download_path": "2013/5/19/ENCFF001RCT.fastq.gz",
        "file_format": "fastq",
        "md5sum": "3ced82e44cea82a4784493c2f640ba12",
        "output_type": "reads",
        "paired_end": "2",
        "replicate": "e3abd889-053d-44a9-a1f7-90b06bb6d73f",
        "status": "current",
        "submitted_by": "platea.a@volutpat.viverra",
        "submitted_file_name": "set2/fastq/K562-B-6-1_pool6_AGTTCC_L006_R2_001.fastq.gz",
        "uuid": "aab79812-71d8-41d1-bd72-1bf5dbcae381"
    },
    {
        "_project": "encode3",
        "accession": "ENCFF001RCU",
        "dataset": "ENCSR000AEN",
        "date_created": "2013-05-19",
        "download_path": "2013/5/19/ENCFF001RCU.fastq.gz",
        "file_format": "fastq",
        "md5sum": "3541f1a048453b65ab01a673b743a573",
        "output_type": "reads",
        "paired_end": "2",
        "replicate": "82f8eb82-7cfb-46a2-9aa8-b72e82dffb14",
        "status": "current",
        "submitted_by": "platea.a@volutpat.viverra",
        "submitted_file_name": "set2/fastq/K562-A-6-1_pool6_AGTCAA_L006_R2_001.fastq.gz",
        "uuid": "9d45ae3a-25ec-435c-bc9e-a70d5ef867cf"
    },
    {
        "_project": "encode3",
        "accession": "ENCFF001RDB",
        "dataset": "ENCSR000AEN",
        "date_created": "2013-05-19",
        "download_path": "2013/5/19/ENCFF001RDB.fastq.gz",
        "file_format": "fastq",
        "md5sum": "a8879e9e78f17c37fdcfe1a8b572ac1f",
        "output_type": "reads",
        "paired_end": "1",
        "replicate": "e3abd889-053d-44a9-a1f7-90b06bb6d73f",
        "status": "current",
        "submitted_by": "platea.a@volutpat.viverra",
        "submitted_file_name": "set2/fastq/K562-B-6-1_pool6_AGTTCC_L006_R1_001.fastq.gz",
        "uuid": "34b653f7-6777-49d9-8e06-d76a96a4d10b"
    },
    {
        "_project": "encode3",
        "accession": "ENCFF001RDC",
        "dataset": "ENCSR000AEN",
        "date_created": "2013-05-19",
        "download_path": "2013/5/19/ENCFF001RDC.fastq.gz",
        "file_format": "fastq",
        "md5sum": "97b452ae74c7d279706c88141155a00c",
        "output_type": "reads",
        "paired_end": "1",
        "replicate": "82f8eb82-7cfb-46a2-9aa8-b72e82dffb14",
        "status": "current",
        "submitted_by": "platea.a@volutpat.viverra",
        "submitted_file_name": "set2/fastq/K562-A-6-1_pool6_AGTCAA_L006_R1_001.fastq.gz",
        "uuid": "8772d04a-dfa4-4d85-a81d-6bf5fe2abb8f"
    },
    {
        "_project": "encode3",
        "accession": "ENCFF001RDR",
        "dataset": "ENCSR000AER",
        "date_created": "2013-06-13",
        "download_path": "2013/6/13/ENCFF001RDR.txt.gz",
        "file_format": "fastq",
        "md5sum": "8cd1f9a1fbf709cb0a58e427b0448dbc",
        "output_type": "reads",
        "replicate": "4d66b3a4-d09e-4e2c-8708-10b572bfeb6b",
        "status": "current",
        "submitted_by": "risus.fermentum@vel.at",
        "submitted_file_name": "SID38816_AC1UHYACXX_7_2.txt.gz",
        "uuid": "8a0c1537-136e-41a3-9369-8595a7d6a726"
    },
    {
        "_project": "encode3",
        "accession": "ENCFF001RDX",
        "dataset": "ENCSR000AER",
        "date_created": "2013-06-13",
        "download_path": "2013/6/13/ENCFF001RDX.fastq.gz",
        "file_format": "fastq",
        "md5sum": "689e73dd026e24ed347378b6ec578521",
        "output_type": "reads",
        "paired_end": "1",
        "replicate": "4d66b3a4-d09e-4e2c-8708-10b572bfeb6b",
        "status": "current",
        "submitted_by": "risus.fermentum@vel.at",
        "submitted_file_name": "SID38816_AC1UHYACXX_7_1.txt.gz",
        "uuid": "bd67b71d-5a39-4f61-83d6-7390552ac2fd"
    },
    {
        "_test": "not in edw test",
        "_project": "encode3",
        "accession": "ENCFF001RES",
        "dataset": "ENCSR000AER",
        "date_created": "2013-06-14",
        "download_path": "2013/6/14/ENCFF001RES.txt.gz",
        "file_format": "fastq",
        "md5sum": "10dfc1816893a76a48c645c5294ad74c",
        "output_type": "reads",
        "paired_end": "2",
        "replicate": "c8af0291-f21a-40d6-91fb-eaf62d22e4da",
        "status": "current",
        "submitted_by": "risus.fermentum@vel.at",
        "submitted_file_name": "SID38815_AC1UHYACXX_7_2.txt.gz",
        "uuid": "a187b4d9-9d47-4c11-a8fe-425b0c6c20a8"
    },
    {
        "_test": "not in edw test",
        "_project": "encode3",
        "accession": "ENCFF001RET",
        "dataset": "ENCSR000AER",
        "date_created": "2013-06-14",
        "download_path": "2013/6/14/ENCFF001RET.txt.gz",
        "file_format": "fastq",
        "md5sum": "f73b8010630a28fe9ac1f93155a46e8b",
        "output_type": "reads",
        "paired_end": "1",
        "replicate": "c8af0291-f21a-40d6-91fb-eaf62d22e4da",
        "status": "current",
        "submitted_by": "risus.fermentum@vel.at",
        "submitted_file_name": "SID38815_AC1UHYACXX_7_1.txt.gz",
        "uuid": "e9590242-7f15-4ccb-a177-e544c4dfa118"
    },
    {
        "_test": "not in edw test",
        "_project": "encode3",
        "accession": "ENCFF001REL",
        "dataset": "ENCSR000AES",
        "date_created": "2013-06-14",
        "download_path": "2013/6/14/ENCFF001REL.txt.gz",
        "file_format": "fastq",
        "md5sum": "8c46ce8ffd6a281a10672352ba9c9514",
        "output_type": "reads",
        "replicate": "66db2e64-f956-4f54-ad87-74f6311bfb85",
        "status": "deleted",
        "submitted_by": "risus.fermentum@vel.at",
        "submitted_file_name": "SID38823_AC1HYAACXX_5.txt.gz",
        "uuid": "06205d4f-be79-4780-a604-60d1375f424b"
    },
    {
        "_project": "encode3",
        "accession": "ENCFF001REQ",
        "dataset": "ENCSR000AES",
        "date_created": "2013-06-13",
        "download_path": "2013/6/14/ENCFF001REQ.fastq.gz",
        "file_format": "fastq",
        "md5sum": "de9e05ad88fea5664f1c5d90815df360",
        "output_type": "reads",
        "replicate": "ec1ed4db-de5f-481b-a686-261bda0319cb",
        "status": "current",
        "submitted_by": "risus.fermentum@vel.at",
        "submitted_file_name": "SID38822_AC1HYAACXX_5.txt.gz",
        "uuid": "e984ec73-0db4-4d30-934d-4cfc49096236"
    },
    {
        "_project": "encode3",
        "_test": "test patch user",
        "accession": "ENCFF001RIC",
        "assembly": "hg19",
        "dataset": "ENCSR000ACT",
        "date_created": "2014-01-21",
        "download_path": "2013/7/10/ENCFF001RIC.idat",
        "file_format": "idat",
        "md5sum": "864cda72c95d776e696b1af69554e5ec",
        "output_type": "idat red file",
        "replicate": "6049cceb-3703-47d8-be52-0747fb6680aa",
        "status": "current",
        "submitted_by": "facilisi.tristique@potenti.vivamus",
        "submitted_file_name": "hg19/hg19_wgEncodeHaibMethyl450NhaSitesRep1_Red.idat",
        "uuid": "5f763026-7838-4564-b768-a16dfc006b1a"
    },
    {
        "_test": "test patch bad user",
        "_project": "encode3",
        "accession": "ENCFF001RID",
        "assembly": "hg19",
        "dataset": "ENCSR000ACT",
        "date_created": "2014-01-21",
        "download_path": "2013/7/10/ENCFF001RID.idat",
        "file_format": "idat",
        "md5sum": "f42f32235d27104036737e4d33b6e13f",
        "output_type": "idat green file",
        "replicate": "6049cceb-3703-47d8-be52-0747fb6680aa",
        "status": "current",
        "submitted_by": "facilisi.tristique@potenti.vivamus",
        "submitted_file_name": "hg19/hg19_wgEncodeHaibMethyl450NhaSitesRep1_Grn.idat",
        "uuid": "f76ae1b9-6bb4-4cc9-8dcc-2bb5cea877e1"
    },
    {
        "_test": "test patch no reps",
        "accession": "ENCFF000ZWE",
        "assembly": "hg19",
        "dataset": "ENCSR825ZJX",
        "date_created": "2013-04-17",
        "download_path": "2013/4/18/ENCFF000ZWE.tgz",
<<<<<<< HEAD
        "file_format": "tsv",
=======
        "file_format": "tar",
>>>>>>> 95547492
        "md5sum": "d151fab2c55504980fc432e1def8dd5f",
        "output_type": "Primer",
        "status": "revoked",
        "submitted_by": "vestibulum.tortor@vitae.nec",
        "submitted_file_name": "hg19/wgEncodeUmassDekker5C/wgEncodeUmassDekker5CEnmPrimer.doc.tgz",
        "uuid": "0e2c4df7-e71d-4aca-a278-b994883cc69a"
    }
]<|MERGE_RESOLUTION|>--- conflicted
+++ resolved
@@ -7,10 +7,7 @@
         "date_created": "2013-03-23",
         "download_path": "2013/4/16/ENCFF000LSP.bigBed",
         "file_format": "bigBed",
-<<<<<<< HEAD
-=======
         "lab": "richard-myers",
->>>>>>> 95547492
         "md5sum": "e002cd204df36d93dd070ed0712b7eed",
         "output_type": "sites",
         "replicate": "6e85c807-684a-46e3-b4b9-1f7990e85720",
@@ -28,10 +25,7 @@
         "date_created": "2013-03-23",
         "download_path": "2013/4/16/ENCFF000LSQ.bigBed",
         "file_format": "bigBed",
-<<<<<<< HEAD
-=======
         "lab": "richard-myers", 
->>>>>>> 95547492
         "md5sum": "a6c7f7513209257b870b031a4493add8",
         "output_type": "sites",
         "replicate": "6e85c807-684a-46e3-b4b9-1f7990e85720",
@@ -499,11 +493,7 @@
         "dataset": "ENCSR825ZJX",
         "date_created": "2013-04-17",
         "download_path": "2013/4/18/ENCFF000ZWE.tgz",
-<<<<<<< HEAD
         "file_format": "tsv",
-=======
-        "file_format": "tar",
->>>>>>> 95547492
         "md5sum": "d151fab2c55504980fc432e1def8dd5f",
         "output_type": "Primer",
         "status": "revoked",

--- conflicted
+++ resolved
@@ -11,7 +11,6 @@
         "url": "https://www.cyclingnews.com"
     },
     {
-<<<<<<< HEAD
         "uuid": "686b362f-4eb6-4a9c-8173-3ab267307e4b",
         "aliases": ["Excellent:Treatment"],
         "description": "RNAi treatment to change the your nose!",
@@ -21,7 +20,8 @@
         "rnai_constructs": ["131106bc-8535-4448-903e-854af460b211"],
         "rnai_vendor": "b31106bc-8535-4448-903e-854af460b21d",
         "url": "https://www.velonews.com"
-=======
+    },
+    {
         "uuid": "686b362f-4eb6-4a9c-8173-3ab267307a8d",
         "aliases": ["Awesome:Treatment2"],
         "description": "RNAi treatment to change the world!",
@@ -31,6 +31,5 @@
         "rnai_constructs": ["131106bc-8535-4448-903e-854af460b211"],
         "rnai_vendor": "b31106bc-8535-4448-903e-854af460b21d",
         "url": "https://www.cyclingnews.com"
->>>>>>> 98db509a
     }
 ]
--- conflicted
+++ resolved
@@ -9,34 +9,22 @@
         "gene_name": "ADNP",
         "label": "ADNP",
         "organism": "human",
-<<<<<<< HEAD
-        "status": "current",
-=======
-        "status": "CURRENT",
-        "target_type": "protein",
->>>>>>> 7bb5ff22
+        "status": "current",
+        "target_type": "protein",
         "uuid": "e310f899-8622-4aa7-8c48-8c2199dc8d15"
     },
     {
         "label": "Control",
         "organism": "mouse",
-<<<<<<< HEAD
-        "status": "current",
-=======
-        "status": "CURRENT",
+        "status": "current",
         "target_type": "control",
->>>>>>> 7bb5ff22
         "uuid": "87c25410-2ece-4335-b45b-eff245bb30bf"
     },
     {
         "label": "Control",
         "organism": "human",
-<<<<<<< HEAD
-        "status": "current",
-=======
-        "status": "CURRENT",
+        "status": "current",
         "target_type": "control",
->>>>>>> 7bb5ff22
         "uuid": "89839f28-ad35-4bb4-a214-ee65d0a97d8d"
     },
     {
@@ -48,12 +36,8 @@
         "gene_name": "CTCF",
         "label": "CTCF",
         "organism": "human",
-<<<<<<< HEAD
-        "status": "current",
-=======
-        "status": "CURRENT",
-        "target_type": "protein",
->>>>>>> 7bb5ff22
+        "status": "current",
+        "target_type": "protein",
         "uuid": "80f4c52e-c7bc-4afc-b159-89cb10367780"
     },
     {
@@ -75,12 +59,8 @@
         "gene_name": "CXXC1",
         "label": "CXXC1",
         "organism": "human",
-<<<<<<< HEAD
-        "status": "current",
-=======
-        "status": "CURRENT",
-        "target_type": "protein",
->>>>>>> 7bb5ff22
+        "status": "current",
+        "target_type": "protein",
         "uuid": "aacec93d-d9dc-4f73-8edd-8ecce2debb43"
     },
     {
@@ -94,12 +74,8 @@
         "gene_name": "E2F1",
         "label": "E2F1",
         "organism": "human",
-<<<<<<< HEAD
-        "status": "current",
-=======
-        "status": "CURRENT",
-        "target_type": "protein",
->>>>>>> 7bb5ff22
+        "status": "current",
+        "target_type": "protein",
         "uuid": "b39e16c2-b1d7-4690-b92c-e7006e5a8332"
     },
     {
@@ -113,12 +89,8 @@
         "gene_name": "E2F1",
         "label": "eGFP-E2F1",
         "organism": "human",
-<<<<<<< HEAD
-        "status": "current",
-=======
-        "status": "CURRENT",
+        "status": "current",
         "target_type": "fusion protein",
->>>>>>> 7bb5ff22
         "uuid": "19afbc42-c08b-4b5b-a2b3-7f5c84db7d5d"
     },
     {
@@ -128,12 +100,8 @@
         "gene_name": "HIST2H3C",
         "label": "H3K4me3",
         "organism": "human",
-<<<<<<< HEAD
-        "status": "current",
-=======
-        "status": "CURRENT",
+        "status": "current",
         "target_type": "post-translational modified protein",
->>>>>>> 7bb5ff22
         "uuid": "65b74663-aedd-46ae-b2c5-f3e37c834867"
     },
     {
@@ -143,12 +111,8 @@
         "gene_name": "Hist2h3c1",
         "label": "H3K4me3",
         "organism": "mouse",
-<<<<<<< HEAD
-        "status": "current",
-=======
-        "status": "CURRENT",
+        "status": "current",
         "target_type": "post-translational modified protein",
->>>>>>> 7bb5ff22
         "uuid": "eb576cba-6071-4c28-bba6-3c16fdbce0c7"
     },
     {
@@ -158,12 +122,8 @@
         "gene_name": "HIST2H3C",
         "label": "H3K9ac",
         "organism": "human",
-<<<<<<< HEAD
-        "status": "current",
-=======
-        "status": "CURRENT",
+        "status": "current",
         "target_type": "post-translational modified protein",
->>>>>>> 7bb5ff22
         "uuid": "851ee528-4763-4dba-9191-7db1ef7566f7"
     },
     {
@@ -177,12 +137,8 @@
         "gene_name": "E2F1",
         "label": "HA-E2F1",
         "organism": "human",
-<<<<<<< HEAD
-        "status": "current",
-=======
-        "status": "CURRENT",
+        "status": "current",
         "target_type": "fusion protein",
->>>>>>> 7bb5ff22
         "uuid": "8a1239ab-6171-4f59-a8b7-3527eec96fad"
     },
     {
@@ -197,12 +153,8 @@
         "gene_name": "HNRNPA1",
         "label": "HNRNPA1",
         "organism": "human",
-<<<<<<< HEAD
-        "status": "current",
-=======
-        "status": "CURRENT",
-        "target_type": "protein",
->>>>>>> 7bb5ff22
+        "status": "current",
+        "target_type": "protein",
         "uuid": "6cd2beb9-e859-41c4-a019-98bf02e96b19"
     },
     {
@@ -223,12 +175,8 @@
         "gene_name": "TAF1",
         "label": "TAF1",
         "organism": "human",
-<<<<<<< HEAD
-        "status": "current",
-=======
-        "status": "CURRENT",
-        "target_type": "protein",
->>>>>>> 7bb5ff22
+        "status": "current",
+        "target_type": "protein",
         "uuid": "993bd05d-a6bd-4718-b51b-abe99f14f8c3"
     },
     {
@@ -251,12 +199,8 @@
         "gene_name": "TCF4",
         "label": "TCF4",
         "organism": "human",
-<<<<<<< HEAD
-        "status": "current",
-=======
-        "status": "CURRENT",
-        "target_type": "protein",
->>>>>>> 7bb5ff22
+        "status": "current",
+        "target_type": "protein",
         "uuid": "f26cc43c-884a-4aea-9b26-b3517ef6748d"
     },
     {
@@ -275,12 +219,8 @@
         "gene_name": "NR2F1\u00c2",
         "label": "NR2F1\u00c2",
         "organism": "human",
-<<<<<<< HEAD
-        "status": "current",
-=======
-        "status": "CURRENT",
-        "target_type": "protein",
->>>>>>> 7bb5ff22
+        "status": "current",
+        "target_type": "protein",
         "uuid": "618b2122-2a97-44a8-bd6a-f473c1363dd2"
     }
 ]
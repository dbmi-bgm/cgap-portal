[
    {
        "uuid": "431106bc-8535-4448-903e-854af460b260",
        "submitted_by": "wrangler@wrangler.com",
        "description": "Sample replicate experiment set which is an experiment set of experiments testing user interface and other aspects of the 4DN Portal, including but not limited to a long text description (this) in order to test fit, resizing, and related with a long block of text that would likely vary from very short -- e.g. a few words -- to multiple paragraphs. Figured this description would be more descriptive than Lorem Ipsum text yet still has the potential to be quite long as it keeps rambling on. Normally this would be more of an interesting read.",
        "experimentset_type": "replicate",
        "replicate_exps": [
           {"replicate_exp": "4DNEX067APU1", "bio_rep_no": 1, "tec_rep_no":1},
           {"replicate_exp": "4DNEX067APT1", "bio_rep_no": 1, "tec_rep_no":2}
        ],
        "lab": "4dn-dcic-lab",
        "award": "1U01CA200059-01"
    },
    {
        "uuid": "431106bc-8535-4448-903e-854af460b261",
        "submitted_by": "wrangler@wrangler.com",
<<<<<<< HEAD
        "description": "Sample replicate experiment set which is an experiment set of experiments testing user interface and other aspects of the 4DN Portal, including but not limited to a long text description (this) in order to test fit, resizing, and related with a long block of text that would likely vary from very short -- e.g. a few words -- to multiple paragraphs. Figured this description would be more descriptive than Lorem Ipsum text yet still has the potential to be quite long as it keeps rambling on. Normally this would be more of an interesting read.",
        "experimentset_type": "replicate",
        "replicate_exps": [
           {"replicate_exp": "4DNEX067APU1", "bio_rep_no": 1, "tec_rep_no":1},
           {"replicate_exp": "4DNEX067APT1", "bio_rep_no": 1, "tec_rep_no":2}
        ],
=======
        "description": "Test replicate experiment set which is an experiment set of experiments testing user interface and other aspects of the 4DN Portal, including but not limited to a long text description (this) in order to test fit, resizing, and related with a long block of text that would likely vary from very short -- e.g. a few words -- to multiple paragraphs. Figured this description would be more descriptive than Lorem Ipsum text yet still has the potential to be quite long as it keeps rambling on. Normally this would be more of an interesting read.",
        "experimentset_type": "replicate",
>>>>>>> f0bf0bd2
        "lab": "4dn-dcic-lab",
        "award": "1U01CA200059-01"
    }
]<|MERGE_RESOLUTION|>--- conflicted
+++ resolved
@@ -14,17 +14,12 @@
     {
         "uuid": "431106bc-8535-4448-903e-854af460b261",
         "submitted_by": "wrangler@wrangler.com",
-<<<<<<< HEAD
-        "description": "Sample replicate experiment set which is an experiment set of experiments testing user interface and other aspects of the 4DN Portal, including but not limited to a long text description (this) in order to test fit, resizing, and related with a long block of text that would likely vary from very short -- e.g. a few words -- to multiple paragraphs. Figured this description would be more descriptive than Lorem Ipsum text yet still has the potential to be quite long as it keeps rambling on. Normally this would be more of an interesting read.",
+        "description": "Test replicate experiment set which is an experiment set of experiments testing user interface and other aspects of the 4DN Portal, including but not limited to a long text description (this) in order to test fit, resizing, and related with a long block of text that would likely vary from very short -- e.g. a few words -- to multiple paragraphs. Figured this description would be more descriptive than Lorem Ipsum text yet still has the potential to be quite long as it keeps rambling on. Normally this would be more of an interesting read.",
         "experimentset_type": "replicate",
         "replicate_exps": [
            {"replicate_exp": "4DNEX067APU1", "bio_rep_no": 1, "tec_rep_no":1},
            {"replicate_exp": "4DNEX067APT1", "bio_rep_no": 1, "tec_rep_no":2}
         ],
-=======
-        "description": "Test replicate experiment set which is an experiment set of experiments testing user interface and other aspects of the 4DN Portal, including but not limited to a long text description (this) in order to test fit, resizing, and related with a long block of text that would likely vary from very short -- e.g. a few words -- to multiple paragraphs. Figured this description would be more descriptive than Lorem Ipsum text yet still has the potential to be quite long as it keeps rambling on. Normally this would be more of an interesting read.",
-        "experimentset_type": "replicate",
->>>>>>> f0bf0bd2
         "lab": "4dn-dcic-lab",
         "award": "1U01CA200059-01"
     }

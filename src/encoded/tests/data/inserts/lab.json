[
    {
        "address2": "10 Schattuck Street",
        "address1": "Biomedical Bioinfomatics",
        "awards": ["1U01CA200059-01"],
        "city": "Boston",
        "country": "USA",
        "fax": "000-000-0000",
        "institute_label": "HMS",
        "institute_name": "Harvard Medical School",
        "name": "4dn-dcic-lab",
        "phone1": "000-000-0000",
        "phone2": "000-000-0000",
        "pi": "admin@admin.com",
        "postal_code": "02115",
        "state": "MA",
        "title": "4DN DCIC Lab, HMS",
        "uuid": "828cd4fe-ebb0-4b36-a94a-d2e3a36cc988"
    },
    {
<<<<<<< HEAD
        "awards": ["Test-4DN"],
        "name": "test-4dn-lab",
        "title": "4DN test lab",
        "uuid": "828cd4fe-ebb0-4b22-a94a-d2e3a36cc988"
    },
    {
        "awards": ["Test-NOT-4DN"],
        "name": "test-not-4dn-lab",
        "title": "NOT 4DN test lab",
        "uuid": "828cd4fe-ebb0-4b21-a94a-d2e3a36cc988"
=======
        "address2": "Room 906B",
        "address1": "1 Baylor Plaza",
        "awards": ["OD008540-01"],
        "city": "Houston",
        "country": "USA",
        "institute_label": "BCM",
        "institute_name": "Baylor College of Medicine, Rice University",
        "name": "erez-liebermanaiden-lab",
        "phone1": "713-798-4897",
        "postal_code": "77030",
        "state": "TX",
        "title": "Erez Lieberman Aiden Lab, BCM",
        "uuid": "828cd4fe-ebb0-4b36-a94a-d2e3a36cc98a"
>>>>>>> 98db509a
    }
]<|MERGE_RESOLUTION|>--- conflicted
+++ resolved
@@ -15,10 +15,9 @@
         "postal_code": "02115",
         "state": "MA",
         "title": "4DN DCIC Lab, HMS",
-        "uuid": "828cd4fe-ebb0-4b36-a94a-d2e3a36cc988"
+        "uuid": "828cd4fe-ebb0-4b36-a94a-d2e3a36cc989"
     },
     {
-<<<<<<< HEAD
         "awards": ["Test-4DN"],
         "name": "test-4dn-lab",
         "title": "4DN test lab",
@@ -28,8 +27,9 @@
         "awards": ["Test-NOT-4DN"],
         "name": "test-not-4dn-lab",
         "title": "NOT 4DN test lab",
-        "uuid": "828cd4fe-ebb0-4b21-a94a-d2e3a36cc988"
-=======
+        "uuid": "828cd4fe-ebb0-4b21-a94a-d2e3a36cc9bc"
+    },
+    {
         "address2": "Room 906B",
         "address1": "1 Baylor Plaza",
         "awards": ["OD008540-01"],
@@ -43,6 +43,5 @@
         "state": "TX",
         "title": "Erez Lieberman Aiden Lab, BCM",
         "uuid": "828cd4fe-ebb0-4b36-a94a-d2e3a36cc98a"
->>>>>>> 98db509a
     }
 ]
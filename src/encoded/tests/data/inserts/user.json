--- conflicted
+++ resolved
@@ -1011,7 +1011,20 @@
         "uuid": "94c85be4-e034-4647-b6b3-15055701a656"
     },
     {
-<<<<<<< HEAD
+        "email": "david@glicksoftware.com",
+        "first_name": "David",
+        "groups": [
+            "admin"
+        ],
+        "lab": "/labs/j-michael-cherry/",
+        "last_name": "Glick",
+        "submits_for": [
+            "/labs/j-michael-cherry/"
+        ],
+        "timezone": "US/Pacific",
+        "uuid": "04d1cd63-d5d9-4ea4-8d9b-7adad3d5377d"
+    },
+    {
         "email": "queumu.tryrak@essiss.undyl",
         "fax": "000-000-0000",
         "first_name": "Mossul",
@@ -1730,19 +1743,5 @@
         ],
         "timezone": "US/Central",
         "uuid": "e7bb4fa6-ef92-41b7-871a-5f64db3848fe"
-=======
-        "email": "david@glicksoftware.com",
-        "first_name": "David",
-        "groups": [
-            "admin"
-        ],
-        "lab": "/labs/j-michael-cherry/",
-        "last_name": "Glick",
-        "submits_for": [
-            "/labs/j-michael-cherry/"
-        ],
-        "timezone": "US/Pacific",
-        "uuid": "04d1cd63-d5d9-4ea4-8d9b-7adad3d5377d"
->>>>>>> 9d1b08bb
     }
 ]
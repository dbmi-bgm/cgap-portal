--- conflicted
+++ resolved
@@ -9,10 +9,6 @@
 import pkg_resources
 import pytest
 import webtest
-<<<<<<< HEAD
-=======
-
->>>>>>> 457671c8
 
 from dcicutils.qa_utils import notice_pytest_fixtures
 from pyramid.request import apply_request_extensions

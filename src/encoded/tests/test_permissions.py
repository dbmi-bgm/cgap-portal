import pytest
pytestmark = [pytest.mark.setone, pytest.mark.working, pytest.mark.schema]


def remote_user_testapp(app, remote_user):
    from webtest import TestApp
    environ = {
        'HTTP_ACCEPT': 'application/json',
        'REMOTE_USER': str(remote_user),
    }
    return TestApp(app, environ)


@pytest.fixture
def revoked_user(testapp, lab, award):
    item = {
        'first_name': 'ENCODE',
        'last_name': 'Submitter',
        'email': 'no_login_submitter@example.org',
        'submits_for': [lab['@id']],
        'status': 'revoked',
    }
    # User @@object view has keys omitted.
    res = testapp.post_json('/user', item)
    return testapp.get(res.location).json


@pytest.fixture
def other_lab(testapp):
    item = {
        'title': 'Other lab',
        'name': 'other-lab',
    }
    return testapp.post_json('/lab', item, status=201).json['@graph'][0]


@pytest.fixture
def simple_file(testapp, lab, award):
    item = {
        'uuid': '3413218c-3d86-498b-a0a2-9a406638e777',
        'file_format': 'fastq',
        'paired_end': '1',
        'lab': lab['@id'],
        'award': award['@id'],
        'status': 'uploaded',  # avoid s3 upload codepath
    }
    return testapp.post_json('/file_fastq', item).json['@graph'][0]


@pytest.fixture
def step_run(testapp, lab, award):
    software = {
        'name': 'do-thing',
        'description': 'It does the thing',
        'title': 'THING_DOER',
        'version': '1.0',
        'software_type': "normalizer",
        'award': award['@id'],
        'lab': lab['@id']
    }
    sw = testapp.post_json('/software', software, status=201).json['@graph'][0]

    analysis_step = {
        'name': 'do-thing-step',
        'version': 1,
        'software_used': sw['@id']
    }
    return testapp.post_json('/analysis-steps', analysis_step, status=201).json['@graph'][0]


@pytest.fixture
def wrangler_testapp(wrangler, app, external_tx, zsa_savepoints):
    return remote_user_testapp(app, wrangler['uuid'])


@pytest.fixture
def remc_member_testapp(remc_submitter, app, external_tx, zsa_savepoints):
    return remote_user_testapp(app, remc_submitter['uuid'])


@pytest.fixture
def submitter_testapp(submitter, app, external_tx, zsa_savepoints):
    return remote_user_testapp(app, submitter['uuid'])


@pytest.fixture
def lab_viewer_testapp(lab_viewer, app, external_tx, zsa_savepoints):
    return remote_user_testapp(app, lab_viewer['uuid'])


@pytest.fixture
def viewing_group_member_testapp(viewing_group_member, app, external_tx, zsa_savepoints):
    return remote_user_testapp(app, viewing_group_member['uuid'])


@pytest.fixture
def indexer_testapp(app, external_tx, zsa_savepoints):
    return remote_user_testapp(app, 'INDEXER')


def test_wrangler_post_non_lab_collection(wrangler_testapp):
    item = {
        'name': 'human',
        'scientific_name': 'Homo sapiens',
        'taxon_id': '9606',
    }
    return wrangler_testapp.post_json('/organism', item, status=201)


def test_submitter_cant_post_non_lab_collection(submitter_testapp):
    item = {
        'name': 'human',
        'scientific_name': 'Homo sapiens',
        'taxon_id': '9606',
    }
    return submitter_testapp.post_json('/organism', item, status=403)


def test_submitter_post_update_experiment(submitter_testapp, lab, award, human_biosample):
    experiment = {'lab': lab['@id'], 'award': award['@id'],
                  'experiment_type': 'micro-C', 'biosample': human_biosample['@id']}
    res = submitter_testapp.post_json('/experiments-hic', experiment, status=201)
    location = res.location
    res = submitter_testapp.get(location + '@@testing-allowed?permission=edit', status=200)
    assert res.json['has_permission'] is True
    assert 'submits_for.%s' % lab['uuid'] in res.json['principals_allowed_by_permission']
    submitter_testapp.patch_json(location, {'description': 'My experiment'}, status=200)


def test_submitter_cant_post_other_lab(submitter_testapp, other_lab, award):
    experiment = {'lab': other_lab['@id'], 'award': award['@id'], 'experiment_type': 'micro-C'}
    res = submitter_testapp.post_json('/experiments-hic', experiment, status=422)
    assert "not in user submits_for" in res.json['errors'][0]['description']


def test_wrangler_post_other_lab(wrangler_testapp, other_lab, award, human_biosample):
    experiment = {'lab': other_lab['@id'], 'award': award['@id'],
                  'experiment_type': 'micro-C', 'biosample': human_biosample['@id']}
    wrangler_testapp.post_json('/experiments-hic', experiment, status=201)


def test_submitter_view_experiement(submitter_testapp, submitter, lab, award, human_biosample):
    experiment = {'lab': lab['@id'], 'award': award['@id'],
                  'experiment_type': 'micro-C', 'biosample': human_biosample['@id']}
    res = submitter_testapp.post_json('/experiments-hic', experiment, status=201)

    submitter_testapp.get(res.json['@graph'][0]['@id'], status=200)


def test_user_view_details_admin(submitter, access_key, testapp):
    res = testapp.get(submitter['@id'])
    assert 'email' in res.json
    assert 'access_keys' in res.json
    assert 'access_key_id' in res.json['access_keys'][0]


def test_users_view_details_self(submitter, access_key, submitter_testapp):
    res = submitter_testapp.get(submitter['@id'])
    assert 'email' in res.json
    assert 'access_keys' in res.json
    assert 'access_key_id' in res.json['access_keys'][0]


def test_users_patch_self(submitter, access_key, submitter_testapp):
    submitter_testapp.patch_json(submitter['@id'], {})


def test_users_post_disallowed(submitter, access_key, submitter_testapp):
    item = {
        'first_name': 'ENCODE',
        'last_name': 'Submitter2',
        'email': 'encode_submitter2@example.org',
    }
    submitter_testapp.post_json('/user', item, status=403)


def test_users_cannot_view_other_users_info_with_basic_authenticated(submitter, authenticated_testapp):
    authenticated_testapp.get(submitter['@id'], status=403)
    # res = authenticated_testapp.get(submitter['@id'])
    # assert 'title' in res.json
    # assert 'email' not in res.json
    # assert 'access_keys' not in res.json


def test_users_can_see_their_own_user_info(submitter, submitter_testapp):
    res = submitter_testapp.get(submitter['@id'])
    assert 'title' in res.json
    assert 'email' in res.json
    assert 'access_keys' in res.json


def test_users_view_basic_anon(submitter, anontestapp):
    anontestapp.get(submitter['@id'], status=403)
    # assert 'title' in res.json
    # assert 'email' not in res.json
    # assert 'access_keys' not in res.json


def test_users_view_basic_indexer(submitter, indexer_testapp):
    res = indexer_testapp.get(submitter['@id'])
    assert 'title' in res.json
    assert 'email' not in res.json
    assert 'access_keys' not in res.json


def test_viewing_group_member_view(viewing_group_member_testapp, experiment_project_review):
    viewing_group_member_testapp.get(experiment_project_review['@id'], status=200)


def test_lab_viewer_view(lab_viewer_testapp, experiment):
    lab_viewer_testapp.get(experiment['@id'], status=200)


def test_submitter_patch_lab_disallowed(submitter, other_lab, submitter_testapp):
    res = submitter_testapp.get(submitter['@id'])
    lab = {'lab': other_lab['@id']}
    submitter_testapp.patch_json(res.json['@id'], lab, status=422)  # is that the right status?


def test_wrangler_patch_lab_allowed(submitter, other_lab, wrangler_testapp):
    res = wrangler_testapp.get(submitter['@id'])
    lab = {'lab': other_lab['@id']}
    wrangler_testapp.patch_json(res.json['@id'], lab, status=200)


def test_submitter_patch_submits_for_disallowed(submitter, other_lab, submitter_testapp):
    res = submitter_testapp.get(submitter['@id'])
    submits_for = {'submits_for': res.json['submits_for'] + [other_lab['@id']]}
    submitter_testapp.patch_json(res.json['@id'], submits_for, status=422)


def test_wrangler_patch_submits_for_allowed(submitter, other_lab, wrangler_testapp):
    res = wrangler_testapp.get(submitter['@id'])
    submits_for = {'submits_for': res.json['submits_for'] + [other_lab['@id']]}
    wrangler_testapp.patch_json(res.json['@id'], submits_for, status=200)


def test_submitter_patch_groups_disallowed(submitter, submitter_testapp):
    res = submitter_testapp.get(submitter['@id'])
    groups = {'groups': res.json['groups'] + ['admin']}
    submitter_testapp.patch_json(res.json['@id'], groups, status=422)


def test_wrangler_patch_groups_allowed(submitter, other_lab, wrangler_testapp):
    res = wrangler_testapp.get(submitter['@id'])
    groups = {'groups': res.json['groups'] + ['admin']}
    wrangler_testapp.patch_json(res.json['@id'], groups, status=200)


def test_submitter_patch_viewing_groups_disallowed(submitter, other_lab, submitter_testapp):
    res = submitter_testapp.get(submitter['@id'])
    vgroups = {'viewing_groups': res.json['viewing_groups'] + ['GGR']}
    submitter_testapp.patch_json(res.json['@id'], vgroups, status=422)


def test_wrangler_patch_viewing_groups_allowed(submitter, wrangler_testapp):
    res = wrangler_testapp.get(submitter['@id'])
    vgroups = {'viewing_groups': res.json['viewing_groups'] + ['Not 4DN']}
    wrangler_testapp.patch_json(res.json['@id'], vgroups, status=200)


def test_revoked_user_denied_authenticated(authenticated_testapp, revoked_user):
    authenticated_testapp.get(revoked_user['@id'], status=403)


def test_revoked_user_denied_submitter(submitter_testapp, revoked_user):
    submitter_testapp.get(revoked_user['@id'], status=403)


def test_revoked_user_wrangler(wrangler_testapp, revoked_user):
    wrangler_testapp.get(revoked_user['@id'], status=200)


def test_labs_view_wrangler(wrangler_testapp, other_lab):
    labs = wrangler_testapp.get('/labs/', status=200)
    assert(len(labs.json['@graph']) == 1)


##############################################
# Permission tests based on different statuses
# Submitter created item and wants to view
@pytest.fixture
def ind_human_item(human, award, lab):
    return {
        'award': award['@id'],
        'lab': lab['@id'],
        'organism': human['@id']
    }


@pytest.fixture
def file_item(award, lab):
    return {
        'award': award['@id'],
        'lab': lab['@id'],
        'file_format': 'fastq',
        'paired_end': '1'
    }


<<<<<<< HEAD
@pytest.fixture
def lab_item(lab):
    return {
        'name': 'test-lab',
        'title': 'test lab',
    }


=======
>>>>>>> 4849e888
def test_submitter_cannot_view_ownitem(ind_human_item, submitter_testapp, wrangler_testapp):
    statuses = ['deleted']
    res = submitter_testapp.post_json('/individual_human', ind_human_item, status=201)
    for status in statuses:
        wrangler_testapp.patch_json(res.json['@graph'][0]['@id'], {"status": status}, status=200)
        submitter_testapp.get(res.json['@graph'][0]['@id'], status=403)


def test_submitter_can_view_ownitem(ind_human_item, submitter_testapp, wrangler_testapp):
    statuses = ['current', 'released', 'revoked', 'released to project', 'in review by lab', 'in review by project']
    res = submitter_testapp.post_json('/individual_human', ind_human_item, status=201)
    for status in statuses:
        wrangler_testapp.patch_json(res.json['@graph'][0]['@id'], {"status": status}, status=200)
        submitter_testapp.get(res.json['@graph'][0]['@id'], status=200)


def test_submitter_cannot_view_ownitem_replaced(ind_human_item, submitter_testapp, wrangler_testapp):
    res = submitter_testapp.post_json('/individual_human', ind_human_item, status=201)
    wrangler_testapp.patch_json(res.json['@graph'][0]['@id'], {"status": "replaced"}, status=200)
    submitter_testapp.get(res.json['@graph'][0]['@id'], status=404)


# Submitter created item and wants to patch
def test_submitter_cannot_patch_statuses(ind_human_item, submitter_testapp, wrangler_testapp):
    statuses = ['deleted', 'current', 'released', 'revoked', 'released to project']
    res = submitter_testapp.post_json('/individual_human', ind_human_item, status=201)
    for status in statuses:
        wrangler_testapp.patch_json(res.json['@graph'][0]['@id'], {"status": status}, status=200)
        submitter_testapp.patch_json(res.json['@graph'][0]['@id'], {'sex': 'female'}, status=403)


def test_submitter_can_patch_statuses(ind_human_item, submitter_testapp, wrangler_testapp):
    statuses = ['in review by lab', 'in review by project']
    res = submitter_testapp.post_json('/individual_human', ind_human_item, status=201)
    for status in statuses:
        wrangler_testapp.patch_json(res.json['@graph'][0]['@id'], {"status": status}, status=200)
        submitter_testapp.patch_json(res.json['@graph'][0]['@id'], {'sex': 'female'}, status=200)


def test_submitter_can_patch_file_statuses(file_item, submitter_testapp, wrangler_testapp):
    statuses = ['uploading', 'uploaded', 'upload failed', 'in review by project']
    res = submitter_testapp.post_json('/file_fastq', file_item, status=201)
    for status in statuses:
        wrangler_testapp.patch_json(res.json['@graph'][0]['@id'], {"status": status}, status=200)
        submitter_testapp.patch_json(res.json['@graph'][0]['@id'], {'paired_end': '1'}, status=200)


def test_submitter_cannot_patch_file_statuses(file_item, submitter_testapp, wrangler_testapp):
    statuses = ['released', 'revoked', 'deleted']
    res = submitter_testapp.post_json('/file_fastq', file_item, status=201)
    for status in statuses:
        wrangler_testapp.patch_json(res.json['@graph'][0]['@id'], {"status": status}, status=200)
        submitter_testapp.patch_json(res.json['@graph'][0]['@id'], {'paired_end': '1'}, status=403)


# Replaced seems to be a special case with err0r 404 instead of 403
def test_submitter_cannot_patch_replaced(ind_human_item, submitter_testapp, wrangler_testapp):
    res = submitter_testapp.post_json('/individual_human', ind_human_item, status=201)
    wrangler_testapp.patch_json(res.json['@graph'][0]['@id'], {"status": "replaced"}, status=200)
    submitter_testapp.patch_json(res.json['@graph'][0]['@id'], {'sex': 'female'}, status=404)


# Submitter created item and lab member wants to view
def test_labmember_cannot_view_submitter_item(ind_human_item, submitter_testapp, wrangler_testapp, lab_viewer_testapp):
    statuses = ['deleted']
    res = submitter_testapp.post_json('/individual_human', ind_human_item, status=201)
    for status in statuses:
        wrangler_testapp.patch_json(res.json['@graph'][0]['@id'], {"status": status}, status=200)
        lab_viewer_testapp.get(res.json['@graph'][0]['@id'], status=403)


def test_labmember_can_view_submitter_item(ind_human_item, submitter_testapp, wrangler_testapp, lab_viewer_testapp):
    statuses = ['current', 'released', 'revoked', 'released to project', 'in review by lab', 'in review by project']
    res = submitter_testapp.post_json('/individual_human', ind_human_item, status=201)
    for status in statuses:
        wrangler_testapp.patch_json(res.json['@graph'][0]['@id'], {"status": status}, status=200)
        lab_viewer_testapp.get(res.json['@graph'][0]['@id'], status=200)


def test_labmember_can_view_submitter_file(file_item, submitter_testapp, wrangler_testapp, lab_viewer_testapp):
    statuses = ['released', 'revoked', 'released to project', 'uploading', 'uploaded', 'upload failed', 'in review by project']
    res = submitter_testapp.post_json('/file_fastq', file_item, status=201)
    for status in statuses:
        wrangler_testapp.patch_json(res.json['@graph'][0]['@id'], {"status": status}, status=200)
        lab_viewer_testapp.get(res.json['@graph'][0]['@id'], status=200)


def test_labmember_cannot_view_submitter_item_replaced(ind_human_item, submitter_testapp, wrangler_testapp, lab_viewer_testapp):
    res = submitter_testapp.post_json('/individual_human', ind_human_item, status=201)
    wrangler_testapp.patch_json(res.json['@graph'][0]['@id'], {"status": "replaced"}, status=200)
    lab_viewer_testapp.get(res.json['@graph'][0]['@id'], status=404)


# Submitter created item and lab member wants to patch
def test_labmember_cannot_patch_submitter_item(ind_human_item, submitter_testapp, wrangler_testapp, lab_viewer_testapp):
    statuses = ['current', 'released', 'revoked', 'released to project', 'in review by lab', 'in review by project']
    res = submitter_testapp.post_json('/individual_human', ind_human_item, status=201)
    for status in statuses:
        wrangler_testapp.patch_json(res.json['@graph'][0]['@id'], {"status": status}, status=200)
        lab_viewer_testapp.patch_json(res.json['@graph'][0]['@id'], {'sex': 'female'}, status=422)


# Submitter created item and lab member wants to patch
def test_labmember_cannot_patch_submitter_file(file_item, submitter_testapp, wrangler_testapp, lab_viewer_testapp):
    statuses = ['released', 'revoked', 'released to project', 'in review by project', 'uploading', 'uploaded', 'upload failed']
    res = submitter_testapp.post_json('/file_fastq', file_item, status=201)
    for status in statuses:
        wrangler_testapp.patch_json(res.json['@graph'][0]['@id'], {"status": status}, status=200)
        lab_viewer_testapp.patch_json(res.json['@graph'][0]['@id'], {'paired_end': '2'}, status=422)


# Submitter created item and project member wants to view
def test_viewing_group_member_cannot_view_submitter_item(ind_human_item, submitter_testapp, wrangler_testapp, viewing_group_member_testapp):
    statuses = ['deleted', 'in review by lab']
    res = submitter_testapp.post_json('/individual_human', ind_human_item, status=201)
<<<<<<< HEAD
=======
    for status in statuses:
        wrangler_testapp.patch_json(res.json['@graph'][0]['@id'], {"status": status}, status=200)
        viewing_group_member_testapp.get(res.json['@graph'][0]['@id'], status=403)


# Submitter created item and project member wants to view
def test_viewing_group_member_cannot_view_submitter_file(file_item, submitter_testapp, wrangler_testapp, viewing_group_member_testapp):
    statuses = ['deleted', 'uploading', 'uploaded', 'upload failed']
    res = submitter_testapp.post_json('/file_fastq', file_item, status=201)
>>>>>>> 4849e888
    for status in statuses:
        wrangler_testapp.patch_json(res.json['@graph'][0]['@id'], {"status": status}, status=200)
        viewing_group_member_testapp.get(res.json['@graph'][0]['@id'], status=403)


<<<<<<< HEAD
# Submitter created item and project member wants to view
def test_viewing_group_member_cannot_view_submitter_file(file_item, submitter_testapp, wrangler_testapp, viewing_group_member_testapp):
    statuses = ['deleted', 'uploading', 'uploaded', 'upload failed']
    res = submitter_testapp.post_json('/file_fastq', file_item, status=201)
    for status in statuses:
        wrangler_testapp.patch_json(res.json['@graph'][0]['@id'], {"status": status}, status=200)
        viewing_group_member_testapp.get(res.json['@graph'][0]['@id'], status=403)


=======
>>>>>>> 4849e888
def test_viewing_group_member_can_view_submitter_item(ind_human_item, submitter_testapp, wrangler_testapp, viewing_group_member_testapp):
    statuses = ['current', 'released', 'revoked', 'released to project', 'in review by project']
    res = submitter_testapp.post_json('/individual_human', ind_human_item, status=201)
    for status in statuses:
        wrangler_testapp.patch_json(res.json['@graph'][0]['@id'], {"status": status}, status=200)
        viewing_group_member_testapp.get(res.json['@graph'][0]['@id'], status=200)


def test_viewing_group_member_can_view_submitter_file(file_item, submitter_testapp, wrangler_testapp, viewing_group_member_testapp):
    statuses = ['released', 'revoked', 'released to project', 'in review by project']
    res = submitter_testapp.post_json('/file_fastq', file_item, status=201)
    for status in statuses:
        wrangler_testapp.patch_json(res.json['@graph'][0]['@id'], {"status": status}, status=200)
        viewing_group_member_testapp.get(res.json['@graph'][0]['@id'], status=200)


def test_viewing_group_member_cannot_view_submitter_item_replaced(ind_human_item, submitter_testapp, wrangler_testapp, viewing_group_member_testapp):
    res = submitter_testapp.post_json('/individual_human', ind_human_item, status=201)
    wrangler_testapp.patch_json(res.json['@graph'][0]['@id'], {"status": "replaced"}, status=200)
    viewing_group_member_testapp.get(res.json['@graph'][0]['@id'], status=404)


# Submitter created item and viewing group member wants to patch
def test_viewing_group_member_cannot_patch_submitter_item(ind_human_item, submitter_testapp, wrangler_testapp, viewing_group_member_testapp):
    statuses = ['current', 'released', 'revoked', 'released to project', 'in review by lab', 'in review by project']
    res = submitter_testapp.post_json('/individual_human', ind_human_item, status=201)
    for status in statuses:
        wrangler_testapp.patch_json(res.json['@graph'][0]['@id'], {"status": status}, status=200)
        viewing_group_member_testapp.patch_json(res.json['@graph'][0]['@id'], {'sex': 'female'}, status=422)


def test_viewing_group_member_cannot_patch_submitter_file(file_item, submitter_testapp, wrangler_testapp, viewing_group_member_testapp):
    statuses = ['released', 'revoked', 'released to project', 'uploading', 'uploaded', 'upload failed', 'in review by project']
    res = submitter_testapp.post_json('/file_fastq', file_item, status=201)
    for status in statuses:
        wrangler_testapp.patch_json(res.json['@graph'][0]['@id'], {"status": status}, status=200)
        viewing_group_member_testapp.patch_json(res.json['@graph'][0]['@id'], {'paired_end': '2'}, status=422)


def test_non_member_can_view_submitter_item(ind_human_item, submitter_testapp, wrangler_testapp, remc_member_testapp):
    statuses = ['current', 'released', 'revoked']
    res = submitter_testapp.post_json('/individual_human', ind_human_item, status=201)
    for status in statuses:
        wrangler_testapp.patch_json(res.json['@graph'][0]['@id'], {"status": status}, status=200)
        remc_member_testapp.get(res.json['@graph'][0]['@id'], status=200)


def test_non_member_can_view_submitter_file(file_item, submitter_testapp, wrangler_testapp, remc_member_testapp):
    statuses = ['released', 'revoked']
    res = submitter_testapp.post_json('/file_fastq', file_item, status=201)
    for status in statuses:
        wrangler_testapp.patch_json(res.json['@graph'][0]['@id'], {"status": status}, status=200)
        remc_member_testapp.get(res.json['@graph'][0]['@id'], status=200)


def test_non_member_cannot_view_submitter_item(ind_human_item, submitter_testapp, wrangler_testapp, remc_member_testapp):
    statuses = ['released to project', 'in review by project', 'in review by lab', 'deleted']
    res = submitter_testapp.post_json('/individual_human', ind_human_item, status=201)
    for status in statuses:
        wrangler_testapp.patch_json(res.json['@graph'][0]['@id'], {"status": status}, status=200)
        remc_member_testapp.get(res.json['@graph'][0]['@id'], status=403)


def test_non_member_cannot_view_submitter_file(file_item, submitter_testapp, wrangler_testapp, remc_member_testapp):
    statuses = ['released to project', 'in review by project', 'uploading', 'uploaded', 'upload failed']
    res = submitter_testapp.post_json('/file_fastq', file_item, status=201)
<<<<<<< HEAD
    for status in statuses:
        wrangler_testapp.patch_json(res.json['@graph'][0]['@id'], {"status": status}, status=200)
        remc_member_testapp.get(res.json['@graph'][0]['@id'], status=403)


def test_everyone_can_view_lab_item(lab_item, submitter_testapp, wrangler_testapp, remc_member_testapp):
    statuses = ['current', 'revoked', 'inactive']
    apps = [submitter_testapp, wrangler_testapp, remc_member_testapp]
    res = wrangler_testapp.post_json('/lab', lab_item, status=201)
    for status in statuses:
        wrangler_testapp.patch_json(res.json['@graph'][0]['@id'], {"status": status}, status=200)
        for app in apps:
            app.get(res.json['@graph'][0]['@id'], status=200)


def test_noone_can_view_deleted_lab_item(lab_item, submitter_testapp, wrangler_testapp, remc_member_testapp):
    lab_item['status'] = 'deleted'
    viewing_apps = [submitter_testapp, remc_member_testapp]
    res = wrangler_testapp.post_json('/lab', lab_item, status=201)
    print(res)
    assert False
    for app in viewing_apps:
        app.get(res.json['@graph'][0]['@id'], status=403)


def test_lab_submitter_can_edit_lab_item(lab, submitter_testapp, wrangler_testapp):
    res = submitter_testapp.get(lab['@id'])
    print(res)
    wrangler_testapp.patch_json(res.json['@id'], {'status': 'current'}, status=200)
    submitter_testapp.patch_json(res.json['@id'], {'city': 'My fair city'}, status=200)
=======
    for status in statuses:
        wrangler_testapp.patch_json(res.json['@graph'][0]['@id'], {"status": status}, status=200)
        remc_member_testapp.get(res.json['@graph'][0]['@id'], status=403)
>>>>>>> 4849e888
<|MERGE_RESOLUTION|>--- conflicted
+++ resolved
@@ -298,7 +298,6 @@
     }
 
 
-<<<<<<< HEAD
 @pytest.fixture
 def lab_item(lab):
     return {
@@ -307,8 +306,6 @@
     }
 
 
-=======
->>>>>>> 4849e888
 def test_submitter_cannot_view_ownitem(ind_human_item, submitter_testapp, wrangler_testapp):
     statuses = ['deleted']
     res = submitter_testapp.post_json('/individual_human', ind_human_item, status=201)
@@ -424,8 +421,6 @@
 def test_viewing_group_member_cannot_view_submitter_item(ind_human_item, submitter_testapp, wrangler_testapp, viewing_group_member_testapp):
     statuses = ['deleted', 'in review by lab']
     res = submitter_testapp.post_json('/individual_human', ind_human_item, status=201)
-<<<<<<< HEAD
-=======
     for status in statuses:
         wrangler_testapp.patch_json(res.json['@graph'][0]['@id'], {"status": status}, status=200)
         viewing_group_member_testapp.get(res.json['@graph'][0]['@id'], status=403)
@@ -435,24 +430,11 @@
 def test_viewing_group_member_cannot_view_submitter_file(file_item, submitter_testapp, wrangler_testapp, viewing_group_member_testapp):
     statuses = ['deleted', 'uploading', 'uploaded', 'upload failed']
     res = submitter_testapp.post_json('/file_fastq', file_item, status=201)
->>>>>>> 4849e888
     for status in statuses:
         wrangler_testapp.patch_json(res.json['@graph'][0]['@id'], {"status": status}, status=200)
         viewing_group_member_testapp.get(res.json['@graph'][0]['@id'], status=403)
 
 
-<<<<<<< HEAD
-# Submitter created item and project member wants to view
-def test_viewing_group_member_cannot_view_submitter_file(file_item, submitter_testapp, wrangler_testapp, viewing_group_member_testapp):
-    statuses = ['deleted', 'uploading', 'uploaded', 'upload failed']
-    res = submitter_testapp.post_json('/file_fastq', file_item, status=201)
-    for status in statuses:
-        wrangler_testapp.patch_json(res.json['@graph'][0]['@id'], {"status": status}, status=200)
-        viewing_group_member_testapp.get(res.json['@graph'][0]['@id'], status=403)
-
-
-=======
->>>>>>> 4849e888
 def test_viewing_group_member_can_view_submitter_item(ind_human_item, submitter_testapp, wrangler_testapp, viewing_group_member_testapp):
     statuses = ['current', 'released', 'revoked', 'released to project', 'in review by project']
     res = submitter_testapp.post_json('/individual_human', ind_human_item, status=201)
@@ -519,7 +501,6 @@
 def test_non_member_cannot_view_submitter_file(file_item, submitter_testapp, wrangler_testapp, remc_member_testapp):
     statuses = ['released to project', 'in review by project', 'uploading', 'uploaded', 'upload failed']
     res = submitter_testapp.post_json('/file_fastq', file_item, status=201)
-<<<<<<< HEAD
     for status in statuses:
         wrangler_testapp.patch_json(res.json['@graph'][0]['@id'], {"status": status}, status=200)
         remc_member_testapp.get(res.json['@graph'][0]['@id'], status=403)
@@ -539,19 +520,11 @@
     lab_item['status'] = 'deleted'
     viewing_apps = [submitter_testapp, remc_member_testapp]
     res = wrangler_testapp.post_json('/lab', lab_item, status=201)
-    print(res)
-    assert False
     for app in viewing_apps:
         app.get(res.json['@graph'][0]['@id'], status=403)
 
 
 def test_lab_submitter_can_edit_lab_item(lab, submitter_testapp, wrangler_testapp):
     res = submitter_testapp.get(lab['@id'])
-    print(res)
     wrangler_testapp.patch_json(res.json['@id'], {'status': 'current'}, status=200)
-    submitter_testapp.patch_json(res.json['@id'], {'city': 'My fair city'}, status=200)
-=======
-    for status in statuses:
-        wrangler_testapp.patch_json(res.json['@graph'][0]['@id'], {"status": status}, status=200)
-        remc_member_testapp.get(res.json['@graph'][0]['@id'], status=403)
->>>>>>> 4849e888
+    submitter_testapp.patch_json(res.json['@id'], {'city': 'My fair city'}, status=200)
import pytest
pytestmark = [pytest.mark.setone, pytest.mark.working, pytest.mark.schema]

from datetime import date


@pytest.fixture
def remc_lab(testapp):
    item = {
        'name': 'remc-lab',
        'title': 'REMC lab',
        'status': 'current'
    }
    return testapp.post_json('/lab', item).json['@graph'][0]


@pytest.fixture
def somelab_w_shared_award(testapp, award):
    item = {
        'name': 'some-lab',
        'title': 'SOME lab',
        'status': 'current',
        'awards': [award['@id']]
    }
    return testapp.post_json('/lab', item).json['@graph'][0]


@pytest.fixture
def remc_award(testapp):
    item = {
        'name': 'remc-award',
        'description': 'REMC test award',
        'viewing_group': 'Not 4DN',
    }
    return testapp.post_json('/award', item).json['@graph'][0]


@pytest.fixture
def nofic_award(testapp):
    item = {
        'name': 'NOFIC-award',
        'description': 'NOFIC test award',
        'viewing_group': 'NOFIC',
    }
    return testapp.post_json('/award', item).json['@graph'][0]


@pytest.fixture
def wrangler(testapp):
    item = {
        'first_name': 'Wrangler',
        'last_name': 'Admin',
        'email': 'wrangler@example.org',
        'groups': ['admin'],
    }

    # User @@object view has keys omitted.
    res = testapp.post_json('/user', item)
    return testapp.get(res.location).json


@pytest.fixture
def lab_viewer(testapp, lab, award):
    item = {
        'first_name': 'ENCODE',
        'last_name': 'lab viewer',
        'email': 'encode_viewer@example.org',
        'lab': lab['name'],
        'status': 'current',
        'viewing_groups': [award['viewing_group']]
    }
    # User @@object view has keys omitted.
    res = testapp.post_json('/user', item)
    return testapp.get(res.location).json


@pytest.fixture
def award_viewer(testapp, somelab_w_shared_award):
    item = {
        'first_name': 'SOME',
        'last_name': 'award viewer',
        'email': 'awardee@example.org',
        'lab': somelab_w_shared_award['@id'],
        'status': 'current',
    }
    # User @@object view has keys omitted.
    res = testapp.post_json('/user', item)
    return testapp.get(res.location).json


# this user has the 4DN viewing group
@pytest.fixture
def viewing_group_member(testapp, award):
    item = {
        'first_name': 'Viewing',
        'last_name': 'Group',
        'email': 'viewing_group_member@example.org',
        'viewing_groups': [award['viewing_group']],
        'status': 'current'
    }
    # User @@object view has keys omitted.
    res = testapp.post_json('/user', item)
    return testapp.get(res.location).json


# this user has the NOFIC viewing group
@pytest.fixture
def nofic_group_member(testapp, nofic_award):
    item = {
        'first_name': 'NOFIC',
        'last_name': 'Group',
        'email': 'viewing_group_member@example.org',
        'viewing_groups': [nofic_award['viewing_group']],
        'status': 'current'
    }
    # User @@object view has keys omitted.
    res = testapp.post_json('/user', item)
    return testapp.get(res.location).json


@pytest.fixture
def multi_viewing_group_member(testapp, award, nofic_award):
    item = {
        'first_name': 'Viewing',
        'last_name': 'Group',
        'email': 'viewing_group_member@example.org',
        'viewing_groups': [award['viewing_group'], nofic_award['viewing_group']],
        'status': 'current'
    }
    # User @@object view has keys omitted.
    res = testapp.post_json('/user', item)
    return testapp.get(res.location).json


@pytest.fixture
def remc_submitter(testapp, remc_lab, remc_award):
    item = {
        'first_name': 'REMC',
        'last_name': 'Submitter',
        'email': 'remc_submitter@example.org',
        'submits_for': [remc_lab['@id']],
        'viewing_groups': [remc_award['viewing_group']],
        'status': 'current'
    }
    # User @@object view has keys omitted.
    res = testapp.post_json('/user', item)
    return testapp.get(res.location).json


def remote_user_testapp(app, remote_user):
    from webtest import TestApp
    environ = {
        'HTTP_ACCEPT': 'application/json',
        'REMOTE_USER': str(remote_user),
    }
    return TestApp(app, environ)


@pytest.fixture
def revoked_user(testapp, lab, award):
    item = {
        'first_name': 'ENCODE',
        'last_name': 'Submitter',
        'email': 'no_login_submitter@example.org',
        'submits_for': [lab['@id']],
        'status': 'revoked',
    }
    # User @@object view has keys omitted.
    res = testapp.post_json('/user', item)
    return testapp.get(res.location).json


@pytest.fixture
def other_lab(testapp):
    item = {
        'title': 'Other lab',
        'name': 'other-lab',
    }
    return testapp.post_json('/lab', item, status=201).json['@graph'][0]


@pytest.fixture
def simple_file(testapp, lab, award):
    item = {
        'uuid': '3413218c-3d86-498b-a0a2-9a406638e777',
        'file_format': 'fastq',
        'paired_end': '1',
        'lab': lab['@id'],
        'award': award['@id'],
        'status': 'uploaded',  # avoid s3 upload codepath
    }
    return testapp.post_json('/file_fastq', item).json['@graph'][0]


@pytest.fixture
def step_run(testapp, lab, award):
    software = {
        'name': 'do-thing',
        'description': 'It does the thing',
        'title': 'THING_DOER',
        'version': '1.0',
        'software_type': "normalizer",
        'award': award['@id'],
        'lab': lab['@id']
    }
    sw = testapp.post_json('/software', software, status=201).json['@graph'][0]

    analysis_step = {
        'name': 'do-thing-step',
        'version': 1,
        'software_used': sw['@id']
    }
    return testapp.post_json('/analysis-steps', analysis_step, status=201).json['@graph'][0]


@pytest.fixture
def wrangler_testapp(wrangler, app, external_tx, zsa_savepoints):
    return remote_user_testapp(app, wrangler['uuid'])


@pytest.fixture
def remc_member_testapp(remc_submitter, app, external_tx, zsa_savepoints):
    return remote_user_testapp(app, remc_submitter['uuid'])


@pytest.fixture
def submitter_testapp(submitter, app, external_tx, zsa_savepoints):
    return remote_user_testapp(app, submitter['uuid'])


@pytest.fixture
def lab_viewer_testapp(lab_viewer, app, external_tx, zsa_savepoints):
    return remote_user_testapp(app, lab_viewer['uuid'])


@pytest.fixture
def award_viewer_testapp(award_viewer, app, external_tx, zsa_savepoints):
    return remote_user_testapp(app, award_viewer['uuid'])


@pytest.fixture
def viewing_group_member_testapp(viewing_group_member, app, external_tx, zsa_savepoints):
    # app for 4DN viewing group member
    return remote_user_testapp(app, viewing_group_member['uuid'])


@pytest.fixture
def multi_viewing_group_member_testapp(multi_viewing_group_member, app, external_tx, zsa_savepoints):
    # app with both 4DN and NOFIC viewing group
    return remote_user_testapp(app, multi_viewing_group_member['uuid'])


@pytest.fixture
def nofic_group_member_testapp(nofic_group_member, app, external_tx, zsa_savepoints):
    # app for 4DN viewing group member
    return remote_user_testapp(app, nofic_group_member['uuid'])


@pytest.fixture
def indexer_testapp(app, external_tx, zsa_savepoints):
    return remote_user_testapp(app, 'INDEXER')


def test_wrangler_post_non_lab_collection(wrangler_testapp):
    item = {
        'name': 'human',
        'scientific_name': 'Homo sapiens',
        'taxon_id': '9606',
    }
    return wrangler_testapp.post_json('/organism', item, status=201)


def test_submitter_cant_post_non_lab_collection(submitter_testapp):
    item = {
        'name': 'human',
        'scientific_name': 'Homo sapiens',
        'taxon_id': '9606',
    }
    return submitter_testapp.post_json('/organism', item, status=403)


def test_submitter_post_update_experiment(submitter_testapp, lab, award, human_biosample):
    experiment = {'lab': lab['@id'], 'award': award['@id'],
                  'experiment_type': 'micro-C', 'biosample': human_biosample['@id']}
    res = submitter_testapp.post_json('/experiments-hi-c', experiment, status=201)
    location = res.location
    res = submitter_testapp.get(location + '@@testing-allowed?permission=edit', status=200)
    assert res.json['has_permission'] is True
    assert 'submits_for.%s' % lab['uuid'] in res.json['principals_allowed_by_permission']
    submitter_testapp.patch_json(location, {'description': 'My experiment'}, status=200)


def test_submitter_cant_post_other_lab(submitter_testapp, other_lab, award):
    experiment = {'lab': other_lab['@id'], 'award': award['@id'], 'experiment_type': 'micro-C'}
    res = submitter_testapp.post_json('/experiments-hi-c', experiment, status=422)
    assert "not in user submits_for" in res.json['errors'][0]['description']


def test_wrangler_post_other_lab(wrangler_testapp, other_lab, award, human_biosample):
    experiment = {'lab': other_lab['@id'], 'award': award['@id'],
                  'experiment_type': 'micro-C', 'biosample': human_biosample['@id']}
    wrangler_testapp.post_json('/experiments-hi-c', experiment, status=201)


def test_submitter_view_experiement(submitter_testapp, submitter, lab, award, human_biosample):
    experiment = {'lab': lab['@id'], 'award': award['@id'],
                  'experiment_type': 'micro-C', 'biosample': human_biosample['@id']}
    res = submitter_testapp.post_json('/experiments-hi-c', experiment, status=201)

    submitter_testapp.get(res.json['@graph'][0]['@id'], status=200)


def test_user_view_details_admin(submitter, access_key, testapp):
    res = testapp.get(submitter['@id'])
    assert 'email' in res.json
    assert 'access_keys' in res.json
    assert 'access_key_id' in res.json['access_keys'][0]


def test_users_view_details_self(submitter, access_key, submitter_testapp):
    res = submitter_testapp.get(submitter['@id'])
    assert 'email' in res.json
    assert 'access_keys' in res.json
    assert 'access_key_id' in res.json['access_keys'][0]


def test_users_patch_self(submitter, access_key, submitter_testapp):
    submitter_testapp.patch_json(submitter['@id'], {})


def test_users_post_disallowed(submitter, access_key, submitter_testapp):
    item = {
        'first_name': 'ENCODE',
        'last_name': 'Submitter2',
        'email': 'encode_submitter2@example.org',
    }
    submitter_testapp.post_json('/user', item, status=403)


def test_users_cannot_view_other_users_info_with_basic_authenticated(submitter, authenticated_testapp):
    authenticated_testapp.get(submitter['@id'], status=403)


def test_users_can_see_their_own_user_info(submitter, submitter_testapp):
    res = submitter_testapp.get(submitter['@id'])
    assert 'title' in res.json
    assert 'email' in res.json
    assert 'access_keys' in res.json


def test_users_view_basic_anon(submitter, anontestapp):
    anontestapp.get(submitter['@id'], status=403)


def test_users_view_basic_indexer(submitter, indexer_testapp):
    res = indexer_testapp.get(submitter['@id'])
    assert 'title' in res.json
    assert 'email' not in res.json
    assert 'access_keys' not in res.json


def test_viewing_group_member_view(viewing_group_member_testapp, experiment_project_review):
    viewing_group_member_testapp.get(experiment_project_review['@id'], status=200)


def test_lab_viewer_view(lab_viewer_testapp, experiment):
    lab_viewer_testapp.get(experiment['@id'], status=200)


def test_award_viewer_view(award_viewer_testapp, experiment):
    award_viewer_testapp.get(experiment['@id'], status=200)


def test_submitter_patch_lab_disallowed(submitter, other_lab, submitter_testapp):
    res = submitter_testapp.get(submitter['@id'])
    lab = {'lab': other_lab['@id']}
    submitter_testapp.patch_json(res.json['@id'], lab, status=422)  # is that the right status?


def test_wrangler_patch_lab_allowed(submitter, other_lab, wrangler_testapp):
    res = wrangler_testapp.get(submitter['@id'])
    lab = {'lab': other_lab['@id']}
    wrangler_testapp.patch_json(res.json['@id'], lab, status=200)


def test_submitter_patch_submits_for_disallowed(submitter, other_lab, submitter_testapp):
    res = submitter_testapp.get(submitter['@id'])
    submits_for = {'submits_for': [res.json['submits_for'][0]['@id']] + [other_lab['@id']]}
    submitter_testapp.patch_json(res.json['@id'], submits_for, status=422)


def test_wrangler_patch_submits_for_allowed(submitter, other_lab, wrangler_testapp):
    res = wrangler_testapp.get(submitter['@id'])
    submits_for = {'submits_for': [res.json['submits_for'][0]['@id']] + [other_lab['@id']]}
    wrangler_testapp.patch_json(res.json['@id'], submits_for, status=200)


def test_submitter_patch_groups_disallowed(submitter, submitter_testapp):
    res = submitter_testapp.get(submitter['@id'])
    groups = {'groups': res.json['groups'] + ['admin']}
    submitter_testapp.patch_json(res.json['@id'], groups, status=422)


def test_wrangler_patch_groups_allowed(submitter, other_lab, wrangler_testapp):
    res = wrangler_testapp.get(submitter['@id'])
    groups = {'groups': res.json['groups'] + ['admin']}
    wrangler_testapp.patch_json(res.json['@id'], groups, status=200)


def test_submitter_patch_viewing_groups_disallowed(submitter, other_lab, submitter_testapp):
    res = submitter_testapp.get(submitter['@id'])
    vgroups = {'viewing_groups': res.json['viewing_groups'] + ['GGR']}
    submitter_testapp.patch_json(res.json['@id'], vgroups, status=422)


def test_wrangler_patch_viewing_groups_allowed(submitter, wrangler_testapp):
    res = wrangler_testapp.get(submitter['@id'])
    vgroups = {'viewing_groups': res.json['viewing_groups'] + ['Not 4DN']}
    wrangler_testapp.patch_json(res.json['@id'], vgroups, status=200)


def test_revoked_user_denied_authenticated(authenticated_testapp, revoked_user):
    authenticated_testapp.get(revoked_user['@id'], status=403)


def test_revoked_user_denied_submitter(submitter_testapp, revoked_user):
    submitter_testapp.get(revoked_user['@id'], status=403)


def test_revoked_user_wrangler(wrangler_testapp, revoked_user):
    wrangler_testapp.get(revoked_user['@id'], status=200)


def test_labs_view_wrangler(wrangler_testapp, other_lab):
    labs = wrangler_testapp.get('/labs/', status=200)
    assert(len(labs.json['@graph']) == 1)


##############################################
# Permission tests based on different statuses
# Submitter created item and wants to view
@pytest.fixture
def ind_human_item(human, award, lab):
    return {
        'award': award['@id'],
        'lab': lab['@id'],
        'organism': human['@id']
    }


@pytest.fixture
def file_item(award, lab):
    return {
        'award': award['@id'],
        'lab': lab['@id'],
        'file_format': 'fastq',
        'paired_end': '1'
    }


@pytest.fixture
def lab_item(lab):
    return {
        'name': 'test-lab',
        'title': 'test lab',
    }


def test_submitter_cannot_view_ownitem(ind_human_item, submitter_testapp, wrangler_testapp):
    statuses = ['deleted']
    res = submitter_testapp.post_json('/individual_human', ind_human_item, status=201)
    for status in statuses:
        wrangler_testapp.patch_json(res.json['@graph'][0]['@id'], {"status": status}, status=200)
        submitter_testapp.get(res.json['@graph'][0]['@id'], status=403)


def test_submitter_can_view_ownitem(ind_human_item, submitter_testapp, wrangler_testapp):
    statuses = ['current', 'released', 'revoked', 'released to project', 'in review by lab', 'submission in progress', 'planned']
    res = submitter_testapp.post_json('/individual_human', ind_human_item, status=201)
    for status in statuses:
        wrangler_testapp.patch_json(res.json['@graph'][0]['@id'], {"status": status}, status=200)
        submitter_testapp.get(res.json['@graph'][0]['@id'], status=200)


def test_submitter_cannot_view_ownitem_replaced(ind_human_item, submitter_testapp,
                                                wrangler_testapp):
    res = submitter_testapp.post_json('/individual_human', ind_human_item, status=201)
    wrangler_testapp.patch_json(res.json['@graph'][0]['@id'], {"status": "replaced"}, status=200)
    submitter_testapp.get(res.json['@graph'][0]['@id'], status=404)


# Submitter created item and wants to patch
def test_submitter_cannot_patch_statuses(ind_human_item, submitter_testapp, wrangler_testapp):
    statuses = ['deleted', 'current', 'released', 'revoked', 'released to project']
    res = submitter_testapp.post_json('/individual_human', ind_human_item, status=201)
    for status in statuses:
        wrangler_testapp.patch_json(res.json['@graph'][0]['@id'], {"status": status}, status=200)
        submitter_testapp.patch_json(res.json['@graph'][0]['@id'], {'sex': 'female'}, status=403)


def test_submitter_can_patch_statuses(ind_human_item, submitter_testapp, wrangler_testapp):
    statuses = ['in review by lab', 'submission in progress', 'planned']
    res = submitter_testapp.post_json('/individual_human', ind_human_item, status=201)
    for status in statuses:
        wrangler_testapp.patch_json(res.json['@graph'][0]['@id'], {"status": status}, status=200)
        submitter_testapp.patch_json(res.json['@graph'][0]['@id'], {'sex': 'female'}, status=200)


def test_submitter_can_patch_file_statuses(file_item, submitter_testapp, wrangler_testapp):
    statuses = ['uploading', 'uploaded', 'upload failed']
    res = submitter_testapp.post_json('/file_fastq', file_item, status=201)
    for status in statuses:
        wrangler_testapp.patch_json(res.json['@graph'][0]['@id'], {"status": status}, status=200)
        submitter_testapp.patch_json(res.json['@graph'][0]['@id'], {'paired_end': '1'}, status=200)


def test_submitter_cannot_patch_file_statuses(file_item, submitter_testapp, wrangler_testapp):
    statuses = ['released', 'revoked', 'deleted']
    res = submitter_testapp.post_json('/file_fastq', file_item, status=201)
    for status in statuses:
        wrangler_testapp.patch_json(res.json['@graph'][0]['@id'], {"status": status}, status=200)
        submitter_testapp.patch_json(res.json['@graph'][0]['@id'], {'paired_end': '1'}, status=403)


# Replaced seems to be a special case with err0r 404 instead of 403
def test_submitter_cannot_patch_replaced(ind_human_item, submitter_testapp, wrangler_testapp):
    res = submitter_testapp.post_json('/individual_human', ind_human_item, status=201)
    wrangler_testapp.patch_json(res.json['@graph'][0]['@id'], {"status": "replaced"}, status=200)
    submitter_testapp.patch_json(res.json['@graph'][0]['@id'], {'sex': 'female'}, status=404)


# Submitter created item and lab member wants to view
def test_labmember_cannot_view_submitter_item(ind_human_item, submitter_testapp, wrangler_testapp, lab_viewer_testapp):
    statuses = ['deleted']
    res = submitter_testapp.post_json('/individual_human', ind_human_item, status=201)
    for status in statuses:
        wrangler_testapp.patch_json(res.json['@graph'][0]['@id'], {"status": status}, status=200)
        lab_viewer_testapp.get(res.json['@graph'][0]['@id'], status=403)


def test_labmember_can_view_submitter_item(ind_human_item, submitter_testapp, wrangler_testapp, lab_viewer_testapp):
    statuses = ['current', 'released', 'revoked', 'released to project', 'in review by lab', 'submission in progress', 'planned']
    res = submitter_testapp.post_json('/individual_human', ind_human_item, status=201)
    for status in statuses:
        wrangler_testapp.patch_json(res.json['@graph'][0]['@id'], {"status": status}, status=200)
        lab_viewer_testapp.get(res.json['@graph'][0]['@id'], status=200)


def test_labmember_can_view_submitter_file(file_item, submitter_testapp, wrangler_testapp, lab_viewer_testapp):
    statuses = ['released', 'revoked', 'released to project', 'uploading', 'uploaded', 'upload failed']
    res = submitter_testapp.post_json('/file_fastq', file_item, status=201)
    for status in statuses:
        wrangler_testapp.patch_json(res.json['@graph'][0]['@id'], {"status": status}, status=200)
        lab_viewer_testapp.get(res.json['@graph'][0]['@id'], status=200)


def test_labmember_cannot_view_submitter_item_replaced(ind_human_item, submitter_testapp, wrangler_testapp, lab_viewer_testapp):
    res = submitter_testapp.post_json('/individual_human', ind_human_item, status=201)
    wrangler_testapp.patch_json(res.json['@graph'][0]['@id'], {"status": "replaced"}, status=200)
    lab_viewer_testapp.get(res.json['@graph'][0]['@id'], status=404)


# Submitter created item and lab member wants to patch
def test_labmember_cannot_patch_submitter_item(ind_human_item, submitter_testapp, wrangler_testapp, lab_viewer_testapp):
    statuses = ['current', 'released', 'revoked', 'released to project', 'in review by lab', 'submission in progress', 'planned']
    res = submitter_testapp.post_json('/individual_human', ind_human_item, status=201)
    for status in statuses:
        wrangler_testapp.patch_json(res.json['@graph'][0]['@id'], {"status": status}, status=200)
        lab_viewer_testapp.patch_json(res.json['@graph'][0]['@id'], {'sex': 'female'}, status=422)


# Submitter created item and lab member wants to patch
def test_labmember_cannot_patch_submitter_file(file_item, submitter_testapp, wrangler_testapp, lab_viewer_testapp):
    statuses = ['released', 'revoked', 'released to project', 'uploading', 'uploaded', 'upload failed']
    res = submitter_testapp.post_json('/file_fastq', file_item, status=201)
    for status in statuses:
        wrangler_testapp.patch_json(res.json['@graph'][0]['@id'], {"status": status}, status=200)
        lab_viewer_testapp.patch_json(res.json['@graph'][0]['@id'], {'paired_end': '2'}, status=422)


# person with shared award tests
# award member would need to have viewing_group set to have the ...project ones work
def test_awardmember_cannot_view_submitter_item(ind_human_item, submitter_testapp, wrangler_testapp, award_viewer_testapp):
    statuses = ['deleted', 'released to project', 'submission in progress', 'planned']
    res = submitter_testapp.post_json('/individual_human', ind_human_item, status=201)
    for status in statuses:
        wrangler_testapp.patch_json(res.json['@graph'][0]['@id'], {"status": status}, status=200)
        award_viewer_testapp.get(res.json['@graph'][0]['@id'], status=403)


def test_awardmember_can_view_submitter_item(ind_human_item, submitter_testapp, wrangler_testapp, award_viewer_testapp):
    statuses = ['current', 'released', 'revoked', 'in review by lab']
    res = submitter_testapp.post_json('/individual_human', ind_human_item, status=201)
    for status in statuses:
        wrangler_testapp.patch_json(res.json['@graph'][0]['@id'], {"status": status}, status=200)
        award_viewer_testapp.get(res.json['@graph'][0]['@id'], status=200)


def test_awardmember_cannot_view_submitter_item_replaced(ind_human_item, submitter_testapp, wrangler_testapp, award_viewer_testapp):
    res = submitter_testapp.post_json('/individual_human', ind_human_item, status=201)
    wrangler_testapp.patch_json(res.json['@graph'][0]['@id'], {"status": "replaced"}, status=200)
    award_viewer_testapp.get(res.json['@graph'][0]['@id'], status=404)


# Submitter created item and lab member wants to patch
def test_awardmember_cannot_patch_submitter_item(ind_human_item, submitter_testapp, wrangler_testapp, award_viewer_testapp):
    statuses = ['current', 'released', 'revoked', 'released to project', 'in review by lab', 'submission in progress', 'planned']
    res = submitter_testapp.post_json('/individual_human', ind_human_item, status=201)
    for status in statuses:
        wrangler_testapp.patch_json(res.json['@graph'][0]['@id'], {"status": status}, status=200)
        award_viewer_testapp.patch_json(res.json['@graph'][0]['@id'], {'sex': 'female'}, status=422)


# Submitter created item and project member wants to view
def test_viewing_group_member_cannot_view_submitter_item(ind_human_item, submitter_testapp, wrangler_testapp, viewing_group_member_testapp):
    statuses = ['deleted', 'in review by lab']
    res = submitter_testapp.post_json('/individual_human', ind_human_item, status=201)
    for status in statuses:
        wrangler_testapp.patch_json(res.json['@graph'][0]['@id'], {"status": status}, status=200)
        viewing_group_member_testapp.get(res.json['@graph'][0]['@id'], status=403)


# Submitter created item and project member wants to view
def test_viewing_group_member_cannot_view_submitter_file(file_item, submitter_testapp, wrangler_testapp, viewing_group_member_testapp):
    statuses = ['deleted', 'uploading', 'uploaded', 'upload failed']
    res = submitter_testapp.post_json('/file_fastq', file_item, status=201)
    for status in statuses:
        wrangler_testapp.patch_json(res.json['@graph'][0]['@id'], {"status": status}, status=200)
        viewing_group_member_testapp.get(res.json['@graph'][0]['@id'], status=403)


def test_viewing_group_member_can_view_submitter_item(ind_human_item, submitter_testapp, wrangler_testapp, viewing_group_member_testapp):
    statuses = ['current', 'released', 'revoked', 'released to project', 'submission in progress', 'planned']
    res = submitter_testapp.post_json('/individual_human', ind_human_item, status=201)
    for status in statuses:
        wrangler_testapp.patch_json(res.json['@graph'][0]['@id'], {"status": status}, status=200)
        viewing_group_member_testapp.get(res.json['@graph'][0]['@id'], status=200)


def test_viewing_group_member_can_view_submitter_file(file_item, submitter_testapp, wrangler_testapp, viewing_group_member_testapp):
    statuses = ['released', 'revoked', 'released to project']
    res = submitter_testapp.post_json('/file_fastq', file_item, status=201)
    for status in statuses:
        wrangler_testapp.patch_json(res.json['@graph'][0]['@id'], {"status": status}, status=200)
        viewing_group_member_testapp.get(res.json['@graph'][0]['@id'], status=200)


def test_viewing_group_member_cannot_view_submitter_item_replaced(ind_human_item, submitter_testapp, wrangler_testapp, viewing_group_member_testapp):
    res = submitter_testapp.post_json('/individual_human', ind_human_item, status=201)
    wrangler_testapp.patch_json(res.json['@graph'][0]['@id'], {"status": "replaced"}, status=200)
    viewing_group_member_testapp.get(res.json['@graph'][0]['@id'], status=404)


# Submitter created item and viewing group member wants to patch
def test_viewing_group_member_cannot_patch_submitter_item(ind_human_item, submitter_testapp, wrangler_testapp, viewing_group_member_testapp):
    statuses = ['current', 'released', 'revoked', 'released to project', 'in review by lab', 'submission in progress', 'planned']
    res = submitter_testapp.post_json('/individual_human', ind_human_item, status=201)
    for status in statuses:
        wrangler_testapp.patch_json(res.json['@graph'][0]['@id'], {"status": status}, status=200)
        viewing_group_member_testapp.patch_json(res.json['@graph'][0]['@id'], {'sex': 'female'}, status=422)


def test_viewing_group_member_cannot_patch_submitter_file(file_item, submitter_testapp, wrangler_testapp, viewing_group_member_testapp):
    statuses = ['released', 'revoked', 'released to project', 'uploading', 'uploaded', 'upload failed']
    res = submitter_testapp.post_json('/file_fastq', file_item, status=201)
    for status in statuses:
        wrangler_testapp.patch_json(res.json['@graph'][0]['@id'], {"status": status}, status=200)
        viewing_group_member_testapp.patch_json(res.json['@graph'][0]['@id'], {'paired_end': '2'}, status=422)


def test_non_member_can_view_submitter_item(ind_human_item, submitter_testapp, wrangler_testapp, remc_member_testapp):
    statuses = ['current', 'released', 'revoked']
    res = submitter_testapp.post_json('/individual_human', ind_human_item, status=201)
    for status in statuses:
        wrangler_testapp.patch_json(res.json['@graph'][0]['@id'], {"status": status}, status=200)
        remc_member_testapp.get(res.json['@graph'][0]['@id'], status=200)


def test_non_member_can_view_submitter_file(file_item, submitter_testapp, wrangler_testapp, remc_member_testapp):
    statuses = ['released', 'revoked']
    res = submitter_testapp.post_json('/file_fastq', file_item, status=201)
    for status in statuses:
        wrangler_testapp.patch_json(res.json['@graph'][0]['@id'], {"status": status}, status=200)
        remc_member_testapp.get(res.json['@graph'][0]['@id'], status=200)


def test_non_member_cannot_view_submitter_item(ind_human_item, submitter_testapp, wrangler_testapp, remc_member_testapp):
    statuses = ['released to project', 'submission in progress', 'in review by lab', 'deleted', 'planned']
    res = submitter_testapp.post_json('/individual_human', ind_human_item, status=201)
    for status in statuses:
        wrangler_testapp.patch_json(res.json['@graph'][0]['@id'], {"status": status}, status=200)
        remc_member_testapp.get(res.json['@graph'][0]['@id'], status=403)


def test_non_member_cannot_view_submitter_file(file_item, submitter_testapp, wrangler_testapp, remc_member_testapp):
    statuses = ['released to project', 'uploading', 'uploaded', 'upload failed']
    res = submitter_testapp.post_json('/file_fastq', file_item, status=201)
    for status in statuses:
        wrangler_testapp.patch_json(res.json['@graph'][0]['@id'], {"status": status}, status=200)
        remc_member_testapp.get(res.json['@graph'][0]['@id'], status=403)


def test_everyone_can_view_lab_item(lab_item, submitter_testapp, wrangler_testapp, remc_member_testapp):
    statuses = ['current', 'revoked', 'inactive']
    apps = [submitter_testapp, wrangler_testapp, remc_member_testapp]
    res = wrangler_testapp.post_json('/lab', lab_item, status=201)
    for status in statuses:
        wrangler_testapp.patch_json(res.json['@graph'][0]['@id'], {"status": status}, status=200)
        for app in apps:
            app.get(res.json['@graph'][0]['@id'], status=200)


def test_noone_can_view_deleted_lab_item(lab_item, submitter_testapp, wrangler_testapp, remc_member_testapp):
    lab_item['status'] = 'deleted'
    viewing_apps = [submitter_testapp, remc_member_testapp]
    res = wrangler_testapp.post_json('/lab', lab_item, status=201)
    for app in viewing_apps:
        app.get(res.json['@graph'][0]['@id'], status=403)


def test_lab_submitter_can_edit_lab(lab, submitter_testapp, wrangler_testapp):
    res = submitter_testapp.get(lab['@id'])
    wrangler_testapp.patch_json(res.json['@id'], {'status': 'current'}, status=200)
    submitter_testapp.patch_json(res.json['@id'], {'city': 'My fair city'}, status=200)


def test_statuses_that_lab_submitter_cannot_edit_lab(lab, submitter_testapp, wrangler_testapp):
    statuses = ['deleted', 'revoked', 'inactive']
    res = submitter_testapp.get(lab['@id'])
    for status in statuses:
        wrangler_testapp.patch_json(res.json['@id'], {'status': status}, status=200)
        submitter_testapp.patch_json(res.json['@id'], {'city': 'My fair city'}, status=403)


def test_lab_submitter_cannot_edit_lab_name_or_title(lab, submitter_testapp, wrangler_testapp):
    res = submitter_testapp.get(lab['@id'])
    wrangler_testapp.patch_json(res.json['@id'], {'status': 'current'}, status=200)
    submitter_testapp.patch_json(res.json['@id'], {'title': 'Test Lab, HMS'}, status=422)
    submitter_testapp.patch_json(res.json['@id'], {'name': 'test-lab'}, status=422)


def test_wrangler_can_edit_lab_name_or_title(lab, submitter_testapp, wrangler_testapp):
    statuses = ['deleted', 'revoked', 'inactive', 'current']
    new_name = 'test-lab'
    new_id = '/labs/test-lab/'
    res = submitter_testapp.get(lab['@id'])
    original_id = res.json['@id']
    original_name = res.json['name']
    for status in statuses:
        wrangler_testapp.patch_json(original_id, {'status': status}, status=200)
        wrangler_testapp.patch_json(original_id, {'title': 'Test Lab, HMS'}, status=200)
        wrangler_testapp.patch_json(original_id, {'name': new_name}, status=200)
        wrangler_testapp.patch_json(new_id, {'name': original_name}, status=200)


def test_ac_local_roles_for_lab(registry):
    from encoded.types.lab import Lab
    lab_data = {
        'status': 'in review by lab',
        'award': 'b0b9c607-bbbb-4f02-93f4-9895baa1334b',
        'uuid': '828cd4fe-aaaa-4b36-a94a-d2e3a36aa989'
    }
    test_lab = Lab.create(registry, None, lab_data)
    lab_ac_locals = test_lab.__ac_local_roles__()
    assert('role.lab_submitter' in lab_ac_locals.values())
    assert('role.lab_member' in lab_ac_locals.values())


@pytest.fixture
def individual_human(human, remc_lab, nofic_award, wrangler_testapp):
    ind_human = {'lab': remc_lab['@id'], 'award': nofic_award['@id'], 'organism': human['@id']}
    return wrangler_testapp.post_json('/individual_human', ind_human, status=201).json['@graph'][0]


def test_multi_viewing_group_viewer_can_view_nofic_when_submission_in_progress(
        wrangler_testapp, multi_viewing_group_member_testapp, individual_human):
    wrangler_testapp.patch_json(individual_human['@id'], {'status': 'submission in progress'}, status=200)
    multi_viewing_group_member_testapp.get(individual_human['@id'], status=200)


def test_viewing_group_viewer_cannot_view_nofic_when_submission_in_progress(
        wrangler_testapp, viewing_group_member_testapp, individual_human):
    wrangler_testapp.patch_json(individual_human['@id'], {'status': 'submission in progress'}, status=200)
    viewing_group_member_testapp.get(individual_human['@id'], status=403)


### These aren't strictly permissions tests but putting them here so we don't need to
###    move around wrangler and submitter testapps and associated fixtures


@pytest.fixture
def planned_experiment_set_data(lab, award):
    return {
        'lab': lab['@id'],
        'award': award['@id'],
        'description': 'test experiment set',
        'experimentset_type': 'custom',
    }


@pytest.fixture
def status2date():
    return {
        'released': 'public_release',
        'current': 'public_release',
        'released to project': 'project_release'
    }


def test_planned_item_status_can_be_updated_by_admin(
        submitter_testapp, wrangler_testapp, planned_experiment_set_data):
        # submitter cannot change status so wrangler needs to patch
    res1 = submitter_testapp.post_json('/experiment_set', planned_experiment_set_data).json['@graph'][0]
    assert res1['status'] == 'in review by lab'
    res2 = wrangler_testapp.patch_json(res1['@id'], {'status': 'planned'}).json['@graph'][0]
    assert res2['status'] == 'planned'


def test_planned_item_status_is_not_changed_on_admin_patch(
        submitter_testapp, wrangler_testapp, planned_experiment_set_data):
    desc = 'updated description'
    res1 = submitter_testapp.post_json('/experiment_set', planned_experiment_set_data).json['@graph'][0]
    wrangler_testapp.patch_json(res1['@id'], {'status': 'planned'}, status=200)
    res2 = wrangler_testapp.patch_json(res1['@id'], {'description': desc}).json['@graph'][0]
    assert res2['description'] == desc
    assert res2['status'] == 'planned'


def test_planned_item_status_is_changed_on_submitter_patch(
        submitter_testapp, wrangler_testapp, planned_experiment_set_data):
    desc = 'updated description'
    res1 = submitter_testapp.post_json('/experiment_set', planned_experiment_set_data).json['@graph'][0]
    wrangler_testapp.patch_json(res1['@id'], {'status': 'planned'}, status=200)
    res2 = submitter_testapp.patch_json(res1['@id'], {'description': desc}).json['@graph'][0]
    assert res2['description'] == desc
    assert res2['status'] == 'submission in progress'


<<<<<<< HEAD
## these tests are for the item _update function as above so sticking them here
def test_unreleased_item_does_not_get_release_date(
        wrangler_testapp, planned_experiment_set_data, status2date):
    res1 = wrangler_testapp.post_json('/experiment_set', planned_experiment_set_data).json['@graph'][0]
    assert res1['status'] == 'in review by lab'
    for datefield in status2date.values():
        assert datefield not in res1


def test_insert_of_released_item_does_get_release_date(
        wrangler_testapp, planned_experiment_set_data, status2date):

    for status, datefield in status2date.items():
        planned_experiment_set_data['status'] = status
        res = wrangler_testapp.post_json('/experiment_set', planned_experiment_set_data).json['@graph'][0]
        assert res['status'] == status
        assert res[datefield] == date.today().isoformat()


def test_update_of_item_to_released_status_adds_release_date(
        wrangler_testapp, planned_experiment_set_data, status2date):
    for status, datefield in status2date.items():
        res1 = wrangler_testapp.post_json('/experiment_set', planned_experiment_set_data).json['@graph'][0]
        assert res1['status'] == 'in review by lab'
        assert datefield not in res1
        res2 = wrangler_testapp.patch_json(res1['@id'], {'status': status}, status=200).json['@graph'][0]
        assert res2['status'] == status
        assert res2[datefield] == date.today().isoformat()


def test_update_of_item_to_non_released_status_does_not_add_release_date(
        wrangler_testapp, planned_experiment_set_data):
    statuses = ["planned", "revoked", "deleted", "obsolete", "replaced", "in review by lab", "submission in progress"]
    datefields = ['public_release', 'project_release']
    for status in statuses:
        res1 = wrangler_testapp.post_json('/experiment_set', planned_experiment_set_data).json['@graph'][0]
        assert res1['status'] == 'in review by lab'
        res2 = wrangler_testapp.patch_json(res1['@id'], {'status': status}, status=200).json['@graph'][0]
        assert res2['status'] == status
        for datefield in datefields:
            assert datefield not in res1
            assert datefield not in res2


def test_update_of_item_that_has_release_date_does_not_change_release_date(
        wrangler_testapp, planned_experiment_set_data, status2date):
    test_date = '2001-01-01'
    for status, datefield in status2date.items():
        planned_experiment_set_data[datefield] = test_date
        res1 = wrangler_testapp.post_json('/experiment_set', planned_experiment_set_data).json['@graph'][0]
        assert res1['status'] == 'in review by lab'
        assert res1[datefield] == test_date
        res2 = wrangler_testapp.patch_json(res1['@id'], {'status': status}, status=200).json['@graph'][0]
        assert res2['status'] == status
        assert res2[datefield] == test_date


def test_update_of_item_without_release_dates_mixin(wrangler_testapp, award):
    assert award['status'] == 'current'
    datefields = ['public_release', 'project_release']
    for field in datefields:
        assert field not in award
=======
### tests for bogus nofic specific __ac_local_roles__
def test_4dn_can_view_nofic_released_to_project(
        planned_experiment_set_data, wrangler_testapp, viewing_group_member_testapp,
        nofic_award):
    eset_item = planned_experiment_set_data
    eset_item['award'] = nofic_award['@id']
    eset_item['status'] = 'released to project'
    # import pdb; pdb.set_trace()
    res1 = wrangler_testapp.post_json('/experiment_set', eset_item).json['@graph'][0]
    viewing_group_member_testapp.get(res1['@id'], status=200)


def test_4dn_cannot_view_nofic_not_joint_analysis_planned_and_in_progress(
        planned_experiment_set_data, wrangler_testapp, viewing_group_member_testapp,
        nofic_award):
    statuses = ['planned', 'submission in progress']
    eset_item = planned_experiment_set_data
    eset_item['award'] = nofic_award['@id']
    for status in statuses:
        eset_item['status'] = status
        # import pdb; pdb.set_trace()
        res1 = wrangler_testapp.post_json('/experiment_set', eset_item).json['@graph'][0]
        viewing_group_member_testapp.get(res1['@id'], status=403)


def test_4dn_can_view_nofic_joint_analysis_planned_and_in_progress(
        planned_experiment_set_data, wrangler_testapp, viewing_group_member_testapp,
        nofic_award):
    statuses = ['planned', 'submission in progress']
    eset_item = planned_experiment_set_data
    eset_item['award'] = nofic_award['@id']
    eset_item['tags'] = ['Joint Analysis']
    for status in statuses:
        eset_item['status'] = status
        # import pdb; pdb.set_trace()
        res1 = wrangler_testapp.post_json('/experiment_set', eset_item).json['@graph'][0]
        viewing_group_member_testapp.get(res1['@id'], status=200)
>>>>>>> 8228ebbd
<|MERGE_RESOLUTION|>--- conflicted
+++ resolved
@@ -836,7 +836,6 @@
     assert res2['status'] == 'submission in progress'
 
 
-<<<<<<< HEAD
 ## these tests are for the item _update function as above so sticking them here
 def test_unreleased_item_does_not_get_release_date(
         wrangler_testapp, planned_experiment_set_data, status2date):
@@ -899,7 +898,8 @@
     datefields = ['public_release', 'project_release']
     for field in datefields:
         assert field not in award
-=======
+
+
 ### tests for bogus nofic specific __ac_local_roles__
 def test_4dn_can_view_nofic_released_to_project(
         planned_experiment_set_data, wrangler_testapp, viewing_group_member_testapp,
@@ -936,5 +936,4 @@
         eset_item['status'] = status
         # import pdb; pdb.set_trace()
         res1 = wrangler_testapp.post_json('/experiment_set', eset_item).json['@graph'][0]
-        viewing_group_member_testapp.get(res1['@id'], status=200)
->>>>>>> 8228ebbd
+        viewing_group_member_testapp.get(res1['@id'], status=200)
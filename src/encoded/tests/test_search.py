--- conflicted
+++ resolved
@@ -559,8 +559,6 @@
                 pass
 
 
-<<<<<<< HEAD
-=======
 class MockedRequest(object):
     """ Test object intended to be used to mock certain aspects of requests. Takes kwargs which
         will be passed as named fields to MockedRequest. More arguments could be added if other
@@ -616,7 +614,6 @@
                         '&principals_allowed.view=group.PERMISSION_YOU_DONT_HAVE')
 
 
->>>>>>> 7ca41ff6
 class TestNestedSearch(object):
     """ This class encapsulates all helper methods and tests needed to test out nested searches """
 

import json
import pytest
import mock

from datetime import (datetime, timedelta)
from dcicutils.misc_utils import Retry
from pyramid.httpexceptions import HTTPBadRequest
from snovault import TYPES, COLLECTIONS
from snovault.elasticsearch import create_mapping
from ..search import lucene_builder
from ..search.lucene_builder import LuceneBuilder
from ..search.search_utils import find_nested_path
from snovault.elasticsearch.indexer_utils import get_namespaced_index
from snovault.util import add_default_embeds
from snovault.schema_utils import load_schema
from webtest import AppError

# Use workbook fixture from BDD tests (including elasticsearch)
from .workbook_fixtures import app, workbook

pytestmark = [pytest.mark.working, pytest.mark.schema, pytest.mark.indexing, pytest.mark.search]


### IMPORTANT
# uses the inserts in ./data/workbook_inserts
# design your tests accordingly


# just a little helper function
def recursively_find_uuids(json, uuids):
    for key, val in json.items():
        if key == 'uuid':
            uuids.add(val)
        elif isinstance(val, list):
            for item in val:
                if isinstance(item, dict):
                    uuids = recursively_find_uuids(item, uuids)
        elif isinstance(val, dict):
            uuids = recursively_find_uuids(val, uuids)
    return uuids


def test_search_view(workbook, testapp):
    """ Test basic things about search view """
    res = testapp.get('/search/?type=Item').json
    assert res['@type'] == ['ItemSearchResults', 'Search']
    assert res['@id'] == '/search/?type=Item'
    assert res['@context'] == '/terms/'
    assert res['notification'] == 'Success'
    assert res['title'] == 'Search'
    assert res['total'] > 0
    assert 'facets' in res
    assert 'filters' in res
    assert '@graph' in res


def test_search_with_no_query(workbook, testapp):
    """
    using /search/ (with no query) should default to /search/?type=Item
    thus, should satisfy same assertions as test_search_view
    """
    res = testapp.get('/search/').follow(status=200)
    assert res.json['@type'] == ['ItemSearchResults', 'Search']
    assert res.json['@id'] == '/search/?type=Item'
    assert res.json['@context'] == '/terms/'
    assert res.json['notification'] == 'Success'
    assert res.json['title'] == 'Search'
    assert res.json['total'] > 0
    assert 'facets' in res
    # test default facets (data type)
    default_facets = [facet['field'] for facet in res.json['facets']]
    assert 'type' in default_facets
    # assert 'status' in default_facets uncomment this if status is added back -Will 5/13/2020
    assert 'filters' in res
    assert '@graph' in res


def test_collections_redirect_to_search(workbook, testapp):
    """
    we removed the collections page and redirect to search of that type
    redirected_from is not used for search
    """
    res = testapp.get('/user/', status=301).follow(status=200)
    assert res.json['@type'] == ['UserSearchResults', 'ItemSearchResults', 'Search']
    assert res.json['@id'] == '/search/?type=User'
    assert 'redirected_from' not in res.json['@id']
    assert res.json['@context'] == '/terms/'
    assert res.json['notification'] == 'Success'
    assert res.json['title'] == 'Search'
    assert res.json['total'] > 0
    assert 'facets' in res
    assert 'filters' in res
    assert '@graph' in res


def test_search_with_embedding(workbook, testapp):
    """ Searches for a family and checks members.*, an embedded field, is properly resolved """
    res = testapp.get('/search/?type=Family&limit=all').json
    embed = res['@graph'][0]['members']
    assert embed[0]['father']['display_title'] == 'GAPID3PW26SK'  # all are same so order does not matter
    assert embed[0]['mother']['display_title'] == 'GAPIDISC7R73'
    assert embed[1]['father']['display_title'] == 'GAPID3PW26SK'
    assert embed[1]['mother']['display_title'] == 'GAPIDISC7R73'


def test_search_with_simple_query(workbook, testapp):
    """
    Tests simple query string searches on CGAP using type-based
    q= and generic q=
    """
    # run a simple query with type=Disorder and q=Dummy
    res = testapp.get('/search/?type=Disorder&q=Dummy').json
    assert len(res['@graph']) == 3
    # get the uuids from the results
    dummy_uuids = [org['uuid'] for org in res['@graph'] if 'uuid' in org]
    # run the same search with type=Item
    res = testapp.get('/search/?type=Item&q=Dummy').json
    assert len(res['@graph']) >= 3
    all_uuids = [item['uuid'] for item in res['@graph'] if 'uuid' in item]
    # make sure all uuids found in the first search are present in the second
    assert set(dummy_uuids).issubset(set(all_uuids))
    # run with q=Dum returns the same hits...
    res = testapp.get('/search/?type=Item&q=Dum').json
    dum_uuids = [item['uuid'] for item in res['@graph'] if 'uuid' in item]
    # make sure all uuids found in the first search are present in the second
    assert set(dummy_uuids).issubset(set(dum_uuids))
    # should eliminate first and third level disorders
    res = testapp.get('/search/?type=Disorder&q=Sub+-Second').json
    assert len(res['@graph']) == 1
    # include first level
    res = testapp.get('/search/?type=Disorder&q=(Sub+-Second) | oranges').follow().json
    assert len(res['@graph']) == 2
    # exclude all
    res = testapp.get('/search/?type=Disorder&q=(oranges)+(apples)+(bananas)', status=404)


def test_search_ngram(workbook, testapp):
    """
    Tests edge-ngram related behavior with simple query string
    """
    # test search beyond max-ngram, should still give one result
    res = testapp.get('/search/?type=Item&q=Second+Dummy+Sub+Disorder').json
    assert len(res['@graph']) == 1
    # run search with q=Du (should get nothing since max_ngram=3)
    testapp.get('/search/?type=Item&q=D', status=404)
    # run search with q=ummy (should get nothing since we are using edge ngrams)
    testapp.get('/search/?type=Item&q=ummy', status=404)
    # test ngram on upper bound
    res1 = testapp.get('/search/?type=Item&q=information').json
    assert len(res1['@graph']) > 0
    # should get same results
    res2 = testapp.get('/search/?type=Item&q=informatio').json
    # should have same results in res1
    assert len(res1['@graph']) == len(res2['@graph'])
    # should get nothing
    testapp.get('/search/?type=Item&q=informatix', status=404)
    # will get same results as res1 and res2
    res3 = testapp.get('/search/?type=Item&q=informatioabd').json
    assert len(res2['@graph']) == len(res3['@graph'])
    # search for part of uuid common, should get all 3
    res4 = testapp.get('/search/?type=Disorder&q=231111bc').json
    assert len(res4['@graph']) == 3
    # search for full uuid
    res5 = testapp.get('/search/?type=Disorder&q=231111bc-8535-4448-903e-854af460b25').json
    assert len(res4['@graph']) == 3
    # uuid difference beyond 10
    res6 = testapp.get('/search/?type=Disorder&q=231111bc-89').json
    assert len(res4['@graph']) == 3
    # uuid difference at 10 (should get no results)
    testapp.get('/search/?type=Disorder&q=231111bc-9', status=404)


@pytest.mark.skip # XXX: What is this really testing?
def test_search_facets_and_columns_order(workbook, testapp, registry):
    # TODO: Adjust ordering of mixed-in facets, perhaps sort by lookup or something, in order to un-xfail.
    test_type = 'experiment_set_replicate'
    type_info = registry[TYPES].by_item_type[test_type]
    schema = type_info.schema
    schema_facets = [('type', {'title': 'Data Type'})]
    schema_facets.extend(schema['facets'].items())
    # the following facets are added after schema facets
    schema_facets.append(('status', {'title': 'Status'}))
    # remove any disabled facets
    schema_facets = [fct for fct in schema_facets if not fct[1].get('disabled', False)]
    sort_facets = sorted(schema_facets, key=lambda fct: fct[1].get('order', 0))
    res = testapp.get('/search/?type=ExperimentSetReplicate&limit=all').json
    for i,val in enumerate(sort_facets):
        assert res['facets'][i]['field'] == val[0]
    # assert order of columns when we officially upgrade to python 3.6 (ordered dicts)
    for key,val in schema.get('columns', {}).items():
        assert res['columns'][key]['title'] == val['title']


@pytest.fixture
def dd_dts(testapp, workbook):
    # returns a dictionary of strings of various date and datetimes
    # relative to the creation date of the mboI one object in test inserts
    enz = testapp.get('/search/?type=Disorder&disorder_name=Dummy+Disorder').json['@graph'][0]

    cdate = enz['date_created']
    _date, _time = cdate.split('T')
    yr, mo, day = [int(i) for i in _date.split('-')]
    hr, mi, _ = _time.split(':', 2)
    hr = int(hr)
    mi = int(mi)
    createdate = datetime(yr, mo, day, hr, mi)

    return {
        'creationdatetime': ':'.join(str(createdate).replace(' ', '+').split(':')[:-1]),
        'creationdate': str(createdate.date()) + '+00:00',
        'daybefore': ':'.join(str(createdate - timedelta(days=1)).replace(' ', '+').split(':')[:-1]),
        'dayafter': ':'.join(str(createdate + timedelta(days=1)).replace(' ', '+').split(':')[:-1]),
        'hourbefore': ':'.join(str(createdate - timedelta(hours=1)).replace(' ', '+').split(':')[:-1]),
        'hourafter': ':'.join(str(createdate + timedelta(hours=1)).replace(' ', '+').split(':')[:-1])
    }


def test_search_date_range_find_within(dd_dts, testapp, workbook):
    # the MboI enzyme should be returned with all the provided pairs
    gres = testapp.get('/search/?type=Disorder&disorder_name=Dummy+Disorder').json
    g_uuids = [item['uuid'] for item in gres['@graph'] if 'uuid' in item]
    dts = {k: v.replace(':', '%3A') for k, v in dd_dts.items()}
    datepairs = [
        (dts['daybefore'], dts['dayafter']),
        (dts['creationdatetime'], dts['dayafter']),
        (dts['daybefore'], dts['creationdatetime']),
        (dts['creationdate'], dts['dayafter']),
        (dts['hourbefore'], dts['hourafter'])
    ]

    for dp in datepairs:
        search = '/search/?type=Disorder&date_created.from=%s&date_created.to=%s' % dp
        sres = testapp.get(search).json
        s_uuids = [item['uuid'] for item in sres['@graph'] if 'uuid' in item]
        assert set(g_uuids).issubset(set(s_uuids))


@pytest.mark.skip # XXX: how to best port?
def test_search_with_nested_integer(testapp, workbook):
    search0 = '/search/?type=ExperimentHiC'
    s0res = testapp.get(search0).json
    s0_uuids = [item['uuid'] for item in s0res['@graph'] if 'uuid' in item]

    search1 = '/search/?type=ExperimentHiC&files.file_size.to=1500'
    s1res = testapp.get(search1).json
    s1_uuids = [item['uuid'] for item in s1res['@graph'] if 'uuid' in item]
    assert len(s1_uuids) > 0

    search2 = '/search/?type=ExperimentHiC&files.file_size.from=1501'
    s2res = testapp.get(search2).json
    s2_uuids = [item['uuid'] for item in s2res['@graph'] if 'uuid' in item]
    assert len(s2_uuids) > 0

    # make sure there is no intersection of the uuids
    assert not set(s1_uuids) & set(s2_uuids)
    assert set(s1_uuids) | set(s2_uuids) == set(s0_uuids)


def test_search_date_range_dontfind_without(dd_dts, testapp, workbook):
    # the MboI enzyme should be returned with all the provided pairs
    dts = {k: v.replace(':', '%3A') for k, v in dd_dts.items()}
    datepairs = [
        (dts['daybefore'], dts['creationdate']),
        (dts['hourafter'], dts['dayafter']),
        (dts['daybefore'], dts['hourbefore'])
    ]
    for dp in datepairs:
        search = '/search/?type=Disorder&date_created.from=%s&date_created.to=%s' % dp
        assert testapp.get(search, status=404)


def test_search_query_string_AND_NOT_cancel_out(workbook, testapp):
    """
    Tests if you use + and - with same field you should get no result
    """
    search = '/search/?q=cell+-cell&type=Family'
    assert testapp.get(search, status=404)


def test_search_query_string_with_booleans(workbook, testapp):
    """
    Tests some search queries involving booleans on users
    """
    search = '/search/?type=User&q=HMS'
    res_stem = testapp.get(search).json
    assert len(res_stem['@graph']) > 1
    uuids = [r['uuid'] for r in res_stem['@graph'] if 'uuid' in r]
    wrangler_uuid = "986b362f-4eb6-4a9c-8173-3ab267307e3b"
    tester_uuid = "986b362f-4eb6-4a9c-8173-3ab267307e4c"
    # assert induced_stem_uuid not in not_induced_uuids
    # now search for stem +induced (AND is now "+")
    search_and = '/search/?type=User&q=scientist+%2Bcurrent'
    res_both = testapp.get(search_and).json
    both_uuids = [r['uuid'] for r in res_both['@graph'] if 'uuid' in r]
    assert len(both_uuids) == 2
    assert wrangler_uuid in both_uuids
    assert tester_uuid in both_uuids
    # search with OR ("|")
    search_or = '/search/?type=User&q=scientist+%7Ctesting'
    res_or = testapp.get(search_or).json
    or_uuids = [r['uuid'] for r in res_or['@graph'] if 'uuid' in r]
    assert wrangler_uuid in or_uuids
    assert tester_uuid in or_uuids
    # search with NOT ("-")
    search_not = '/search/?type=User&q=scientist+-testing'
    res_not = testapp.get(search_not).json
    not_uuids = [r['uuid'] for r in res_not['@graph'] if 'uuid' in r]
    assert tester_uuid not in not_uuids


@pytest.mark.skip # N/A?
def test_metadata_tsv_view(workbook, htmltestapp):

    FILE_ACCESSION_COL_INDEX = 3
    FILE_DOWNLOAD_URL_COL_INDEX = 0

    def check_tsv(result_rows, len_requested = None):
        info_row = result_rows.pop(0)
        header_row = result_rows.pop(0)

        assert header_row[FILE_ACCESSION_COL_INDEX] == 'File Accession'
        assert header_row.index('File Download URL') == FILE_DOWNLOAD_URL_COL_INDEX # Ensure we have this column
        assert len(result_rows) > 0 # We at least have some rows.

        for row_index in range(1):
            assert len(result_rows[row_index][FILE_ACCESSION_COL_INDEX]) > 4 # We have a value for File Accession
            assert 'http' in result_rows[row_index][FILE_DOWNLOAD_URL_COL_INDEX] # Make sure it seems like a valid URL.
            assert '/@@download/' in result_rows[row_index][FILE_DOWNLOAD_URL_COL_INDEX]
            assert result_rows[row_index][FILE_ACCESSION_COL_INDEX] in result_rows[row_index][FILE_DOWNLOAD_URL_COL_INDEX] # That File Accession is also in File Download URL of same row.
            assert len(result_rows[row_index][FILE_ACCESSION_COL_INDEX]) < len(result_rows[row_index][FILE_DOWNLOAD_URL_COL_INDEX])

        # Last some rows should be 'summary' rows. And have empty spaces for 'Download URL' / first column.
        summary_start_row = None
        for row_index, row in enumerate(result_rows):
            if row[1] == 'Summary':
                summary_start_row = row_index - 1
                break

        # Check that summary cells are present, in right place, with some correct-looking values
        assert result_rows[summary_start_row + 1][1] == 'Summary'
        assert result_rows[summary_start_row + 3][1] == 'Files Selected for Download:'
        assert result_rows[summary_start_row + 4][1] == 'Total File Rows:'
        assert result_rows[summary_start_row + 5][1] == 'Unique Downloadable Files:'
        if len_requested:
            assert int(result_rows[summary_start_row + 3][4]) == len_requested
        assert int(result_rows[summary_start_row + 4][4]) == summary_start_row
        assert int(result_rows[summary_start_row + 5][4]) <= summary_start_row


    # run a simple GET query with type=ExperimentSetReplicate
    res = htmltestapp.get('/metadata/type=ExperimentSetReplicate/metadata.tsv') # OLD URL FORMAT IS USED -- TESTING REDIRECT TO NEW URL
    res = res.maybe_follow() # Follow redirect -- https://docs.pylonsproject.org/projects/webtest/en/latest/api.html#webtest.response.TestResponse.maybe_follow
    assert 'text/tsv' in res.content_type
    result_rows = [ row.rstrip(' \r').split('\t') for row in res.body.decode('utf-8').split('\n') ] # Strip out carriage returns and whatnot. Make a plain multi-dim array.

    check_tsv(result_rows)

    # Perform POST w/ accession triples (main case, for BrowseView downloads)
    res2_post_data = { # N.B. '.post', not '.post_json' is used. This dict is converted to POST form values, with key values STRINGIFIED, not to POST JSON request.
        "accession_triples" : [
            ["4DNESAAAAAA1","4DNEXO67APU1","4DNFIO67APU1"],
            ["4DNESAAAAAA1","4DNEXO67APU1","4DNFIO67APT1"],
            ["4DNESAAAAAA1","4DNEXO67APT1","4DNFIO67APV1"],
            ["4DNESAAAAAA1","4DNEXO67APT1","4DNFIO67APY1"],
            ["4DNESAAAAAA1","4DNEXO67APV1","4DNFIO67APZ1"],
            ["4DNESAAAAAA1","4DNEXO67APV1","4DNFIO67AZZ1"]
        ],
        'download_file_name' : 'metadata_TEST.tsv'
    }

    res2 = htmltestapp.post('/metadata/?type=ExperimentSetReplicate', { k : json.dumps(v) for k,v in res2_post_data.items() }) # NEWER URL FORMAT

    assert 'text/tsv' in res2.content_type
    result_rows = [ row.rstrip(' \r').split('\t') for row in res2.body.decode('utf-8').split('\n') ]

    check_tsv(result_rows, len(res2_post_data['accession_triples']))


def test_default_schema_and_non_schema_facets(workbook, testapp, registry):
    test_type = 'user'
    type_info = registry[TYPES].by_item_type[test_type]
    schema = type_info.schema
    embeds = add_default_embeds(test_type, registry[TYPES], type_info.embedded_list, schema)
    # we're looking for this specific facet, which is not in the schema
    assert 'institution.display_title' in embeds
    res = testapp.get('/search/?type=User&institution.display_title=HMS+DBMI').json
    assert 'facets' in res
    facet_fields = [ facet['field'] for facet in res['facets'] ]
    # assert 'type' in facet_fields uncomment this if we decide type should exist when searching on a single type
    # assert 'status' in facet_fields uncomment this if status is added back -Will 5/13/2020
    for facet in schema['facets'].keys():
        if not schema['facets'][facet].get('hide_from_view'):
            assert facet in facet_fields
    # now ensure that facets can also be created outside of the schema
    assert 'institution.display_title' in facet_fields


def test_search_query_string_no_longer_functional(workbook, testapp):
    # since we now use simple_query_string, cannot use field:value or range
    # expect 404s, since simple_query_string doesn't return exceptions
    search_field = '/search/?q=name%3Ahuman&type=Item'
    res_field = testapp.get(search_field, status=404)
    assert len(res_field.json['@graph']) == 0

    search_range = '/search/?q=date_created%3A>2018-01-01&type=Item'
    res_search = testapp.get(search_range, status=404)
    assert len(res_search.json['@graph']) == 0

def test_search_with_added_display_title(workbook, testapp, registry):
    search = '/search/?type=Individual&father=GAPID3PW26SK'
    # 301 because search query is changed
    res_json = testapp.get(search, status=301).follow(status=200).json
    assert res_json['@id'] == '/search/?type=Individual&father.display_title=GAPID3PW26SK'
    added_facet = [fct for fct in res_json['facets'] if fct['field'] == 'father.display_title']
    # new facet uses the title from schema
    added_title = registry[TYPES]['Individual'].schema['properties']['father']['title']
    assert added_facet[0]['title'] == added_title
    indvs = [indv['uuid'] for indv in res_json['@graph']]

    # make sure the search result is the same for the explicit query
    res_json2 = testapp.get(res_json['@id']).json
    indvs2 = [indv['uuid'] for indv in res_json2['@graph']]
    assert set(indvs) == set(indvs2)

    # 'sort' also adds display_title for ascending and descending queries
    for use_sort in ['father', '-father']:
        search = '/search/?type=Individual&sort=%s' % use_sort
        res_json = testapp.get(search, status=301).follow(status=200).json
        assert res_json['@id'] == '/search/?type=Individual&sort=%s.display_title' % use_sort

    # regular sort queries remain unchanged
    search = '/search/?type=Individual&sort=uuid'
    res_json = testapp.get(search).json
    assert res_json['@id'] == '/search/?type=Individual&sort=uuid'

    # check to see that added facet doesn't conflict with existing facet title
    # query below will change to file_format.display_title=fastq
    search = '/search/?type=File&file_format=fastq'
    res_json = testapp.get(search, status=301).follow(status=200).json
    assert res_json['@id'] == '/search/?type=File&file_format.display_title=fastq'
    # find title from schema
    ff_title = registry[TYPES]['File'].schema['properties']['file_format']['title']
    existing_ff_facet = [fct for fct in res_json['facets'] if fct['field'] == 'file_format.file_format']
    assert existing_ff_facet[0]['title'] == ff_title
    added_ff_facet = [fct for fct in res_json['facets'] if fct['field'] == 'file_format.display_title']
    assert added_ff_facet[0]['title'] == ff_title + ' (Title)'


def test_search_with_no_value(workbook, testapp):
    search = '/search/?comment=No+value&comment=This+comment+is+to+test+oranges&type=Disorder'
    res_json = testapp.get(search).json
    # grab some random results
    for item in res_json['@graph']:
        maybe_null = item.get('comment')
        assert( maybe_null is None or maybe_null == 'This comment is to test oranges')
    res_ids = [r['uuid'] for r in res_json['@graph'] if 'uuid' in r]
    search2 = '/search/?comment=This+comment+is+to+test+apples&type=Disorder'
    res_json2 = testapp.get(search2).json
    # just do 1 res here
    check_item = res_json2['@graph'][0]
    assert(check_item.get('comment') == 'This comment is to test apples')
    res_ids2 = [r['uuid'] for r in res_json2['@graph'] if 'uuid' in r]
    assert(set(res_ids2) != set(res_ids))


def test_search_with_static_header(workbook, testapp, indexer_testapp):
    """ Performs a search which should be accompanied by a search header """
    indexer_testapp.post_json('/index', {'record': False})  # try to ensure static_sections are indexed

    # No items, just checking header
    search = '/search/?type=Workflow'
    res_json = testapp.get(search, status=404).json
    assert 'search_header' in res_json
    assert 'content' in res_json['search_header']
    assert res_json['search_header']['title'] == 'Workflow Information'

    # Check snake_case type resolution (should redirect to CamelCase)
    search = '/search/?type=workflow'
    res_json = testapp.get(search, status=404).json
    assert 'search_header' in res_json
    assert 'content' in res_json['search_header']
    assert res_json['search_header']['title'] == 'Workflow Information'


def test_search_multiple_types(workbook, testapp):
    """ Note that the behavior now is in '@type' will be the highest common ancestor if searched on multiple types """
    search = '/search/?type=Individual&type=Workflow'
    res = testapp.get(search).json
    assert res['@type'] == ['ItemSearchResults', 'Search']


#########################################
## Tests for collections (search 301s) ##
#########################################

def test_collection_limit(workbook, testapp):
    res = testapp.get('/user/?limit=1', status=301)
    assert len(res.follow().json['@graph']) == 1


def test_collection_actions_filtered_by_permission(workbook, testapp, anontestapp):
    res = testapp.get('/user/')
    assert any(action for action in res.follow().json.get('actions', []) if action['name'] == 'add')

    # users not visible
    res = anontestapp.get('/user/', status=404)
    assert len(res.json['@graph']) == 0


@Retry.retry_allowed('test_index_data_workbook.check', wait_seconds=1, retries_allowed=5)
def check_item_type(client, item_type):
    # This might get a 404 if not enough time has elapsed, so try a few times before giving up.
    return client.get('/%s?limit=all' % item_type, status=[200, 301]).follow()


def test_index_data_workbook(app, workbook, testapp, indexer_testapp, htmltestapp):
    es = app.registry['elasticsearch']
    # we need to reindex the collections to make sure numbers are correct
    create_mapping.run(app, sync_index=True)
    # check counts and ensure they're equal
    testapp_counts = testapp.get('/counts')
    # e.g., {"db_es_total": "DB: 748 ES: 748 ", ...}
    db_es_total = testapp_counts.json['db_es_total']
    split_counts = db_es_total.split()
    db_total = int(split_counts[1])
    es_total = int(split_counts[3])
    assert(db_total == es_total)  # 2nd is db, 4th is es
    # e.g., {..., "db_es_compare": {"AnalysisStep": "DB: 26 ES: 26 ", ...}, ...}
    for item_name, item_counts in testapp_counts.json['db_es_compare'].items():
        print("item_name=", item_name, "item_counts=", item_counts)
        # make sure counts for each item match ES counts
        split_item_counts = item_counts.split()
        db_item_count = int(split_item_counts[1])
        es_item_count = int(split_item_counts[3])
        assert db_item_count == es_item_count

        # check ES counts directly. Must skip abstract collections
        # must change counts result ("ItemName") to item_type format
        item_type = app.registry[COLLECTIONS][item_name].type_info.item_type
        namespaced_index = get_namespaced_index(app, item_type)

        es_direct_count = es.count(index=namespaced_index, doc_type=item_type).get('count')
        assert es_item_count == es_direct_count

        if es_item_count == 0:
            continue

        # check items in search result individually
        search_url = '/%s?limit=all' % item_type
        print("search_url=", search_url)
        res = check_item_type(client=testapp, item_type=item_type)
        for item_res in res.json.get('@graph', []):
            index_view_res = es.get(index=namespaced_index, doc_type=item_type,
                                    id=item_res['uuid'])['_source']
            # make sure that the linked_uuids match the embedded data
            assert 'linked_uuids_embedded' in index_view_res
            assert 'embedded' in index_view_res
            found_uuids = recursively_find_uuids(index_view_res['embedded'], set())
            # all found uuids must be within the linked_uuids
            assert found_uuids <= set([link['uuid'] for link in index_view_res['linked_uuids_embedded']])
            # if uuids_rev_linking to me, make sure they show up in @@links
            if len(index_view_res.get('uuids_rev_linked_to_me', [])) > 0:
                links_res = testapp.get('/' + item_res['uuid'] + '/@@links', status=200)
                link_uuids = [lnk['uuid'] for lnk in links_res.json.get('uuids_linking_to')]
                assert set(index_view_res['uuids_rev_linked_to_me']) <= set(link_uuids)
            # previously test_html_pages
            try:
                html_res = htmltestapp.get(item_res['@id'])
                assert html_res.body.startswith(b'<!DOCTYPE html>')
            except Exception as e:
                pass


class MockedRequest(object):
    """ Test object intended to be used to mock certain aspects of requests. Takes kwargs which
        will be passed as named fields to MockedRequest. More arguments could be added if other
        use is seen.
    """
    def __init__(self, **kwargs):
        if 'principals_allowed' not in kwargs:
            self.effective_principals = ['system.Everyone']
        else:
            self.effective_principals = kwargs['principals_allowed']  # note this is not exactly what the field is


@pytest.fixture
def hacked_query():
    """ This is valid lucene that will have 'principals_allowed.view' that differs from what is on the request.
        Our helper method should detect such change and throw an error. """
    return {'query': {'bool': {'filter': [{'bool': {'must': [{'terms':
                     {'principals_allowed.view': ['system.Everyone', 'group.PERMISSION_YOU_DONT_HAVE']}}]}}]}}}


def test_search_with_hacked_query(anontestapp, hacked_query):
    """ Attempts to execute what is considered a 'bad query' in a MockedRequest context. Our
        verification function should throw an exception if there is any delta in the permissions object
        we explicitly attach to every search query.
    """
    with mock.patch.object(lucene_builder, 'convert_search_to_dictionary', return_value=hacked_query):
        mocked_request_with_least_permissive_permissions = MockedRequest()
        with pytest.raises(HTTPBadRequest):
            LuceneBuilder.verify_search_has_permissions(mocked_request_with_least_permissive_permissions, None)
        mocked_request_with_same_permissions = MockedRequest(principals_allowed=['system.Everyone',
                                                                                 'group.PERMISSION_YOU_DONT_HAVE'])
        LuceneBuilder.verify_search_has_permissions(mocked_request_with_same_permissions, None)


def test_search_with_principals_allowed_fails(workbook, anontestapp):
    """ Tests query with a query string parameter for principals_allowed.view, which will be AND'd with what's
        on the request.

        XXX IMPORTANT: Since we do permissions in a restrictive way, this works - if our permissions structure is
        modified, it is possible this behavior will need to be revisited -Will 4-24-2020
    """
    with pytest.raises(AppError):
        anontestapp.get('/search/?type=Item&principals_allowed.view=group.PERMISSION_YOU_DONT_HAVE')
    with pytest.raises(AppError):
        anontestapp.get('/search/?type=Family'
                        '&proband.display_title=GAPID8J9B9CR'
                        '&principals_allowed.view=group.PERMISSION_YOU_DONT_HAVE')
    with pytest.raises(AppError):
        anontestapp.get('/search/?type=Gene'
                        '&principals_allowed.view=group.PERMISSION_YOU_DONT_HAVE')


@pytest.fixture
def sample_processing_mapping():
    return load_schema('encoded:tests/data/sample_processing_mapping.json')


@pytest.mark.parametrize('field, nested_path', [
    ('bad_field', None),
    ('embedded.@id', None),
    ('embedded.date_created', None),
    ('embedded.cases', 'embedded.cases'),  # not meaningful but should still work
    ('embedded.cases.@id', 'embedded.cases'),
    ('embedded.cases.principals_allowed.edit', 'embedded.cases'),
    ('embedded.families.display_title', 'embedded.families'),
    ('embedded.samples.processed_files.display_title', 'embedded.samples.processed_files')
])
def test_find_nested_path(sample_processing_mapping, field, nested_path):
    """ Tests that we can correctly resolve nested paths in a few different field scenarios given a
        non-trivial mapping.
    """
    es_mapping = sample_processing_mapping['sample_processing']['mappings']['sample_processing']
    assert find_nested_path(field, es_mapping) == nested_path


class TestNestedSearch(object):
    """ This class encapsulates all helper methods and tests needed to test out nested searches """

    @staticmethod
    def assert_length_is_expected(result, expected):
        assert len(result['@graph']) == expected

    @staticmethod
    def verify_facet(facets, name, count):
        """ Checks that a given facet name has the correct number of terms """
        for facet in facets:
            if facet['field'] == name:
                assert len(facet['terms']) == count
                return

    def test_search_on_single_nested_field(self, workbook, testapp):
        """ One match for variant with hg19.hg19_pos=12185955 """
        res = testapp.get('/search/?type=Variant'
                          '&hg19.hg19_pos=12185955').json
        self.assert_length_is_expected(res, 1)
        assert res['@graph'][0]['uuid'] == 'f6aef055-4c88-4a3e-a306-d37a71535d8b'

    def test_or_search_on_same_nested_field(self, workbook, testapp):
        """ Should match 2 since OR on this field """
        res = testapp.get('/search/?type=Variant'
                          '&hg19.hg19_hgvsg=NC_000001.11:g.12185956del'
                          '&hg19.hg19_hgvsg=NC_000001.11:g.11901816A>T').follow().json
        self.assert_length_is_expected(res, 2)
        for variant in res['@graph']:
            assert variant['uuid'] in ['f6aef055-4c88-4a3e-a306-d37a71535d8b', '852bb349-203e-437d-974a-e8d6cb56810a']

    def test_and_search_on_nested_field_that_does_not_match(self, workbook, testapp):
        """ This has a chrom value that does not match the position, so will give no results """
        testapp.get('/search/?type=Variant'
                    '&hg19.hg19_pos=12185955'
                    '&hg19.hg19_chrom=chr3', status=404)

    def test_and_search_on_nested_field_that_matches_one(self, workbook, testapp):
        """ This has the correct 'hg19_chrom', so should match one """
        res = testapp.get('/search/?type=Variant'
                          '&hg19.hg19_pos=12185955'
                          '&hg19.hg19_chrom=chr1').json
        self.assert_length_is_expected(res, 1)
        assert res['@graph'][0]['uuid'] == 'f6aef055-4c88-4a3e-a306-d37a71535d8b'

    def test_or_search_on_nested_hg_19_multiple_match(self, workbook, testapp):
        """ Do an OR search on hg19.hg19_chrom, matching three variants """
        res = testapp.get('/search/?type=Variant'
                          '&hg19.hg19_chrom=chr1').json
        self.assert_length_is_expected(res, 3)
        for variant in res['@graph']:
            assert variant['uuid'] in [
                'f6aef055-4c88-4a3e-a306-d37a71535d8b',
                '852bb349-203e-437d-974a-e8d6cb56810a',
                '842b1b54-32fb-4ff3-bfd1-c5b51bc35d7f'
            ]

    def test_negative_search_on_clinic_notes(self, workbook, testapp):
        """ Do an OR search with hg19_post with a negative, should eliminate a variant """
        res = testapp.get('/search/?type=Variant'
                          '&hg19.hg19_chrom=chr1'
                          '&hg19.hg19_pos!=12185955').follow().json
        self.assert_length_is_expected(res, 2)
        for variant in res['@graph']:
            assert variant['uuid'] in [
                '852bb349-203e-437d-974a-e8d6cb56810a',
                '842b1b54-32fb-4ff3-bfd1-c5b51bc35d7f'
            ]

    def test_and_search_that_matches_one(self, workbook, testapp):
        """ Check three properties that occur in the same sub-embedded object in 1 variant """
        res = testapp.get('/search/?type=Variant'
                          '&hg19.hg19_chrom=chr1'
                          '&hg19.hg19_pos=12185955'
                          '&hg19.hg19_hgvsg=NC_000001.11:g.12185956del').follow().json
        self.assert_length_is_expected(res, 1)
        assert res['@graph'][0]['uuid'] == 'f6aef055-4c88-4a3e-a306-d37a71535d8b'
        testapp.get('/search/?type=Variant'  # should give no results
                    '&hg19.hg19_chrom=chr2'  # change should be sufficient for no results
                    '&hg19.hg19_pos=12185955'
                    '&hg19.hg19_hgvsg=NC_000001.11:g.12185956del', status=404)

    @pytest.mark.skip  # re-enable once workbook inserts are built out more
    def test_and_search_that_matches_multiple(self, workbook, testapp):
        """ Check two properties that occur in the same sub-embedded object in 3 variants """
        res = testapp.get('/search/?type=Variant'
                          '&families.members.mother.display_title=GAPIDISC7R73'
                          '&families.members.father.display_title=GAPID3PW26SK').json
        self.assert_length_is_expected(res, 3)

    def test_and_search_on_three_fields(self, workbook, testapp):
        """ OR search that will match all variants with these fields"""
        res = testapp.get('/search/?type=Variant'
                          '&hg19.hg19_chrom=chr1'
                          '&hg19.hg19_pos=12185955'
                          '&hg19.hg19_pos=11901816'
                          '&hg19.hg19_pos=11780388'
                          '&hg19.hg19_hgvsg=NC_000001.11:g.12185956del'
                          '&hg19.hg19_hgvsg=NC_000001.11:g.11901816A>T'
                          '&hg19.hg19_hgvsg=NC_000001.11:g.11780388G>A').follow().json
        self.assert_length_is_expected(res, 3)
        for variant in res['@graph']:
            assert variant['uuid'] in [
                'f6aef055-4c88-4a3e-a306-d37a71535d8b',
                '852bb349-203e-437d-974a-e8d6cb56810a',
                '842b1b54-32fb-4ff3-bfd1-c5b51bc35d7f'
            ]

    def test_search_with_non_existant_combinations(self, workbook, testapp):
        """ Test that swapping around fields that would match across different sub-embedded objects
            does not actually do so (ie: returns no results). """
        testapp.get('/search/?type=Variant'
                    '&hg19.hg19_pos=12185955'
                    '&hg19.hg19_hgvsg=NC_000001.11:g.11901816A>T', status=404)
        testapp.get('/search/?type=Variant'
                    '&hg19.hg19_pos=11901816'
                    '&hg19.hg19_hgvsg=NC_000001.11:g.11780388G>A', status=404)
        testapp.get('/search/?type=Variant'
                    '&hg19.hg19_pos=11780388'
                    '&hg19.hg19_hgvsg=NC_000001.11:g.12185956del', status=404)

    def test_nested_search_with_no_value(self, workbook, testapp):
        """ Tests searching on 'No value' alone on a nested field """
        res = testapp.get('/search/?type=Variant'
                          '&hg19.hg19_chrom!=No+value').follow().json
        self.assert_length_is_expected(res, 3)

    def test_nested_search_with_no_value_combined(self, workbook, testapp):
        """ Tests searching on 'No value' combined with another nested field, in this case
            should give no results (no matter the ordering) """
        testapp.get('/search/?type=Variant'
                    '&hg19.hg19_pos=No+value'
                    '&hg19.hg19_hgvsg=NC_000001.11:g.12185956del', status=404)
        testapp.get('/search/?type=Variant'
                    '&hg19.hg19_pos=No+value'
                    '&hg19.hg19_hgvsg=NC_000001.11:g.11780388G>A', status=404)
        testapp.get('/search/?type=Variant'
                    '&hg19.hg19_pos=No+value'
                    '&hg19.hg19_hgvsg=NC_000001.11:g.12185956del', status=404)
        testapp.get('/search/?type=Variant'
                    '&hg19.hg19_pos=11780388'
                    '&hg19.hg19_hgvsg=No+value', status=404)

    def test_search_nested_with_non_nested_fields(self, workbook, testapp):
        """ Tests that combining a nested search with a non-nested one works in any order
            NOTE: this test used to be broken due to incorrect behavior with No+value.
            It is assumed that if you are selecting on a facet positively or negatively that
            you only want to consider items that have the field defined. Previously we would not enforce
            this and have queries like this match variants that do not have an hg19 field.
        """
        testapp.get('/search/?type=Variant'
                    '&hg19.hg19_pos!=11720331'
                    '&POS=88832', status=404)
        testapp.get('/search/?type=Variant'
                    '&POS=88832&hg19.hg19_pos!=11720331', status=404)
        res = testapp.get('/search/?type=Variant'
                          '&POS=88832&hg19.hg19_pos!=11720331&hg19.hg19_pos=No+value').follow().json
        self.assert_length_is_expected(res, 1)
        assert res['@graph'][0]['uuid'] == 'cedff838-99af-4936-a0ae-4dfc63ba8bf4'

    def test_search_nested_no_value_with_multiple_other_fields(self, workbook, testapp):
        """ Tests that combining a 'No value' search with another nested search and a different non-nested
            field works correctly """
        res = testapp.get('/search/?type=Variant'
                          '&POS=88832'
                          '&REF=A').json
        self.assert_length_is_expected(res, 1)
        assert res['@graph'][0]['uuid'] == 'cedff838-99af-4936-a0ae-4dfc63ba8bf4'
        testapp.get('/search/?type=Variant'
                    '&POS=88832'
                    '&hg19.hg19_pos=No+value'
                    '&REF=G', status=404)  # REF should disqualify

    def test_search_nested_facets_are_correct(self, workbook, testapp):
        """ Tests that nested facets are properly rendered both on a normal search and when selecting on
            nested facets. When examining the aggregations on a field we are searching on, we should see
            the cardinality of the field.
            When examining the aggregations on a field we are not searching on, it possible/likely that
            the set of possible results has been reduced by the search.
        """
        facets = testapp.get('/search/?type=Variant').json['facets']
        self.verify_facet(facets, 'hg19.hg19_chrom', 1)  # 1 option for chrom
        self.verify_facet(facets, 'hg19.hg19_pos', 3)  # 3 options for pos, hgvsg
        self.verify_facet(facets, 'hg19.hg19_hgvsg', 3)

        # selecting a facet in search does not affect the cardinality of the aggregation on that facet (alone)
        facets_that_should_show_all_options = testapp.get(
            '/search/?type=Variant&hg19.hg19_hgvsg=NC_000001.11:g.12185956del').follow().json['facets']
        self.verify_facet(facets_that_should_show_all_options, 'hg19.hg19_hgvsg', 3)  # still 3 options

        # selecting a different facet can affect the aggregation if it just so happens to eliminate
        # possibilities in other fields - this has always been the case
        facets_that_shows_limited_options = testapp.get(
            '/search/?type=Variant&hg19.hg19_pos=11780388').json['facets']
        self.verify_facet(facets_that_shows_limited_options, 'hg19.hg19_hgvsg', 1)  # reduced to only 1 option

    def test_search_nested_exists_query(self, testapp):
        """ Tests doing a !=No+value search on a nested sub-field. """
        testapp.get('/search/?type=SampleProcessing&samples.uuid!=No+value', status=404)

    def test_search_nested_field_no_value(self, workbook, testapp):
        """ Tests that we can do item.sub_embedded_object=No+value and get correct results
            Note that there is 1 variant with no hg19 sub embedded object and 3 variants that
            have the annotation.
        """
        res = testapp.get('/search/?type=Variant&hg19=No+value').json
        self.assert_length_is_expected(res, 1)
        res = testapp.get('/search/?type=Variant&hg19!=No+value').follow().json
        self.assert_length_is_expected(res, 3)


@pytest.fixture(scope='session')
def hidden_facet_data_one():
    """ Sample TestingHiddenFacets object we are going to facet on """
    return {
        'first_name': 'John',
        'last_name': 'Doe',
        'sid': 1,
        'unfaceted_string': 'hello',
        'unfaceted_integer': 123,
        'disabled_string': 'orange',
        'disabled_integer': 789,
        'unfaceted_object': {
            'mother': 'Anne',
            'father': 'Bob'
        },
        'unfaceted_array_of_objects': [
            {
                'fruit': 'orange',
                'color': 'orange',
                'uid': 1
            },
            {
                'fruit': 'banana',
                'color': 'yellow',
                'uid': 2
            },
        ]
    }


@pytest.fixture(scope='session')
def hidden_facet_data_two():
    """ A second sample TestingHiddenFacets object we are going to facet on """
    return {
        'first_name': 'Boston',
        'last_name': 'Bruins',
        'sid': 2,
        'unfaceted_string': 'world',
        'unfaceted_integer': 456,
        'disabled_string': 'apple',
        'disabled_integer': 101112,
        'unfaceted_object': {
            'mother': 'Candice',
            'father': 'Doug'
        },
        'unfaceted_array_of_objects': [
            {
                'fruit': 'blueberry',
                'color': 'blue',
                'uid': 3
            },
            {
                'fruit': 'mango',
                'color': 'yellow',
                'uid': 4
            },
        ]
    }


@pytest.fixture(scope='module')  # XXX: consider scope further - Will 11/5/2020
def hidden_facet_test_data(testapp, hidden_facet_data_one, hidden_facet_data_two):
    testapp.post_json('/TestingHiddenFacets', hidden_facet_data_one, status=201)
    testapp.post_json('/TestingHiddenFacets', hidden_facet_data_two, status=201)
    testapp.post_json('/index', {'record': False})


class TestSearchHiddenAndAdditionalFacets:
    """ Encapsulates tests meant for testing behavior associated with default_hidden, hidden
        and additional_facets
    """
    DEFAULT_FACETS = ['first_name', 'validation_errors.name']
    DEFAULT_HIDDEN_FACETS = ['last_name', 'sid']
    ADDITIONAL_FACETS = ['unfaceted_string', 'unfaceted_integer']
    DISABLED_FACETS = ['disabled_string', 'disabled_integer']

    @staticmethod
    def check_and_verify_result(facets, desired_facet, number_expected):
        """ Helper method for later tests that checks terms count and average. """
        for facet in facets:
            field = facet['field']
            if field == desired_facet and 'terms' in facet:
                assert len(facet['terms']) == number_expected
            elif field == facet and 'avg' in facet:
                assert facet['avg'] == number_expected
            else:
                continue
            break

    @staticmethod
    def assert_facet_set_equal(expected, facets):
        """ Takes list of expect results and raw facet response and checks that they
            are identical. """
        assert sorted(expected) == sorted([facet['field'] for facet in facets])

    def test_search_default_hidden_facets_dont_show(self, testapp, hidden_facet_test_data):
        facets = testapp.get('/search/?type=TestingHiddenFacets').json['facets']
        self.assert_facet_set_equal(self.DEFAULT_FACETS, facets)

    @pytest.mark.parametrize('facet', ADDITIONAL_FACETS)
    def test_search_one_additional_facet(self, testapp, hidden_facet_test_data, facet):
        """ Tests that specifying each of the 'additional' facets works correctly """
        facets = testapp.get('/search/?type=TestingHiddenFacets&additional_facet=%s' % facet).json['facets']
        expected = self.DEFAULT_FACETS + [facet]
        self.assert_facet_set_equal(expected, facets)

    def test_search_multiple_additional_facets(self, testapp, hidden_facet_test_data):
        """ Tests that enabling multiple additional facets works """
        facets = testapp.get('/search/?type=TestingHiddenFacets'
                             '&additional_facet=unfaceted_string'
                             '&additional_facet=unfaceted_integer').json['facets']
        expected = self.DEFAULT_FACETS + self.ADDITIONAL_FACETS
        self.assert_facet_set_equal(expected, facets)
        for facet in facets:  # verify facet type
            if facet['field'] == 'unfaceted_integer':
                assert facet['aggregation_type'] == 'stats'
            else:  # facet['field'] == 'unfaceted_string'
                assert facet['aggregation_type'] == 'terms'

    @pytest.mark.parametrize('facet', DEFAULT_HIDDEN_FACETS)
    def test_search_one_additional_default_hidden_facet(self, testapp, hidden_facet_test_data, facet):
        """ Tests that passing default_hidden facets to additional_facets works correctly """
        facets = testapp.get('/search/?type=TestingHiddenFacets&additional_facet=%s' % facet).json['facets']
        expected = self.DEFAULT_FACETS + [facet]
        self.assert_facet_set_equal(expected, facets)

    def test_search_multiple_additional_default_hidden_facets(self, testapp, hidden_facet_test_data):
        """ Tests that passing multiple hidden_facets as additionals works correctly """
        facets = testapp.get('/search/?type=TestingHiddenFacets'
                             '&additional_facet=last_name'
                             '&additional_facet=sid').json['facets']
        expected = self.DEFAULT_FACETS + self.DEFAULT_HIDDEN_FACETS
        self.assert_facet_set_equal(expected, facets)
        for facet in facets:
            if facet['field'] == 'sid':
                assert facet['aggregation_type'] == 'stats'
            else:
                assert facet['aggregation_type'] == 'terms'

    @pytest.mark.parametrize('_facets', [
        ['last_name', 'unfaceted_integer'],  # second slot holds number field
        ['unfaceted_string', 'sid']
    ])
    def test_search_mixing_additional_and_default_hidden(self, testapp, hidden_facet_test_data, _facets):
        """ Tests that we can mix additional_facets with those both on and off schema """
        facets = testapp.get('/search/?type=TestingHiddenFacets'
                             '&additional_facet=%s'
                             '&additional_facet=%s' % (_facets[0], _facets[1])).json['facets']
        expected = self.DEFAULT_FACETS + _facets
        self.assert_facet_set_equal(expected, facets)
        for facet in facets:
            if facet['field'] == _facets[1]:  # second slot holds number field
                assert facet['aggregation_type'] == 'stats'
            else:
                assert facet['aggregation_type'] == 'terms'

    @pytest.mark.parametrize('_facet', DISABLED_FACETS)
    def test_search_disabled_overrides_additional(self, testapp, hidden_facet_test_data, _facet):
        """ Hidden facets should NEVER be faceted on """
        facets = testapp.get('/search/?type=TestingHiddenFacets&additional_facet=%s' % _facet).json['facets']
        field_names = [facet['field'] for facet in facets]
        assert _facet not in field_names  # always hidden should not be here, even if specified

    @pytest.mark.parametrize('_facets', [
        ('last_name', 'unfaceted_integer', 'disabled_integer'),  # default_hidden second
        ('sid', 'unfaceted_string', 'disabled_string')  # disabled always last
    ])
    def test_search_additional_mixing_disabled_default_hidden(self, testapp, hidden_facet_test_data, _facets):
        """ Tests that supplying multiple additional facets combined with hidden still respects the
            hidden restriction. """
        facets = testapp.get('/search/?type=TestingHiddenFacets'
                             '&additional_facet=%s'
                             '&additional_facet=%s' 
                             '&additional_facet=%s' % (_facets[0], _facets[1], _facets[2])).json['facets']
        expected = self.DEFAULT_FACETS + [_facets[0], _facets[1]]  # first two should show
        self.assert_facet_set_equal(expected, facets)

    @pytest.mark.parametrize('_facet', [
        'unfaceted_object.mother',
        'unfaceted_object.father'
    ])
    def test_search_additional_object_facets(self, testapp, hidden_facet_test_data, _facet):
        """ Tests that specifying an object field as an additional_facet works correctly """
        facets = testapp.get('/search/?type=TestingHiddenFacets'
                             '&additional_facet=%s' % _facet).json['facets']
        expected = self.DEFAULT_FACETS + [_facet]
        self.assert_facet_set_equal(expected, facets)

    @pytest.mark.parametrize('_facet, n_expected', [
        ('unfaceted_array_of_objects.fruit', 4),
        ('unfaceted_array_of_objects.color', 3),
        ('unfaceted_array_of_objects.uid', 2.5)  # stats avg
    ])
    def test_search_additional_nested_facets(self, testapp, hidden_facet_test_data, _facet, n_expected):
        """ Tests that specifying an array of object field mapped with nested as an additional_facet
            works correctly. """
        [desired_facet] = [facet for facet in testapp.get('/search/?type=TestingHiddenFacets'
                                                          '&additional_facet=%s' % _facet).json['facets']
                           if facet['field'] == _facet]
        if 'terms' in desired_facet:
            assert len(desired_facet['terms']) == n_expected
        else:
            assert desired_facet['avg'] == n_expected

    @pytest.fixture
    def many_non_nested_facets(self, testapp, hidden_facet_test_data):
        return testapp.get('/search/?type=TestingHiddenFacets'  
                           '&additional_facet=non_nested_array_of_objects.fruit'
                           '&additional_facet=non_nested_array_of_objects.color'
                           '&additional_facet=non_nested_array_of_objects.uid').json['facets']

    @pytest.mark.parametrize('_facet, n_expected', [
        ('unfaceted_array_of_objects.fruit', 4),
        ('unfaceted_array_of_objects.color', 3),
        ('unfaceted_array_of_objects.uid', 2.5)  # stats avg
    ])
    def test_search_additional_non_nested_facets(self, many_non_nested_facets, _facet, n_expected):
        """ Tests trying to facet on an array of objects field that is not nested, requesting
            all at the same time.
        """
        self.check_and_verify_result(many_non_nested_facets, _facet, n_expected)

    @pytest.mark.parametrize('_facet, n_expected', [
        ('hg19.hg19_pos', 11956053.0),  # avg of positions, not meaningful
        ('hg19.hg19_chrom', 1),
        ('hg19.hg19_hgvsg', 3),
        ('REF', 3)
    ])
    def test_search_additional_facets_workbook(self, testapp, workbook, _facet, n_expected):
        """ Tests using additional facets with workbook inserts (using Variant) """
        variant_facets = testapp.get('/search/?type=Variant&additional_facet=%s' % _facet).json['facets']
        self.check_and_verify_result(variant_facets, _facet, n_expected)

    @pytest.fixture(scope='module')
    def variant_facets(self, testapp, workbook):
        return testapp.get('/search/?type=Variant'
                           '&additional_facet=hg19.hg19_pos'
                           '&additional_facet=hg19.hg19_chrom'
                           '&additional_facet=hg19.hg19_hgvsg'
                           '&additional_facet=REF').json['facets']

    @pytest.mark.parametrize('_facet, n_expected', [
        ('hg19.hg19_pos', 11956053.0),  # avg of positions, not meaningful
        ('hg19.hg19_chrom', 1),
        ('hg19.hg19_hgvsg', 3),
        ('REF', 3)
    ])
    def test_search_additional_facets_workbook_multiple(self, testapp, workbook, _facet, n_expected):
        """ Does all 4 extra aggregations above, checking the resulting facets for correctness """
        res = testapp.get('/search/?type=Variant'
                           '&additional_facet=hg19.hg19_pos'
                           '&additional_facet=hg19.hg19_chrom'
                           '&additional_facet=hg19.hg19_hgvsg'
                           '&additional_facet=REF').json['facets']
        self.check_and_verify_result(res, _facet, n_expected)


@pytest.fixture(scope='session')
def bucket_range_data_raw():
<<<<<<< HEAD
    """ 10 objects with a numerical field we will bucket on """
=======
    """ 10 objects with a numerical field we will bucket on.
            'special_integer' has i in it.
            'special_object_that_holds_integer' holds a single integer field with i as well
            'array_of_objects_that_holds_integer' holds 2 objects that are mirrors of one another
    """
>>>>>>> 01b50ece
    return [{
        'special_integer': i,
        'special_object_that_holds_integer': {
            'embedded_integer': i
        },
        'array_of_objects_that_holds_integer': [
            {
                'embedded_identifier': 'forward',
                'embedded_integer': 0 if i < 5 else 9
            },
            {
                'embedded_identifier': 'reverse',
                'embedded_integer': 9 if i < 5 else 0
            },
        ]
    } for i in range(10)]


@pytest.fixture(scope='module')  # XXX: consider scope further - Will 11/5/2020
def bucket_range_data(testapp, bucket_range_data_raw):
    for entry in bucket_range_data_raw:
        testapp.post_json('/TestingBucketRangeFacets', entry, status=201)
    testapp.post_json('/index', {'record': False})


class TestSearchBucketRangeFacets:
    """ Class that encapsulates tests for BucketRanges """

    @staticmethod
    def verify_facet_counts(facets, expected_fields, expected_cardinality, expected_count):
        """ Checks for given expected facets, checking bucket cardinality and document count
            Note that the actual range properties are trivial (we are not testing elasticsearch)
        """
        for facet in facets:
            if facet['field'] in expected_fields:
                assert len(facet['ranges']) == expected_cardinality
                for bucket in facet['ranges']:
                    assert bucket['doc_count'] == expected_count

    @staticmethod
    def select_facet(facets, facet_name):
        result = None
        for facet in facets:
            if facet['field'] == facet_name:
                result = facet
                break
        return result

    @pytest.fixture(scope='module')
    def bucket_range_facet_result(self, testapp, bucket_range_data):
        return testapp.get('/search/?type=TestingBucketRangeFacets').json['facets']

    @pytest.mark.parametrize('expected_fields, expected_counts', [
        (['special_integer', 'special_object_that_holds_integer.embedded_integer'], 5),
        (['array_of_objects_that_holds_integer.embedded_integer'], 10)
    ])
    def test_search_bucket_range_simple(self, bucket_range_facet_result, expected_fields, expected_counts):
        """ Tests searching a collection of documents with varying integer field types that
            have the same distribution - all of which should give the same results. """
        self.verify_facet_counts(bucket_range_facet_result, expected_fields, 2, expected_counts)

    @pytest.mark.parametrize('identifier', [
        'reverse', 'forward'
    ])
    def test_search_bucket_range_nested_qualifier(self, testapp, bucket_range_data, identifier):
        """ Tests aggregating on a nested field while selecting for a field within the nested object. """
        res = testapp.get('/search/?type=TestingBucketRangeFacets'
                          '&array_of_objects_that_holds_integer.embedded_identifier=%s' % identifier).json['facets']
        self.verify_facet_counts(res, ['array_of_objects_that_holds_integer.embedded_integer'],
                                 2, 10)

    @pytest.mark.parametrize('identifier', [
        'reverse', 'forward'
    ])
    def test_search_bucket_range_nested_qualifier(self, testapp, bucket_range_data, identifier):
        """ Tests aggregating on a nested field while selecting for a field within the nested object (no change). """
        res = testapp.get('/search/?type=TestingBucketRangeFacets'
                          '&array_of_objects_that_holds_integer.embedded_integer.from=6'
                          '&array_of_objects_that_holds_integer.embedded_identifier=%s' % identifier).json['facets']
        self.verify_facet_counts(res, ['array_of_objects_that_holds_integer.embedded_integer'],
                                 2, 10)
        facet_with_labels = self.select_facet(res, 'array_of_objects_that_holds_integer.embedded_integer')
        for r in facet_with_labels['ranges']:
            assert 'label' in r
            assert r['label'] in ['Low', 'High']

    def test_search_bucket_range_workbook(self, testapp, workbook):
        # TODO: write me once some bucket-range aggregations are defined on schemas for workbook inserts
        pass<|MERGE_RESOLUTION|>--- conflicted
+++ resolved
@@ -1116,15 +1116,11 @@
 
 @pytest.fixture(scope='session')
 def bucket_range_data_raw():
-<<<<<<< HEAD
-    """ 10 objects with a numerical field we will bucket on """
-=======
     """ 10 objects with a numerical field we will bucket on.
             'special_integer' has i in it.
             'special_object_that_holds_integer' holds a single integer field with i as well
             'array_of_objects_that_holds_integer' holds 2 objects that are mirrors of one another
     """
->>>>>>> 01b50ece
     return [{
         'special_integer': i,
         'special_object_that_holds_integer': {

import openpyxl
import pytest

from copy import deepcopy
from unittest import mock
from .. import submit
from ..submit import (
    compare_fields,
    digest_xlsx,
    MetadataItem,
    SubmissionRow,
    SubmissionMetadata,
    PedigreeRow,
    PedigreeMetadata,
    SpreadsheetProcessing,
    map_fields,
    parse_exception,
    post_and_patch_all_items,
    row_generator,
    validate_all_items,
    validate_item,
    xls_to_json
)

pytestmark = [pytest.mark.working]

TEST_INGESTION_ID1 = '123456-1243-1234-123456abcdef'
TEST_INGESTION_ID2 = 'abcdef-1234-1234-abcdef123456'
WORKBOOK_FAMILY_ID1 = '/families/GAPFA59JKS1Y/'
WORKBOOK_FAMILY_ID2 = '/families/GAPFAYUV203P/'
WORKBOOK_FAMILY_ID3 = '/families/GAPFAZ3V21Q8/'

TEST_WORKBOOK = 'src/encoded/tests/data/documents/cgap_submit_test.xlsx'
TEST_WORKBOOK_WITH_ERRORS = 'src/encoded/tests/data/documents/cgap_submit_test_with_errors.xlsx'


# TODO: Check if these work or not.  These tests seem to be working, but they may do posting
#       that could affect other tests, so I have marked this as requiring manual invocation until we
#       investigate that. -kmp 21-Feb-2021
pytestmark = [pytest.mark.setone, pytest.mark.working, pytest.mark.manual]


@pytest.fixture
def row_dict():
    return {
        'individual id': '456',
        'family id': '333',
        'sex': 'M',
        'relation to proband': 'proband',
        'analysis id': '999',
        'report required': 'Y',
        'specimen id': '3464467',
        'specimen type': 'Peripheral_Blood',
        'test requested': 'WGS',
        'test number': '2'
    }


@pytest.fixture
def row_dict_pedigree():
    return {
        'family id': '333',
        'individual id': '456',
        'mother id': '123',
        'father id': '789',
        'sex': 'M',
        'proband': 'Y',
        'hpo terms': 'HP:0000123, HP:0000999',
        'mondo terms': 'MONDO:0000555',
        'ancestry': 'European',
        'life status': 'alive and well',
        'deceased': 'N',
        'termination of pregnancy': 'N',
        'still birth': 'N',
        'pregnancy': 'N',
        'spontaneous abortion': 'N',
        'infertile': 'N',
        'no children by choice': 'Y'
    }


@pytest.fixture
def xls_list():
    book = openpyxl.load_workbook(TEST_WORKBOOK)
    sheet = book.worksheets[0]
    rows = row_generator(sheet)
    return list(rows)


@pytest.fixture
def xls_list_pedigree():
    book = xlrd.open_workbook('src/encoded/tests/data/documents/pedigree_test_example.xlsx')
    sheet, = book.sheets()
    row = row_generator(sheet)
    return list(row)


@pytest.fixture
def empty_items():
    return {
        'individual': {}, 'family': {}, 'file_fastq': {},
        'file_processed': {}, 'sample': {}, 'sample_processing': {},
        'case': {}, 'report': {}, 'reports': [], 'errors': []
    }


@pytest.fixture
def submission_info():
    return {
        'family': {'test-proj:fam1': {
            'members': ['test-proj:indiv1'],
            'proband': 'test-proj:indiv1'
        }},
        'individual': {'test-proj:indiv1': {'samples': ['test-proj:samp1']}},
        'sample': {'test-proj:samp1': {'workup_type': 'WGS'}},
        'sample_processing': {},
        'case': {'test-proj:case1': {
            'individual': 'test-proj:indiv1',
            'families': ['test-proj: fam1'],
            'ingestion_ids': [TEST_INGESTION_ID1]
        }},
        'errors': []
    }


@pytest.fixture
def submission_info2(submission_info):
    submission_info['family']['test-proj:fam1']['members'].append('test-proj:indiv2')
    submission_info['individual']['test-proj:indiv2'] = {'samples': ['test-proj:samp2']}
    submission_info['sample']['test-proj:samp2'] = {'workup_type': 'WGS'}
    return submission_info


@pytest.fixture
def submission_info3(submission_info2):
    info = submission_info2.copy()
    info['family']['test-proj:fam1']['members'].append('test-proj:indiv3')
    info['family']['test-proj:fam1']['mother'] = 'test-proj:indiv2'
    info['individual']['test-proj:indiv3'] = {'samples': ['test-proj:samp3']}
    info['sample']['test-proj:samp3'] = {'workup_type': 'WGS'}
    return info


@pytest.fixture
def post_data(project, institution):
    return {
        'post': {
            'family': [{
                'aliases': ['test-proj:fam1'],
                'family_id': 'fam1',
                'members': ['test-proj:indiv1'],
                'proband': 'test-proj:indiv1',
                'project': project['@id'],
                'institution': institution['@id']
            }],
            'individual': [{
                'aliases': ['test-proj:indiv1'],
                'individual_id': 'indiv1',
                'sex': 'F',
                'samples': ['test-proj:samp1'],
                'project': project['@id'],
                'institution': institution['@id']
            }],
            'sample': [{
                'aliases': ['test-proj:samp1'],
                'bam_sample_id': 'samp1-WGS',
                'workup_type': 'WGS',
                'specimen_accession': 'samp1',
                'project': project['@id'],
                'institution': institution['@id']
            }]
        },
        'patch': {},
        'aliases': {}
    }


@pytest.fixture
def sample_info():
    return {
        'test requested': 'WES',
        'specimen id': '9034',
        'date collected': '2020-01-06'
    }


@pytest.fixture
def aunt(testapp, project, institution):
    item = {
        "accession": "GAPIDAUNT001",
        "age": 35,
        "age_units": "year",
        'project': project['@id'],
        'institution': institution['@id'],
        "sex": "F"
    }
    return testapp.post_json('/individual', item).json['@graph'][0]


@pytest.fixture
def case_with_ingestion_id1(testapp, project, institution, fam, sample_proc_fam):
    data = {
        'project': project['@id'],
        'institution': institution['@id'],
        'family': fam['@id'],
        'individual': 'GAPIDPROBAND',
        'sample_processing': sample_proc_fam['@id'],
        'ingestion_ids': [TEST_INGESTION_ID1]
    }
    res = testapp.post_json('/case', data).json['@graph'][0]
    return res

@pytest.fixture
def case_with_ingestion_id2(testapp, project, institution, fam, sample_proc_fam):
    return {
        'project': project['@id'],
        'institution': institution['@id'],
        'family': fam['@id'],
        'individual': 'GAPIDPROBAND',
        'sample_processing': sample_proc_fam['@id'],
        'ingestion_ids': [TEST_INGESTION_ID2]
    }


@pytest.fixture
def example_rows():
    return [
<<<<<<< HEAD
        {'individual id': '456', 'sex': 'F', 'analysis id': '1111', 'relation to proband': 'proband',
         'report required': 'Y', 'workup type': 'WGS', 'specimen id': '1'},
        {'individual id': '123', 'sex': 'F', 'analysis id': '1111', 'relation to proband': 'mother',
         'report required': 'N', 'workup type': 'WGS', 'specimen id': '2'},
        {'individual id': '789', 'sex': 'M', 'analysis id': '1111', 'relation to proband': 'father',
         'report required': 'N', 'workup type': 'WGS', 'specimen id': '3'},
        {'individual id': '456', 'sex': 'F', 'analysis id': '2222', 'relation to proband': 'proband',
         'report required': 'Y', 'workup type': 'WGS', 'specimen id': '1'},
        {'individual id': '456', 'sex': 'F', 'analysis id': '4444', 'relation to proband': 'proband',
         'report required': 'Y', 'workup type': 'WES', 'specimen id': '7'},
        {'individual id': '555', 'sex': 'M', 'analysis id': '3333', 'relation to proband': 'proband',
         'report required': 'Y', 'workup type': 'WES', 'specimen id': '5'},
        {'individual id': '546', 'sex': 'F', 'analysis id': '3333', 'relation to proband': 'mother',
         'report required': 'N', 'workup type': 'WES', 'specimen id': '6'}
=======
        {'individual id': '456', 'analysis id': '1111', 'relation to proband': 'proband',
         'report required': 'Y', 'test requested': 'WGS', 'specimen id': '1'},
        {'individual id': '123', 'analysis id': '1111', 'relation to proband': 'mother',
         'report required': 'N', 'test requested': 'WGS', 'specimen id': '2'},
        {'individual id': '789', 'analysis id': '1111', 'relation to proband': 'father',
         'report required': 'N', 'test requested': 'WGS', 'specimen id': '3'},
        {'individual id': '456', 'analysis id': '2222', 'relation to proband': 'proband',
         'report required': 'Y', 'test requested': 'WGS', 'specimen id': '1'},
        {'individual id': '456', 'analysis id': '4444', 'relation to proband': 'proband',
         'report required': 'Y', 'test requested': 'WES', 'specimen id': '7'},
        {'individual id': '555', 'analysis id': '3333', 'relation to proband': 'proband',
         'report required': 'Y', 'test requested': 'WES', 'specimen id': '5'},
        {'individual id': '546', 'analysis id': '3333', 'relation to proband': 'mother',
         'report required': 'N', 'test requested': 'WES', 'specimen id': '6'}
>>>>>>> 1a77ec36
    ]


@pytest.fixture
def example_rows_with_test_number(example_rows):
    example_rows[0]['test number'] = '1'
    example_rows[3]['test number'] = '2'
    return example_rows


@pytest.fixture
def big_family_rows():
    return [
<<<<<<< HEAD
        {'individual id': '456', 'sex': 'M', 'analysis id': '1111', 'relation to proband': 'proband',
         'report required': 'Y', 'workup type': 'WGS', 'specimen id': '1'},
        {'individual id': '123', 'sex': 'F', 'analysis id': '1111', 'relation to proband': 'mother',
         'report required': 'N', 'workup type': 'WGS', 'specimen id': '2'},
        {'individual id': '789', 'sex': 'M', 'analysis id': '1111', 'relation to proband': 'father',
         'report required': 'N', 'workup type': 'WGS', 'specimen id': '3'},
        {'individual id': '546', 'sex': 'F', 'analysis id': '1111', 'relation to proband': 'sister',
         'report required': 'Y', 'workup type': 'WGS', 'specimen id': '4'},
        {'individual id': '555', 'sex': 'M', 'analysis id': '1111', 'relation to proband': 'full brother 1',
         'report required': 'Y', 'workup type': 'WGS', 'specimen id': '5'}
=======
        {'individual id': '456', 'analysis id': '1111', 'relation to proband': 'proband',
         'report required': 'Y', 'test requested': 'WGS', 'specimen id': '1'},
        {'individual id': '123', 'analysis id': '1111', 'relation to proband': 'mother',
         'report required': 'N', 'test requested': 'WGS', 'specimen id': '2'},
        {'individual id': '789', 'analysis id': '1111', 'relation to proband': 'father',
         'report required': 'N', 'test requested': 'WGS', 'specimen id': '3'},
        {'individual id': '546', 'analysis id': '1111', 'relation to proband': 'sister',
         'report required': 'Y', 'test requested': 'WGS', 'specimen id': '4'},
        {'individual id': '555', 'analysis id': '1111', 'relation to proband': 'full brother 1',
         'report required': 'Y', 'test requested': 'WGS', 'specimen id': '5'}
>>>>>>> 1a77ec36
    ]


@pytest.fixture
def example_rows_obj(example_rows, project, institution):
    return SubmissionMetadata(example_rows, project, institution, TEST_INGESTION_ID1)


@pytest.fixture
def example_rows_pedigree():
    return [
        {'family id': '0101', 'individual id': '456', 'mother id': '123', 'father id': '789',
         'sex': 'F', 'proband': 'Y', 'hpo terms': 'HP:0000001, HP:0099994', 'mondo terms': 'MONDO:0012345'},
        {'family id': '0101', 'individual id': '123', 'mother id': '223', 'father id': '323',
         'sex': 'F', 'proband': 'N', 'hpo terms': 'HP:0099994', 'mondo terms': ''},
        {'family id': '0101', 'individual id': '789', 'mother id': '', 'father id': '',
         'sex': 'M', 'proband': 'N', 'hpo terms': '', 'mondo terms': ''},
        {'family id': '0101', 'individual id': '423', 'mother id': '223', 'father id': '323',
         'sex': 'M', 'proband': 'N', 'hpo terms': '', 'mondo terms': ''},
        {'family id': '0101', 'individual id': '223', 'mother id': '', 'father id': '',
         'sex': 'F', 'proband': 'N', 'hpo terms': 'HP:0099994, HP:0012345', 'mondo terms': ''},
        {'family id': '0101', 'individual id': '323', 'mother id': '', 'father id': '',
         'sex': 'F', 'proband': 'N', 'hpo terms': '', 'mondo terms': 'MONDO:0045732, MONDO:0043872'},
        {'family id': '0101', 'individual id': '156', 'mother id': '456', 'father id': '',
         'sex': 'F', 'proband': 'N', 'hpo terms': '', 'mondo terms': '',
         'pregnancy': 'y', 'gestational age': '25', 'gestational age units': 'week'}
    ]

@pytest.fixture
def example_rows_pedigree_obj(testapp, example_rows_pedigree, project, institution):
    return PedigreeMetadata(testapp, example_rows_pedigree, project, institution, TEST_INGESTION_ID1)

@pytest.fixture
def first_family():
    return {'@graph': [{
        'aliases': ['encode-project:family-456'],
        'proband': 'encode-project:individual-456',
        'members': ['encode-project:individual-456']
    }]}

@pytest.fixture
def new_family(child, mother, father):
    return {
        "title": "Smith family",
        "proband": child['@id'],
        "members": [
            child['@id'],
            mother['@id'],
            father['@id']
        ]
    }


def test_map_fields(sample_info):
    # tests spreadsheet fields are mapped to correct cgap property
    result = map_fields(sample_info, {}, [], 'sample')
    assert result['workup_type'] == 'WES'
    assert result['specimen_accession'] == '9034'
    assert result['specimen_collection_date'] == '2020-01-06'
    assert not result.get('sequencing_lab')


class TestSubmissionRow:

    @pytest.mark.parametrize('col, val, sample_alias', [
        (None, None, 'encode-project:sample-3464467-WGS-2'),
        ('test requested', 'WES', 'encode-project:sample-3464467-WES-2'),
        ('test number', '1', 'encode-project:sample-3464467-WGS-1'),
        ('test number', None, 'encode-project:sample-3464467-WGS')
    ])
    def test_row_sample_aliases(self, row_dict, col, val, sample_alias, project, institution):
        if col:
            row_dict[col] = val
        obj = SubmissionRow(row_dict, 1, 'test-proj:fam', project['name'], institution['name'])
        assert obj.sample_alias == sample_alias

    def test_extract_individual_metadata(self, row_dict, project, institution):
        obj = SubmissionRow(row_dict, 1, 'test-proj:fam1', project['name'], institution['name'])
        assert obj.indiv_alias == 'encode-project:individual-456'
        assert obj.individual.metadata['aliases'] == [obj.indiv_alias]
        assert obj.individual.metadata['individual_id'] == row_dict['individual id']

    @pytest.mark.parametrize('age, birth_year, val_type', [
        ('33', '1986', int),
        ('abc', 'def', str)
    ])
    def test_extract_individual_metadata_nums(self, row_dict, age, birth_year, val_type, project, institution):
        """
        numerical values for age and birth year are expected
        text values for age and birth year should be passed on without errors to eventually fail validation
        """
        row_dict['age'] = age
        row_dict['birth year'] = birth_year
        obj = SubmissionRow(row_dict, 1, 'test-proj:fam1', project['name'], institution['name'])
        assert isinstance(obj.individual.metadata['age'], val_type)
        assert not obj.errors

    @pytest.mark.parametrize('relation, error', [
        ('proband', False),
        ('grandmother', True)
    ])
    def test_extract_family_metadata_new(self, row_dict, project, institution, relation, error):
        """
        Currently without pedigree processing, can only parse proband/mother/father/sibling relationships.
        Other relationships like 'grandmother' should result in an error message, but in the future may
        be permitted with a pedigree file.
        """
        row_dict['relation to proband'] = relation
        obj = SubmissionRow(row_dict, 1, 'test-proj:fam1', project['name'], institution['name'])
        assert obj.family.alias == 'test-proj:fam1'
        assert obj.family.metadata['members'] == ['encode-project:individual-456']
        if relation == 'proband':
            assert obj.family.metadata['proband'] == 'encode-project:individual-456'
        assert not obj.errors == (not error)  # check presence of errors
        # check for correct error message
        assert ('Row 1 - Invalid relation' in ''.join(obj.errors)) == error

    def test_extract_sample_metadata(self, row_dict, project, institution):
        """
        Some fields are formatted differently in spreadsheets vs in DB -
        ex.
        'Yes' --> 'Accepted' / 'No' --> 'Rejected' for requisition accepted field
        'Y' --> 'Yes' / 'N' --> 'No' for specimen accepted field
        """
        row_dict['req accepted y/n'] = 'Yes'
        row_dict['specimen accepted by ref lab'] = "n"
        obj = SubmissionRow(row_dict, 1, 'test-proj:fam1', project['name'], institution['name'])
        assert obj.sample.metadata['specimen_accession'] == row_dict['specimen id']
        assert obj.sample.metadata['specimen_accepted'] == 'No'
        assert obj.sample.metadata['specimen_type'] == 'peripheral blood'
        assert obj.sample.metadata['requisition_acceptance']['accepted_rejected'] == 'Accepted'
        assert obj.analysis.metadata['samples'] == [obj.sample.alias]
        assert obj.individual.metadata['samples'] == [obj.sample.alias]

    def test_extract_file_metadata_valid(self, row_dict, project, institution):
        """expected file extensions in spreadsheet"""
        row_dict['files'] = 'f1.fastq.gz, f2.cram, f3.vcf.gz'
        files = [f.strip() for f in row_dict['files'].split(',')]
        obj = SubmissionRow(row_dict, 1, 'fam1', project['name'], institution['name'])
        assert files[0] in obj.files_fastq[0].alias
        assert obj.files_fastq[0].metadata['file_format'] == '/file-formats/fastq/'
        assert obj.files_fastq[0].metadata['file_type'] == 'reads'
        assert obj.files_processed[0].alias == 'encode-project:f2.cram'
        assert files[2] in obj.files_processed[1].alias
        assert not obj.errors

    def test_extract_file_metadata_uncompressed(self, row_dict, project, institution):
        """filenames indicating uncompressed fastqs/vcfs should lead to errors"""
        row_dict['files'] = 'f1.fastq, f2.cram, f3.vcf'
        files = [f.strip() for f in row_dict['files'].split(',')]
        obj = SubmissionRow(row_dict, 1, 'fam1', project['name'], institution['name'])
        assert not obj.files_fastq
        assert obj.files_processed[0].alias == 'encode-project:f2.cram'
        assert files[2] not in ''.join([f.alias for f in obj.files_processed])
        assert all('File must be compressed' in error for error in obj.errors)

    def test_extract_file_metadata_invalid(self, row_dict, project, institution):
        """# file extensions other than fastq.gz,.cram, .vcf.gz should generate an error"""
        row_dict['files'] = 'f3.gvcf.gz'
        files = [f.strip() for f in row_dict['files'].split(',')]
        obj = SubmissionRow(row_dict, 1, 'fam1', project['name'], institution['name'])
        assert not obj.files_processed
        assert 'File extension on f3.gvcf.gz not supported - ' in ''.join(obj.errors)

    @pytest.mark.parametrize('field, error', [
        ('workup type', False),
        ('specimen id', True),
        ('individual id', True),
        ('family id', False),
        ('relation to proband', True),
        ('analysis id', True),
        ('report required', True),
        ('specimen type', False),
        ('alsdkjfdk', False)
    ])
    def test_found_missing_values(self, row_dict, project, institution, field, error):
        """some columns are required for spreadsheet submission, others are optional."""
        row_dict[field] = None
        obj = SubmissionRow(row_dict, 1, 'fam1', project['name'], institution['name'])
        assert (len(obj.errors) > 0) == error
        assert ('Row 1 - missing required field(s) {}. This row cannot be processed.'
                ''.format(field) in obj.errors) == error

    @pytest.mark.parametrize('num, val', [(0, 1), (1, 2), (2, 1), (3, 2), (4, 1), (5, 2)])
    def test_get_paired_end_value(self, num, val):
        assert SubmissionRow.get_paired_end_value(num) == val


class TestSubmissionMetadata:

    def test_init_families(self, example_rows_obj, project):
        """test family aliases are named after proband individual ids"""
        proj_name = project['name'] + ':'
        fams = example_rows_obj.family_dict
        assert sorted(list(fams.keys())) == ['1111', '2222', '3333', '4444']
        assert fams['1111'] == proj_name + 'family-456'
        assert fams['2222'] == proj_name + 'family-456'
        assert fams['3333'] == proj_name + 'family-555'

    def test_get_analysis_types(self, example_rows_obj, example_rows, project, institution):
        """analysis type should be none if workup types in samples don't match"""
        a_types = example_rows_obj.analysis_types
        assert a_types['1111'] == 'WGS-Trio'
        assert a_types['2222'] == 'WGS'
        assert a_types['3333'] == 'WES-Group'
        example_rows[1]['test requested'] = 'WES'
        new_obj = SubmissionMetadata(example_rows, project, institution, TEST_INGESTION_ID1)
        new_a_types = new_obj.analysis_types
        assert new_a_types['1111'] is None

    def test_add_metadata_single_item(self, example_rows, project, institution):
        """
        if json for an item was already created in a previous row, any new fields for that
        item in the current row should be added to the existing json.
        if the current row has less information than the previous json item, the fields in
        the previous json item won't get overwritten.
        """
        for rowidx in (1, 2):
            data = [
                {k: v for k, v in example_rows[0].items()},
                # 2 rows have same sample
                {k: v for k, v in example_rows[1].items()},
                {k: v for k, v in example_rows[1].items()}
            ]
            data[rowidx]['specimen accepted by ref lab'] = 'Y'
        submission = SubmissionMetadata(data, project, institution, TEST_INGESTION_ID1)
        assert len(submission.individuals) == 2
        assert len(submission.samples) == 2
        assert 'specimen_accepted' in list(submission.samples.values())[1]

    def test_add_metadata_single_item_fastq(self, example_rows, project, institution):
        """
        if fastq files appear multiple times in the sheet, the related_file array prop shouldn't be
        duplicated if it is consistent.
        """
        # for rowidx in (1, 2):
        example_rows[0]['files'] = 'f1.fastq.gz, f2.fastq.gz'
        example_rows[1]['files'] = 'f1.fastq.gz, f2.fastq.gz'
        submission = SubmissionMetadata(example_rows, project, institution, TEST_INGESTION_ID1)
        fastqs = list(submission.files_fastq.values())
        assert len(fastqs[1]['related_files']) == 1

    @pytest.mark.parametrize('files1, files2', [
        ('f1.fastq.gz, f2.fastq.gz', 'f1.fastq.gz, f3.fastq.gz'),  # inconsistent pairing on first
        ('f1.fastq.gz, f2.fastq.gz', 'f4.fastq.gz, f2.fastq.gz')  # inconsistent pairing on second
    ])
    def test_add_metadata_single_item_fastq_inconsistent(self, example_rows, files1, files2,
                                                         project, institution):
        """
        if fastq files appear multiple times in the sheet, the related_file array prop shouldn't be
        duplicated if it is consistent.
        """
        # for rowidx in (1, 2):
        example_rows[0]['files'] = files1
        example_rows[1]['files'] = files2
        submission = SubmissionMetadata(example_rows, project, institution, TEST_INGESTION_ID1)
        assert 'Please ensure fastq is paired with correct file in all rows' in ''.join(submission.errors)
        # fastqs = list(submission.files_fastq.values())
        # assert len(fastqs[1]['related_files']) == 1

    def test_add_metadata_single_item_same_sample_accession(self, example_rows_with_test_number,
                                                            project, institution):
        """
        if samples have the same specimen_accession but different test number, the bam_sample_id
        should be unique but the specimen_accession should stay the same.
        """
        submission = SubmissionMetadata(example_rows_with_test_number,
                                        project, institution, TEST_INGESTION_ID1)
        accession1 = [item for item in submission.samples.values() if item['specimen_accession'] == '1']
        assert accession1[0]['specimen_accession'] == accession1[1]['specimen_accession']
        assert accession1[0]['bam_sample_id'] != accession1[1]['bam_sample_id']

    @pytest.mark.parametrize('last_relation, error', [
        ('brother', False),  # not a duplicate relation
        ('mother', True),  # error if two members of family have same parental relation
        ('sister', False)  # two siblings can have same relation
    ])
    def test_add_family_metadata(self, big_family_rows, project, institution, last_relation, error):
        """
        tests handling of duplicate relations for parents vs siblings.
        before modification, fixture contains proband, mother, father, sister.
        """
        big_family_rows[4]['relation to proband'] = last_relation
        submission = SubmissionMetadata(big_family_rows, project, institution, TEST_INGESTION_ID1)
        assert len(submission.families) == 1
        fam = list(submission.families.values())[0]
        assert len(fam['members']) == 5
        assert (len(submission.errors) > 0) == error
        assert ('Multiple values for relation' in ''.join(submission.errors)) == error

    def test_add_sample_processing(self, example_rows, project, institution):
        """tests metadata creation for sample_processing item from a set of rows"""
        example_rows[6]['test requested'] = 'WGS'  # analysis 3333 will have mismatched workup type values
        submission = SubmissionMetadata(example_rows, project, institution, TEST_INGESTION_ID1)
        sps = submission.sample_processings
        assert sps['encode-project:analysis-1111']['analysis_type'] == 'WGS-Trio'
        assert sps['encode-project:analysis-2222']['analysis_type'] == 'WGS'
        assert sps['encode-project:analysis-1111']['samples'] == [
            'encode-project:sample-1-WGS', 'encode-project:sample-2-WGS', 'encode-project:sample-3-WGS'
        ]
        assert sps['encode-project:analysis-2222']['samples'] == ['encode-project:sample-1-WGS']
        assert not sps['encode-project:analysis-3333']['analysis_type']
        assert '3333 contain mis-matched or invalid workup type values' in ''.join(submission.errors)

    @pytest.mark.parametrize('case_id, report', [(None, True), ('Case123', True), ('Case123', False)])
    def test_create_case_metadata(self, row_dict, case_id, report, project, institution):
        """tests case and report item creation after all rows processed"""
        if not report:
            row_dict['report required'] = 'N'
        row_dict['unique analysis id'] = case_id
        submission = SubmissionMetadata([row_dict], project, institution, TEST_INGESTION_ID1)
        case = list(submission.cases.values())[0]
        assert row_dict['individual id'] in case['individual']
        assert case['ingestion_ids'] == [TEST_INGESTION_ID1]
        assert case['family'] == list(submission.families.keys())[0]
        assert (len(submission.reports) > 0) == report
        case_alias = list(submission.cases.keys())[0]
        if case_id:
            assert case_id in case_alias
        else:
            assert '{}-{}'.format(row_dict['analysis id'], row_dict['specimen id']) in case_alias
        if report:
            assert case['report']

    @pytest.mark.parametrize('case_id', [(None), ('Case123')])
    def test_add_case_info(self, row_dict, case_id, project, institution):
        """tests that case ID from row gets added to proper dictionary attribute"""
        row_dict['unique analysis id'] = case_id
        submission = SubmissionMetadata([row_dict], project, institution, TEST_INGESTION_ID1)
        key = '{}-{}'.format(row_dict['analysis id'], row_dict['specimen id'])
        assert submission.case_info.get(key)['case id'] == case_id

    def test_add_individual_relations(self, big_family_rows, project, institution):
        """
        tests that correct proband mother and father get added to individual item metadata
        after all rows are processed
        """
        obj = SubmissionMetadata(big_family_rows, project, institution, TEST_INGESTION_ID1)
        proband = obj.individuals['encode-project:individual-456']
        sister = obj.individuals['encode-project:individual-546']
        brother = obj.individuals['encode-project:individual-555']
        parent = obj.individuals['encode-project:individual-789']
        assert all(field in proband for field in ['mother', 'father'])
        assert all(field not in parent for field in ['mother', 'father'])
        assert proband['mother'] == sister['mother'] == brother['mother']
        assert proband['father'] == sister['father'] == brother['father']
        assert not any(field in obj.families['encode-project:family-456']
                       for field in ['mother', 'father', 'sister', 'brother'])

    def test_process_rows(self, example_rows_obj, project, institution):
        """tests that all rows get processed and create desired number and type of json items"""
        assert example_rows_obj.json_out
        assert len(example_rows_obj.individuals) == 5
        assert len(example_rows_obj.families) == 2
        assert len(example_rows_obj.samples) == 6
        assert len(example_rows_obj.sample_processings) == 4
        assert len(example_rows_obj.cases) == 7
        assert len(example_rows_obj.reports) == 4
        assert len(example_rows_obj.individuals['encode-project:individual-456']['samples']) == 2

    def test_create_json_out(self, example_rows_obj, project, institution):
        """tests that all expected items are present in final json as well as
        project and institution fields"""
        assert all(key in example_rows_obj.json_out for key in
                   ['individual', 'family', 'sample', 'sample_processing', 'case', 'report'])
        for key, val in example_rows_obj.json_out.items():
            if key != 'errors':
                for val2 in val.values():
                    assert val2['project']
                    assert val2['institution']
                    assert all(val3  for val3 in val2.values())  # test all None values are removed


class TestPedigreeRow:

    def test_extract_individual_metadata(self, row_dict_pedigree, project, institution):
        """tests that individual metadata gets created properly during pedigree file parsing"""
        obj = PedigreeRow(row_dict_pedigree, 1, project['name'], institution['name'])
        assert obj.indiv_alias == 'encode-project:individual-456'
        assert obj.individual.metadata['aliases'] == [obj.indiv_alias]
        assert obj.individual.metadata['individual_id'] == row_dict_pedigree['individual id']
        assert all([':individual-' in obj.individual.metadata[item] for item in['mother', 'father']])
        for item in ['family_id', 'sex', 'phenotypic_features', 'disorders', 'ancestry',
                     'life_status', 'is_deceased', 'is_termination_of_pregnancy',
                     'is_still_birth', 'is_pregnancy', 'is_spontaneous_abortion',
                     'is_infertile', 'is_no_children_by_choice']:
            assert item in obj.individual.metadata

    @pytest.mark.parametrize('field, error', [
        ('individual id', True),
        ('family id', True),
        ('sex', True),
        ('ancestry', False),
        ('mother id', False),
        ('father id', False),
        ('hpo terms', False)
    ])
    def test_found_missing_values(self, row_dict_pedigree, project, institution, field, error):
        """some columns are required for spreadsheet submission, others are optional."""
        row_dict_pedigree[field] = None
        obj = PedigreeRow(row_dict_pedigree, 1, project['name'], institution['name'])
        assert (len(obj.errors) > 0) == error
        assert ('Row 1 - missing required field(s) {}. This row cannot be processed.'
                ''.format(field) in obj.errors) == error

    @pytest.mark.parametrize('feat_list, length', [
        ('', 0),
        ('HPO:000001', 1),
        ('HPO:094732, HPO:239843, HPO:000001', 3)
    ])
    def test_reformat_phenotypic_features(self, row_dict_pedigree, project, institution, feat_list, length):
        row_dict_pedigree['hpo terms'] = feat_list
        obj = PedigreeRow(row_dict_pedigree, 1, project['name'], institution['name'])
        result = obj.individual.metadata['phenotypic_features']
        assert len(result) == length
        for item in result:
            assert isinstance(item, dict)
            assert list(item.keys()) == ['phenotypic_feature']

    @pytest.mark.parametrize('proband_val, result', [
        ('Y', True),
        ('N', False),
        ('U', False)
    ])
    def test_is_proband(self, row_dict_pedigree, project, institution, proband_val, result):
        row_dict_pedigree['proband'] = proband_val
        obj = PedigreeRow(row_dict_pedigree, 1, project['name'], institution['name'])
        assert obj.proband == result

    @pytest.mark.parametrize('key, val, is_error', [
        ('hpo terms', 'HP:123456', True),
        ('hpo terms', 'HP:0000137', False),
        ('hpo terms', 'ataxia', True),
        ('mondo terms', 'mondo:0001230', False),
        ('mondo terms', 'MONDO:99900', True),
        ('mondo terms', 'MONDO_0001256', False)
    ])
    def test_format_atid(self, row_dict_pedigree, project, institution, key, val, is_error):
        row_dict_pedigree[key] = val
        obj = PedigreeRow(row_dict_pedigree, 2, project['name'], institution['name'])
        assert (obj.errors != []) == is_error
        if obj.errors:
            text = ('Row 2 - term {} does not match the format for an '
                    'HPO or MONDO ontology term.'.format(val))
            assert text in ''.join(obj.errors)



class TestPedigreeMetadata:

    def test_add_individual_metadata(self, testapp, example_rows_pedigree, project, institution):
        """
        if json for an item was already created in a previous row, any new fields for that
        item in the current row should be added to the existing json.
        if the current row has less information than the previous json item, the fields in
        the previous json item won't get overwritten.
        """
        for rowidx in (1, 2):
            data = [
                {k: v for k, v in example_rows_pedigree[0].items()},
                # 2 rows have same sample
                {k: v for k, v in example_rows_pedigree[6].items()},
                {k: v for k, v in example_rows_pedigree[6].items()}
            ]
            submission = PedigreeMetadata(testapp, data, project, institution, TEST_INGESTION_ID1)
            assert len(submission.individuals) == 4  # row 0, row 6, + 2 parents of row[0]
            # assert len(submission.families) == 1
            assert 'is_pregnancy' in list(submission.individuals.values())[1]
            assert list(submission.individuals.values())[1]['is_pregnancy'] == True

    def test_add_family_metadata(self, testapp, example_rows_pedigree, example_rows_pedigree_obj,
                                 project, institution):
        assert len(example_rows_pedigree_obj.families) == 1
        fam = list(example_rows_pedigree_obj.families.values())[0]
        assert fam['proband'] == 'encode-project:individual-456'
        assert len(fam['members']) == len(example_rows_pedigree)

    def test_add_family_metadata_db_single(self, workbook, es_testapp, example_rows_pedigree,
                                           project, institution):
        """Tests that if a family ID is already in the database, the atid is used as an identifier instead
        of the new alias. Additionally, if the proband designation is missing from the family history rows,
        the PedigreeMetadata object still gets created without error messages when the family is in the DB already.
        """
        example_rows_pedigree[0]['proband'] == 'N'
        submission = PedigreeMetadata(es_testapp, example_rows_pedigree, project, institution, TEST_INGESTION_ID1)
        assert len(submission.families) == 1
        fam = list(submission.families.values())[0]
        assert 'hms-dbmi:0101' in fam['aliases']
        assert list(submission.families.keys())[0] == WORKBOOK_FAMILY_ID1
        assert len(fam['members']) == len(example_rows_pedigree)
        assert len(submission.errors) == 0

    def test_add_family_metadata_db_multi(self, workbook, es_testapp, example_rows_pedigree, project, institution):
        """Tests that if 2 items are in the DB with same familyID, that both of these are reflected in the
        PedigreeMetadata object. Checks that both items have all members and proband of each isn't changed."""
        for row in example_rows_pedigree:
            row['family id'] = '0102'
        submission = PedigreeMetadata(es_testapp, example_rows_pedigree, project, institution, TEST_INGESTION_ID1)
        assert len(submission.families) == 2
        assert sorted(list(submission.families.keys())) == sorted([WORKBOOK_FAMILY_ID2, WORKBOOK_FAMILY_ID3])
        for fam in submission.families.values():
            assert len(fam['members']) == len(example_rows_pedigree)
            assert 'proband' not in fam

    def test_add_family_metadata_no_proband(self, testapp, example_rows_pedigree, project, institution):
        del example_rows_pedigree[0]['proband']
        submission = PedigreeMetadata(testapp, example_rows_pedigree, project, institution, TEST_INGESTION_ID1)
        assert len(submission.errors) > 0
        assert 'No proband indicated for family 0101. Please edit and resubmit' in ''.join(submission.errors)
        print(submission.errors)

    def test_process_rows(self, example_rows_pedigree_obj):
        assert len(example_rows_pedigree_obj.families) == 1
        assert len(example_rows_pedigree_obj.individuals) == 7
        assert not example_rows_pedigree_obj.errors

    def test_json_out(self, example_rows_pedigree_obj):
        assert sorted(list(example_rows_pedigree_obj.json_out.keys())) == ['errors', 'family', 'individual']
        assert not example_rows_pedigree_obj.json_out['errors']
        assert len(example_rows_pedigree_obj.json_out['family']) == 1
        assert len(example_rows_pedigree_obj.json_out['individual']) == 7

    def test_check_individuals(self, testapp, example_rows_pedigree, project, institution):
        submission = PedigreeMetadata(testapp, [example_rows_pedigree[0]], project, institution,
                                      TEST_INGESTION_ID1)
        assert sorted(list(submission.json_out.keys())) == ['errors', 'family', 'individual']
        assert not submission.json_out['errors']
        assert len(submission.json_out['family']) == 1
        assert len(submission.json_out['individual']) == 3


class TestSpreadsheetProcessing:

    @pytest.mark.parametrize('remove_row, success_bool', [
        (0, True),  # super header missing should work ok (e.g. 'Patient Information' row)
        (1, False),  # main header missing should cause a caught error
        (2, True)  # missing comment row should work ok
    ])
    def test_header_found(self, testapp, project, institution, xls_list, remove_row, success_bool):
        """tests that proper header is found when present"""
        data = iter(xls_list[0:remove_row] + xls_list[(remove_row) + 1:])
        obj = SpreadsheetProcessing(testapp, data, project, institution, TEST_INGESTION_ID1)
        assert obj.passing == success_bool
        assert (len(obj.errors) == 0) == success_bool
        assert ('Column headers not detected in spreadsheet!' in ''.join(obj.errors)) == (not success_bool)

    def test_create_row_dict(self, testapp, xls_list, project, institution):
        """tests that dictionary of colname: field value is created for each row"""
        obj = SpreadsheetProcessing(testapp, iter(xls_list), project, institution, TEST_INGESTION_ID1)
        assert obj.keys
        assert len(obj.rows) == 3
        for row in obj.rows:
            assert all(key in row for key in obj.keys)

    def test_create_row_dict_missing_col(self, testapp, xls_list, project, institution):
        """tests that correct error is returned when a required column header is not in spreadsheet"""
        idx = xls_list[1].index('Specimen ID')
        rows = (row[0:idx] + row[idx+1:] for row in xls_list)
        obj = SpreadsheetProcessing(testapp, rows, project, institution, TEST_INGESTION_ID1)
        assert not obj.passing
        assert 'Column(s) "specimen id" not found in spreadsheet!' in ''.join(obj.errors)

    @pytest.mark.parametrize('remove_row, success_bool', [
        (0, False),  # main header missing should cause a caught error
        (8, True),  # last data row missing shouldn't cause issues
    ])
    def test_header_found_pedigree(self, testapp, project, institution,
                                   xls_list_pedigree, remove_row, success_bool):
        """tests that proper header is found when present"""
        data = iter(xls_list_pedigree[0:remove_row] + xls_list_pedigree[(remove_row) + 1:])
        obj = SpreadsheetProcessing(testapp, data, project, institution, TEST_INGESTION_ID1,
                                    submission_type='pedigree')
        assert obj.passing == success_bool
        assert (len(obj.errors) == 0) == success_bool
        assert ('Column headers not detected in spreadsheet!' in ''.join(obj.errors)) == (not success_bool)

    def test_create_row_dict_pedigree(self, testapp, xls_list_pedigree, project, institution):
        """tests that dictionary of colname: field value is created for each row"""
        obj = SpreadsheetProcessing(testapp, iter(xls_list_pedigree), project, institution,
                                    TEST_INGESTION_ID1, submission_type='pedigree')
        assert obj.keys
        assert len(obj.rows) == 8
        for row in obj.rows:
            assert all(key in row for key in obj.keys)

    @pytest.mark.parametrize('col, success_bool', [
        ('Sex', False),  # required column
        ('Family ID:', False),  # required column
        ('HPO terms', True)  # not required
    ])
    def test_create_row_dict_pedigree_missing_col(self, testapp, xls_list_pedigree,
                                                  project, institution, col, success_bool):
        """tests that correct error is returned when a required column header is not in spreadsheet"""
        idx = xls_list_pedigree[0].index(col)
        rows = (row[0:idx] + row[idx+1:] for row in xls_list_pedigree)
        obj = SpreadsheetProcessing(testapp, rows, project, institution, TEST_INGESTION_ID1,
                                    submission_type='pedigree')
        assert obj.passing == success_bool
        if not success_bool:
            assert 'Column(s) "{}" not found in spreadsheet!'.format(col.lower().strip(':')) in ''.join(obj.errors)


def test_xls_to_json_accessioning(testapp, project, institution):
    """tests that xls_to_json returns expected output when a spreadsheet is formatted correctly"""
<<<<<<< HEAD
    rows = digest_xls('src/encoded/tests/data/documents/cgap_submit_test.xlsx')
    json_out, success = xls_to_json(testapp, rows, project, institution, TEST_INGESTION_ID1, 'accessioning')
=======
    rows = digest_xlsx(TEST_WORKBOOK)
    json_out, success = xls_to_json(rows, project, institution, TEST_INGESTION_ID1)
>>>>>>> 1a77ec36
    assert success
    assert len(json_out['family']) == 1
    assert 'encode-project:family-456' in json_out['family']
    assert len(json_out['individual']) == 3
    assert all(['encode-project:individual-' + x in json_out['individual'] for x in ['123', '456', '789']])

def test_xls_to_json_pedigree(testapp, project, institution):
    """tests that xls_to_json returns expected output when a spreadsheet is formatted correctly"""
    rows = digest_xls('src/encoded/tests/data/documents/pedigree_test_example.xlsx')
    json_out, success = xls_to_json(testapp, rows, project, institution, TEST_INGESTION_ID1, 'pedigree')
    assert success
    assert len(json_out['family']) == 1
    assert 'encode-project:family-IND201' in json_out['family']
    assert len(json_out['individual']) == 8
    assert all(['encode-project:individual-' + x in json_out['individual'] for x in [
        'IND201', 'IND202', 'IND203', 'IND204', 'IND205', 'IND206', 'IND207', 'IND208'
    ]])


def test_xls_to_json_accessioning_errors(testapp, project, institution):
    """tests for expected output when spreadsheet is not formatted correctly"""
<<<<<<< HEAD
    rows = digest_xls('src/encoded/tests/data/documents/cgap_submit_test_with_errors.xlsx')
    json_out, success = xls_to_json(testapp, rows, project, institution, TEST_INGESTION_ID1, 'accessioning')
=======
    rows = digest_xlsx(TEST_WORKBOOK_WITH_ERRORS)
    json_out, success = xls_to_json(rows, project, institution, TEST_INGESTION_ID1)
>>>>>>> 1a77ec36
    assert 'Row 4' in ''.join(json_out['errors'])  # row counting info correct
    assert success  # still able to proceed to validation step


def test_xls_to_json_pedigree_errors(testapp, project, institution):
    """tests for expected output when spreadsheet is not formatted correctly"""
    rows = digest_xls('src/encoded/tests/data/documents/pedigree_test_example_errors.xlsx')
    json_out, success = xls_to_json(testapp, rows, project, institution, TEST_INGESTION_ID1, 'pedigree')
    assert 'Row 5 - term HP:00000821 does not match the format' in ''.join(json_out['errors'])
    assert 'Row 9 - missing required field(s) family id.' in ''.join(json_out['errors'])
    assert success


def test_xls_to_json_invalid_workup(testapp, project, institution, xls_list):
    """
    tests that an invalid workup type is caught as an error -
    tested via xls_to_json to ensure that errors generated in child objects are passed
    all the way up to parent function that calls them
    """
    idx = xls_list[1].index('Workup Type')
    xls_list[4] = xls_list[4][0:idx] + ['Other'] + xls_list[4][idx+1:]
    rows = iter(xls_list)
    json_out, success = xls_to_json(testapp, rows, project, institution, TEST_INGESTION_ID1, 'accessioning')
    assert json_out['errors']
    assert success
    assert ('Row 5 - Samples with analysis ID 55432 contain mis-matched '
            'or invalid workup type values.') in ''.join(json_out['errors'])

# def test_xls_to_json_errors_pedigree(testapp, project, institution):
#     """tests for expected output when spreadsheet is not formatted correctly"""
#     rows = digest_xls('src/encoded/tests/data/documents/pedigree_test_example_errors.xlsx')
#     json_out, success = xls_to_json(testapp, rows, project, institution, TEST_INGESTION_ID1, 'pedigree')
#     assert 'Row 4' in ''.join(json_out['errors'])  # row counting info correct
#     assert success  # still able to proceed to validation step

def test_parse_exception_invalid_alias(testapp, a_case):
    a_case['invalid_field'] = 'value'
    a_case['project'] = '/projects/invalid-project/'
    errors = []
    try:
        testapp.post_json('/case', a_case)
    except Exception as e:
        errors = parse_exception(e, ['/projects/other-project/'])
    assert len(errors) == 2
    assert 'Additional properties are not allowed' in ''.join(errors)
    assert 'not found' in ''.join(errors)


def test_parse_exception_with_alias(testapp, a_case):
    a_case['project'] = '/projects/invalid-project/'
    errors = None
    try:
        testapp.post_json('/case', a_case)
    except Exception as e:
        errors = parse_exception(e, ['/projects/invalid-project/'])
    assert errors == []


def test_compare_fields_same(testapp, fam, new_family):
    """tests that compare_fields returns None when json item has no new info compared to db item"""
    profile = testapp.get('/profiles/family.json').json
    result = compare_fields(profile, [], new_family, fam)
    assert not result


def test_compare_fields_same_seo(testapp, file_fastq, file_fastq2, project, institution):
    """tests that sub-embedded objects that are the same are recognized as the same in compare_fields"""
    db_relation = {'related_files': [{'relationship_type': 'paired with', 'file': file_fastq2['@id']}]}
    [file1] = testapp.patch_json(file_fastq['@id'], db_relation).json['@graph']
    profile = testapp.get('/profiles/file_fastq.json').json
    json_data = {
        'file_format': '/file-formats/fastq/',
        'institution': institution['@id'],
        'project': project['@id'],
        'status': 'uploaded',
        'related_files': [{'relationship_type': 'paired with', 'file': 'test-project:file2'}]
    }
    result = compare_fields(profile, {'test-project:file2': file_fastq2['@id']}, json_data, file1)
    assert not result


def test_compare_fields_different(testapp, aunt, fam, new_family):
    """tests that compare_fields finds differences between json item and db item  when present"""
    new_family['members'].append(aunt['@id'])
    new_family['title'] = 'Smythe family'
    profile = testapp.get('/profiles/family.json').json
    result = compare_fields(profile, [], new_family, fam)
    assert len(result) == 2
    assert 'title' in result
    assert len(result['members']) == len(fam['members']) + 1


def test_compare_fields_array_of_string(testapp, case_with_ingestion_id1, case_with_ingestion_id2):
    """
    tests that compare_fields finds differences between json item and db item when present -
    in this case checks that when the 2 items have a different array, the db array gets extended
    rather than replaced
    """
    profile = testapp.get('/profiles/case.json').json
    result = compare_fields(profile, [], case_with_ingestion_id2, case_with_ingestion_id1)
    assert 'ingestion_ids' in result
    assert len(result['ingestion_ids']) == 2


def test_validate_item_post_valid(testapp, a_case):
    """tests that no errors are returned when item passes validation"""
    result = validate_item(testapp, a_case, 'post', 'case', [])
    assert not result


def test_validate_item_post_invalid(testapp, a_case):
    """tests for expected error when item fails validation"""
    a_case['project'] = '/projects/invalid-project/'
    result = validate_item(testapp, a_case, 'post', 'case', [])
    assert 'not found' in result[0]


def test_validate_item_post_invalid_yn(testapp, sample_info, project, institution):
    """
    tests expected error message is generated for fields in which
    spreadsheet value is expected to have a Y/N value but doesn't
    """
    sample_info['req accepted y/n'] = 'not sure'
    sample_info['specimen accepted by ref lab'] = "I don't know"
    sample_item = map_fields(sample_info, {}, ['workup_type'], 'sample')
    req_info = map_fields(sample_info, {}, ['date sent', 'date completed'], 'requisition')
    sample_item['requisition_acceptance'] = req_info
    sample_item['project'] = project['@id']
    sample_item['institution'] = institution['@id']
    result = validate_item(testapp, sample_item, 'post', 'sample', [])
    assert len(result) == 2
    assert all("is not one of ['Y', 'N']" in error for error in result)


def test_validate_item_patch_valid(testapp, mother, grandpa):
    """tests that patch info passes validation when expected and generates no errors"""
    patch_dict = {'mother': mother['aliases'][0]}
    result = validate_item(testapp, patch_dict, 'patch', 'individual', [], atid=grandpa['@id'])
    assert not result


def test_validate_item_patch_invalid(testapp, grandpa):
    """tests that patch info fails validation when expected and generates error"""
    patch_dict = {'mother': 'non-existant-alias'}
    result = validate_item(testapp, patch_dict, 'patch', 'individual', [], atid=grandpa['@id'])
    assert 'not found' in result[0]


def test_validate_item_patch_alias(testapp, grandpa):
    """tests that linkTo passes validation if item linked hasn't been posted yet"""
    patch_dict = {'mother': 'existing-alias'}
    result = validate_item(testapp, patch_dict, 'patch', 'individual', ['existing-alias'], atid=grandpa['@id'])
    assert not result


def test_validate_all_items_errors(testapp, mother, empty_items):
    """tests that validation error messages get passed up to parent validate_all_items function result"""
    new_individual = {
        'aliases': ['test-proj:new-individual-alias'],
        'individual_id': '1234',
        'sex': 'F',
        'mother': mother['aliases'][0],
        'project': 'test-proj:invalid-project-alias',
        'institution': 'test-proj:invalid-institution-alias'
    }
    items = empty_items
    items['individual']['new-individual-alias'] = new_individual
    data_out, result, success = validate_all_items(testapp, items)
    assert not data_out
    assert not success
    assert len(result) > 1
    errors = ' '.join(result)
    assert "'test-proj:invalid-project-alias' not found" in errors
    assert "'test-proj:invalid-institution-alias' not found" in errors
    assert mother['aliases'][0] not in errors


def test_post_and_patch_all_items(testapp, post_data):
    output, success, file_info = post_and_patch_all_items(testapp, post_data)
    assert success
    for itemtype in post_data['post']:
        assert f'{itemtype}: 1 item created (with POST); 0 items failed creation' in output
        if post_data['patch'].get(itemtype):
            assert f'{itemtype}: attributes of 1 item updated (with PATCH); 0 items failed updating' in output

def test_post_and_patch_all_items_error(testapp, post_data):
    """
    additional property introduced into 'family' item json  -
    designed to test appropriate error message produced in 'output' when item fails to post
    """
    post_data['post']['family'][0]['extra_field'] = 'extra field value'
    output, success, file_info = post_and_patch_all_items(testapp, post_data)
    assert not success
    assert 'family: 0 items created (with POST); 1 item failed creation' in output<|MERGE_RESOLUTION|>--- conflicted
+++ resolved
@@ -225,7 +225,6 @@
 @pytest.fixture
 def example_rows():
     return [
-<<<<<<< HEAD
         {'individual id': '456', 'sex': 'F', 'analysis id': '1111', 'relation to proband': 'proband',
          'report required': 'Y', 'workup type': 'WGS', 'specimen id': '1'},
         {'individual id': '123', 'sex': 'F', 'analysis id': '1111', 'relation to proband': 'mother',
@@ -240,22 +239,6 @@
          'report required': 'Y', 'workup type': 'WES', 'specimen id': '5'},
         {'individual id': '546', 'sex': 'F', 'analysis id': '3333', 'relation to proband': 'mother',
          'report required': 'N', 'workup type': 'WES', 'specimen id': '6'}
-=======
-        {'individual id': '456', 'analysis id': '1111', 'relation to proband': 'proband',
-         'report required': 'Y', 'test requested': 'WGS', 'specimen id': '1'},
-        {'individual id': '123', 'analysis id': '1111', 'relation to proband': 'mother',
-         'report required': 'N', 'test requested': 'WGS', 'specimen id': '2'},
-        {'individual id': '789', 'analysis id': '1111', 'relation to proband': 'father',
-         'report required': 'N', 'test requested': 'WGS', 'specimen id': '3'},
-        {'individual id': '456', 'analysis id': '2222', 'relation to proband': 'proband',
-         'report required': 'Y', 'test requested': 'WGS', 'specimen id': '1'},
-        {'individual id': '456', 'analysis id': '4444', 'relation to proband': 'proband',
-         'report required': 'Y', 'test requested': 'WES', 'specimen id': '7'},
-        {'individual id': '555', 'analysis id': '3333', 'relation to proband': 'proband',
-         'report required': 'Y', 'test requested': 'WES', 'specimen id': '5'},
-        {'individual id': '546', 'analysis id': '3333', 'relation to proband': 'mother',
-         'report required': 'N', 'test requested': 'WES', 'specimen id': '6'}
->>>>>>> 1a77ec36
     ]
 
 
@@ -269,7 +252,6 @@
 @pytest.fixture
 def big_family_rows():
     return [
-<<<<<<< HEAD
         {'individual id': '456', 'sex': 'M', 'analysis id': '1111', 'relation to proband': 'proband',
          'report required': 'Y', 'workup type': 'WGS', 'specimen id': '1'},
         {'individual id': '123', 'sex': 'F', 'analysis id': '1111', 'relation to proband': 'mother',
@@ -280,18 +262,6 @@
          'report required': 'Y', 'workup type': 'WGS', 'specimen id': '4'},
         {'individual id': '555', 'sex': 'M', 'analysis id': '1111', 'relation to proband': 'full brother 1',
          'report required': 'Y', 'workup type': 'WGS', 'specimen id': '5'}
-=======
-        {'individual id': '456', 'analysis id': '1111', 'relation to proband': 'proband',
-         'report required': 'Y', 'test requested': 'WGS', 'specimen id': '1'},
-        {'individual id': '123', 'analysis id': '1111', 'relation to proband': 'mother',
-         'report required': 'N', 'test requested': 'WGS', 'specimen id': '2'},
-        {'individual id': '789', 'analysis id': '1111', 'relation to proband': 'father',
-         'report required': 'N', 'test requested': 'WGS', 'specimen id': '3'},
-        {'individual id': '546', 'analysis id': '1111', 'relation to proband': 'sister',
-         'report required': 'Y', 'test requested': 'WGS', 'specimen id': '4'},
-        {'individual id': '555', 'analysis id': '1111', 'relation to proband': 'full brother 1',
-         'report required': 'Y', 'test requested': 'WGS', 'specimen id': '5'}
->>>>>>> 1a77ec36
     ]
 
 
@@ -896,13 +866,8 @@
 
 def test_xls_to_json_accessioning(testapp, project, institution):
     """tests that xls_to_json returns expected output when a spreadsheet is formatted correctly"""
-<<<<<<< HEAD
-    rows = digest_xls('src/encoded/tests/data/documents/cgap_submit_test.xlsx')
+    rows = digest_xlsx(TEST_WORKBOOK)
     json_out, success = xls_to_json(testapp, rows, project, institution, TEST_INGESTION_ID1, 'accessioning')
-=======
-    rows = digest_xlsx(TEST_WORKBOOK)
-    json_out, success = xls_to_json(rows, project, institution, TEST_INGESTION_ID1)
->>>>>>> 1a77ec36
     assert success
     assert len(json_out['family']) == 1
     assert 'encode-project:family-456' in json_out['family']
@@ -924,13 +889,8 @@
 
 def test_xls_to_json_accessioning_errors(testapp, project, institution):
     """tests for expected output when spreadsheet is not formatted correctly"""
-<<<<<<< HEAD
-    rows = digest_xls('src/encoded/tests/data/documents/cgap_submit_test_with_errors.xlsx')
+    rows = digest_xls(TEST_WORKBOOK_WITH_ERRORS)
     json_out, success = xls_to_json(testapp, rows, project, institution, TEST_INGESTION_ID1, 'accessioning')
-=======
-    rows = digest_xlsx(TEST_WORKBOOK_WITH_ERRORS)
-    json_out, success = xls_to_json(rows, project, institution, TEST_INGESTION_ID1)
->>>>>>> 1a77ec36
     assert 'Row 4' in ''.join(json_out['errors'])  # row counting info correct
     assert success  # still able to proceed to validation step
 

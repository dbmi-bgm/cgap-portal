import copy
from unittest import mock

import openpyxl
import pytest

from ..submit import (
    HPO_TERM_ID_PATTERN,
    MONDO_TERM_ID_PATTERN,
    AccessionMetadata,
<<<<<<< HEAD
=======
    SubmittedFilesParser,
    PedigreeRow,
    PedigreeMetadata,
    SpreadsheetProcessing,
>>>>>>> b4092013
    AccessionProcessing,
    AccessionRow,
    PedigreeMetadata,
    PedigreeProcessing,
<<<<<<< HEAD
    PedigreeRow,
    SpreadsheetProcessing,
    compare_fields,
    digest_xlsx,
    format_ontology_term_with_colon,
    get_column_name,
=======
    MetadataItem,
>>>>>>> b4092013
    map_fields,
    parse_exception,
    post_and_patch_all_items,
    row_generator,
    validate_all_items,
    validate_item,
    xls_to_json,
)

TEST_INGESTION_ID1 = "123456-1243-1234-123456abcdef"
TEST_INGESTION_ID2 = "abcdef-1234-1234-abcdef123456"
WORKBOOK_FAMILY_ID1 = "/families/GAPFA59JKS1Y/"
WORKBOOK_FAMILY_ID2 = "/families/GAPFAYUV203P/"
WORKBOOK_FAMILY_ID3 = "/families/GAPFAZ3V21Q8/"

TEST_WORKBOOK = "src/encoded/tests/data/documents/cgap_submit_test.xlsx"
TEST_WORKBOOK_WITH_ERRORS = (
    "src/encoded/tests/data/documents/cgap_submit_test_with_errors.xlsx"
)
TEST_WORKBOOK_PEDIGREE = "src/encoded/tests/data/documents/pedigree_test_example.xlsx"
TEST_PEDIGREE_WITH_ERRORS = (
    "src/encoded/tests/data/documents/pedigree_test_example_errors.xlsx"
)

PROJECT_NAME = "hms-dbmi"  # Project name of wb_project fixture
GENOME_BUILD = "GRCh38"
FILE_NAME_NOT_ACCEPTED = "foo_bar.foo.bar"
VCF_FILE_NAME = "foo_bar.vcf.gz"
VCF_FILE_PATH = "/path/to/" + VCF_FILE_NAME
VCF_FILE_ALIAS = "%s:%s" % (PROJECT_NAME, VCF_FILE_NAME)
VCF_FILE_ITEM = {
    "aliases": [VCF_FILE_ALIAS],
    "file_format": "/file-formats/vcf_gz/",
    "filename": VCF_FILE_PATH,
}
VCF_FILE_ITEM_WITH_GENOME_BUILD = copy.copy(VCF_FILE_ITEM)
VCF_FILE_ITEM_WITH_GENOME_BUILD.update({"genome_assembly": GENOME_BUILD})
VCF_ALIAS_TO_FILE_ITEM = {VCF_FILE_ALIAS: VCF_FILE_ITEM}
VCF_ALIAS_TO_FILE_ITEM_GENOME_BUILD = {VCF_FILE_ALIAS: VCF_FILE_ITEM_WITH_GENOME_BUILD}
VCF_EXTRA_FILE_1 = "foo_bar.vcf.gz.tbi"
VCF_EXTRA_FILE_2 = "foo_bar.vcf.gz.tbj"
VCF_GZ_TBI_FILE_FORMAT = "/file-formats/vcf_gz_tbi/"
VCF_FILE_ITEM_WITH_EXTRA_FILE_1 = copy.copy(VCF_FILE_ITEM)
VCF_FILE_ITEM_WITH_EXTRA_FILE_1.update(
    {
        "extra_files": [
            {"filename": VCF_EXTRA_FILE_1, "file_format": VCF_GZ_TBI_FILE_FORMAT},
        ]
    }
)
VCF_FILE_ITEM_WITH_EXTRA_FILE_2 = copy.copy(VCF_FILE_ITEM)
VCF_FILE_ITEM_WITH_EXTRA_FILE_2.update(
    {
        "extra_files": [
            {"filename": VCF_EXTRA_FILE_2, "file_format": VCF_GZ_TBI_FILE_FORMAT},
        ]
    }
)
FASTQ_FILE_NAME_1_R1 = "file_1_R1.fastq.gz"
FASTQ_FILE_NAME_1_R2 = "file_1_R2.fastq.gz"
FASTQ_FILE_NAME_UNMATCHED = "file_2_R1.fastq.gz"
FASTQ_FILE_NAME_BAD_FORMAT = "file_2.fastq.gz"
FASTQ_FILE_NAME_1_R1_ALIAS = "%s:%s" % (PROJECT_NAME, FASTQ_FILE_NAME_1_R1)
FASTQ_FILE_NAME_1_R2_ALIAS = "%s:%s" % (PROJECT_NAME, FASTQ_FILE_NAME_1_R2)
FASTQ_FILE_NAME_UNMATCHED_ALIAS = "%s:%s" % (PROJECT_NAME, FASTQ_FILE_NAME_UNMATCHED)
FASTQ_FILE_NAME_BAD_FORMAT_ALIAS = "%s:%s" % (PROJECT_NAME, FASTQ_FILE_NAME_BAD_FORMAT)
FASTQ_FILE_NAMES_NO_ERRORS = ", ".join([FASTQ_FILE_NAME_1_R1, FASTQ_FILE_NAME_1_R2])
FASTQ_FILE_NAMES_ERRORS = ", ".join(
    [
        FASTQ_FILE_NAME_1_R1,
        FASTQ_FILE_NAME_1_R2,
        FASTQ_FILE_NAME_UNMATCHED,
        FASTQ_FILE_NAME_BAD_FORMAT,
    ]
)
FILE_FORMAT_FASTQ = "/file-formats/fastq/"
FASTQ_FILE_ITEMS_NO_ERRORS = [
    {
        "aliases": [FASTQ_FILE_NAME_1_R1_ALIAS],
        "file_format": FILE_FORMAT_FASTQ,
        "filename": FASTQ_FILE_NAME_1_R1,
        "related_files": [
            {"relationship_type": "paired with", "file": FASTQ_FILE_NAME_1_R2_ALIAS},
        ],
    },
    {
        "aliases": [FASTQ_FILE_NAME_1_R2_ALIAS],
        "file_format": FILE_FORMAT_FASTQ,
        "filename": FASTQ_FILE_NAME_1_R2,
    },
]
FASTQ_ALIASES_NO_ERRORS = [FASTQ_FILE_NAME_1_R1_ALIAS, FASTQ_FILE_NAME_1_R2_ALIAS]
FASTQ_FILE_ITEMS_ERRORS = FASTQ_FILE_ITEMS_NO_ERRORS + [
    {
        "aliases": [FASTQ_FILE_NAME_UNMATCHED_ALIAS],
        "file_format": FILE_FORMAT_FASTQ,
        "filename": FASTQ_FILE_NAME_UNMATCHED,
    },
    {
        "aliases": [FASTQ_FILE_NAME_BAD_FORMAT_ALIAS],
        "file_format": FILE_FORMAT_FASTQ,
        "filename": FASTQ_FILE_NAME_BAD_FORMAT,
    },
]
FASTQ_ALIASES_ERRORS = FASTQ_ALIASES_NO_ERRORS + [
    FASTQ_FILE_NAME_UNMATCHED_ALIAS,
    FASTQ_FILE_NAME_BAD_FORMAT_ALIAS,
]
FASTQ_ALIAS_TO_FILE_ITEMS_NO_ERRORS = {
    item["aliases"][0]: item for item in FASTQ_FILE_ITEMS_NO_ERRORS
}
FASTQ_ALIAS_TO_FILE_ITEMS_ERRORS = {
    item["aliases"][0]: item for item in FASTQ_FILE_ITEMS_ERRORS
}
VCF_FASTQ_ALIAS_TO_FILE_ITEMS_NO_ERRORS = copy.copy(VCF_ALIAS_TO_FILE_ITEM)
VCF_FASTQ_ALIAS_TO_FILE_ITEMS_NO_ERRORS.update(FASTQ_ALIAS_TO_FILE_ITEMS_NO_ERRORS)
PROBAND_BAM_SAMPLE_ID = "3464467-WGS-2"
UNCLE_BAM_SAMPLE_ID = "3464460-WGS-1"


def make_file_format_properties(
    file_format,
    standard_file_extension,
    other_allowed_extensions=None,
    extra_file_formats=None,
):
    """Make FileFormat properties for testing."""
    properties = {
        "@id": f"/file-formats/{file_format}/",
        "file_format": file_format,
        "standard_file_extension": standard_file_extension,
    }
    if other_allowed_extensions:
        if isinstance(other_allowed_extensions, str):
            other_allowed_extensions = [other_allowed_extensions]
        properties["other_allowed_extensions"] = other_allowed_extensions
    if extra_file_formats:
        if isinstance(extra_file_formats, str):
            extra_file_formats = [extra_file_formats]
        extra_file_format_atids = []
        for extra_file_format in extra_file_formats:
            at_id = f"/file-formats/{extra_file_format}/"
            extra_file_format_atids.append({"@id": at_id})
        properties["extra_file_formats"] = extra_file_format_atids
    return properties


FASTQ_FILE_FORMAT = make_file_format_properties(
    "fastq", "fastq.gz", other_allowed_extensions=".fq"
)
BAM_FILE_FORMAT = make_file_format_properties(
    "bam", "bam", extra_file_formats=["bai", "fai"]
)
BAI_FILE_FORMAT = make_file_format_properties("bai", "bai")
FAI_FILE_FORMAT = make_file_format_properties(
    "fai", "fai", other_allowed_extensions=["fam", "fan"]
)
FILE_FORMATS = [FASTQ_FILE_FORMAT, BAM_FILE_FORMAT]
EXTRA_FILE_FORMATS = [BAI_FILE_FORMAT, FAI_FILE_FORMAT]
FILE_FORMAT_ATIDS_TO_ITEMS = {item["@id"]: item for item in FILE_FORMATS}
EXTRA_FILE_FORMAT_ATIDS_TO_ITEMS = {item["@id"]: item for item in EXTRA_FILE_FORMATS}
PRIMARY_TO_EXTRA_FILE_FORMATS = {
    item["@id"]: [
        extra_file_format["@id"] for extra_file_format in item.get("extra_file_formats")
    ]
    for item in FILE_FORMATS
    if item.get("extra_file_formats")
}
FILES_TO_CHECK_EXTRA_FILES = {
    "foo.bar": ([FAI_FILE_FORMAT["@id"]], "bar"),
    "some_bam.bam": ([BAI_FILE_FORMAT["@id"], FAI_FILE_FORMAT["@id"]], "bam"),
}
FILE_NAMES_TO_ITEMS = {
    "foo.bar": {"filename": "foo.bar"},
    "some_bam.bam": {"filename": "some_bam.bam"},
    "some_bam.fan": {"filename": "some_bam.fan"},
}
FILES_WITHOUT_FILE_FORMAT = {
    "foo.fai": "foo.fai",
    "foo.fan": "foo.fan",
    "some_bam.bai": "some_bam.bai",
}
EXPECTED_FILE_NAMES_TO_ITEMS = {
    "foo.bar": {
        "filename": "foo.bar",
        "extra_files": [
            {"filename": "foo.fai", "file_format": FAI_FILE_FORMAT["@id"]},
        ],
    },
    "some_bam.bam": {
        "filename": "some_bam.bam",
        "extra_files": [
            {"filename": "some_bam.bai", "file_format": BAI_FILE_FORMAT["@id"]},
            {"filename": "some_bam.fan", "file_format": FAI_FILE_FORMAT["@id"]},
        ],
    },
}
EXPECTED_FILES_WITHOUT_FILE_FORMAT = {"foo.fan": "foo.fan"}
BLANK_ROW_ACCESSION = ["", "", "", "", "", "", "", "", "", "", "", "", "", "", "", ""]
HEADER_ROW_ACCESSION = [
    "Unique Analysis ID*:",
    "Analysis ID*:",
    "Family ID:",
    "Individual ID*:",
    "Sex*:",
    "Age:",
    "Age Units:",
    "Birth Year:",
    "Relation to Proband*:",
    "Specimen Type*:",
    "Specimen ID*:",
    "Report Required*:",
    "Test Requested*:",
    "Specimen Collection Date:",
    "Sequencing Date:",
    "Files:",
]
ERRONEOUS_ROW_1_ACCESSION = [
    "Case1_Person1-1",
    "",
    "Fam1",
    "Person1-1",
    "M",
    "20",
    "year",
    "",
    "proband",
    "peripheral blood",
    "Specimen1-1",
    "N",
    "WGS",
    "",
    "",
    "",
]
ERRONEOUS_ROW_2_ACCESSION = [
    "Case1_Person1-2",
    "Case1",
    "Fam1",
    "Person1-2",
    "F",
    "50",
    "year",
    "",
    "mother",
    "peripheral blood",
    "Specimen1-2",
    "N",
    "WGS",
    "",
    "",
    "",
]
CORRECT_ROW_ACCESSION = [
    "Case1_Person1-1",
    "Accession1",
    "Fam1",
    "Person1-1",
    "M",
    "20",
    "year",
    "",
    "proband",
    "peripheral blood",
    "Specimen1-1",
    "N",
    "WGS",
    "",
    "",
    "",
]

BLANK_BEFORE_HEADER = [
    BLANK_ROW_ACCESSION,
    HEADER_ROW_ACCESSION,
    ERRONEOUS_ROW_1_ACCESSION,
]
BLANK_AFTER_HEADER = [
    HEADER_ROW_ACCESSION,
    BLANK_ROW_ACCESSION,
    ERRONEOUS_ROW_1_ACCESSION,
]
BLANK_BT_ROWS = [
    HEADER_ROW_ACCESSION,
    ERRONEOUS_ROW_1_ACCESSION,
    BLANK_ROW_ACCESSION,
    ERRONEOUS_ROW_2_ACCESSION,
]
BLANK_BEFORE_HEADER_AND_BT_ROWS = [
    BLANK_ROW_ACCESSION,
    HEADER_ROW_ACCESSION,
    ERRONEOUS_ROW_1_ACCESSION,
    BLANK_ROW_ACCESSION,
    ERRONEOUS_ROW_2_ACCESSION,
]
BLANK_AFTER_HEADER_AND_BT_ROWS = [
    HEADER_ROW_ACCESSION,
    BLANK_ROW_ACCESSION,
    ERRONEOUS_ROW_1_ACCESSION,
    BLANK_ROW_ACCESSION,
    ERRONEOUS_ROW_2_ACCESSION,
]
BLANK_AFTER_ROWS = [
    HEADER_ROW_ACCESSION,
    ERRONEOUS_ROW_1_ACCESSION,
    BLANK_ROW_ACCESSION,
    BLANK_ROW_ACCESSION,
    BLANK_ROW_ACCESSION,
]
BLANK_COMBINATION = [
    BLANK_ROW_ACCESSION,
    HEADER_ROW_ACCESSION,
    BLANK_ROW_ACCESSION,
    ERRONEOUS_ROW_1_ACCESSION,
    BLANK_ROW_ACCESSION,
    ERRONEOUS_ROW_2_ACCESSION,
    BLANK_ROW_ACCESSION,
]
BLANK_NO_ERRORS = [
    BLANK_ROW_ACCESSION,
    HEADER_ROW_ACCESSION,
    CORRECT_ROW_ACCESSION,
    BLANK_ROW_ACCESSION,
]

BLANK_ROW_PEDIGREE = ["", "", "", "", "", "", "", "", "", "", ""]
HEADER_ROW_PEDIGREE = [
    "Family ID:",
    "Individual ID",
    "Mother ID",
    "Father ID",
    "Sex",
    "HPO terms",
    "MONDO terms",
    "Proband",
    "life status",
    "deceased",
    "infertile",
]
ERRONEOUS_ROW_1_PEDIGREE = [
    "111",
    "IND204",
    "",
    "",
    "F",
    "HP:00000821, HP:0000716",
    "",
    "N",
    "alive & well",
    "",
    "",
]
ERRONEOUS_ROW_2_PEDIGREE = [
    "111",
    "IND206",
    "",
    "",
    "F",
    "HP:00000833, HP:0000722",
    "",
    "N",
    "deceased",
    "",
    "",
]
CORRECT_ROW_PEDIGREE = ["111", "IND205", "", "", "M", "", "", "N", "deceased", "Y", ""]

BLANK_BEFORE_HEADER_PED = [
    BLANK_ROW_PEDIGREE,
    HEADER_ROW_PEDIGREE,
    ERRONEOUS_ROW_1_PEDIGREE,
]
BLANK_AFTER_HEADER_PED = [
    HEADER_ROW_PEDIGREE,
    BLANK_ROW_PEDIGREE,
    ERRONEOUS_ROW_1_PEDIGREE,
]
BLANK_BT_ROWS_PED = [
    HEADER_ROW_PEDIGREE,
    ERRONEOUS_ROW_1_PEDIGREE,
    BLANK_ROW_PEDIGREE,
    ERRONEOUS_ROW_2_PEDIGREE,
]
BLANK_BEFORE_HEADER_AND_BT_ROWS_PED = [
    BLANK_ROW_PEDIGREE,
    HEADER_ROW_PEDIGREE,
    ERRONEOUS_ROW_1_PEDIGREE,
    BLANK_ROW_PEDIGREE,
    ERRONEOUS_ROW_2_PEDIGREE,
]
BLANK_AFTER_HEADER_AND_BT_ROWS_PED = [
    HEADER_ROW_PEDIGREE,
    BLANK_ROW_PEDIGREE,
    ERRONEOUS_ROW_1_PEDIGREE,
    BLANK_ROW_PEDIGREE,
    ERRONEOUS_ROW_2_PEDIGREE,
]
BLANK_AFTER_ROWS_PED = [
    HEADER_ROW_PEDIGREE,
    ERRONEOUS_ROW_1_PEDIGREE,
    BLANK_ROW_PEDIGREE,
    BLANK_ROW_PEDIGREE,
]
BLANK_COMBINATION_PED = [
    BLANK_ROW_PEDIGREE,
    HEADER_ROW_PEDIGREE,
    BLANK_ROW_PEDIGREE,
    ERRONEOUS_ROW_1_PEDIGREE,
    BLANK_ROW_PEDIGREE,
    ERRONEOUS_ROW_2_PEDIGREE,
    BLANK_ROW_PEDIGREE,
]
BLANK_NO_ERRORS_PED = [
    BLANK_ROW_PEDIGREE,
    HEADER_ROW_PEDIGREE,
    BLANK_ROW_PEDIGREE,
    CORRECT_ROW_PEDIGREE,
]


# TODO: Check if these work or not.  These tests seem to be working, but they may do posting
#       that could affect other tests, so I have marked this as requiring manual invocation until we
#       investigate that. -kmp 21-Feb-2021
pytestmark = [pytest.mark.setone, pytest.mark.working, pytest.mark.manual]


@pytest.fixture
def row_dict():
    return {
        "individual id": "456",
        "family id": "333",
        "sex": "M",
        "relation to proband": "proband",
        "analysis id": "999",
        "report required": "Y",
        "specimen id": "3464467",
        "specimen type": "Peripheral_Blood",
        "test requested": "WGS",
        "test number": "2",
    }


@pytest.fixture
def row_dict_uncle():
    return {
        "individual id": "455",
        "family id": "333",
        "sex": "M",
        "relation to proband": "uncle",
        "analysis id": "999",
        "report required": "N",
        "specimen id": "3464460",
        "specimen type": "Peripheral_Blood",
        "test requested": "WGS",
        "test number": "1",
    }


@pytest.fixture
def row_dict_pedigree():
    return {
        "family id": "333",
        "individual id": "456",
        "mother id": "123",
        "father id": "789",
        "sex": "M",
        "proband": "Y",
        "hpo terms": "HP:0000123, HP:0000999",
        "mondo terms": "MONDO:0000555",
        "ancestry": "European",
        "life status": "alive and well",
        "deceased": "N",
        "termination of pregnancy": "N",
        "still birth": "N",
        "pregnancy": "N",
        "spontaneous abortion": "N",
        "infertile": "N",
        "no children by choice": "Y",
        "primary diagnosis": "MONDO:0000111",
        "diagnosis age of onset": "100",
        "diagnostic confidence": "Definite",
    }


@pytest.fixture
def xls_list():
    book = openpyxl.load_workbook(TEST_WORKBOOK)
    sheet = book.worksheets[0]
    rows = row_generator(sheet)
    return list(rows)


@pytest.fixture
def xls_list_pedigree():
    book = openpyxl.load_workbook(TEST_WORKBOOK_PEDIGREE)
    sheet = book.worksheets[0]
    rows = row_generator(sheet)
    return list(rows)


@pytest.fixture
def empty_items():
    return {
        "individual": {},
        "family": {},
        "file_fastq": {},
        "file_processed": {},
        "sample": {},
        "sample_processing": {},
        "case": {},
        "report": {},
        "reports": [],
        "errors": [],
    }


@pytest.fixture
def submission_info():
    return {
        "family": {
            "test-proj:fam1": {
                "members": ["test-proj:indiv1"],
                "proband": "test-proj:indiv1",
            }
        },
        "individual": {"test-proj:indiv1": {"samples": ["test-proj:samp1"]}},
        "sample": {"test-proj:samp1": {"workup_type": "WGS"}},
        "sample_processing": {},
        "case": {
            "test-proj:case1": {
                "individual": "test-proj:indiv1",
                "families": ["test-proj: fam1"],
                "ingestion_ids": [TEST_INGESTION_ID1],
            }
        },
        "errors": [],
    }


@pytest.fixture
def submission_info2(submission_info):
    submission_info["family"]["test-proj:fam1"]["members"].append("test-proj:indiv2")
    submission_info["individual"]["test-proj:indiv2"] = {"samples": ["test-proj:samp2"]}
    submission_info["sample"]["test-proj:samp2"] = {"workup_type": "WGS"}
    return submission_info


@pytest.fixture
def submission_info3(submission_info2):
    info = submission_info2.copy()
    info["family"]["test-proj:fam1"]["members"].append("test-proj:indiv3")
    info["family"]["test-proj:fam1"]["mother"] = "test-proj:indiv2"
    info["individual"]["test-proj:indiv3"] = {"samples": ["test-proj:samp3"]}
    info["sample"]["test-proj:samp3"] = {"workup_type": "WGS"}
    return info


@pytest.fixture
def post_data(project, institution):
    return {
        "post": {
            "family": [
                {
                    "aliases": ["test-proj:fam1"],
                    "family_id": "fam1",
                    "members": ["test-proj:indiv1"],
                    "proband": "test-proj:indiv1",
                    "project": project["@id"],
                    "institution": institution["@id"],
                }
            ],
            "individual": [
                {
                    "aliases": ["test-proj:indiv1"],
                    "individual_id": "indiv1",
                    "sex": "F",
                    "samples": ["test-proj:samp1"],
                    "project": project["@id"],
                    "institution": institution["@id"],
                }
            ],
            "sample": [
                {
                    "aliases": ["test-proj:samp1"],
                    "bam_sample_id": "samp1-WGS",
                    "workup_type": "WGS",
                    "specimen_accession": "samp1",
                    "files": [
                        "test-proj:file_name_R1.fastq.gz",
                        "test-proj:file_name_R2.fastq.gz",
                    ],
                    "project": project["@id"],
                    "institution": institution["@id"],
                }
            ],
            "sample_processing": [
                {
                    "project": project["@id"],
                    "institution": institution["@id"],
                    "aliases": ["test-proj:sample-processing-1"],
                    "samples": ["test-proj:samp1"],
                    "families": ["test-proj:fam1"],
                    "files": ["test-proj:file_name.vcf.gz"],
                },
            ],
            "file_submitted": [
                {
                    "project": project["@id"],
                    "institution": institution["@id"],
                    "aliases": ["test-proj:file_name_R1.fastq.gz"],
                    "file_format": "fastq",
                    "related_files": [
                        {
                            "file": "test-proj:file_name_R1.fastq.gz",
                            "relationship_type": "paired with",
                        },
                    ],
                },
                {
                    "project": project["@id"],
                    "institution": institution["@id"],
                    "aliases": ["test-proj:file_name_R2.fastq.gz"],
                    "file_format": "fastq",
                },
                {
                    "project": project["@id"],
                    "institution": institution["@id"],
                    "aliases": ["test-proj:file_name.vcf.gz"],
                    "file_format": "vcf_gz",
                },
            ],
        },
        "patch": {},
        "aliases": {},
    }


@pytest.fixture
def sample_info():
    return {
        "test requested": "WES",
        "specimen id": "9034",
        "date collected": "2020-01-06",
    }


@pytest.fixture
def aunt(testapp, project, institution):
    item = {
        "accession": "GAPIDAUNT001",
        "age": 35,
        "age_units": "year",
        "project": project["@id"],
        "institution": institution["@id"],
        "sex": "F",
    }
    return testapp.post_json("/individual", item).json["@graph"][0]


@pytest.fixture
def case_with_ingestion_id1(testapp, project, institution, fam, sample_proc_fam):
    data = {
        "project": project["@id"],
        "institution": institution["@id"],
        "family": fam["@id"],
        "individual": "GAPIDPROBAND",
        "sample_processing": sample_proc_fam["@id"],
        "ingestion_ids": [TEST_INGESTION_ID1],
    }
    res = testapp.post_json("/case", data).json["@graph"][0]
    return res


@pytest.fixture
def case_with_ingestion_id2(testapp, project, institution, fam, sample_proc_fam):
    return {
        "project": project["@id"],
        "institution": institution["@id"],
        "family": fam["@id"],
        "individual": "GAPIDPROBAND",
        "sample_processing": sample_proc_fam["@id"],
        "ingestion_ids": [TEST_INGESTION_ID2],
    }


@pytest.fixture
def example_rows():
    return [
        (
            {
                "individual id": "456",
                "sex": "F",
                "analysis id": "1111",
                "relation to proband": "proband",
                "report required": "Y",
                "workup type": "WGS",
                "specimen id": "1",
            },
            1,
        ),
        (
            {
                "individual id": "123",
                "sex": "F",
                "analysis id": "1111",
                "relation to proband": "mother",
                "report required": "N",
                "workup type": "WGS",
                "specimen id": "2",
            },
            2,
        ),
        (
            {
                "individual id": "789",
                "sex": "M",
                "analysis id": "1111",
                "relation to proband": "father",
                "report required": "N",
                "workup type": "WGS",
                "specimen id": "3",
            },
            3,
        ),
        (
            {
                "individual id": "456",
                "sex": "F",
                "analysis id": "2222",
                "relation to proband": "proband",
                "report required": "Y",
                "workup type": "WGS",
                "specimen id": "1",
            },
            4,
        ),
        (
            {
                "individual id": "456",
                "sex": "F",
                "analysis id": "4444",
                "relation to proband": "proband",
                "report required": "Y",
                "workup type": "WES",
                "specimen id": "7",
            },
            5,
        ),
        (
            {
                "individual id": "555",
                "sex": "M",
                "analysis id": "3333",
                "relation to proband": "proband",
                "report required": "Y",
                "workup type": "WES",
                "specimen id": "5",
            },
            6,
        ),
        (
            {
                "individual id": "546",
                "sex": "F",
                "analysis id": "3333",
                "relation to proband": "mother",
                "report required": "N",
                "workup type": "WES",
                "specimen id": "6",
            },
            7,
        ),
    ]


@pytest.fixture
def example_rows_with_test_number(example_rows):
    example_rows[0][0]["test number"] = "1"
    example_rows[3][0]["test number"] = "2"
    return example_rows


@pytest.fixture
def big_family_rows():
    return [
        (
            {
                "individual id": "456",
                "sex": "M",
                "analysis id": "1111",
                "relation to proband": "proband",
                "report required": "Y",
                "workup type": "WGS",
                "specimen id": "1",
            },
            1,
        ),
        (
            {
                "individual id": "123",
                "sex": "F",
                "analysis id": "1111",
                "relation to proband": "mother",
                "report required": "N",
                "workup type": "WGS",
                "specimen id": "2",
            },
            2,
        ),
        (
            {
                "individual id": "789",
                "sex": "M",
                "analysis id": "1111",
                "relation to proband": "father",
                "report required": "N",
                "workup type": "WGS",
                "specimen id": "3",
            },
            3,
        ),
        (
            {
                "individual id": "546",
                "sex": "F",
                "analysis id": "1111",
                "relation to proband": "sister",
                "report required": "Y",
                "workup type": "WGS",
                "specimen id": "4",
            },
            4,
        ),
        (
            {
                "individual id": "555",
                "sex": "M",
                "analysis id": "1111",
                "relation to proband": "full brother 1",
                "report required": "Y",
                "workup type": "WGS",
                "specimen id": "5",
            },
            5,
        ),
    ]


@pytest.fixture
def example_rows_obj(testapp, example_rows, project, institution):
    return AccessionMetadata(
        testapp, example_rows, project, institution, TEST_INGESTION_ID1
    )


@pytest.fixture
def example_rows_pedigree():
    return [
        (
            {
                "family id": "0101",
                "individual id": "456",
                "mother id": "123",
                "father id": "789",
                "sex": "F",
                "proband": "Y",
                "hpo terms": "HP:0000001, HP:0099994",
                "mondo terms": "MONDO:0012345",
            },
            1,
        ),
        (
            {
                "family id": "0101",
                "individual id": "123",
                "mother id": "223",
                "father id": "323",
                "sex": "F",
                "proband": "N",
                "hpo terms": "HP:0099994",
                "mondo terms": "",
            },
            2,
        ),
        (
            {
                "family id": "0101",
                "individual id": "789",
                "mother id": "",
                "father id": "",
                "sex": "M",
                "proband": "N",
                "hpo terms": "",
                "mondo terms": "",
            },
            3,
        ),
        (
            {
                "family id": "0101",
                "individual id": "423",
                "mother id": "223",
                "father id": "323",
                "sex": "M",
                "proband": "N",
                "hpo terms": "",
                "mondo terms": "",
            },
            4,
        ),
        (
            {
                "family id": "0101",
                "individual id": "223",
                "mother id": "",
                "father id": "",
                "sex": "F",
                "proband": "N",
                "hpo terms": "HP:0099994, HP:0012345",
                "mondo terms": "",
            },
            5,
        ),
        (
            {
                "family id": "0101",
                "individual id": "323",
                "mother id": "",
                "father id": "",
                "sex": "F",
                "proband": "N",
                "hpo terms": "",
                "mondo terms": "MONDO:0045732, MONDO:0043872",
            },
            6,
        ),
        (
            {
                "family id": "0101",
                "individual id": "156",
                "mother id": "456",
                "father id": "",
                "sex": "F",
                "proband": "N",
                "hpo terms": "",
                "mondo terms": "",
                "pregnancy": "y",
                "gestational age": "25",
                "gestational age units": "week",
            },
            7,
        ),
    ]


@pytest.fixture
def example_rows_pedigree_obj(testapp, example_rows_pedigree, project, institution):
    return PedigreeMetadata(
        testapp, example_rows_pedigree, project, institution, TEST_INGESTION_ID1
    )


@pytest.fixture
def first_family():
    return {
        "@graph": [
            {
                "aliases": ["encode-project:family-456"],
                "proband": "encode-project:individual-456",
                "members": ["encode-project:individual-456"],
            }
        ]
    }


@pytest.fixture
def new_family(child, mother, father):
    return {
        "title": "Smith family",
        "proband": child["@id"],
        "members": [child["@id"], mother["@id"], father["@id"]],
    }


@pytest.fixture
def pedigree_row(row_dict_pedigree, project, institution):
    """A PedigreeRow without errors."""
    result = PedigreeRow(row_dict_pedigree, 1, project["name"], institution["name"])
    assert not result.errors
    return result


@pytest.fixture
def accession_row(row_dict, testapp, project, institution):
    """An AccessionRow without errors."""
    result = AccessionRow(
        testapp, row_dict, 1, "test-proj:fam1", project["name"], institution["name"]
    )
    assert not result.errors
    return result


@pytest.fixture
def file_parser(testapp):
    """A SubmittedFilesParser without errors and without ES."""
    result = SubmittedFilesParser(testapp, "some_project_name")
    assert not result.errors
    return result


@pytest.fixture
def file_parser_with_search(es_testapp, wb_project):
    """A SubmittedFilesParser without errors and with ES."""
    result = SubmittedFilesParser(es_testapp, wb_project["name"])
    assert not result.errors
    return result


@pytest.fixture
def accession_row_with_file_parser_and_search(
    es_testapp, file_parser_with_search, wb_project, wb_institution
):
    """An AccessionRow without errors and with a file parser with
    search.

    Useful for testing integration of file parsing with row parsing.
    """
    result = AccessionRow(
        es_testapp,
        row_dict,
        1,
        "test-proj:fam1",
        wb_project["name"],
        wb_institution["name"],
        file_parser=file_parser_with_search,
    )
    assert not result.errors
    return result


def test_hp_term_id_pattern():
    assert HPO_TERM_ID_PATTERN.match("HP:1234567")
    assert not HPO_TERM_ID_PATTERN.match("HP_1234567")
    assert not HPO_TERM_ID_PATTERN.match("HP:12345678")
    assert not HPO_TERM_ID_PATTERN.match("HP:123456X")
    assert not HPO_TERM_ID_PATTERN.match("HPO:1234567")


def test_mondo_term_id_pattern():
    assert MONDO_TERM_ID_PATTERN.match("MONDO:1234567")
    assert not MONDO_TERM_ID_PATTERN.match("MONDO_1234567")
    assert not MONDO_TERM_ID_PATTERN.match("MONDO:12345678")
    assert not MONDO_TERM_ID_PATTERN.match("MONDO:123456X")
    assert not MONDO_TERM_ID_PATTERN.match("MO:1234567")


def test_map_fields(sample_info):
    # tests spreadsheet fields are mapped to correct cgap property
    result = map_fields(sample_info, {}, [], "sample")
    assert result["workup_type"] == "WES"
    assert result["specimen_accession"] == "9034"
    assert result["specimen_collection_date"] == "2020-01-06"
    assert not result.get("sequencing_lab")


@pytest.mark.parametrize(
    "row,columns,expected",
    [
        ({}, ["foo", "bar"], "bar"),
        ({"bar": ""}, ["foo"], "foo"),
        ({"bar": ""}, ["foo", "bar"], "bar"),
        ({"bar": ""}, ["bar", "foo"], "bar"),
        ({"bar": None}, ["bar", "foo"], "foo"),
    ],
)
def test_get_column_name(row, columns, expected):
    """Test retrieval of header from row when multiple headers
    corresponding to same data field exist.
    """
    result = get_column_name(row, columns)
    assert result == expected


@pytest.mark.parametrize(
    "term, result",
    [
        ("hp_12345", "HP:12345"),
        ("mOndO_765432", "MONDO:765432"),
        ("mondo:123", "MONDO:123"),
        ("hpo12345", "HPO12345"),
    ],
)
def test_format_ontology_term_with_colon(term, result):
    assert format_ontology_term_with_colon(term) == result


class TestAccessionRow:
    @pytest.mark.parametrize(
        "col, val, sample_alias",
        [
            (None, None, "encode-project:sample-3464467-WGS-2"),
            ("test requested", "WES", "encode-project:sample-3464467-WES-2"),
            ("test number", "1", "encode-project:sample-3464467-WGS-1"),
            ("test number", None, "encode-project:sample-3464467-WGS"),
        ],
    )
    def test_row_sample_aliases(
        self, testapp, row_dict, col, val, sample_alias, project, institution
    ):
        if col:
            row_dict[col] = val
        obj = AccessionRow(
            testapp, row_dict, 1, "test-proj:fam", project["name"], institution["name"]
        )
        assert obj.sample_alias == sample_alias

    def test_extract_individual_metadata(self, testapp, row_dict, project, institution):
        obj = AccessionRow(
            testapp, row_dict, 1, "test-proj:fam1", project["name"], institution["name"]
        )
        assert obj.indiv_alias == "encode-project:individual-456"
        assert obj.individual.metadata["aliases"] == [obj.indiv_alias]
        assert obj.individual.metadata["individual_id"] == row_dict["individual id"]

    @pytest.mark.parametrize(
        "age, birth_year, val_type", [("33", "1986", int), ("abc", "def", str)]
    )
    def test_extract_individual_metadata_nums(
        self, testapp, row_dict, age, birth_year, val_type, project, institution
    ):
        """
        numerical values for age and birth year are expected
        text values for age and birth year should be passed on without errors to eventually fail validation
        """
        row_dict["age"] = age
        row_dict["birth year"] = birth_year
        obj = AccessionRow(
            testapp, row_dict, 1, "test-proj:fam1", project["name"], institution["name"]
        )
        assert isinstance(obj.individual.metadata["age"], val_type)
        assert not obj.errors

    @pytest.mark.parametrize(
        "relation, error", [("proband", False), ("grandmother", True)]
    )
    def test_extract_family_metadata_new(
        self, testapp, row_dict, project, institution, relation, error
    ):
        """
        Currently without pedigree processing, can only parse proband/mother/father/sibling relationships.
        Other relationships like 'grandmother' should result in an error message, but in the future may
        be permitted with a pedigree file.
        """
        row_dict["relation to proband"] = relation
        obj = AccessionRow(
            testapp, row_dict, 1, "test-proj:fam1", project["name"], institution["name"]
        )
        assert obj.family.alias == "test-proj:fam1"
        assert obj.family.metadata["members"] == ["encode-project:individual-456"]
        if relation == "proband":
            assert obj.family.metadata["proband"] == "encode-project:individual-456"
        assert not obj.errors == (not error)  # check presence of errors
        # check for correct error message
        assert ("Row 1 - Invalid relation" in "".join(obj.errors)) == error

    def test_extract_family_metadata_extended_fail(
        self, testapp, row_dict_uncle, project, institution
    ):
        """
        Currently without pedigree processing, can only parse proband/mother/father/sibling
        relationships without pedigree file (but may pass if pedigree file has already been
        uploaded with the relevant individual). This tests that a relationship like "uncle"
        fails if pedigree hasn't been submitted first.
        """
        obj = AccessionRow(
            testapp,
            row_dict_uncle,
            1,
            "test-proj:fam1",
            project["name"],
            institution["name"],
        )
        assert obj.family.alias == "test-proj:fam1"
        assert obj.family.metadata["members"] == ["encode-project:individual-455"]
        assert len(obj.errors) > 0  # check presence of errors
        # check for correct error message
        assert "Row 1 - Invalid relation" in "".join(obj.errors)
        assert "please submit family history first" in "".join(obj.errors)

    @pytest.mark.workbook
    def test_extract_family_metadata_extended_pass(
        self, workbook, es_testapp, row_dict_uncle
    ):
        """
        Currently without pedigree processing, can only parse proband/mother/father/sibling
        relationships without pedigree file (but may pass if pedigree file has already been
        uploaded with the relevant individual). This tests that a relationship like "uncle"
        passes if pedigree has been submitted first.
        """
        obj = AccessionRow(
            es_testapp, row_dict_uncle, 1, "hms-dbmi:family-456", "hms-dbmi", "hms-dbmi"
        )
        assert obj.family.metadata["members"] == ["hms-dbmi:individual-455"]
        assert not obj.errors

    def test_extract_sample_metadata(self, testapp, row_dict, project, institution):
        """
        Some fields are formatted differently in spreadsheets vs in DB -
        ex.
        'Yes' --> 'Accepted' / 'No' --> 'Rejected' for requisition accepted field
        'Y' --> 'Yes' / 'N' --> 'No' for specimen accepted field
        """
        row_dict["req accepted y/n"] = "Yes"
        row_dict["specimen accepted by ref lab"] = "n"
        obj = AccessionRow(
            testapp, row_dict, 1, "test-proj:fam1", project["name"], institution["name"]
        )
        assert obj.sample.metadata["specimen_accession"] == row_dict["specimen id"]
        assert obj.sample.metadata["specimen_accepted"] == "No"
        assert obj.sample.metadata["specimen_type"] == "peripheral blood"
        assert (
            obj.sample.metadata["requisition_acceptance"]["accepted_rejected"]
            == "Accepted"
        )
        assert obj.analysis.metadata["samples"] == [obj.sample.alias]
        assert obj.individual.metadata["samples"] == [obj.sample.alias]

    @pytest.mark.parametrize(
        "field, error",
        [
            ("workup type", False),
            ("specimen id", True),
            ("individual id", True),
            ("family id", False),
            ("relation to proband", True),
            ("analysis id", True),
            ("report required", True),
            ("specimen type", False),
            ("alsdkjfdk", False),
        ],
    )
    def test_found_missing_values(
        self, testapp, row_dict, project, institution, field, error
    ):
        """some columns are required for spreadsheet submission, others are optional."""
        row_dict[field] = None
        obj = AccessionRow(
            testapp, row_dict, 1, "fam1", project["name"], institution["name"]
        )
        assert (len(obj.errors) > 0) == error
        assert (
            "Row 1 - missing required field(s) {}. This row cannot be processed."
            "".format(field) in obj.errors
        ) == error

    @pytest.mark.parametrize(
        "sample,expected_calls",
        [
            ({}, 0),
            ({"genome_build": None, "files": None, "case_files": None}, 0),
            ({"genome_build": "", "files": "", "case_files": ""}, 0),
            ({"genome_build": "foo", "files": "", "case_files": ""}, 0),
            ({"genome_build": "foo", "files": "bar.vcf.gz", "case_files": ""}, 1),
            (
                {
                    "genome_build": "foo",
                    "files": "bar.vcf.gz",
                    "case_files": "bar.vcf.gz",
                },
                2,
            ),
        ],
    )
    def test_process_and_add_file_metadata(self, accession_row, sample, expected_calls):
        """Test spreadsheet fields removed from Sample and
        Sample/SampleProcessing updated based on fields present.
        """
        sample_processing = {}
        expected_dropped_keys = ["genome_build", "files", "case_files"]
        with mock.patch(
            "encoded.submit.AccessionRow.update_item_files"
        ) as mocked_update_item_files:
            accession_row.process_and_add_file_metadata(sample, sample_processing)
            for key in expected_dropped_keys:
                assert key not in sample
            assert len(mocked_update_item_files.call_args_list) == expected_calls

    @pytest.mark.parametrize(
        "file_items,file_aliases,file_errors",
        [
            ([], [], []),
            ([{"foo": "bar"}], ["some_alias"], ["some_error"]),
        ],
    )
    def test_update_item_files(
        self, accession_row, file_items, file_aliases, file_errors
    ):
        """Test output of file parsing handled appropriately: aliases
        added to items, errors reported, and files added.
        """
        item = {}
        with mock.patch.object(accession_row, "file_parser") as mocked_file_parser:
            mocked_file_parser.extract_file_metadata.return_value = (
                file_items,
                file_aliases,
                file_errors,
            )
            accession_row.update_item_files(item, "some_file_names", None)
            assert len(accession_row.files) == len(file_items)
            for index, file_item in enumerate(accession_row.files):
                assert isinstance(file_item, MetadataItem)
                assert file_item.metadata == file_items[index]
            if file_aliases:
                assert item["files"] == file_aliases
            else:
                assert "files" not in item
            assert accession_row.errors == file_errors

    @pytest.mark.parametrize(
        "genome_build,expected_errors,expected",
        [
            (None, 0, None),
            ("", 0, None),
            ("foo", 1, None),
            ("GRCh37", 0, "GRCh37"),
            ("grch37", 0, "GRCh37"),
            ("hg19", 0, "hg19"),
            ("19", 0, "hg19"),
            ("GRCh38", 0, "GRCh38"),
            ("hg38", 0, "GRCh38"),
            ("38", 0, "GRCh38"),
        ],
    )
    def test_validate_genome_build(
        self, accession_row, genome_build, expected_errors, expected
    ):
        """Test submitted genome build converted to appropriate value
        if valid.
        """
        result = accession_row.validate_genome_build(genome_build)
        assert result == expected
        assert len(accession_row.errors) == expected_errors


class TestAccessionMetadata:
    def test_init_families(self, example_rows_obj, project):
        """test family aliases are named after proband individual ids"""
        proj_name = project["name"] + ":"
        fams = example_rows_obj.family_dict
        assert sorted(list(fams.keys())) == ["1111", "2222", "3333", "4444"]
        assert fams["1111"] == proj_name + "family-456"
        assert fams["2222"] == proj_name + "family-456"
        assert fams["3333"] == proj_name + "family-555"

    def test_get_analysis_types(
        self, testapp, example_rows_obj, example_rows, project, institution
    ):
        """Test analysis type string calculation for cases."""
        a_types = example_rows_obj.analysis_types
        assert a_types["1111"] == "WGS-Trio"
        assert a_types["2222"] == "WGS"
        assert a_types["3333"] == "WES-Group"
        example_rows[1][0]["test requested"] = "WES"
        new_obj = AccessionMetadata(
            testapp, example_rows, project, institution, TEST_INGESTION_ID1
        )
        assert not new_obj.errors
        new_a_types = new_obj.analysis_types
        assert new_a_types["1111"] == "WES/WGS-Trio"
        del example_rows[1][0]["workup type"]
        example_rows[1][0]["test requested"] = ""
        new_obj = AccessionMetadata(
            testapp, example_rows, project, institution, TEST_INGESTION_ID1
        )
        assert new_obj.errors

    @pytest.mark.parametrize(
        "relations,expected",
        [
            (["proband"], ""),
            (["proband", "mother", "father"], "-Trio"),
            (["mother", "proband", "father"], "-Trio"),
            (["proband", "mother"], "-Group"),
            (["foo"], "-Group"),
            ([], "-Group"),
        ],
    )
    def test_get_analysis_type_add_on(self, example_rows_obj, relations, expected):
        """Test analysis label based on relations."""
        result = example_rows_obj.get_analysis_type_add_on(relations)
        assert result == expected

    def test_add_metadata_single_item(
        self, testapp, example_rows, project, institution
    ):
        """
        if json for an item was already created in a previous row, any new fields for that
        item in the current row should be added to the existing json.
        if the current row has less information than the previous json item, the fields in
        the previous json item won't get overwritten.
        """
        for rowidx in (1, 2):
            data = [
                ({k: v for k, v in example_rows[0][0].items()}, 0),
                # 2 rows have same sample
                ({k: v for k, v in example_rows[1][0].items()}, 1),
                ({k: v for k, v in example_rows[1][0].items()}, 2),
            ]
            data[rowidx][0]["specimen accepted by ref lab"] = "Y"
        submission = AccessionMetadata(
            testapp, data, project, institution, TEST_INGESTION_ID1
        )
        assert len(submission.individuals) == 2
        assert len(submission.samples) == 2
        assert "specimen_accepted" in list(submission.samples.values())[1]

    def test_add_metadata_single_item_same_sample_accession(
        self, testapp, example_rows_with_test_number, project, institution
    ):
        """
        if samples have the same specimen_accession but different test number, the bam_sample_id
        should be unique but the specimen_accession should stay the same.
        """
        submission = AccessionMetadata(
            testapp,
            example_rows_with_test_number,
            project,
            institution,
            TEST_INGESTION_ID1,
        )
        accession1 = [
            item
            for item in submission.samples.values()
            if item["specimen_accession"] == "1"
        ]
        assert (
            accession1[0]["specimen_accession"] == accession1[1]["specimen_accession"]
        )
        assert accession1[0]["bam_sample_id"] != accession1[1]["bam_sample_id"]

    @pytest.mark.parametrize(
        "last_relation, error",
        [
            ("brother", False),  # not a duplicate relation
            (
                "mother",
                True,
            ),  # error if two members of family have same parental relation
            ("sister", False),  # two siblings can have same relation
        ],
    )
    def test_add_family_metadata(
        self, testapp, big_family_rows, project, institution, last_relation, error
    ):
        """
        tests handling of duplicate relations for parents vs siblings.
        before modification, fixture contains proband, mother, father, sister.
        """
        big_family_rows[4][0]["relation to proband"] = last_relation
        submission = AccessionMetadata(
            testapp, big_family_rows, project, institution, TEST_INGESTION_ID1
        )
        assert len(submission.families) == 1
        fam = list(submission.families.values())[0]
        assert len(fam["members"]) == 5
        assert (len(submission.errors) > 0) == error
        assert ("Multiple values for relation" in "".join(submission.errors)) == error

    def test_add_sample_processing(self, testapp, example_rows, project, institution):
        """tests metadata creation for sample_processing item from a set of rows"""
        example_rows[6][0]["workup type"] = ""  # trigger error for row 7
        submission = AccessionMetadata(
            testapp, example_rows, project, institution, TEST_INGESTION_ID1
        )
        sps = submission.sample_processings
        assert sps["encode-project:analysis-1111"]["analysis_type"] == "WGS-Trio"
        assert sps["encode-project:analysis-2222"]["analysis_type"] == "WGS"
        assert sps["encode-project:analysis-1111"]["samples"] == [
            "encode-project:sample-1-WGS",
            "encode-project:sample-2-WGS",
            "encode-project:sample-3-WGS",
        ]
        assert sps["encode-project:analysis-2222"]["samples"] == [
            "encode-project:sample-1-WGS"
        ]
        assert "Row 7" in "".join(submission.errors)

    @pytest.mark.parametrize(
        "case_id, report", [(None, True), ("Case123", True), ("Case123", False)]
    )
    def test_create_case_metadata(
        self, testapp, row_dict, case_id, report, project, institution
    ):
        """tests case and report item creation after all rows processed"""
        if not report:
            row_dict["report required"] = "N"
        row_dict["unique analysis id"] = case_id
        submission = AccessionMetadata(
            testapp, [(row_dict, 0)], project, institution, TEST_INGESTION_ID1
        )
        case = list(submission.cases.values())[0]
        assert row_dict["individual id"] in case["individual"]
        assert case["ingestion_ids"] == [TEST_INGESTION_ID1]
        assert case["family"] == list(submission.families.keys())[0]
        assert (len(submission.reports) > 0) == report
        case_alias = list(submission.cases.keys())[0]
        if case_id:
            assert case_id in case_alias
        else:
            assert (
                "{}-{}".format(row_dict["analysis id"], row_dict["specimen id"])
                in case_alias
            )
        if report:
            assert case["report"]

    @pytest.mark.parametrize("case_id", [(None), ("Case123")])
    def test_add_case_info(self, testapp, row_dict, case_id, project, institution):
        """tests that case ID from row gets added to proper dictionary attribute"""
        row_dict["unique analysis id"] = case_id
        submission = AccessionMetadata(
            testapp, [(row_dict, 0)], project, institution, TEST_INGESTION_ID1
        )
        key = "{}-{}".format(row_dict["analysis id"], row_dict["specimen id"])
        assert submission.case_info.get(key)["case id"] == case_id

    def test_add_individual_relations(
        self, testapp, big_family_rows, project, institution
    ):
        """
        tests that correct proband mother and father get added to individual item metadata
        after all rows are processed
        """
        obj = AccessionMetadata(
            testapp, big_family_rows, project, institution, TEST_INGESTION_ID1
        )
        proband = obj.individuals["encode-project:individual-456"]
        sister = obj.individuals["encode-project:individual-546"]
        brother = obj.individuals["encode-project:individual-555"]
        parent = obj.individuals["encode-project:individual-789"]
        assert all(field in proband for field in ["mother", "father"])
        assert all(field not in parent for field in ["mother", "father"])
        assert proband["mother"] == sister["mother"] == brother["mother"]
        assert proband["father"] == sister["father"] == brother["father"]
        assert not any(
            field in obj.families["encode-project:family-456"]
            for field in ["mother", "father", "sister", "brother"]
        )

    def test_process_rows(self, example_rows_obj, project, institution):
        """tests that all rows get processed and create desired number and type of json items"""
        assert example_rows_obj.json_out
        assert len(example_rows_obj.individuals) == 5
        assert len(example_rows_obj.families) == 2
        assert len(example_rows_obj.samples) == 6
        assert len(example_rows_obj.sample_processings) == 4
        assert len(example_rows_obj.cases) == 7
        assert len(example_rows_obj.reports) == 4
        assert (
            len(
                example_rows_obj.individuals["encode-project:individual-456"]["samples"]
            )
            == 2
        )

    def test_create_json_out(self, example_rows_obj, project, institution):
        """tests that all expected items are present in final json as well as
        project and institution fields"""
        assert all(
            key in example_rows_obj.json_out
            for key in [
                "individual",
                "family",
                "sample",
                "sample_processing",
                "case",
                "report",
            ]
        )
        for key, val in example_rows_obj.json_out.items():
            if key != "errors":
                for val2 in val.values():
                    assert val2["project"]
                    assert val2["institution"]
                    assert all(
                        val3 for val3 in val2.values()
                    )  # test all None values are removed

    @pytest.mark.workbook
    @pytest.mark.parametrize(
        (
            "proband_files,proband_case_files,uncle_files,uncle_case_files,"
            "genome_build,expected_files,expected_errors"
        ),
        [
            (None, None, None, None, None, {}, 0),
            ("", "", "", "", None, {}, 0),
            (FILE_NAME_NOT_ACCEPTED, None, None, None, None, {}, 2),
            (None, FILE_NAME_NOT_ACCEPTED, None, None, None, {}, 2),
            (
                FASTQ_FILE_NAMES_ERRORS,
                None,
                None,
                None,
                None,
                FASTQ_ALIAS_TO_FILE_ITEMS_ERRORS,
                2,
            ),
            (
                None,
                None,
                FASTQ_FILE_NAMES_NO_ERRORS,
                None,
                None,
                FASTQ_ALIAS_TO_FILE_ITEMS_NO_ERRORS,
                0,
            ),
            (None, VCF_FILE_PATH, None, None, None, VCF_ALIAS_TO_FILE_ITEM, 0),
            (None, VCF_FILE_PATH, None, VCF_FILE_NAME, None, VCF_ALIAS_TO_FILE_ITEM, 0),
            (
                None,
                VCF_FILE_PATH,
                None,
                VCF_FILE_NAME,
                "hg38",
                VCF_ALIAS_TO_FILE_ITEM_GENOME_BUILD,
                0,
            ),
            (
                None,
                VCF_FILE_PATH,
                None,
                VCF_FILE_NAME,
                "foo",
                VCF_ALIAS_TO_FILE_ITEM,
                1,
            ),
            (
                None,
                VCF_FILE_PATH,
                None,
                FASTQ_FILE_NAMES_NO_ERRORS,
                None,
                VCF_FASTQ_ALIAS_TO_FILE_ITEMS_NO_ERRORS,
                0,
            ),
        ],
    )
    def test_integrated_with_files(
        self,
        es_testapp,
        wb_project,
        wb_institution,
        row_dict,
        row_dict_uncle,
        proband_files,
        proband_case_files,
        uncle_files,
        uncle_case_files,
        genome_build,
        expected_files,
        expected_errors,
    ):
        """Test integration of SubmittedFilesParser with
        AccessionMetadata.

        Ensure expected errors reported correctly, files placed on
        appropriate items, and file properties created.
        """
        row_dict["files"] = proband_files
        row_dict["case files"] = proband_case_files
        row_dict_uncle["files"] = uncle_files
        row_dict_uncle["case files"] = uncle_case_files
        row_dict["genome build"] = genome_build
        row_dict_uncle["genome_build"] = genome_build
        rows = [(row_dict, 1), (row_dict_uncle, 2)]
        accession_metadata = AccessionMetadata(
            es_testapp, rows, wb_project, wb_institution, "some_ingestion_id"
        )
        accession_metadata_files = accession_metadata.files
        for file_alias, file_item in accession_metadata_files.items():
            assert file_item.get("row")
            del file_item["row"]
        assert accession_metadata_files == expected_files
        assert len(accession_metadata.errors) == expected_errors
        if expected_files:
            expected_aliases = set(expected_files.keys())
            for sample in accession_metadata.samples.values():
                bam_sample_id = sample.get("bam_sample_id")
                if bam_sample_id == PROBAND_BAM_SAMPLE_ID:
                    proband_sample = sample
                elif bam_sample_id == UNCLE_BAM_SAMPLE_ID:
                    uncle_sample = sample
            if proband_files:
                assert set(proband_sample.get("files", [])) == expected_aliases
            elif uncle_files:
                assert set(uncle_sample.get("files", [])) == expected_aliases
            else:
                sample_processing = next(
                    iter(accession_metadata.sample_processings.values())
                )
                assert set(sample_processing.get("files", [])) == expected_aliases


class TestSubmittedFilesParser:
    def assert_lists_equal(self, list_1, list_2):
        """Simple helper to compare lists of dicts."""
        assert len(list_1) == len(list_2)
        for item in list_1:
            assert item in list_2
        for item in list_2:
            assert item in list_1

    @pytest.mark.parametrize(
        "extensions_to_formats,expected_errors",
        [
            ({}, 0),
            ({"foo": ["file_format_1"], "bar": []}, 0),
            ({"foo": ["file_format_1"], "bar": ["file_format_1", "file_format_2"]}, 1),
        ],
    )
    def test_check_for_multiple_file_formats(
        self, file_parser, extensions_to_formats, expected_errors
    ):
        """Test multiple file formats for a given extension produce an
        error that is reported.
        """
        file_parser.file_extensions_to_file_formats = extensions_to_formats
        file_parser.check_for_multiple_file_formats()
        assert len(file_parser.errors) == expected_errors

    @pytest.mark.workbook
    @pytest.mark.parametrize(
        (
            "submitted_file_names,genome_build,expected_general_errors,expected_items,"
            "expected_aliases,expected_row_errors"
        ),
        [
            ("", None, 0, [], [], 0),
            ("foo.bar", None, 1, [], [], 1),
            (VCF_FILE_PATH, None, 0, [VCF_FILE_ITEM], [VCF_FILE_ALIAS], 0),
            (
                "foo.bar, " + VCF_FILE_PATH,
                None,
                1,
                [VCF_FILE_ITEM],
                [VCF_FILE_ALIAS],
                1,
            ),
            (
                VCF_FILE_PATH,
                GENOME_BUILD,
                0,
                [VCF_FILE_ITEM_WITH_GENOME_BUILD],
                [VCF_FILE_ALIAS],
                0,
            ),
            (
                FASTQ_FILE_NAMES_NO_ERRORS,
                None,
                0,
                FASTQ_FILE_ITEMS_NO_ERRORS,
                FASTQ_ALIASES_NO_ERRORS,
                0,
            ),
            (
                FASTQ_FILE_NAMES_ERRORS,
                None,
                0,
                FASTQ_FILE_ITEMS_ERRORS,
                FASTQ_ALIASES_ERRORS,
                2,
            ),
            (
                ",".join([VCF_FILE_PATH, VCF_EXTRA_FILE_1]),
                None,
                0,
                [VCF_FILE_ITEM_WITH_EXTRA_FILE_1],
                [VCF_FILE_ALIAS],
                0,
            ),
            (
                ",".join([VCF_FILE_PATH, VCF_EXTRA_FILE_2]),
                None,
                0,
                [VCF_FILE_ITEM_WITH_EXTRA_FILE_2],
                [VCF_FILE_ALIAS],
                0,
            ),
            (
                ",".join([VCF_FILE_PATH, VCF_EXTRA_FILE_1, VCF_EXTRA_FILE_2]),
                None,
                1,
                [VCF_FILE_ITEM_WITH_EXTRA_FILE_1],
                [VCF_FILE_ALIAS],
                1,
            ),
        ],
    )
    def test_extract_file_metadata(
        self,
        file_parser_with_search,
        submitted_file_names,
        genome_build,
        expected_general_errors,
        expected_items,
        expected_aliases,
        expected_row_errors,
    ):
        """Test submitted file names parsing, File alias/property
        creation, and error reporting.

        NOTE: Essentially an integrated test of the class, so check
        helper functions if failing.
        """
        (
            result_items,
            result_aliases,
            result_row_errors,
        ) = file_parser_with_search.extract_file_metadata(
            submitted_file_names, genome_build=genome_build, row_index=1
        )
        assert len(file_parser_with_search.errors) == expected_general_errors
        assert len(result_row_errors) == expected_row_errors
        self.assert_lists_equal(result_items, expected_items)
        self.assert_lists_equal(result_aliases, expected_aliases)

    @pytest.mark.parametrize(
        "submitted_file_names,expected",
        [
            (None, []),
            ("", []),
            ("foo,foo,bar,", ["foo", "bar"]),
            ("foo,  foo , bar ,", ["foo", "bar"]),
        ],
    )
    def test_parse_file_names(self, file_parser, submitted_file_names, expected):
        """Test parsing submitted file names."""
        result = file_parser.parse_file_names(submitted_file_names)
        assert result == set(expected)

    @pytest.mark.parametrize(
        "accepted_file_formats,expected",
        [
            ({}, []),
            (
                {
                    "/file-formats/foo_bar/": {"standard_file_extension": "foo.bar"},
                    "/file-formats/bar/": {
                        "standard_file_extension": "bar",
                        "other_allowed_extensions": ["foo", "bar", "foo.bar"],
                    },
                },
                ["bar", "foo", "foo.bar"],
            ),
        ],
    )
    def test_get_accepted_file_extensions(
        self, file_parser, accepted_file_formats, expected
    ):
        """Test accumulating acceptable file extensions from mocked
        search results for FileFormats.
        """
        with mock.patch(
            "encoded.submit.SubmittedFilesParser.get_accepted_file_formats",
            return_value=accepted_file_formats,
        ) as mocked_file_formats:
            result = file_parser.get_accepted_file_extensions()
            mocked_file_formats.assert_called_once()
            assert result == expected

    @pytest.mark.workbook
    def test_get_accepted_file_formats(self, file_parser_with_search):
        """Test retrieval of accepted FileFormats via search."""
        result_file_formats = []
        expected_file_formats = ["fastq", "vcf_gz"]
        result = file_parser_with_search.get_accepted_file_formats()
        assert len(result) == 2
        for item in result.values():
            result_file_formats.append(item.get("file_format"))
        assert sorted(result_file_formats) == sorted(expected_file_formats)

    @pytest.mark.parametrize(
        "file_suffixes,return_values,expected_calls,expected",
        [
            ([], [], [], (None, None, None)),
            (
                [".foo"],
                [[]],
                ["foo"],
                (None, None, None),
            ),
            (
                [".foo", ".bar"],
                [[], [{"@id": "atid_1"}]],
                ["foo.bar", "bar"],
                ("atid_1", ["extra_file_atid_1", "extra_file_atid_2"], "bar"),
            ),
            (
                [".foo", ".bar"],
                [[{"@id": "atid_1"}]],
                ["foo.bar"],
                ("atid_1", ["extra_file_atid_1", "extra_file_atid_2"], "foo.bar"),
            ),
            (
                [".foo", ".bar"],
                [[{"@id": "atid_1"}, {"@id": "atid_2"}], []],
                ["foo.bar"],
                (None, None, None),
            ),
        ],
    )
    def test_identify_file_format(
        self,
        file_parser,
        file_suffixes,
        return_values,
        expected_calls,
        expected,
    ):
        """Test iteratively matching file extensions to FileFormats with
        mocked search results.
        """
        file_parser.primary_to_extra_file_formats = {
            "atid_1": ["extra_file_atid_1", "extra_file_atid_2"]
        }
        with mock.patch(
            "encoded.submit.SubmittedFilesParser.search_file_format_for_suffix",
            side_effect=return_values,
        ) as mocked_search:
            result = file_parser.identify_file_format(file_suffixes)
            assert result == expected
            for expected_call in expected_calls:
                mocked_search.assert_any_call(expected_call)

    @pytest.mark.workbook
    @pytest.mark.parametrize(
        "suffix,expected",
        [
            ("", []),
            ("foo.bar", []),
            ("fastq.gz", ["fastq"]),
            ("fq.gz", ["fastq"]),
        ],
    )
    def test_search_file_format_for_suffix(
        self, file_parser_with_search, suffix, expected
    ):
        """Test matching of file extension to FileFormat(s) via search
        results.
        """
        result = file_parser_with_search.search_file_format_for_suffix(suffix)
        assert len(result) == len(expected)
        result_file_formats = [item["file_format"] for item in result]
        for file_format in result_file_formats:
            assert file_format in expected

    @pytest.mark.workbook
    @pytest.mark.parametrize(
        "query,expected_length",
        [
            ("", 0),
            ("/search/?type=FooBar", 0),
            ("/search/?type=FileFormat&file_format=fastq", 1),
        ],
    )
    def test_search_query(self, file_parser_with_search, query, expected_length):
        """Test search results retrieved and returned as list of
        items found.
        """
        result = file_parser_with_search.search_query(query)
        assert isinstance(result, list)
        assert len(result) == expected_length

    @pytest.mark.workbook
    def test_make_get_request(self, es_testapp, file_parser_with_search, wb_project):
        """Test GET request made with appropriate response following
        and error handling.
        """
        wb_project_atid = wb_project["@id"]

        get_result = file_parser_with_search.make_get_request(wb_project_atid)
        for key, value in wb_project.items():
            result_value = get_result.get(key)
            assert result_value == value

        query_params = "frame=object"
        get_result = file_parser_with_search.make_get_request(
            wb_project_atid, query_string=query_params
        )
        expected_result = es_testapp.get(wb_project_atid, params=query_params).json
        assert get_result == expected_result

        url = "/search/?type=Project&uuid=" + wb_project["uuid"]
        get_result = file_parser_with_search.make_get_request(url)
        assert get_result["@graph"][0] == wb_project

        url = "/search/?type=Project&uuid!=No value"  # 301 follow
        get_result = file_parser_with_search.make_get_request(url)
        assert get_result["@graph"]

        url = "/search/?type=FooBar"
        get_result = file_parser_with_search.make_get_request(url)
        assert not get_result

    def make_file_dicts_for_names(file_names):
        """Helper function to create simple File item with alias
        property for all given file names.
        """
        result = {}
        for file_name in file_names:
            result[file_name] = {SubmittedFilesParser.ALIASES: ["alias-" + file_name]}
        return result

    @pytest.mark.parametrize(
        "fastqs,expected_unknown_paired_end,expected_unpaired_fastqs",
        [
            (make_file_dicts_for_names(["foo.fastq.gz"]), ["foo.fastq.gz"], []),
            (make_file_dicts_for_names(["foo_R1.fastq.gz"]), [], ["foo_R1.fastq.gz"]),
            (make_file_dicts_for_names(["foo_R1.fastq.gz", "foo_R2.fastq.gz"]), [], []),
            (
                make_file_dicts_for_names(["foo_R1.fastq.gz", "foo_r2.fastq.gz"]),
                [],
                ["foo_R1.fastq.gz", "foo_r2.fastq.gz"],
            ),
            (
                make_file_dicts_for_names(
                    ["foo_R1.fastq.gz", "bar_R1.fastq.gz", "foo_R2.fastq.gz"]
                ),
                [],
                ["bar_R1.fastq.gz"],
            ),
        ],
    )
    def test_validate_and_pair_fastqs(
        self, file_parser, fastqs, expected_unknown_paired_end, expected_unpaired_fastqs
    ):
        """Test paired-end identification and subsequent file pairing
        of FASTQs.
        """
        (
            result_unknown_paired_end,
            result_unpaired_fastqs,
        ) = file_parser.validate_and_pair_fastqs(fastqs)
        assert result_unknown_paired_end == expected_unknown_paired_end
        assert result_unpaired_fastqs == expected_unpaired_fastqs

    @pytest.mark.parametrize(
        "file_name,expected",
        [
            ("", None),
            ("foo bar", None),
            ("fastq_fileR1.fastq.gz", None),
            ("fastq_filer1.fastq.gz", None),
            ("fastq_file_R1.fastq.gz", 1),
            ("fastq_file_r1.fastq.gz", 1),
            ("fastq_file_R1_001.fastq.gz", 1),
            ("fastq_file_r1_001.fastq.gz", 1),
            ("fastq_file_R2.fastq.gz", 2),
            ("fastq_file_r2.fastq.gz", 2),
            ("fastq_file_R2_001.fastq.gz", 2),
            ("fastq_file_r2_001.fastq.gz", 2),
            ("fastq_file_r2_001_r1.fastq.gz", None),
            ("fastq_file_R1_001_R2.fastq.gz", None),
        ],
    )
    def test_get_paired_end_from_name(self, file_parser, file_name, expected):
        """Test paired-end identification from FASTQ file name."""
        result = file_parser.get_paired_end_from_name(file_name)
        assert result == expected

    @pytest.mark.parametrize(
        "fastq_paired_end_1,fastq_paired_end_2,expected_matches,expected_unmatched",
        [
            ({}, {}, [], []),
            ({"foo": {}}, {"bar": {}}, [], ["foo", "bar"]),
            (
                {"fastq_r1_001.gz": {}},
                {"fastq_r2.gz": {"aliases": ["fastq_r2_alias"]}},
                [],
                ["fastq_r1_001.gz", "fastq_r2.gz"],
            ),
            (
                {"fastq_r1.gz": {}},
                {"fastq_r2.gz": {"aliases": ["fastq_r2_alias"]}},
                [("fastq_r1.gz", "fastq_r2.gz")],
                [],
            ),
            (
                {"fastq_r1_001.gz": {}, "fastq_r1.gz": {}},
                {"fastq_r2.gz": {"aliases": ["fastq_r2_alias"]}},
                [("fastq_r1.gz", "fastq_r2.gz")],
                ["fastq_r1_001.gz"],
            ),
            (
                {"fastq_r1_001.gz": {}, "fastq_r1.gz": {}},
                {
                    "fastq_r2.gz": {"aliases": ["fastq_r2_alias"]},
                    "fastq_r2_001.gz": {"aliases": ["fastq_r2_001_alias"]},
                },
                [
                    ("fastq_r1.gz", "fastq_r2.gz"),
                    ("fastq_r1_001.gz", "fastq_r2_001.gz"),
                ],
                [],
            ),
        ],
    )
    def test_pair_fastqs_by_name(
        self,
        file_parser,
        fastq_paired_end_1,
        fastq_paired_end_2,
        expected_matches,
        expected_unmatched,
    ):
        """Test pairing of FASTQ files by name, with file properties
        updated and unpaired file names returned.
        """
        unmatched = file_parser.pair_fastqs_by_name(
            fastq_paired_end_1, fastq_paired_end_2
        )
        assert unmatched == expected_unmatched
        for paired_end_1_file_name, paired_end_2_file_name in expected_matches:
            paired_end_1_item = fastq_paired_end_1.get(paired_end_1_file_name)
            paired_end_2_item = fastq_paired_end_2.get(paired_end_2_file_name)
            assert paired_end_1_item and paired_end_2_item
            paired_end_1_match = paired_end_1_item[file_parser.RELATED_FILES][0][
                file_parser.FILE
            ]
            assert paired_end_1_match == paired_end_2_item[file_parser.ALIASES][0]

    @pytest.mark.parametrize(
        "file_name,expected",
        [
            ("", ""),
            ("foo bar", "foo bar"),
            ("fastq_fileR1.fastq.gz", "fastq_fileR1.fastq.gz"),
            ("fastq_file_R1.fastq.gz", "fastq_file_R2.fastq.gz"),
            ("fastq_file_R1_L001.fastq.gz", "fastq_file_R2_L001.fastq.gz"),
            ("fastq_file_R1_L001_R1.fastq.gz", "fastq_file_R2_L001_R2.fastq.gz"),
        ],
    )
    def test_make_expected_paired_end_2_name(self, file_parser, file_name, expected):
        """Test making paired-end 2 name from paired-end 1 FASTQ file
        name.
        """
        result = file_parser.make_expected_paired_end_2_name(file_name)
        assert result == expected

    @pytest.mark.parametrize(
        (
            "files_to_check_extra_files,file_names_to_items,files_without_file_format,"
            "expected_file_names_to_items,expected_files_without_file_format"
        ),
        [
            ({}, {}, {}, {}, {}),
            (
                FILES_TO_CHECK_EXTRA_FILES,
                copy.deepcopy(FILE_NAMES_TO_ITEMS),
                copy.deepcopy(FILES_WITHOUT_FILE_FORMAT),
                EXPECTED_FILE_NAMES_TO_ITEMS,
                EXPECTED_FILES_WITHOUT_FILE_FORMAT,
            ),
        ],
    )
    def test_associate_extra_files(
        self,
        file_parser,
        files_to_check_extra_files,
        file_names_to_items,
        files_without_file_format,
        expected_file_names_to_items,
        expected_files_without_file_format,
    ):
        """Test associating "primary" to extra file FileFormats."""
        file_parser.extra_file_formats = EXTRA_FILE_FORMAT_ATIDS_TO_ITEMS
        file_parser.associate_extra_files(
            files_to_check_extra_files, file_names_to_items, files_without_file_format
        )
        assert file_names_to_items == expected_file_names_to_items
        assert files_without_file_format == expected_files_without_file_format

    @pytest.mark.parametrize(
        (
            "file_item,existing_item_properties,extra_file_name,extra_file_format_atid,"
            "expected_extra_files"
        ),
        [
            (
                {},
                None,
                "foo.bar",
                "some_atid",
                [{"file_format": "some_atid", "filename": "foo.bar"}],
            ),
            (
                {"extra_files": [{}]},
                None,
                "foo.bar",
                "some_atid",
                [{}, {"file_format": "some_atid", "filename": "foo.bar"}],
            ),
            (
                {},
                {"extra_files": [{"file_format": "some_atid"}]},
                "foo.bar",
                "some_atid",
                None,
            ),
            (
                {},
                {"extra_files": [{"file_format": "some_atid"}]},
                "foo.bar",
                "some_other_atid",
                [{"file_format": "some_other_atid", "filename": "foo.bar"}],
            ),
        ],
    )
    def test_associate_file_with_extra_file(
        self,
        file_parser,
        file_item,
        existing_item_properties,
        extra_file_name,
        extra_file_format_atid,
        expected_extra_files,
    ):
        """Test adding extra file metadata to file properties"""
        with mock.patch(
            "encoded.submit.SubmittedFilesParser.make_get_request",
            return_value=existing_item_properties,
        ) as mock_make_get_request:
            file_parser.associate_file_with_extra_file(
                file_item, extra_file_name, extra_file_format_atid
            )
            assert file_item.get("extra_files") == expected_extra_files
            mock_make_get_request.assert_called_once()

    @pytest.mark.parametrize(
        "extra_file_formats,file_name,file_suffix,file_format_atids,expected",
        [
            ({}, "", "", [], []),
            (
                EXTRA_FILE_FORMAT_ATIDS_TO_ITEMS,
                "some_fastq.fastq.gz",
                "fastq.gz",
                [FASTQ_FILE_FORMAT["@id"]],
                [],
            ),
            (
                EXTRA_FILE_FORMAT_ATIDS_TO_ITEMS,
                "some_bam.bam",
                "bam",
                [BAM_FILE_FORMAT["@id"]],
                [],
            ),
            (
                EXTRA_FILE_FORMAT_ATIDS_TO_ITEMS,
                "some_bam.bam",
                "bam",
                [BAI_FILE_FORMAT["@id"], FAI_FILE_FORMAT["@id"]],
                [
                    (["some_bam.bai"], BAI_FILE_FORMAT["@id"]),
                    (
                        ["some_bam.fai", "some_bam.fam", "some_bam.fan"],
                        FAI_FILE_FORMAT["@id"],
                    ),
                ],
            ),
            (
                EXTRA_FILE_FORMAT_ATIDS_TO_ITEMS,
                "some_bam.something.bam",
                "bam",
                [BAI_FILE_FORMAT["@id"], FAI_FILE_FORMAT["@id"]],
                [
                    (["some_bam.something.bai"], BAI_FILE_FORMAT["@id"]),
                    (
                        [
                            "some_bam.something.fai",
                            "some_bam.something.fam",
                            "some_bam.something.fan",
                        ],
                        FAI_FILE_FORMAT["@id"],
                    ),
                ],
            ),
        ],
    )
    def test_generate_extra_file_names_with_formats(
        self,
        file_parser,
        extra_file_formats,
        file_name,
        file_suffix,
        file_format_atids,
        expected,
    ):
        """Test making possible extra file names from a given file
        name and FileFormat.
        """
        file_parser.extra_file_formats = extra_file_formats
        result = file_parser.generate_extra_file_names_with_formats(
            file_name, file_suffix, file_format_atids
        )
        assert result == expected

    @pytest.mark.parametrize(
        "file_name,suffix,expected",
        [
            ("", "", ""),
            ("foo.bar", "", "foo.bar"),
            ("foo.bar", "bar", "foo"),
            ("foo.bar", ".bar", "foo"),
            ("foo.bar.bar", "bar", "foo.bar"),
            ("foo.bar.bar", "bar.bar", "foo"),
        ],
    )
    def test_get_file_name_without_suffix(
        self, file_parser, file_name, suffix, expected
    ):
        """Test removing given suffix from file name."""
        result = file_parser.get_file_name_without_suffix(file_name, suffix)
        assert result == expected

    @pytest.mark.parametrize(
        "file_name,extension,expected",
        [
            ("", "", "."),
            ("foo", "", "foo."),
            ("", "bar", ".bar"),
            ("foo", "bar", "foo.bar"),
            ("foo.", "bar", "foo.bar"),
            ("foo", ".bar", "foo.bar"),
            ("foo.", ".bar", "foo.bar"),
            ("fu.foo", "bar", "fu.foo.bar"),
        ],
    )
    def test_make_file_name_for_extension(
        self, file_parser, file_name, extension, expected
    ):
        """Test make new file name from given name and extension."""
        result = file_parser.make_file_name_for_extension(file_name, extension)
        assert result == expected


class TestPedigreeRow:
    def assert_lists_identical(self, list_1, list_2):
        """Assert equality for unsorted lists."""
        assert len(list_1) == len(list_2)
        for item in list_1:
            assert item in list_2

    def test_extract_individual_metadata(self, pedigree_row, row_dict_pedigree):
        """tests that individual metadata gets created properly during pedigree file parsing"""
        assert not pedigree_row.errors
        assert pedigree_row.indiv_alias == "encode-project:individual-456"
        assert pedigree_row.individual.metadata["aliases"] == [pedigree_row.indiv_alias]
        assert (
            pedigree_row.individual.metadata["individual_id"]
            == row_dict_pedigree["individual id"]
        )
        assert all(
            [
                ":individual-" in pedigree_row.individual.metadata[item]
                for item in ["mother", "father"]
            ]
        )
        for item in [
            "family_id",
            "sex",
            "phenotypic_features",
            "disorders",
            "ancestry",
            "life_status",
            "is_deceased",
            "is_termination_of_pregnancy",
            "is_still_birth",
            "is_pregnancy",
            "is_spontaneous_abortion",
            "is_infertile",
            "is_no_children_by_choice",
        ]:
            assert item in pedigree_row.individual.metadata

    @pytest.mark.parametrize(
        "field, error",
        [
            ("individual id", True),
            ("family id", True),
            ("sex", True),
            ("ancestry", False),
            ("mother id", False),
            ("father id", False),
            ("hpo terms", False),
        ],
    )
    def test_found_missing_values(
        self, row_dict_pedigree, project, institution, field, error
    ):
        """some columns are required for spreadsheet submission, others are optional."""
        row_dict_pedigree[field] = None
        obj = PedigreeRow(row_dict_pedigree, 1, project["name"], institution["name"])
        assert (len(obj.errors) > 0) == error
        assert (
            "Row 1 - missing required field(s) {}. This row cannot be processed."
            "".format(field) in obj.errors
        ) == error

    @pytest.mark.parametrize(
        "proband_val, result", [("Y", True), ("N", False), ("U", False)]
    )
    def test_is_proband(
        self, row_dict_pedigree, project, institution, proband_val, result
    ):
        row_dict_pedigree["proband"] = proband_val
        obj = PedigreeRow(row_dict_pedigree, 1, project["name"], institution["name"])
        assert obj.proband == result

    @pytest.mark.parametrize(
        "ontology_terms,match_pattern,expected_valid,expected_invalid",
        [
            ("", HPO_TERM_ID_PATTERN, [], []),
            ("HP:0000001", HPO_TERM_ID_PATTERN, ["HP:0000001"], []),
            ("foo, bar", HPO_TERM_ID_PATTERN, [], ["foo", "bar"]),
            ("foo, bar, foo", HPO_TERM_ID_PATTERN, [], ["foo", "bar"]),
            (
                "foo, HP:0000001, bar",
                HPO_TERM_ID_PATTERN,
                ["HP:0000001"],
                ["foo", "bar"],
            ),
        ],
    )
    def test_validate_ontology_terms(
        self,
        pedigree_row,
        ontology_terms,
        match_pattern,
        expected_valid,
        expected_invalid,
    ):
        """Test identification of valid/invalid ontology terms based on
        given term regex.
        """
        result_valid, result_invalid = pedigree_row.validate_ontology_terms(
            ontology_terms, match_pattern
        )
        assert result_valid == set(expected_valid)
        assert result_invalid == set(expected_invalid)

    @pytest.mark.parametrize(
        "individual_metadata,expected",
        [
            ({}, {}),
            ({"foo": "bar"}, {"foo": "bar"}),
            ({"phenotypic_features": "foo, bar"}, {}),
            ({"foo": "bar", "phenotypic_features": "foo, bar"}, {"foo": "bar"}),
            (
                {"phenotypic_features": "HP:0001111"},
                {
                    "phenotypic_features": [
                        {"phenotypic_feature": "/phenotypes/HP:0001111/"}
                    ]
                },
            ),
            (
                {"foo": "bar", "phenotypic_features": "HP:0001111"},
                {
                    "foo": "bar",
                    "phenotypic_features": [
                        {"phenotypic_feature": "/phenotypes/HP:0001111/"}
                    ],
                },
            ),
        ],
    )
    def test_update_phenotypes(self, pedigree_row, individual_metadata, expected):
        """Test phenotypes from spreadsheet properly reformatted or
        removed from metadata appropriately.
        """
        pedigree_row.update_phenotypes(individual_metadata)
        assert individual_metadata == expected

    @pytest.mark.parametrize(
        "phenotypes,error,expected",
        [
            ("", False, []),
            ("HP:001", True, []),
            ("Ataxia", False, []),
            ("HP:0000001", False, [{"phenotypic_feature": "/phenotypes/HP:0000001/"}]),
            (
                "HP:1094732, HP:2349843",
                False,
                [
                    {"phenotypic_feature": "/phenotypes/HP:1094732/"},
                    {"phenotypic_feature": "/phenotypes/HP:2349843/"},
                ],
            ),
        ],
    )
    def test_get_phenotypes(self, pedigree_row, phenotypes, error, expected):
        """Test spreadsheet HPO term input properly parsed and
        validated.
        """
        result = pedigree_row.get_phenotypes(phenotypes)
        self.assert_lists_identical(result, expected)
        if error:
            assert pedigree_row.errors

    @pytest.mark.parametrize(
        "individual_metadata,expected",
        [
            ({}, {}),
            ({"foo": "bar"}, {"foo": "bar"}),
            ({"primary_diagnosis": "foo, bar"}, {}),
            ({"disorders": "foo, bar"}, {}),
            (
                {"primary_diagnosis": "MONDO:0001111"},
                {
                    "disorders": [
                        {
                            "disorder": "/disorders/MONDO:0001111/",
                            "is_primary_diagnosis": True,
                        }
                    ]
                },
            ),
            (
                {"disorders": "MONDO:0001111"},
                {"disorders": [{"disorder": "/disorders/MONDO:0001111/"}]},
            ),
            (
                {
                    "primary_diagnosis": "MONDO:0001111",
                    "disorders": "MONDO:0002222",
                },
                {
                    "disorders": [
                        {
                            "disorder": "/disorders/MONDO:0001111/",
                            "is_primary_diagnosis": True,
                        },
                        {"disorder": "/disorders/MONDO:0002222/"},
                    ],
                },
            ),
            (
                {
                    "primary_diagnosis": "foo, bar",
                    "diagnosis_onset_age": "10",
                    "diagnosis_onset_age_units": "year",
                    "diagnostic_confidence": "probable",
                },
                {},
            ),
            (
                {
                    "diagnosis_onset_age": "10",
                    "diagnosis_onset_age_units": "year",
                    "diagnostic_confidence": "probable",
                },
                {},
            ),
            (
                {
                    "primary_diagnosis": "MONDO:0001111",
                    "diagnosis_onset_age": "10",
                    "diagnosis_onset_age_units": "year",
                    "diagnostic_confidence": "probable",
                },
                {
                    "disorders": [
                        {
                            "disorder": "/disorders/MONDO:0001111/",
                            "onset_age": 10,
                            "onset_age_units": "year",
                            "diagnostic_confidence": "probable",
                            "is_primary_diagnosis": True,
                        },
                    ]
                },
            ),
        ],
    )
    def test_update_disorders(self, pedigree_row, individual_metadata, expected):
        """Test disorder information from spreadsheet properly
        processed and reformatted or removed from Individual metadata.
        """
        pedigree_row.update_disorders(individual_metadata)
        assert individual_metadata == expected

    @pytest.mark.parametrize(
        (
            "primary_disorder,onset_age,onset_age_units,diagnostic_confidence,error"
            ",expected"
        ),
        [
            ("", None, None, None, False, []),
            ("MONDO:foo", None, None, None, True, []),
            (
                "MONDO:0001111",
                None,
                None,
                None,
                False,
                [
                    {
                        "disorder": "/disorders/MONDO:0001111/",
                        "is_primary_diagnosis": True,
                    }
                ],
            ),
            (
                "MONDO:0001111, MONDO:0001111",
                None,
                None,
                None,
                False,
                [
                    {
                        "disorder": "/disorders/MONDO:0001111/",
                        "is_primary_diagnosis": True,
                    }
                ],
            ),
            ("MONDO:0001111, MONDO:0001112", None, None, None, True, []),
            (
                "MONDO:0001111, MONDO:foo",
                None,
                None,
                None,
                True,
                [
                    {
                        "disorder": "/disorders/MONDO:0001111/",
                        "is_primary_diagnosis": True,
                    }
                ],
            ),
            (
                "MONDO:0001111",
                "10",
                None,
                None,
                False,
                [
                    {
                        "disorder": "/disorders/MONDO:0001111/",
                        "onset_age": 10,
                        "onset_age_units": "year",
                        "is_primary_diagnosis": True,
                    }
                ],
            ),
            (
                "MONDO:0001111",
                "10",
                "month",
                None,
                False,
                [
                    {
                        "disorder": "/disorders/MONDO:0001111/",
                        "onset_age": 10,
                        "onset_age_units": "month",
                        "is_primary_diagnosis": True,
                    }
                ],
            ),
            (
                "MONDO:0001111",
                None,
                None,
                "probable",
                False,
                [
                    {
                        "disorder": "/disorders/MONDO:0001111/",
                        "diagnostic_confidence": "probable",
                        "is_primary_diagnosis": True,
                    }
                ],
            ),
        ],
    )
    def test_get_primary_disorder(
        self,
        pedigree_row,
        primary_disorder,
        onset_age,
        onset_age_units,
        diagnostic_confidence,
        error,
        expected,
    ):
        """Test primary disorder MONDO terms and associated columns from
        spreadsheet interpretated, validated, and formatted.
        """
        result = pedigree_row.get_primary_disorder(
            primary_disorder, onset_age, onset_age_units, diagnostic_confidence
        )
        assert result == expected
        if error:
            assert pedigree_row.errors

    @pytest.mark.parametrize(
        "disorders,error,expected",
        [
            ("", False, []),
            ("MONDO:0001", True, []),
            ("MONDO:0007947", False, [{"disorder": "/disorders/MONDO:0007947/"}]),
            (
                "Foo, MONDO:0007947, MONDO:001",
                True,
                [{"disorder": "/disorders/MONDO:0007947/"}],
            ),
            (
                "MONDO:0007947, MONDO:0001111",
                False,
                [
                    {"disorder": "/disorders/MONDO:0007947/"},
                    {"disorder": "/disorders/MONDO:0001111/"},
                ],
            ),
        ],
    )
    def test_get_secondary_disorders(self, pedigree_row, disorders, error, expected):
        """Test secondary MONDO terms without additional metadata
        validated and formatted.
        """
        result = pedigree_row.get_secondary_disorders(disorders)
        self.assert_lists_identical(result, expected)
        if error:
            assert pedigree_row.errors


class TestPedigreeMetadata:
    def test_add_individual_metadata(
        self, testapp, example_rows_pedigree, project, institution
    ):
        """
        if json for an item was already created in a previous row, any new fields for that
        item in the current row should be added to the existing json.
        if the current row has less information than the previous json item, the fields in
        the previous json item won't get overwritten.
        """
        for rowidx in (1, 2):
            data = [
                ({k: v for k, v in example_rows_pedigree[0][0].items()}, 1),
                # 2 rows have same sample
                ({k: v for k, v in example_rows_pedigree[6][0].items()}, 2),
                ({k: v for k, v in example_rows_pedigree[6][0].items()}, 3),
            ]
            submission = PedigreeMetadata(
                testapp, data, project, institution, TEST_INGESTION_ID1
            )
            assert (
                len(submission.individuals) == 4
            )  # row 0, row 6, + 2 parents of row[0]
            # assert len(submission.families) == 1
            assert "is_pregnancy" in list(submission.individuals.values())[1]
            assert list(submission.individuals.values())[1]["is_pregnancy"] is True

    def test_add_family_metadata(
        self,
        testapp,
        example_rows_pedigree,
        example_rows_pedigree_obj,
        project,
        institution,
    ):
        assert len(example_rows_pedigree_obj.families) == 1
        fam = list(example_rows_pedigree_obj.families.values())[0]
        assert fam["proband"] == "encode-project:individual-456"
        assert len(fam["members"]) == len(example_rows_pedigree)

    @pytest.mark.workbook
    def test_add_family_metadata_db_single(
        self, workbook, es_testapp, example_rows_pedigree, wb_project, wb_institution
    ):
        """Tests that if a family ID is already in the database, the atid is used as an identifier instead
        of the new alias. Additionally, if the proband designation is missing from the family history rows,
        the PedigreeMetadata object still gets created without error messages when the family is in the DB already.
        """
        example_rows_pedigree[0][0]["proband"] == "N"
        submission = PedigreeMetadata(
            es_testapp,
            example_rows_pedigree,
            wb_project,
            wb_institution,
            TEST_INGESTION_ID1,
        )
        assert len(submission.families) == 1
        fam = list(submission.families.values())[0]
        assert list(submission.families.keys())[0] == WORKBOOK_FAMILY_ID1
        assert len(fam["members"]) == len(example_rows_pedigree)
        assert len(submission.errors) == 0

    @pytest.mark.workbook
    def test_add_family_metadata_db_multi(
        self, workbook, es_testapp, example_rows_pedigree, wb_project, wb_institution
    ):
        """Tests that if 2 items are in the DB with same familyID, that both of these are reflected in the
        PedigreeMetadata object. Checks that both items have all members and proband of each isn't changed."""
        for row in example_rows_pedigree:
            row[0]["family id"] = "0102"
        submission = PedigreeMetadata(
            es_testapp,
            example_rows_pedigree,
            wb_project,
            wb_institution,
            TEST_INGESTION_ID1,
        )
        assert len(submission.families) == 2
        assert sorted(list(submission.families.keys())) == sorted(
            [WORKBOOK_FAMILY_ID2, WORKBOOK_FAMILY_ID3]
        )
        for fam in submission.families.values():
            assert len(fam["members"]) == len(example_rows_pedigree)
            assert "proband" not in fam

    def test_add_family_metadata_no_proband(
        self, testapp, example_rows_pedigree, project, institution
    ):
        del example_rows_pedigree[0][0]["proband"]
        submission = PedigreeMetadata(
            testapp, example_rows_pedigree, project, institution, TEST_INGESTION_ID1
        )
        assert len(submission.errors) > 0
        assert (
            "No proband indicated for family 0101. Please edit and resubmit"
            in "".join(submission.errors)
        )
        print(submission.errors)

    def test_process_rows(self, example_rows_pedigree_obj):
        assert len(example_rows_pedigree_obj.families) == 1
        assert len(example_rows_pedigree_obj.individuals) == 7
        assert not example_rows_pedigree_obj.errors

    def test_json_out(self, example_rows_pedigree_obj):
        assert sorted(list(example_rows_pedigree_obj.json_out.keys())) == [
            "errors",
            "family",
            "individual",
        ]
        assert not example_rows_pedigree_obj.json_out["errors"]
        assert len(example_rows_pedigree_obj.json_out["family"]) == 1
        assert len(example_rows_pedigree_obj.json_out["individual"]) == 7

    def test_check_individuals(
        self, testapp, example_rows_pedigree, project, institution
    ):
        submission = PedigreeMetadata(
            testapp,
            [example_rows_pedigree[0]],
            project,
            institution,
            TEST_INGESTION_ID1,
        )
        assert sorted(list(submission.json_out.keys())) == [
            "errors",
            "family",
            "individual",
        ]
        assert not submission.json_out["errors"]
        assert len(submission.json_out["family"]) == 1
        assert len(submission.json_out["individual"]) == 3


class TestSpreadsheetProcessing:
    @pytest.mark.parametrize(
        "remove_row, success_bool",
        [
            (
                0,
                True,
            ),  # super header missing should work ok (e.g. 'Patient Information' row)
            (1, False),  # main header missing should cause a caught error
            (2, True),  # missing comment row should work ok
        ],
    )
    def test_header_found(
        self, testapp, project, institution, xls_list, remove_row, success_bool
    ):
        """tests that proper header is found when present"""
        data = iter(xls_list[0:remove_row] + xls_list[(remove_row) + 1 :])
        obj = AccessionProcessing(
            testapp, data, project, institution, TEST_INGESTION_ID1
        )
        assert obj.passing == success_bool
        assert (len(obj.errors) == 0) == success_bool
        assert (
            "Column headers not detected in spreadsheet!" in "".join(obj.errors)
        ) == (not success_bool)

    def test_create_row_dict(self, testapp, xls_list, project, institution):
        """tests that dictionary of colname: field value is created for each row"""
        obj = AccessionProcessing(
            testapp, iter(xls_list), project, institution, TEST_INGESTION_ID1
        )
        assert obj.keys
        assert len(obj.rows) == 3
        rows = list(map(lambda x: x[0], obj.rows))
        for row in rows:
            assert all(key in row for key in obj.keys)

    def test_create_row_dict_missing_col(self, testapp, xls_list, project, institution):
        """tests that correct error is returned when a required column header is not in spreadsheet"""
        idx = xls_list[1].index("Specimen ID")
        rows = (row[0:idx] + row[idx + 1 :] for row in xls_list)
        obj = AccessionProcessing(
            testapp, rows, project, institution, TEST_INGESTION_ID1
        )
        assert not obj.passing
        assert 'Column(s) "specimen id" not found in spreadsheet!' in "".join(
            obj.errors
        )

    @pytest.mark.parametrize(
        "remove_row, success_bool",
        [
            (0, False),  # main header missing should cause a caught error
            (8, True),  # last data row missing shouldn't cause issues
        ],
    )
    def test_header_found_pedigree(
        self, testapp, project, institution, xls_list_pedigree, remove_row, success_bool
    ):
        """tests that proper header is found when present"""
        data = iter(
            xls_list_pedigree[0:remove_row] + xls_list_pedigree[(remove_row) + 1 :]
        )
        obj = PedigreeProcessing(
            testapp,
            data,
            project,
            institution,
            TEST_INGESTION_ID1,
            submission_type="family_history",
        )
        assert obj.passing == success_bool
        assert (len(obj.errors) == 0) == success_bool
        assert (
            "Column headers not detected in spreadsheet!" in "".join(obj.errors)
        ) == (not success_bool)

    def test_create_row_dict_pedigree(
        self, testapp, xls_list_pedigree, project, institution
    ):
        """tests that dictionary of colname: field value is created for each row"""
        obj = PedigreeProcessing(
            testapp,
            iter(xls_list_pedigree),
            project,
            institution,
            TEST_INGESTION_ID1,
            submission_type="family_history",
        )
        assert obj.keys
        assert len(obj.rows) == 8
        rows = list(map(lambda x: x[0], obj.rows))
        for row in rows:
            assert all(key in row for key in obj.keys)

    @pytest.mark.parametrize(
        "col, success_bool",
        [
            ("Sex", False),  # required column
            ("Family ID:", False),  # required column
            ("HPO terms", True),  # not required
        ],
    )
    def test_create_row_dict_pedigree_missing_col(
        self, testapp, xls_list_pedigree, project, institution, col, success_bool
    ):
        """tests that correct error is returned when a required column header is not in spreadsheet"""
        idx = xls_list_pedigree[0].index(col)
        rows = (row[0:idx] + row[idx + 1 :] for row in xls_list_pedigree)
        obj = PedigreeProcessing(
            testapp,
            rows,
            project,
            institution,
            TEST_INGESTION_ID1,
            submission_type="family_history",
        )
        assert obj.passing == success_bool
        if not success_bool:
            assert 'Column(s) "{}" not found in spreadsheet!'.format(
                col.lower().strip(":")
            ) in "".join(obj.errors)

    @pytest.mark.parametrize(
        "entry,expected",
        [
            ("", ""),
            ("FOO", "foo"),
            (" foo ", "foo"),
            ("foo (bar)", "foo"),
            ("foo*", "foo"),
            ("foo:", "foo"),
            ("Foo* (BAR) ", "foo"),
        ],
    )
    def test_reformat_column_header(self, entry, expected):
        """Test column header in spreadsheet reformatted correctly."""
        result = SpreadsheetProcessing.reformat_column_header(entry)
        assert result == expected


def test_xls_to_json_accessioning(testapp, project, institution):
    """tests that xls_to_json returns expected output when a spreadsheet is formatted correctly"""
    rows = digest_xlsx(TEST_WORKBOOK)
    json_out, success = xls_to_json(
        testapp, rows, project, institution, TEST_INGESTION_ID1, "accessioning"
    )
    assert success
    assert len(json_out["family"]) == 1
    assert "encode-project:family-456" in json_out["family"]
    assert len(json_out["individual"]) == 3
    assert all(
        [
            "encode-project:individual-" + x in json_out["individual"]
            for x in ["123", "456", "789"]
        ]
    )


def test_xls_to_json_pedigree(testapp, project, institution):
    """tests that xls_to_json returns expected output when a spreadsheet is formatted correctly"""
    rows = digest_xlsx(TEST_WORKBOOK_PEDIGREE)
    json_out, success = xls_to_json(
        testapp, rows, project, institution, TEST_INGESTION_ID1, "family_history"
    )
    assert success
    assert len(json_out["family"]) == 1
    assert "encode-project:family-IND201" in json_out["family"]
    assert len(json_out["individual"]) == 8
    assert all(
        [
            "encode-project:individual-" + x in json_out["individual"]
            for x in [
                "IND201",
                "IND202",
                "IND203",
                "IND204",
                "IND205",
                "IND206",
                "IND207",
                "IND208",
            ]
        ]
    )


def test_xls_to_json_accessioning_errors(testapp, project, institution):
    """tests for expected output when spreadsheet is not formatted correctly"""
    rows = digest_xlsx(TEST_WORKBOOK_WITH_ERRORS)
    json_out, success = xls_to_json(
        testapp, rows, project, institution, TEST_INGESTION_ID1, "accessioning"
    )
    assert "Row 4" in "".join(json_out["errors"])  # row counting info correct
    assert success  # still able to proceed to validation step


def test_xls_to_json_pedigree_errors(testapp, project, institution):
    """tests for expected output when spreadsheet is not formatted correctly"""
    rows = digest_xlsx(TEST_PEDIGREE_WITH_ERRORS)
    json_out, success = xls_to_json(
        testapp, rows, project, institution, TEST_INGESTION_ID1, "family_history"
    )
    joined_errors = "".join(json_out["errors"])
    assert "Row 5" in joined_errors
    assert "HP:00000821" in joined_errors
    assert "Row 9 - missing required field(s) family id." in joined_errors
    assert success


@pytest.mark.parametrize(
    "digested_xlsx, expected_error_rows",
    [
        (BLANK_BEFORE_HEADER, [3]),
        (BLANK_AFTER_HEADER, [3]),
        (BLANK_BT_ROWS, [2, 4]),
        (BLANK_AFTER_HEADER_AND_BT_ROWS, [3, 5]),
        (BLANK_AFTER_ROWS, [2]),
        (BLANK_COMBINATION, [4, 6]),
        (BLANK_NO_ERRORS, []),
    ],
)
def test_xls_to_json_accession_row_counting(
    testapp, project, institution, digested_xlsx, expected_error_rows
):
    """
    Test for correct row counting in SpreadsheetProcessing, specifically
    accounting for blank rows in Case ingestion submissions.

    Types of cases:
        - blank row(s) before header
        - blank row(s) directly after header
        - blank row(s) between rows with erroneous data
        - blank row(s) after rows with erroneous data
        - combination of placement of blank row(s)
        - blank row(s) in spreadsheet with no erroneous rows

    :param digested_xlsx: list representing contents of spreadsheet
    :type digested_xlsx: list[lists[str]]
    :param expected_error_rows: row positions within spreadsheet with erroneous rows
    :type expected_error_rows: list[int]
    """
    rows = (row for row in digested_xlsx)
    json_out, success = xls_to_json(
        testapp, rows, project, institution, TEST_INGESTION_ID1, "accessioning"
    )
    joined_errors = "".join(json_out["errors"])
    for row_with_error in expected_error_rows:
        assert f"Row {str(row_with_error)}" in joined_errors
    assert success


@pytest.mark.parametrize(
    "digested_xlsx, expected_error_rows",
    [
        (BLANK_BEFORE_HEADER_PED, [3]),
        (BLANK_AFTER_HEADER_PED, [3]),
        (BLANK_BT_ROWS_PED, [2, 4]),
        (BLANK_BEFORE_HEADER_AND_BT_ROWS_PED, [3, 5]),
        (BLANK_AFTER_HEADER_AND_BT_ROWS_PED, [3, 5]),
        (BLANK_AFTER_ROWS_PED, [2]),
        (BLANK_COMBINATION_PED, [4, 6]),
        (BLANK_NO_ERRORS_PED, []),
    ],
)
def test_xls_to_json_pedigree_row_counting(
    testapp, project, institution, digested_xlsx, expected_error_rows
):
    """
    Test for correct row counting in SpreadsheetProcessing, specifically
    accounting for blank rows in Family History ingestion submissions.

    Types of cases:
        - blank row(s) before header
        - blank row(s) directly after header
        - blank row(s) between rows with erroneous data
        - blank row(s) after rows with erroneous data
        - combination of placement of blank row(s)
        - blank row(s) in spreadsheet with no erroneous rows

    :param digested_xlsx: list representing contents of spreadsheet
    :type digested_xlsx: list[lists[str]]
    :param expected_error_rows: row positions within spreadsheet with erroneous rows
    :type expected_error_rows: list[int]
    """
    rows = (
        row for row in digested_xlsx
    )  # make generator out of the digested_xlsx parameter
    json_out, success = xls_to_json(
        testapp, rows, project, institution, TEST_INGESTION_ID1, "family_history"
    )
    joined_errors = "".join(json_out["errors"])
    for row_with_error in expected_error_rows:
        assert f"Row {str(row_with_error)}" in joined_errors
    assert success


def test_parse_exception_invalid_alias(testapp, a_case):
    a_case["invalid_field"] = "value"
    a_case["project"] = "/projects/invalid-project/"
    errors = []
    try:
        testapp.post_json("/case", a_case)
    except Exception as e:
        errors = parse_exception(e, ["/projects/other-project/"])
    assert len(errors) == 2
    assert "Additional properties are not allowed" in "".join(errors)
    assert "not found" in "".join(errors)


def test_parse_exception_with_alias(testapp, a_case):
    a_case["project"] = "/projects/invalid-project/"
    errors = None
    try:
        testapp.post_json("/case", a_case)
    except Exception as e:
        errors = parse_exception(e, ["/projects/invalid-project/"])
    assert errors == []


def test_compare_fields_same(testapp, fam, new_family):
    """tests that compare_fields returns None when json item has no new info compared to db item"""
    profile = testapp.get("/profiles/family.json").json
    result = compare_fields(profile, [], new_family, fam)
    assert not result


def test_compare_fields_same_seo(
    testapp, file_fastq, file_fastq2, project, institution
):
    """tests that sub-embedded objects that are the same are recognized as the same in compare_fields"""
    db_relation = {
        "related_files": [
            {"relationship_type": "paired with", "file": file_fastq2["@id"]}
        ]
    }
    [file1] = testapp.patch_json(file_fastq["@id"], db_relation).json["@graph"]
    profile = testapp.get("/profiles/file_fastq.json").json
    json_data = {
        "file_format": "/file-formats/fastq/",
        "institution": institution["@id"],
        "project": project["@id"],
        "status": "uploaded",
        "related_files": [
            {"relationship_type": "paired with", "file": "test-project:file2"}
        ],
    }
    result = compare_fields(
        profile, {"test-project:file2": file_fastq2["@id"]}, json_data, file1
    )
    assert not result


def test_compare_fields_different(testapp, aunt, fam, new_family):
    """tests that compare_fields finds differences between json item and db item  when present"""
    new_family["members"].append(aunt["@id"])
    new_family["title"] = "Smythe family"
    profile = testapp.get("/profiles/family.json").json
    result = compare_fields(profile, [], new_family, fam)
    assert len(result) == 2
    assert "title" in result
    assert len(result["members"]) == len(fam["members"]) + 1


def test_compare_fields_array_of_string(
    testapp, case_with_ingestion_id1, case_with_ingestion_id2
):
    """
    tests that compare_fields finds differences between json item and db item when present -
    in this case checks that when the 2 items have a different array, the db array gets extended
    rather than replaced
    """
    profile = testapp.get("/profiles/case.json").json
    result = compare_fields(
        profile, [], case_with_ingestion_id2, case_with_ingestion_id1
    )
    assert "ingestion_ids" in result
    assert len(result["ingestion_ids"]) == 2


def test_validate_item_post_valid(testapp, a_case):
    """tests that no errors are returned when item passes validation"""
    result = validate_item(testapp, a_case, "post", "case", [])
    assert not result


def test_validate_item_post_invalid(testapp, a_case):
    """tests for expected error when item fails validation"""
    a_case["project"] = "/projects/invalid-project/"
    result = validate_item(testapp, a_case, "post", "case", [])
    assert "not found" in result[0]


def test_validate_item_post_invalid_yn(testapp, sample_info, project, institution):
    """
    tests expected error message is generated for fields in which
    spreadsheet value is expected to have a Y/N value but doesn't
    """
    sample_info["req accepted y/n"] = "not sure"
    sample_info["specimen accepted by ref lab"] = "I don't know"
    sample_item = map_fields(sample_info, {}, ["workup_type"], "sample")
    req_info = map_fields(
        sample_info, {}, ["date sent", "date completed"], "requisition"
    )
    sample_item["requisition_acceptance"] = req_info
    sample_item["project"] = project["@id"]
    sample_item["institution"] = institution["@id"]
    result = validate_item(testapp, sample_item, "post", "sample", [])
    assert len(result) == 2
    assert all("is not one of ['Y', 'N']" in error for error in result)


def test_validate_item_patch_valid(testapp, mother, grandpa):
    """tests that patch info passes validation when expected and generates no errors"""
    patch_dict = {"mother": mother["aliases"][0]}
    result = validate_item(
        testapp, patch_dict, "patch", "individual", [], atid=grandpa["@id"]
    )
    assert not result


def test_validate_item_patch_invalid(testapp, grandpa):
    """tests that patch info fails validation when expected and generates error"""
    patch_dict = {"mother": "non-existant-alias"}
    result = validate_item(
        testapp, patch_dict, "patch", "individual", [], atid=grandpa["@id"]
    )
    assert "not found" in result[0]


def test_validate_item_patch_alias(testapp, grandpa):
    """tests that linkTo passes validation if item linked hasn't been posted yet"""
    patch_dict = {"mother": "existing-alias"}
    result = validate_item(
        testapp,
        patch_dict,
        "patch",
        "individual",
        ["existing-alias"],
        atid=grandpa["@id"],
    )
    assert not result


def test_validate_all_items_errors(testapp, mother, empty_items):
    """tests that validation error messages get passed up to parent validate_all_items function result"""
    new_individual = {
        "aliases": ["test-proj:new-individual-alias"],
        "individual_id": "1234",
        "sex": "F",
        "mother": mother["aliases"][0],
        "project": "test-proj:invalid-project-alias",
        "institution": "test-proj:invalid-institution-alias",
    }
    items = empty_items
    items["individual"]["new-individual-alias"] = new_individual
    data_out, result, success = validate_all_items(testapp, items)
    assert not data_out
    assert not success
    assert len(result) > 1
    errors = " ".join(result)
    assert "'test-proj:invalid-project-alias' not found" in errors
    assert "'test-proj:invalid-institution-alias' not found" in errors
    assert mother["aliases"][0] not in errors


def test_post_and_patch_all_items(testapp, post_data, file_formats):
    output, success, file_info = post_and_patch_all_items(testapp, post_data)
    assert success
    for itemtype in post_data["post"]:
        item_count = len(post_data["post"][itemtype])
        item_name = "item"
        if item_count > 1:
            item_name = "items"
        assert (
            f"{itemtype}: {item_count} {item_name} created (with POST); 0 items failed creation"
            in output
        )
        if post_data["patch"].get(itemtype):
            assert (
                f"{itemtype}: attributes of 1 item updated (with PATCH); 0 items failed updating"
                in output
            )


def test_post_and_patch_all_items_error(testapp, post_data, file_formats):
    """
    additional property introduced into 'family' item json  -
    designed to test appropriate error message produced in 'output' when item fails to post
    """
    post_data["post"]["family"][0]["extra_field"] = "extra field value"
    output, success, file_info = post_and_patch_all_items(testapp, post_data)
    assert not success
    assert "family: 0 items created (with POST); 1 item failed creation" in output<|MERGE_RESOLUTION|>--- conflicted
+++ resolved
@@ -8,27 +8,18 @@
     HPO_TERM_ID_PATTERN,
     MONDO_TERM_ID_PATTERN,
     AccessionMetadata,
-<<<<<<< HEAD
-=======
-    SubmittedFilesParser,
-    PedigreeRow,
-    PedigreeMetadata,
-    SpreadsheetProcessing,
->>>>>>> b4092013
     AccessionProcessing,
     AccessionRow,
+    MetadataItem,
     PedigreeMetadata,
     PedigreeProcessing,
-<<<<<<< HEAD
     PedigreeRow,
     SpreadsheetProcessing,
+    SubmittedFilesParser,
     compare_fields,
     digest_xlsx,
     format_ontology_term_with_colon,
     get_column_name,
-=======
-    MetadataItem,
->>>>>>> b4092013
     map_fields,
     parse_exception,
     post_and_patch_all_items,

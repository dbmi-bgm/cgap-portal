import copy
from unittest import mock

import openpyxl
import pytest

from ..submit import (
    HPO_TERM_ID_PATTERN,
    MONDO_TERM_ID_PATTERN,
    AccessionMetadata,
    AccessionProcessing,
    AccessionRow,
    MetadataItem,
    PedigreeMetadata,
    PedigreeProcessing,
    PedigreeRow,
    SpreadsheetProcessing,
    SubmittedFilesParser,
    compare_fields,
    digest_xlsx,
    format_ontology_term_with_colon,
    get_column_name,
    make_conjoined_list,
    map_fields,
    parse_exception,
    post_and_patch_all_items,
    row_generator,
    update_value_capitalization,
    validate_all_items,
    validate_item,
    xls_to_json,
)

TEST_INGESTION_ID1 = "123456-1243-1234-123456abcdef"
TEST_INGESTION_ID2 = "abcdef-1234-1234-abcdef123456"
WORKBOOK_FAMILY_ID1 = "/families/GAPFA59JKS1Y/"
WORKBOOK_FAMILY_ID2 = "/families/GAPFAYUV203P/"
WORKBOOK_FAMILY_ID3 = "/families/GAPFAZ3V21Q8/"

TEST_WORKBOOK = "src/encoded/tests/data/documents/cgap_submit_test.xlsx"
TEST_WORKBOOK_WITH_ERRORS = (
    "src/encoded/tests/data/documents/cgap_submit_test_with_errors.xlsx"
)
TEST_WORKBOOK_PEDIGREE = "src/encoded/tests/data/documents/pedigree_test_example.xlsx"
TEST_PEDIGREE_WITH_ERRORS = (
    "src/encoded/tests/data/documents/pedigree_test_example_errors.xlsx"
)

PROJECT_NAME = "hms-dbmi"  # Project name of wb_project fixture
GENOME_BUILD = "GRCh38"
VARIANT_TYPE_SNV = "SNV"
FILE_NAME_NOT_ACCEPTED = "foo_bar.foo.bar"
VCF_FILE_NAME = "foo_bar.vcf.gz"
VCF_FILE_PATH = "/path/to/" + VCF_FILE_NAME
VCF_FILE_ALIAS = "%s:%s" % (PROJECT_NAME, VCF_FILE_NAME)
VCF_FILE_ITEM = {
    "aliases": [VCF_FILE_ALIAS],
    "file_format": "/file-formats/vcf_gz/",
    "filename": VCF_FILE_PATH,
}
VCF_FILE_ITEM_WITH_GENOME_BUILD = copy.copy(VCF_FILE_ITEM)
VCF_FILE_ITEM_WITH_GENOME_BUILD.update({"genome_assembly": GENOME_BUILD})
VCF_FILE_ITEM_WITH_VARIANT_TYPE = copy.copy(VCF_FILE_ITEM)
VCF_FILE_ITEM_WITH_VARIANT_TYPE.update({"variant_type": VARIANT_TYPE_SNV})
VCF_ALIAS_TO_FILE_ITEM = {VCF_FILE_ALIAS: VCF_FILE_ITEM}
VCF_ALIAS_TO_FILE_ITEM_GENOME_BUILD = {VCF_FILE_ALIAS: VCF_FILE_ITEM_WITH_GENOME_BUILD}
VCF_EXTRA_FILE_1 = "foo_bar.vcf.gz.tbi"
VCF_EXTRA_FILE_2 = "foo_bar.vcf.gz.tbj"
VCF_GZ_TBI_FILE_FORMAT = "/file-formats/vcf_gz_tbi/"
VCF_FILE_ITEM_WITH_EXTRA_FILE_1 = copy.copy(VCF_FILE_ITEM)
VCF_FILE_ITEM_WITH_EXTRA_FILE_1.update(
    {
        "extra_files": [
            {"filename": VCF_EXTRA_FILE_1, "file_format": VCF_GZ_TBI_FILE_FORMAT},
        ]
    }
)
VCF_FILE_ITEM_WITH_EXTRA_FILE_2 = copy.copy(VCF_FILE_ITEM)
VCF_FILE_ITEM_WITH_EXTRA_FILE_2.update(
    {
        "extra_files": [
            {"filename": VCF_EXTRA_FILE_2, "file_format": VCF_GZ_TBI_FILE_FORMAT},
        ]
    }
)
FASTQ_FILE_NAME_1_R1 = "file_1_R1.fastq.gz"
FASTQ_FILE_NAME_1_R2 = "file_1_R2.fastq.gz"
FASTQ_FILE_NAME_UNMATCHED = "file_2_R1.fastq.gz"
FASTQ_FILE_NAME_BAD_FORMAT = "file_2.fastq.gz"
FASTQ_FILE_NAME_1_R1_ALIAS = "%s:%s" % (PROJECT_NAME, FASTQ_FILE_NAME_1_R1)
FASTQ_FILE_NAME_1_R2_ALIAS = "%s:%s" % (PROJECT_NAME, FASTQ_FILE_NAME_1_R2)
FASTQ_FILE_NAME_UNMATCHED_ALIAS = "%s:%s" % (PROJECT_NAME, FASTQ_FILE_NAME_UNMATCHED)
FASTQ_FILE_NAME_BAD_FORMAT_ALIAS = "%s:%s" % (PROJECT_NAME, FASTQ_FILE_NAME_BAD_FORMAT)
FASTQ_FILE_NAMES_NO_ERRORS = ", ".join([FASTQ_FILE_NAME_1_R1, FASTQ_FILE_NAME_1_R2])
FASTQ_FILE_NAMES_ERRORS = ", ".join(
    [
        FASTQ_FILE_NAME_1_R1,
        FASTQ_FILE_NAME_1_R2,
        FASTQ_FILE_NAME_UNMATCHED,
        FASTQ_FILE_NAME_BAD_FORMAT,
    ]
)
FILE_FORMAT_FASTQ = "/file-formats/fastq/"
FASTQ_FILE_ITEMS_NO_ERRORS = [
    {
        "aliases": [FASTQ_FILE_NAME_1_R1_ALIAS],
        "file_format": FILE_FORMAT_FASTQ,
        "filename": FASTQ_FILE_NAME_1_R1,
        "related_files": [
            {"relationship_type": "paired with", "file": FASTQ_FILE_NAME_1_R2_ALIAS},
        ],
        "paired_end": "1",
    },
    {
        "aliases": [FASTQ_FILE_NAME_1_R2_ALIAS],
        "file_format": FILE_FORMAT_FASTQ,
        "filename": FASTQ_FILE_NAME_1_R2,
        "paired_end": "2",
    },
]
FASTQ_ALIASES_NO_ERRORS = [FASTQ_FILE_NAME_1_R1_ALIAS, FASTQ_FILE_NAME_1_R2_ALIAS]
FASTQ_FILE_ITEMS_ERRORS = FASTQ_FILE_ITEMS_NO_ERRORS + [
    {
        "aliases": [FASTQ_FILE_NAME_UNMATCHED_ALIAS],
        "file_format": FILE_FORMAT_FASTQ,
        "filename": FASTQ_FILE_NAME_UNMATCHED,
        "paired_end": "1",
    },
    {
        "aliases": [FASTQ_FILE_NAME_BAD_FORMAT_ALIAS],
        "file_format": FILE_FORMAT_FASTQ,
        "filename": FASTQ_FILE_NAME_BAD_FORMAT,
    },
]
FASTQ_ALIASES_ERRORS = FASTQ_ALIASES_NO_ERRORS + [
    FASTQ_FILE_NAME_UNMATCHED_ALIAS,
    FASTQ_FILE_NAME_BAD_FORMAT_ALIAS,
]
FASTQ_ALIAS_TO_FILE_ITEMS_NO_ERRORS = {
    item["aliases"][0]: item for item in FASTQ_FILE_ITEMS_NO_ERRORS
}
FASTQ_ALIAS_TO_FILE_ITEMS_ERRORS = {
    item["aliases"][0]: item for item in FASTQ_FILE_ITEMS_ERRORS
}
VCF_FASTQ_ALIAS_TO_FILE_ITEMS_NO_ERRORS = copy.copy(VCF_ALIAS_TO_FILE_ITEM)
VCF_FASTQ_ALIAS_TO_FILE_ITEMS_NO_ERRORS.update(FASTQ_ALIAS_TO_FILE_ITEMS_NO_ERRORS)
PROBAND_BAM_SAMPLE_ID = "3464467-WGS-2"
UNCLE_BAM_SAMPLE_ID = "3464460-WGS-1"


def make_file_format_properties(
    file_format,
    standard_file_extension,
    other_allowed_extensions=None,
    extra_file_formats=None,
):
    """Make FileFormat properties for testing."""
    properties = {
        "@id": f"/file-formats/{file_format}/",
        "file_format": file_format,
        "standard_file_extension": standard_file_extension,
    }
    if other_allowed_extensions:
        if isinstance(other_allowed_extensions, str):
            other_allowed_extensions = [other_allowed_extensions]
        properties["other_allowed_extensions"] = other_allowed_extensions
    if extra_file_formats:
        if isinstance(extra_file_formats, str):
            extra_file_formats = [extra_file_formats]
        extra_file_format_atids = []
        for extra_file_format in extra_file_formats:
            at_id = f"/file-formats/{extra_file_format}/"
            extra_file_format_atids.append({"@id": at_id})
        properties["extra_file_formats"] = extra_file_format_atids
    return properties


FASTQ_FILE_FORMAT = make_file_format_properties(
    "fastq", "fastq.gz", other_allowed_extensions=".fq"
)
BAM_FILE_FORMAT = make_file_format_properties(
    "bam", "bam", extra_file_formats=["bai", "fai"]
)
BAI_FILE_FORMAT = make_file_format_properties("bai", "bai")
FAI_FILE_FORMAT = make_file_format_properties(
    "fai", "fai", other_allowed_extensions=["fam", "fan"]
)
FILE_FORMATS = [FASTQ_FILE_FORMAT, BAM_FILE_FORMAT]
EXTRA_FILE_FORMATS = [BAI_FILE_FORMAT, FAI_FILE_FORMAT]
FILE_FORMAT_ATIDS_TO_ITEMS = {item["@id"]: item for item in FILE_FORMATS}
EXTRA_FILE_FORMAT_ATIDS_TO_ITEMS = {item["@id"]: item for item in EXTRA_FILE_FORMATS}
PRIMARY_TO_EXTRA_FILE_FORMATS = {
    item["@id"]: [
        extra_file_format["@id"] for extra_file_format in item.get("extra_file_formats")
    ]
    for item in FILE_FORMATS
    if item.get("extra_file_formats")
}
FILES_TO_CHECK_EXTRA_FILES = {
    "foo.bar": ([FAI_FILE_FORMAT["@id"]], "bar"),
    "some_bam.bam": ([BAI_FILE_FORMAT["@id"], FAI_FILE_FORMAT["@id"]], "bam"),
}
FILE_NAMES_TO_ITEMS = {
    "foo.bar": {"filename": "foo.bar"},
    "some_bam.bam": {"filename": "some_bam.bam"},
    "some_bam.fan": {"filename": "some_bam.fan"},
}
FILES_WITHOUT_FILE_FORMAT = {
    "foo.fai": "foo.fai",
    "foo.fan": "foo.fan",
    "some_bam.bai": "some_bam.bai",
}
EXPECTED_FILE_NAMES_TO_ITEMS = {
    "foo.bar": {
        "filename": "foo.bar",
        "extra_files": [
            {"filename": "foo.fai", "file_format": FAI_FILE_FORMAT["@id"]},
        ],
    },
    "some_bam.bam": {
        "filename": "some_bam.bam",
        "extra_files": [
            {"filename": "some_bam.bai", "file_format": BAI_FILE_FORMAT["@id"]},
            {"filename": "some_bam.fan", "file_format": FAI_FILE_FORMAT["@id"]},
        ],
    },
}
EXPECTED_FILES_WITHOUT_FILE_FORMAT = {"foo.fan": "foo.fan"}
BLANK_ROW_ACCESSION = ["", "", "", "", "", "", "", "", "", "", "", "", "", "", "", ""]
HEADER_ROW_ACCESSION = [
    "Unique Analysis ID*:",
    "Analysis ID*:",
    "Family ID:",
    "Individual ID*:",
    "Sex*:",
    "Age:",
    "Age Units:",
    "Birth Year:",
    "Relation to Proband*:",
    "Specimen Type*:",
    "Specimen ID*:",
    "Report Required*:",
    "Test Requested*:",
    "Specimen Collection Date:",
    "Sequencing Date:",
    "Files:",
]
ERRONEOUS_ROW_1_ACCESSION = [
    "Case1_Person1-1",
    "",
    "Fam1",
    "Person1-1",
    "M",
    "20",
    "year",
    "",
    "proband",
    "peripheral blood",
    "Specimen1-1",
    "N",
    "WGS",
    "",
    "",
    "",
]
ERRONEOUS_ROW_2_ACCESSION = [
    "Case1_Person1-2",
    "Case1",
    "Fam1",
    "Person1-2",
    "F",
    "50",
    "year",
    "",
    "mother",
    "peripheral blood",
    "Specimen1-2",
    "N",
    "WGS",
    "",
    "",
    "",
]
CORRECT_ROW_ACCESSION = [
    "Case1_Person1-1",
    "Accession1",
    "Fam1",
    "Person1-1",
    "M",
    "20",
    "year",
    "",
    "proband",
    "peripheral blood",
    "Specimen1-1",
    "N",
    "WGS",
    "",
    "",
    "",
]

BLANK_BEFORE_HEADER = [
    BLANK_ROW_ACCESSION,
    HEADER_ROW_ACCESSION,
    ERRONEOUS_ROW_1_ACCESSION,
]
BLANK_AFTER_HEADER = [
    HEADER_ROW_ACCESSION,
    BLANK_ROW_ACCESSION,
    ERRONEOUS_ROW_1_ACCESSION,
]
BLANK_BT_ROWS = [
    HEADER_ROW_ACCESSION,
    ERRONEOUS_ROW_1_ACCESSION,
    BLANK_ROW_ACCESSION,
    ERRONEOUS_ROW_2_ACCESSION,
]
BLANK_BEFORE_HEADER_AND_BT_ROWS = [
    BLANK_ROW_ACCESSION,
    HEADER_ROW_ACCESSION,
    ERRONEOUS_ROW_1_ACCESSION,
    BLANK_ROW_ACCESSION,
    ERRONEOUS_ROW_2_ACCESSION,
]
BLANK_AFTER_HEADER_AND_BT_ROWS = [
    HEADER_ROW_ACCESSION,
    BLANK_ROW_ACCESSION,
    ERRONEOUS_ROW_1_ACCESSION,
    BLANK_ROW_ACCESSION,
    ERRONEOUS_ROW_2_ACCESSION,
]
BLANK_AFTER_ROWS = [
    HEADER_ROW_ACCESSION,
    ERRONEOUS_ROW_1_ACCESSION,
    BLANK_ROW_ACCESSION,
    BLANK_ROW_ACCESSION,
    BLANK_ROW_ACCESSION,
]
BLANK_COMBINATION = [
    BLANK_ROW_ACCESSION,
    HEADER_ROW_ACCESSION,
    BLANK_ROW_ACCESSION,
    ERRONEOUS_ROW_1_ACCESSION,
    BLANK_ROW_ACCESSION,
    ERRONEOUS_ROW_2_ACCESSION,
    BLANK_ROW_ACCESSION,
]
BLANK_NO_ERRORS = [
    BLANK_ROW_ACCESSION,
    HEADER_ROW_ACCESSION,
    CORRECT_ROW_ACCESSION,
    BLANK_ROW_ACCESSION,
]

BLANK_ROW_PEDIGREE = ["", "", "", "", "", "", "", "", "", "", ""]
HEADER_ROW_PEDIGREE = [
    "Family ID:",
    "Individual ID",
    "Mother ID",
    "Father ID",
    "Sex",
    "HPO terms",
    "MONDO terms",
    "Proband",
    "life status",
    "deceased",
    "infertile",
]
ERRONEOUS_ROW_1_PEDIGREE = [
    "111",
    "IND204",
    "",
    "",
    "F",
    "HP:00000821, HP:0000716",
    "",
    "N",
    "alive & well",
    "",
    "",
]
ERRONEOUS_ROW_2_PEDIGREE = [
    "111",
    "IND206",
    "",
    "",
    "F",
    "HP:00000833, HP:0000722",
    "",
    "N",
    "deceased",
    "",
    "",
]
CORRECT_ROW_PEDIGREE = ["111", "IND205", "", "", "M", "", "", "N", "deceased", "Y", ""]

BLANK_BEFORE_HEADER_PED = [
    BLANK_ROW_PEDIGREE,
    HEADER_ROW_PEDIGREE,
    ERRONEOUS_ROW_1_PEDIGREE,
]
BLANK_AFTER_HEADER_PED = [
    HEADER_ROW_PEDIGREE,
    BLANK_ROW_PEDIGREE,
    ERRONEOUS_ROW_1_PEDIGREE,
]
BLANK_BT_ROWS_PED = [
    HEADER_ROW_PEDIGREE,
    ERRONEOUS_ROW_1_PEDIGREE,
    BLANK_ROW_PEDIGREE,
    ERRONEOUS_ROW_2_PEDIGREE,
]
BLANK_BEFORE_HEADER_AND_BT_ROWS_PED = [
    BLANK_ROW_PEDIGREE,
    HEADER_ROW_PEDIGREE,
    ERRONEOUS_ROW_1_PEDIGREE,
    BLANK_ROW_PEDIGREE,
    ERRONEOUS_ROW_2_PEDIGREE,
]
BLANK_AFTER_HEADER_AND_BT_ROWS_PED = [
    HEADER_ROW_PEDIGREE,
    BLANK_ROW_PEDIGREE,
    ERRONEOUS_ROW_1_PEDIGREE,
    BLANK_ROW_PEDIGREE,
    ERRONEOUS_ROW_2_PEDIGREE,
]
BLANK_AFTER_ROWS_PED = [
    HEADER_ROW_PEDIGREE,
    ERRONEOUS_ROW_1_PEDIGREE,
    BLANK_ROW_PEDIGREE,
    BLANK_ROW_PEDIGREE,
]
BLANK_COMBINATION_PED = [
    BLANK_ROW_PEDIGREE,
    HEADER_ROW_PEDIGREE,
    BLANK_ROW_PEDIGREE,
    ERRONEOUS_ROW_1_PEDIGREE,
    BLANK_ROW_PEDIGREE,
    ERRONEOUS_ROW_2_PEDIGREE,
    BLANK_ROW_PEDIGREE,
]
BLANK_NO_ERRORS_PED = [
    BLANK_ROW_PEDIGREE,
    HEADER_ROW_PEDIGREE,
    BLANK_ROW_PEDIGREE,
    CORRECT_ROW_PEDIGREE,
]


# TODO: Check if these work or not.  These tests seem to be working, but they may do posting
#       that could affect other tests, so I have marked this as requiring manual invocation until we
#       investigate that. -kmp 21-Feb-2021
pytestmark = [pytest.mark.setone, pytest.mark.working, pytest.mark.manual]


@pytest.fixture
def row_dict():
    return {
        "individual id": "456",
        "family id": "333",
        "sex": "M",
        "relation to proband": "proband",
        "analysis id": "999",
        "report required": "Y",
        "specimen id": "3464467",
        "specimen type": "Peripheral_Blood",
        "test requested": "WGS",
        "test number": "2",
<<<<<<< HEAD
=======
        "tags": "foo,BAR, fu, ",
>>>>>>> 0632df1a
    }


@pytest.fixture
def row_dict_uncle():
    return {
        "individual id": "455",
        "family id": "333",
        "sex": "M",
        "relation to proband": "uncle",
        "analysis id": "999",
        "report required": "N",
        "specimen id": "3464460",
        "specimen type": "Peripheral_Blood",
        "test requested": "WGS",
        "test number": "1",
    }


@pytest.fixture
def row_dict_pedigree():
    return {
        "family id": "333",
        "individual id": "456",
        "mother id": "123",
        "father id": "789",
        "sex": "M",
        "proband": "Y",
        "hpo terms": "HP:0000123, HP:0000999",
        "mondo terms": "MONDO:0000555",
        "ancestry": "European",
        "life status": "alive and well",
        "deceased": "N",
        "termination of pregnancy": "N",
        "still birth": "N",
        "pregnancy": "N",
        "spontaneous abortion": "N",
        "infertile": "N",
        "no children by choice": "Y",
        "primary diagnosis": "MONDO:0000111",
        "diagnosis age of onset": "100",
        "diagnostic confidence": "Definite",
    }


@pytest.fixture
def xls_list():
    book = openpyxl.load_workbook(TEST_WORKBOOK)
    sheet = book.worksheets[0]
    rows = row_generator(sheet)
    return list(rows)


@pytest.fixture
def xls_list_pedigree():
    book = openpyxl.load_workbook(TEST_WORKBOOK_PEDIGREE)
    sheet = book.worksheets[0]
    rows = row_generator(sheet)
    return list(rows)


@pytest.fixture
def empty_items():
    return {
        "individual": {},
        "family": {},
        "file_fastq": {},
        "file_processed": {},
        "sample": {},
        "sample_processing": {},
        "case": {},
        "report": {},
        "reports": [],
        "errors": [],
    }


@pytest.fixture
def submission_info():
    return {
        "family": {
            "test-proj:fam1": {
                "members": ["test-proj:indiv1"],
                "proband": "test-proj:indiv1",
            }
        },
        "individual": {"test-proj:indiv1": {"samples": ["test-proj:samp1"]}},
        "sample": {"test-proj:samp1": {"workup_type": "WGS"}},
        "sample_processing": {},
        "case": {
            "test-proj:case1": {
                "individual": "test-proj:indiv1",
                "families": ["test-proj: fam1"],
                "ingestion_ids": [TEST_INGESTION_ID1],
            }
        },
        "errors": [],
    }


@pytest.fixture
def submission_info2(submission_info):
    submission_info["family"]["test-proj:fam1"]["members"].append("test-proj:indiv2")
    submission_info["individual"]["test-proj:indiv2"] = {"samples": ["test-proj:samp2"]}
    submission_info["sample"]["test-proj:samp2"] = {"workup_type": "WGS"}
    return submission_info


@pytest.fixture
def submission_info3(submission_info2):
    info = submission_info2.copy()
    info["family"]["test-proj:fam1"]["members"].append("test-proj:indiv3")
    info["family"]["test-proj:fam1"]["mother"] = "test-proj:indiv2"
    info["individual"]["test-proj:indiv3"] = {"samples": ["test-proj:samp3"]}
    info["sample"]["test-proj:samp3"] = {"workup_type": "WGS"}
    return info


@pytest.fixture
def post_data(project, institution):
    return {
        "post": {
            "family": [
                {
                    "aliases": ["test-proj:fam1"],
                    "family_id": "fam1",
                    "members": ["test-proj:indiv1"],
                    "proband": "test-proj:indiv1",
                    "project": project["@id"],
                    "institution": institution["@id"],
                }
            ],
            "individual": [
                {
                    "aliases": ["test-proj:indiv1"],
                    "individual_id": "indiv1",
                    "sex": "F",
                    "samples": ["test-proj:samp1"],
                    "project": project["@id"],
                    "institution": institution["@id"],
                }
            ],
            "sample": [
                {
                    "aliases": ["test-proj:samp1"],
                    "bam_sample_id": "samp1-WGS",
                    "workup_type": "WGS",
                    "specimen_accession": "samp1",
                    "files": [
                        "test-proj:file_name_R1.fastq.gz",
                        "test-proj:file_name_R2.fastq.gz",
                    ],
                    "project": project["@id"],
                    "institution": institution["@id"],
                }
            ],
            "sample_processing": [
                {
                    "project": project["@id"],
                    "institution": institution["@id"],
                    "aliases": ["test-proj:sample-processing-1"],
                    "samples": ["test-proj:samp1"],
                    "families": ["test-proj:fam1"],
                    "files": ["test-proj:file_name.vcf.gz"],
                },
            ],
            "file_submitted": [
                {
                    "project": project["@id"],
                    "institution": institution["@id"],
                    "aliases": ["test-proj:file_name_R1.fastq.gz"],
                    "file_format": "fastq",
                    "related_files": [
                        {
                            "file": "test-proj:file_name_R1.fastq.gz",
                            "relationship_type": "paired with",
                        },
                    ],
                },
                {
                    "project": project["@id"],
                    "institution": institution["@id"],
                    "aliases": ["test-proj:file_name_R2.fastq.gz"],
                    "file_format": "fastq",
                },
                {
                    "project": project["@id"],
                    "institution": institution["@id"],
                    "aliases": ["test-proj:file_name.vcf.gz"],
                    "file_format": "vcf_gz",
                },
            ],
        },
        "patch": {},
        "aliases": {},
    }


@pytest.fixture
def sample_info():
    return {
        "test requested": "WES",
        "specimen id": "9034",
        "date collected": "2020-01-06",
    }


@pytest.fixture
def aunt(testapp, project, institution):
    item = {
        "accession": "GAPIDAUNT001",
        "age": 35,
        "age_units": "year",
        "project": project["@id"],
        "institution": institution["@id"],
        "sex": "F",
    }
    return testapp.post_json("/individual", item).json["@graph"][0]


@pytest.fixture
def case_with_ingestion_id1(testapp, project, institution, fam, sample_proc_fam):
    data = {
        "project": project["@id"],
        "institution": institution["@id"],
        "family": fam["@id"],
        "individual": "GAPIDPROBAND",
        "sample_processing": sample_proc_fam["@id"],
        "ingestion_ids": [TEST_INGESTION_ID1],
    }
    res = testapp.post_json("/case", data).json["@graph"][0]
    return res


@pytest.fixture
def case_with_ingestion_id2(testapp, project, institution, fam, sample_proc_fam):
    return {
        "project": project["@id"],
        "institution": institution["@id"],
        "family": fam["@id"],
        "individual": "GAPIDPROBAND",
        "sample_processing": sample_proc_fam["@id"],
        "ingestion_ids": [TEST_INGESTION_ID2],
    }


@pytest.fixture
def example_rows():
    return [
        (
            {
                "individual id": "456",
                "sex": "F",
                "analysis id": "1111",
                "relation to proband": "proband",
                "report required": "Y",
                "workup type": "WGS",
                "specimen id": "1",
            },
            1,
        ),
        (
            {
                "individual id": "123",
                "sex": "F",
                "analysis id": "1111",
                "relation to proband": "mother",
                "report required": "N",
                "workup type": "WGS",
                "specimen id": "2",
            },
            2,
        ),
        (
            {
                "individual id": "789",
                "sex": "M",
                "analysis id": "1111",
                "relation to proband": "father",
                "report required": "N",
                "workup type": "WGS",
                "specimen id": "3",
            },
            3,
        ),
        (
            {
                "individual id": "456",
                "sex": "F",
                "analysis id": "2222",
                "relation to proband": "proband",
                "report required": "Y",
                "workup type": "WGS",
                "specimen id": "1",
            },
            4,
        ),
        (
            {
                "individual id": "456",
                "sex": "F",
                "analysis id": "4444",
                "relation to proband": "proband",
                "report required": "Y",
                "workup type": "WES",
                "specimen id": "7",
            },
            5,
        ),
        (
            {
                "individual id": "555",
                "sex": "M",
                "analysis id": "3333",
                "relation to proband": "proband",
                "report required": "Y",
                "workup type": "WES",
                "specimen id": "5",
            },
            6,
        ),
        (
            {
                "individual id": "546",
                "sex": "F",
                "analysis id": "3333",
                "relation to proband": "mother",
                "report required": "N",
                "workup type": "WES",
                "specimen id": "6",
            },
            7,
        ),
    ]


@pytest.fixture
def example_rows_with_test_number(example_rows):
    example_rows[0][0]["test number"] = "1"
    example_rows[3][0]["test number"] = "2"
    return example_rows


@pytest.fixture
def big_family_rows():
    return [
        (
            {
                "individual id": "456",
                "sex": "M",
                "analysis id": "1111",
                "relation to proband": "proband",
                "report required": "Y",
                "workup type": "WGS",
                "specimen id": "1",
            },
            1,
        ),
        (
            {
                "individual id": "123",
                "sex": "F",
                "analysis id": "1111",
                "relation to proband": "mother",
                "report required": "N",
                "workup type": "WGS",
                "specimen id": "2",
            },
            2,
        ),
        (
            {
                "individual id": "789",
                "sex": "M",
                "analysis id": "1111",
                "relation to proband": "father",
                "report required": "N",
                "workup type": "WGS",
                "specimen id": "3",
            },
            3,
        ),
        (
            {
                "individual id": "546",
                "sex": "F",
                "analysis id": "1111",
                "relation to proband": "sister",
                "report required": "Y",
                "workup type": "WGS",
                "specimen id": "4",
            },
            4,
        ),
        (
            {
                "individual id": "555",
                "sex": "M",
                "analysis id": "1111",
                "relation to proband": "full brother 1",
                "report required": "Y",
                "workup type": "WGS",
                "specimen id": "5",
            },
            5,
        ),
    ]


@pytest.fixture
def example_rows_obj(testapp, example_rows, project, institution):
    return AccessionMetadata(
        testapp, example_rows, project, institution, TEST_INGESTION_ID1
    )


@pytest.fixture
def example_rows_pedigree():
    return [
        (
            {
                "family id": "0101",
                "individual id": "456",
                "mother id": "123",
                "father id": "789",
                "sex": "F",
                "proband": "Y",
                "hpo terms": "HP:0000001, HP:0099994",
                "mondo terms": "MONDO:0012345",
            },
            1,
        ),
        (
            {
                "family id": "0101",
                "individual id": "123",
                "mother id": "223",
                "father id": "323",
                "sex": "F",
                "proband": "N",
                "hpo terms": "HP:0099994",
                "mondo terms": "",
            },
            2,
        ),
        (
            {
                "family id": "0101",
                "individual id": "789",
                "mother id": "",
                "father id": "",
                "sex": "M",
                "proband": "N",
                "hpo terms": "",
                "mondo terms": "",
            },
            3,
        ),
        (
            {
                "family id": "0101",
                "individual id": "423",
                "mother id": "223",
                "father id": "323",
                "sex": "M",
                "proband": "N",
                "hpo terms": "",
                "mondo terms": "",
            },
            4,
        ),
        (
            {
                "family id": "0101",
                "individual id": "223",
                "mother id": "",
                "father id": "",
                "sex": "F",
                "proband": "N",
                "hpo terms": "HP:0099994, HP:0012345",
                "mondo terms": "",
            },
            5,
        ),
        (
            {
                "family id": "0101",
                "individual id": "323",
                "mother id": "",
                "father id": "",
                "sex": "F",
                "proband": "N",
                "hpo terms": "",
                "mondo terms": "MONDO:0045732, MONDO:0043872",
            },
            6,
        ),
        (
            {
                "family id": "0101",
                "individual id": "156",
                "mother id": "456",
                "father id": "",
                "sex": "F",
                "proband": "N",
                "hpo terms": "",
                "mondo terms": "",
                "pregnancy": "y",
                "gestational age": "25",
                "gestational age units": "week",
            },
            7,
        ),
    ]


@pytest.fixture
def example_rows_pedigree_obj(testapp, example_rows_pedigree, project, institution):
    return PedigreeMetadata(
        testapp, example_rows_pedigree, project, institution, TEST_INGESTION_ID1
    )


@pytest.fixture
def first_family():
    return {
        "@graph": [
            {
                "aliases": ["encode-project:family-456"],
                "proband": "encode-project:individual-456",
                "members": ["encode-project:individual-456"],
            }
        ]
    }


@pytest.fixture
def new_family(child, mother, father):
    return {
        "title": "Smith family",
        "proband": child["@id"],
        "members": [child["@id"], mother["@id"], father["@id"]],
    }


@pytest.fixture
def pedigree_row(row_dict_pedigree, project, institution):
    """A PedigreeRow without errors."""
    result = PedigreeRow(row_dict_pedigree, 1, project["name"], institution["name"])
    assert not result.errors
    return result


@pytest.fixture
def accession_row(row_dict, testapp, project, institution):
    """An AccessionRow without errors."""
    result = AccessionRow(
        testapp, row_dict, 1, "test-proj:fam1", project["name"], institution["name"]
    )
    assert not result.errors
    return result


@pytest.fixture
def file_parser(testapp):
    """A SubmittedFilesParser without errors and without ES."""
    result = SubmittedFilesParser(testapp, "some_project_name")
    assert not result.errors
    return result


@pytest.fixture
def file_parser_with_search(es_testapp, wb_project):
    """A SubmittedFilesParser without errors and with ES."""
    result = SubmittedFilesParser(es_testapp, wb_project["name"])
    assert not result.errors
    return result


@pytest.fixture
def accession_row_with_file_parser_and_search(
    es_testapp, file_parser_with_search, wb_project, wb_institution
):
    """An AccessionRow without errors and with a file parser with
    search.

    Useful for testing integration of file parsing with row parsing.
    """
    result = AccessionRow(
        es_testapp,
        row_dict,
        1,
        "test-proj:fam1",
        wb_project["name"],
        wb_institution["name"],
        file_parser=file_parser_with_search,
    )
    assert not result.errors
    return result


def test_hp_term_id_pattern():
    assert HPO_TERM_ID_PATTERN.match("HP:1234567")
    assert not HPO_TERM_ID_PATTERN.match("HP_1234567")
    assert not HPO_TERM_ID_PATTERN.match("HP:12345678")
    assert not HPO_TERM_ID_PATTERN.match("HP:123456X")
    assert not HPO_TERM_ID_PATTERN.match("HPO:1234567")


def test_mondo_term_id_pattern():
    assert MONDO_TERM_ID_PATTERN.match("MONDO:1234567")
    assert not MONDO_TERM_ID_PATTERN.match("MONDO_1234567")
    assert not MONDO_TERM_ID_PATTERN.match("MONDO:12345678")
    assert not MONDO_TERM_ID_PATTERN.match("MONDO:123456X")
    assert not MONDO_TERM_ID_PATTERN.match("MO:1234567")


def test_map_fields(sample_info):
    # tests spreadsheet fields are mapped to correct cgap property
    result = map_fields(sample_info, {}, [], "sample")
    assert result["workup_type"] == "WES"
    assert result["specimen_accession"] == "9034"
    assert result["specimen_collection_date"] == "2020-01-06"
    assert not result.get("sequencing_lab")


@pytest.mark.parametrize(
    "row,columns,expected",
    [
        ({}, ["foo", "bar"], "bar"),
        ({"bar": ""}, ["foo"], "foo"),
        ({"bar": ""}, ["foo", "bar"], "bar"),
        ({"bar": ""}, ["bar", "foo"], "bar"),
        ({"bar": None}, ["bar", "foo"], "foo"),
    ],
)
def test_get_column_name(row, columns, expected):
    """Test retrieval of header from row when multiple headers
    corresponding to same data field exist.
    """
    result = get_column_name(row, columns)
    assert result == expected


@pytest.mark.parametrize(
    "term, result",
    [
        ("hp_12345", "HP:12345"),
        ("mOndO_765432", "MONDO:765432"),
        ("mondo:123", "MONDO:123"),
        ("hpo12345", "HPO12345"),
    ],
)
def test_format_ontology_term_with_colon(term, result):
    assert format_ontology_term_with_colon(term) == result


@pytest.mark.parametrize(
    "items,conjunction,expected",
    [
        ([], None, " "),
        (["foo", "bar"], None, "foo and bar"),
        (["foo", "bar"], "or", "foo or bar"),
        (["foo", "bar", "fu"], None, "foo, bar, and fu"),
        (["foo", "bar", "fu"], "or", "foo, bar, or fu"),
    ],
)
def test_make_conjoined_list(items, conjunction, expected):
    """Test making readable, joined list of strings for error
    reporting.
    """
    result = make_conjoined_list(items, conjunction=conjunction)
    assert result == expected


@pytest.mark.parametrize(
    "properties,to_upper,to_lower,expected",
    [
        ({}, [], [], {}),
        ({"foo": 9}, ["foo"], ["foo"], {"foo": 9}),
        ({"foo": None}, ["foo"], ["foo"], {"foo": None}),
        ({"foo": "bAr"}, ["fu"], ["fu"], {"foo": "bAr"}),
        ({"foo": "bAr"}, ["fu"], ["foo"], {"foo": "bar"}),
        ({"foo": "bAr"}, ["foo"], ["fu"], {"foo": "BAR"}),
        ({"foo": "bAr"}, ["foo"], ["foo"], {"foo": "bar"}),
    ],
)
def test_update_value_capitalization(properties, to_upper, to_lower, expected):
    """Test changing field value case as indicated if value is string."""
    update_value_capitalization(properties, to_upper, to_lower)
    assert properties == expected


class TestAccessionRow:
    @pytest.mark.parametrize(
        "col, val, sample_alias",
        [
            (None, None, "encode-project:sample-3464467-WGS-2"),
            ("test requested", "WES", "encode-project:sample-3464467-WES-2"),
            ("test number", "1", "encode-project:sample-3464467-WGS-1"),
            ("test number", None, "encode-project:sample-3464467-WGS"),
        ],
    )
    def test_row_sample_aliases(
        self, testapp, row_dict, col, val, sample_alias, project, institution
    ):
        if col:
            row_dict[col] = val
        obj = AccessionRow(
            testapp, row_dict, 1, "test-proj:fam", project["name"], institution["name"]
        )
        assert obj.sample_alias == sample_alias

    def test_extract_individual_metadata(self, testapp, row_dict, project, institution):
        obj = AccessionRow(
            testapp, row_dict, 1, "test-proj:fam1", project["name"], institution["name"]
        )
        assert obj.indiv_alias == "encode-project:individual-456"
        assert obj.individual.metadata["aliases"] == [obj.indiv_alias]
        assert obj.individual.metadata["individual_id"] == row_dict["individual id"]

    @pytest.mark.parametrize(
        "age, birth_year, val_type", [("33", "1986", int), ("abc", "def", str)]
    )
    def test_extract_individual_metadata_nums(
        self, testapp, row_dict, age, birth_year, val_type, project, institution
    ):
        """
        numerical values for age and birth year are expected
        text values for age and birth year should be passed on without errors to eventually fail validation
        """
        row_dict["age"] = age
        row_dict["birth year"] = birth_year
        obj = AccessionRow(
            testapp, row_dict, 1, "test-proj:fam1", project["name"], institution["name"]
        )
        assert isinstance(obj.individual.metadata["age"], val_type)
        assert not obj.errors

    @pytest.mark.parametrize(
        "relation, error", [("proband", False), ("grandmother", True)]
    )
    def test_extract_family_metadata_new(
        self, testapp, row_dict, project, institution, relation, error
    ):
        """
        Currently without pedigree processing, can only parse proband/mother/father/sibling relationships.
        Other relationships like 'grandmother' should result in an error message, but in the future may
        be permitted with a pedigree file.
        """
        row_dict["relation to proband"] = relation
        obj = AccessionRow(
            testapp, row_dict, 1, "test-proj:fam1", project["name"], institution["name"]
        )
        assert obj.family.alias == "test-proj:fam1"
        assert obj.family.metadata["members"] == ["encode-project:individual-456"]
        if relation == "proband":
            assert obj.family.metadata["proband"] == "encode-project:individual-456"
        assert not obj.errors == (not error)  # check presence of errors
        # check for correct error message
        assert ("Row 1 - Invalid relation" in "".join(obj.errors)) == error

    def test_extract_family_metadata_extended_fail(
        self, testapp, row_dict_uncle, project, institution
    ):
        """
        Currently without pedigree processing, can only parse proband/mother/father/sibling
        relationships without pedigree file (but may pass if pedigree file has already been
        uploaded with the relevant individual). This tests that a relationship like "uncle"
        fails if pedigree hasn't been submitted first.
        """
        obj = AccessionRow(
            testapp,
            row_dict_uncle,
            1,
            "test-proj:fam1",
            project["name"],
            institution["name"],
        )
        assert obj.family.alias == "test-proj:fam1"
        assert obj.family.metadata["members"] == ["encode-project:individual-455"]
        assert len(obj.errors) > 0  # check presence of errors
        # check for correct error message
        assert "Row 1 - Invalid relation" in "".join(obj.errors)
        assert "please submit family history first" in "".join(obj.errors)

    @pytest.mark.workbook
    def test_extract_family_metadata_extended_pass(
        self, workbook, es_testapp, row_dict_uncle
    ):
        """
        Currently without pedigree processing, can only parse proband/mother/father/sibling
        relationships without pedigree file (but may pass if pedigree file has already been
        uploaded with the relevant individual). This tests that a relationship like "uncle"
        passes if pedigree has been submitted first.
        """
        obj = AccessionRow(
            es_testapp, row_dict_uncle, 1, "hms-dbmi:family-456", "hms-dbmi", "hms-dbmi"
        )
        assert obj.family.metadata["members"] == ["hms-dbmi:individual-455"]
        assert not obj.errors

    def test_extract_sample_metadata(self, testapp, row_dict, project, institution):
        """
        Some fields are formatted differently in spreadsheets vs in DB -
        ex.
        'Yes' --> 'Accepted' / 'No' --> 'Rejected' for requisition accepted field
        'Y' --> 'Yes' / 'N' --> 'No' for specimen accepted field
        """
        row_dict["req accepted y/n"] = "Yes"
        row_dict["specimen accepted by ref lab"] = "n"
        obj = AccessionRow(
            testapp, row_dict, 1, "test-proj:fam1", project["name"], institution["name"]
        )
        assert obj.sample.metadata["specimen_accession"] == row_dict["specimen id"]
        assert obj.sample.metadata["specimen_accepted"] == "No"
        assert obj.sample.metadata["specimen_type"] == "peripheral blood"
        assert (
            obj.sample.metadata["requisition_acceptance"]["accepted_rejected"]
            == "Accepted"
        )
<<<<<<< HEAD
=======
        assert obj.sample.metadata["tags"] == ["foo", "BAR", "fu"]
>>>>>>> 0632df1a
        assert obj.analysis.metadata["samples"] == [obj.sample.alias]
        assert obj.individual.metadata["samples"] == [obj.sample.alias]

    @pytest.mark.parametrize(
        "field, error",
        [
            ("workup type", False),
            ("specimen id", True),
            ("individual id", True),
            ("family id", False),
            ("relation to proband", True),
            ("analysis id", True),
            ("report required", True),
            ("specimen type", False),
            ("alsdkjfdk", False),
        ],
    )
    def test_found_missing_values(
        self, testapp, row_dict, project, institution, field, error
    ):
        """some columns are required for spreadsheet submission, others are optional."""
        row_dict[field] = None
        obj = AccessionRow(
            testapp, row_dict, 1, "fam1", project["name"], institution["name"]
        )
        assert (len(obj.errors) > 0) == error
        assert (
            "Row 1 - missing required field(s) {}. This row cannot be processed."
            "".format(field) in obj.errors
        ) == error

    @pytest.mark.parametrize(
        "sample,expected_calls",
        [
            ({}, 0),
            ({"genome_build": None, "files": None, "case_files": None}, 0),
            ({"genome_build": "", "files": "", "case_files": ""}, 0),
            ({"genome_build": "foo", "files": "", "case_files": ""}, 0),
            ({"genome_build": "foo", "files": "bar.vcf.gz", "case_files": ""}, 1),
            ({"variant_type": "foo", "files": "bar.vcf.gz", "case_files": ""}, 1),
            (
                {
                    "genome_build": "foo",
                    "files": "bar.vcf.gz",
                    "case_files": "bar.vcf.gz",
                },
                2,
            ),
        ],
    )
    def test_process_and_add_file_metadata(self, accession_row, sample, expected_calls):
        """Test spreadsheet fields removed from Sample and
        Sample/SampleProcessing updated based on fields present.
        """
        sample_processing = {}
        expected_dropped_keys = ["genome_build", "files", "case_files", "variant_type"]
        with mock.patch(
            "encoded.submit.AccessionRow.update_item_files"
        ) as mocked_update_item_files:
            accession_row.process_and_add_file_metadata(sample, sample_processing)
            for key in expected_dropped_keys:
                assert key not in sample
            assert len(mocked_update_item_files.call_args_list) == expected_calls

    @pytest.mark.parametrize(
        "file_items,file_aliases,file_errors",
        [
            ([], [], []),
            ([{"foo": "bar"}], ["some_alias"], ["some_error"]),
        ],
    )
    def test_update_item_files(
        self, accession_row, file_items, file_aliases, file_errors
    ):
        """Test output of file parsing handled appropriately: aliases
        added to items, errors reported, and files added.
        """
        item = {}
        with mock.patch.object(accession_row, "file_parser") as mocked_file_parser:
            mocked_file_parser.extract_file_metadata.return_value = (
                file_items,
                file_aliases,
                file_errors,
            )
            accession_row.update_item_files(item, "some_file_names", None, None)
            assert len(accession_row.files) == len(file_items)
            for index, file_item in enumerate(accession_row.files):
                assert isinstance(file_item, MetadataItem)
                assert file_item.metadata == file_items[index]
            if file_aliases:
                assert item["files"] == file_aliases
            else:
                assert "files" not in item
            assert accession_row.errors == file_errors

    @pytest.mark.parametrize(
        "genome_build,expected_errors,expected",
        [
            (None, 0, None),
            ("", 0, None),
            ("foo", 1, None),
            ("GRCh37", 0, "GRCh37"),
            ("grch37", 0, "GRCh37"),
            ("hg19", 0, "hg19"),
            ("19", 0, "hg19"),
            ("GRCh38", 0, "GRCh38"),
            ("hg38", 0, "GRCh38"),
            ("38", 0, "GRCh38"),
        ],
    )
    def test_validate_genome_build(
        self, accession_row, genome_build, expected_errors, expected
    ):
        """Test submitted genome build converted to appropriate value
        if valid.
        """
        result = accession_row.validate_genome_build(genome_build)
        assert result == expected
        assert len(accession_row.errors) == expected_errors


class TestAccessionMetadata:
    def test_init_families(self, example_rows_obj, project):
        """test family aliases are named after proband individual ids"""
        proj_name = project["name"] + ":"
        fams = example_rows_obj.family_dict
        assert sorted(list(fams.keys())) == ["1111", "2222", "3333", "4444"]
        assert fams["1111"] == proj_name + "family-456"
        assert fams["2222"] == proj_name + "family-456"
        assert fams["3333"] == proj_name + "family-555"

    def test_get_analysis_types(
        self, testapp, example_rows_obj, example_rows, project, institution
    ):
        """Test analysis type string calculation for cases."""
        a_types = example_rows_obj.analysis_types
        assert a_types["1111"] == "WGS-Trio"
        assert a_types["2222"] == "WGS"
        assert a_types["3333"] == "WES-Group"
        example_rows[1][0]["test requested"] = "WES"
        new_obj = AccessionMetadata(
            testapp, example_rows, project, institution, TEST_INGESTION_ID1
        )
        assert not new_obj.errors
        new_a_types = new_obj.analysis_types
        assert new_a_types["1111"] == "WES/WGS-Trio"
        del example_rows[1][0]["workup type"]
        example_rows[1][0]["test requested"] = ""
        new_obj = AccessionMetadata(
            testapp, example_rows, project, institution, TEST_INGESTION_ID1
        )
        assert new_obj.errors

    @pytest.mark.parametrize(
        "relations,expected",
        [
            (["proband"], ""),
            (["proband", "mother", "father"], "-Trio"),
            (["mother", "proband", "father"], "-Trio"),
            (["proband", "mother"], "-Group"),
            (["foo"], "-Group"),
            ([], "-Group"),
        ],
    )
    def test_get_analysis_type_add_on(self, example_rows_obj, relations, expected):
        """Test analysis label based on relations."""
        result = example_rows_obj.get_analysis_type_add_on(relations)
        assert result == expected

    def test_add_metadata_single_item(
        self, testapp, example_rows, project, institution
    ):
        """
        if json for an item was already created in a previous row, any new fields for that
        item in the current row should be added to the existing json.
        if the current row has less information than the previous json item, the fields in
        the previous json item won't get overwritten.
        """
        for rowidx in (1, 2):
            data = [
                ({k: v for k, v in example_rows[0][0].items()}, 0),
                # 2 rows have same sample
                ({k: v for k, v in example_rows[1][0].items()}, 1),
                ({k: v for k, v in example_rows[1][0].items()}, 2),
            ]
            data[rowidx][0]["specimen accepted by ref lab"] = "Y"
        submission = AccessionMetadata(
            testapp, data, project, institution, TEST_INGESTION_ID1
        )
        assert len(submission.individuals) == 2
        assert len(submission.samples) == 2
        assert "specimen_accepted" in list(submission.samples.values())[1]

    def test_add_metadata_single_item_same_sample_accession(
        self, testapp, example_rows_with_test_number, project, institution
    ):
        """
        if samples have the same specimen_accession but different test number, the bam_sample_id
        should be unique but the specimen_accession should stay the same.
        """
        submission = AccessionMetadata(
            testapp,
            example_rows_with_test_number,
            project,
            institution,
            TEST_INGESTION_ID1,
        )
        accession1 = [
            item
            for item in submission.samples.values()
            if item["specimen_accession"] == "1"
        ]
        assert (
            accession1[0]["specimen_accession"] == accession1[1]["specimen_accession"]
        )
        assert accession1[0]["bam_sample_id"] != accession1[1]["bam_sample_id"]

    @pytest.mark.parametrize(
        "last_relation, error",
        [
            ("brother", False),  # not a duplicate relation
            (
                "mother",
                True,
            ),  # error if two members of family have same parental relation
            ("sister", False),  # two siblings can have same relation
        ],
    )
    def test_add_family_metadata(
        self, testapp, big_family_rows, project, institution, last_relation, error
    ):
        """
        tests handling of duplicate relations for parents vs siblings.
        before modification, fixture contains proband, mother, father, sister.
        """
        big_family_rows[4][0]["relation to proband"] = last_relation
        submission = AccessionMetadata(
            testapp, big_family_rows, project, institution, TEST_INGESTION_ID1
        )
        assert len(submission.families) == 1
        fam = list(submission.families.values())[0]
        assert len(fam["members"]) == 5
        assert (len(submission.errors) > 0) == error
        assert ("Multiple values for relation" in "".join(submission.errors)) == error

    def test_add_sample_processing(self, testapp, example_rows, project, institution):
        """tests metadata creation for sample_processing item from a set of rows"""
        example_rows[6][0]["workup type"] = ""  # trigger error for row 7
        submission = AccessionMetadata(
            testapp, example_rows, project, institution, TEST_INGESTION_ID1
        )
        sps = submission.sample_processings
        assert sps["encode-project:analysis-1111"]["analysis_type"] == "WGS-Trio"
        assert sps["encode-project:analysis-2222"]["analysis_type"] == "WGS"
        assert sps["encode-project:analysis-1111"]["samples"] == [
            "encode-project:sample-1-WGS",
            "encode-project:sample-2-WGS",
            "encode-project:sample-3-WGS",
        ]
        assert sps["encode-project:analysis-2222"]["samples"] == [
            "encode-project:sample-1-WGS"
        ]
        assert "Row 7" in "".join(submission.errors)

    @pytest.mark.parametrize(
        "case_id, report", [(None, True), ("Case123", True), ("Case123", False)]
    )
    def test_create_case_metadata(
        self, testapp, row_dict, case_id, report, project, institution
    ):
        """tests case and report item creation after all rows processed"""
        if not report:
            row_dict["report required"] = "N"
        row_dict["unique analysis id"] = case_id
        submission = AccessionMetadata(
            testapp, [(row_dict, 0)], project, institution, TEST_INGESTION_ID1
        )
        case = list(submission.cases.values())[0]
        assert row_dict["individual id"] in case["individual"]
        assert case["ingestion_ids"] == [TEST_INGESTION_ID1]
        assert case["family"] == list(submission.families.keys())[0]
        assert (len(submission.reports) > 0) == report
        case_alias = list(submission.cases.keys())[0]
        if case_id:
            assert case_id in case_alias
        else:
            assert (
                "{}-{}".format(row_dict["analysis id"], row_dict["specimen id"])
                in case_alias
            )
        if report:
            assert case["report"]

    @pytest.mark.parametrize("case_id", [(None), ("Case123")])
    def test_add_case_info(self, testapp, row_dict, case_id, project, institution):
        """tests that case ID from row gets added to proper dictionary attribute"""
        row_dict["unique analysis id"] = case_id
        submission = AccessionMetadata(
            testapp, [(row_dict, 0)], project, institution, TEST_INGESTION_ID1
        )
        key = "{}-{}".format(row_dict["analysis id"], row_dict["specimen id"])
        assert submission.case_info.get(key)["case id"] == case_id

    def test_add_individual_relations(
        self, testapp, big_family_rows, project, institution
    ):
        """
        tests that correct proband mother and father get added to individual item metadata
        after all rows are processed
        """
        obj = AccessionMetadata(
            testapp, big_family_rows, project, institution, TEST_INGESTION_ID1
        )
        proband = obj.individuals["encode-project:individual-456"]
        sister = obj.individuals["encode-project:individual-546"]
        brother = obj.individuals["encode-project:individual-555"]
        parent = obj.individuals["encode-project:individual-789"]
        assert all(field in proband for field in ["mother", "father"])
        assert all(field not in parent for field in ["mother", "father"])
        assert proband["mother"] == sister["mother"] == brother["mother"]
        assert proband["father"] == sister["father"] == brother["father"]
        assert not any(
            field in obj.families["encode-project:family-456"]
            for field in ["mother", "father", "sister", "brother"]
        )

    def test_process_rows(self, example_rows_obj, project, institution):
        """tests that all rows get processed and create desired number and type of json items"""
        assert example_rows_obj.json_out
        assert len(example_rows_obj.individuals) == 5
        assert len(example_rows_obj.families) == 2
        assert len(example_rows_obj.samples) == 6
        assert len(example_rows_obj.sample_processings) == 4
        assert len(example_rows_obj.cases) == 7
        assert len(example_rows_obj.reports) == 4
        assert (
            len(
                example_rows_obj.individuals["encode-project:individual-456"]["samples"]
            )
            == 2
        )

    def test_create_json_out(self, example_rows_obj, project, institution):
        """tests that all expected items are present in final json as well as
        project and institution fields"""
        assert all(
            key in example_rows_obj.json_out
            for key in [
                "individual",
                "family",
                "sample",
                "sample_processing",
                "case",
                "report",
            ]
        )
        for key, val in example_rows_obj.json_out.items():
            if key != "errors":
                for val2 in val.values():
                    assert val2["project"]
                    assert val2["institution"]
                    assert all(
                        val3 for val3 in val2.values()
                    )  # test all None values are removed

    @pytest.mark.workbook
    @pytest.mark.parametrize(
        (
            "proband_files,proband_case_files,uncle_files,uncle_case_files,"
            "genome_build,expected_files,expected_errors"
        ),
        [
            (None, None, None, None, None, {}, 0),
            ("", "", "", "", None, {}, 0),
            (FILE_NAME_NOT_ACCEPTED, None, None, None, None, {}, 2),
            (None, FILE_NAME_NOT_ACCEPTED, None, None, None, {}, 2),
            (
                FASTQ_FILE_NAMES_ERRORS,
                None,
                None,
                None,
                None,
                FASTQ_ALIAS_TO_FILE_ITEMS_ERRORS,
                2,
            ),
            (
                None,
                None,
                FASTQ_FILE_NAMES_NO_ERRORS,
                None,
                None,
                FASTQ_ALIAS_TO_FILE_ITEMS_NO_ERRORS,
                0,
            ),
            (None, VCF_FILE_PATH, None, None, None, VCF_ALIAS_TO_FILE_ITEM, 0),
            (None, VCF_FILE_PATH, None, VCF_FILE_NAME, None, VCF_ALIAS_TO_FILE_ITEM, 0),
            (
                None,
                VCF_FILE_PATH,
                None,
                VCF_FILE_NAME,
                "hg38",
                VCF_ALIAS_TO_FILE_ITEM_GENOME_BUILD,
                0,
            ),
            (
                None,
                VCF_FILE_PATH,
                None,
                VCF_FILE_NAME,
                "foo",
                VCF_ALIAS_TO_FILE_ITEM,
                1,
            ),
            (
                None,
                VCF_FILE_PATH,
                None,
                FASTQ_FILE_NAMES_NO_ERRORS,
                None,
                VCF_FASTQ_ALIAS_TO_FILE_ITEMS_NO_ERRORS,
                0,
            ),
        ],
    )
    def test_integrated_with_files(
        self,
        es_testapp,
        wb_project,
        wb_institution,
        row_dict,
        row_dict_uncle,
        proband_files,
        proband_case_files,
        uncle_files,
        uncle_case_files,
        genome_build,
        expected_files,
        expected_errors,
    ):
        """Test integration of SubmittedFilesParser with
        AccessionMetadata.

        Ensure expected errors reported correctly, files placed on
        appropriate items, and file properties created.
        """
        row_dict["files"] = proband_files
        row_dict["case files"] = proband_case_files
        row_dict_uncle["files"] = uncle_files
        row_dict_uncle["case files"] = uncle_case_files
        row_dict["genome build"] = genome_build
        row_dict_uncle["genome_build"] = genome_build
        rows = [(row_dict, 1), (row_dict_uncle, 2)]
        accession_metadata = AccessionMetadata(
            es_testapp, rows, wb_project, wb_institution, "some_ingestion_id"
        )
        accession_metadata_files = accession_metadata.files
        for file_alias, file_item in accession_metadata_files.items():
            assert file_item.get("row")
            del file_item["row"]
        assert accession_metadata_files == expected_files
        assert len(accession_metadata.errors) == expected_errors
        if expected_files:
            expected_aliases = set(expected_files.keys())
            for sample in accession_metadata.samples.values():
                bam_sample_id = sample.get("bam_sample_id")
                if bam_sample_id == PROBAND_BAM_SAMPLE_ID:
                    proband_sample = sample
                elif bam_sample_id == UNCLE_BAM_SAMPLE_ID:
                    uncle_sample = sample
            if proband_files:
                assert set(proband_sample.get("files", [])) == expected_aliases
            elif uncle_files:
                assert set(uncle_sample.get("files", [])) == expected_aliases
            else:
                sample_processing = next(
                    iter(accession_metadata.sample_processings.values())
                )
                assert set(sample_processing.get("files", [])) == expected_aliases


class TestSubmittedFilesParser:
    def assert_lists_equal(self, list_1, list_2):
        """Simple helper to compare lists of dicts."""
        assert len(list_1) == len(list_2)
        for item in list_1:
            assert item in list_2
        for item in list_2:
            assert item in list_1

    @pytest.mark.parametrize(
        "extensions_to_formats,expected_errors",
        [
            ({}, 0),
            ({"foo": ["file_format_1"], "bar": []}, 0),
            ({"foo": ["file_format_1"], "bar": ["file_format_1", "file_format_2"]}, 1),
        ],
    )
    def test_check_for_multiple_file_formats(
        self, file_parser, extensions_to_formats, expected_errors
    ):
        """Test multiple file formats for a given extension produce an
        error that is reported.
        """
        file_parser.file_extensions_to_file_formats = extensions_to_formats
        file_parser.check_for_multiple_file_formats()
        assert len(file_parser.errors) == expected_errors

    @pytest.mark.workbook
    @pytest.mark.parametrize(
        (
            "submitted_file_names,genome_build,variant_type,expected_general_errors,"
            "expected_items,expected_aliases,expected_row_errors"
        ),
        [
            ("", None, None, 0, [], [], 0),
            ("foo.bar", None, None, 1, [], [], 1),
            ("foo .bar", None, None, 1, [], [], 2),
            (VCF_FILE_PATH, None, None, 0, [VCF_FILE_ITEM], [VCF_FILE_ALIAS], 0),
            (
                "foo.bar, " + VCF_FILE_PATH,
                None,
                None,
                1,
                [VCF_FILE_ITEM],
                [VCF_FILE_ALIAS],
                1,
            ),
            (
                VCF_FILE_PATH,
                GENOME_BUILD,
                None,
                0,
                [VCF_FILE_ITEM_WITH_GENOME_BUILD],
                [VCF_FILE_ALIAS],
                0,
            ),
            (
                VCF_FILE_PATH,
                None,
                VARIANT_TYPE_SNV,
                0,
                [VCF_FILE_ITEM_WITH_VARIANT_TYPE],
                [VCF_FILE_ALIAS],
                0,
            ),
            (
                FASTQ_FILE_NAMES_NO_ERRORS,
                None,
                None,
                0,
                FASTQ_FILE_ITEMS_NO_ERRORS,
                FASTQ_ALIASES_NO_ERRORS,
                0,
            ),
            (
                FASTQ_FILE_NAMES_ERRORS,
                None,
                None,
                0,
                FASTQ_FILE_ITEMS_ERRORS,
                FASTQ_ALIASES_ERRORS,
                2,
            ),
            (
                ",".join([VCF_FILE_PATH, VCF_EXTRA_FILE_1]),
                None,
                None,
                0,
                [VCF_FILE_ITEM_WITH_EXTRA_FILE_1],
                [VCF_FILE_ALIAS],
                0,
            ),
            (
                ",".join([VCF_FILE_PATH, VCF_EXTRA_FILE_2]),
                None,
                None,
                0,
                [VCF_FILE_ITEM_WITH_EXTRA_FILE_2],
                [VCF_FILE_ALIAS],
                0,
            ),
            (
                ",".join([VCF_FILE_PATH, VCF_EXTRA_FILE_1, VCF_EXTRA_FILE_2]),
                None,
                None,
                1,
                [VCF_FILE_ITEM_WITH_EXTRA_FILE_1],
                [VCF_FILE_ALIAS],
                1,
            ),
        ],
    )
    def test_extract_file_metadata(
        self,
        file_parser_with_search,
        submitted_file_names,
        genome_build,
        variant_type,
        expected_general_errors,
        expected_items,
        expected_aliases,
        expected_row_errors,
    ):
        """Test submitted file names parsing, File alias/property
        creation, and error reporting.

        NOTE: Essentially an integrated test of the class, so check
        helper functions if failing.
        """
        (
            result_items,
            result_aliases,
            result_row_errors,
        ) = file_parser_with_search.extract_file_metadata(
            submitted_file_names,
            genome_build=genome_build,
            variant_type=variant_type,
            row_index=1,
        )
        assert len(file_parser_with_search.errors) == expected_general_errors
        assert len(result_row_errors) == expected_row_errors
        self.assert_lists_equal(result_items, expected_items)
        self.assert_lists_equal(result_aliases, expected_aliases)

    @pytest.mark.parametrize(
        "submitted_file_names,expected",
        [
            (None, []),
            ("", []),
            ("foo,foo,bar,", ["foo", "bar"]),
            ("foo,  foo , bar ,", ["foo", "bar"]),
        ],
    )
    def test_parse_file_names(self, file_parser, submitted_file_names, expected):
        """Test parsing submitted file names."""
        result = file_parser.parse_file_names(submitted_file_names)
        assert result == set(expected)

    @pytest.mark.parametrize(
        "file_name,expected",
        [
            ("", False),
            (" ", False),
            ("foo-bar", True),
            ("foo-bar.txt", True),
            ("foo_bar", True),
            ("foo bar", False),
            (" foo_bar.txt", False),
            ("foo_bar.txt ", False),
            ("foo_bar_19", True),
        ],
    )
    def test_is_file_name_valid(self, file_parser, file_name, expected):
        """Test validation of file names with regex."""
        result = file_parser.is_file_name_valid(file_name)
        assert result == expected

    @pytest.mark.parametrize(
        "accepted_file_formats,expected",
        [
            ({}, []),
            (
                {
                    "/file-formats/foo_bar/": {"standard_file_extension": "foo.bar"},
                    "/file-formats/bar/": {
                        "standard_file_extension": "bar",
                        "other_allowed_extensions": ["foo", "bar", "foo.bar"],
                    },
                },
                ["bar", "foo", "foo.bar"],
            ),
        ],
    )
    def test_get_accepted_file_extensions(
        self, file_parser, accepted_file_formats, expected
    ):
        """Test accumulating acceptable file extensions from mocked
        search results for FileFormats.
        """
        with mock.patch(
            "encoded.submit.SubmittedFilesParser.get_accepted_file_formats",
            return_value=accepted_file_formats,
        ) as mocked_file_formats:
            result = file_parser.get_accepted_file_extensions()
            mocked_file_formats.assert_called_once()
            assert result == expected

    @pytest.mark.workbook
    def test_get_accepted_file_formats(self, file_parser_with_search):
        """Test retrieval of accepted FileFormats via search."""
        result_file_formats = []
        expected_file_formats = ["fastq", "vcf_gz"]
        result = file_parser_with_search.get_accepted_file_formats()
        assert len(result) == 2
        for item in result.values():
            result_file_formats.append(item.get("file_format"))
        assert sorted(result_file_formats) == sorted(expected_file_formats)

    @pytest.mark.parametrize(
        "file_suffixes,return_values,expected_calls,expected",
        [
            ([], [], [], (None, None, None)),
            (
                [".foo"],
                [[]],
                ["foo"],
                (None, None, None),
            ),
            (
                [".foo", ".bar"],
                [[], [{"@id": "atid_1"}]],
                ["foo.bar", "bar"],
                ("atid_1", ["extra_file_atid_1", "extra_file_atid_2"], "bar"),
            ),
            (
                [".foo", ".bar"],
                [[{"@id": "atid_1"}]],
                ["foo.bar"],
                ("atid_1", ["extra_file_atid_1", "extra_file_atid_2"], "foo.bar"),
            ),
            (
                [".foo", ".bar"],
                [[{"@id": "atid_1"}, {"@id": "atid_2"}], []],
                ["foo.bar"],
                (None, None, None),
            ),
        ],
    )
    def test_identify_file_format(
        self,
        file_parser,
        file_suffixes,
        return_values,
        expected_calls,
        expected,
    ):
        """Test iteratively matching file extensions to FileFormats with
        mocked search results.
        """
        file_parser.primary_to_extra_file_formats = {
            "atid_1": ["extra_file_atid_1", "extra_file_atid_2"]
        }
        with mock.patch(
            "encoded.submit.SubmittedFilesParser.search_file_format_for_suffix",
            side_effect=return_values,
        ) as mocked_search:
            result = file_parser.identify_file_format(file_suffixes)
            assert result == expected
            for expected_call in expected_calls:
                mocked_search.assert_any_call(expected_call)

    @pytest.mark.workbook
    @pytest.mark.parametrize(
        "suffix,expected",
        [
            ("", []),
            ("foo.bar", []),
            ("fastq.gz", ["fastq"]),
            ("fq.gz", ["fastq"]),
        ],
    )
    def test_search_file_format_for_suffix(
        self, file_parser_with_search, suffix, expected
    ):
        """Test matching of file extension to FileFormat(s) via search
        results.
        """
        result = file_parser_with_search.search_file_format_for_suffix(suffix)
        assert len(result) == len(expected)
        result_file_formats = [item["file_format"] for item in result]
        for file_format in result_file_formats:
            assert file_format in expected

    @pytest.mark.workbook
    @pytest.mark.parametrize(
        "query,expected_length",
        [
            ("", 0),
            ("/search/?type=FooBar", 0),
            ("/search/?type=FileFormat&file_format=fastq", 1),
        ],
    )
    def test_search_query(self, file_parser_with_search, query, expected_length):
        """Test search results retrieved and returned as list of
        items found.
        """
        result = file_parser_with_search.search_query(query)
        assert isinstance(result, list)
        assert len(result) == expected_length

    @pytest.mark.workbook
    def test_make_get_request(self, es_testapp, file_parser_with_search, wb_project):
        """Test GET request made with appropriate response following
        and error handling.
        """
        wb_project_atid = wb_project["@id"]

        get_result = file_parser_with_search.make_get_request(wb_project_atid)
        for key, value in wb_project.items():
            result_value = get_result.get(key)
            assert result_value == value

        query_params = "frame=object"
        get_result = file_parser_with_search.make_get_request(
            wb_project_atid, query_string=query_params
        )
        expected_result = es_testapp.get(wb_project_atid, params=query_params).json
        assert get_result == expected_result

        url = "/search/?type=Project&uuid=" + wb_project["uuid"]
        get_result = file_parser_with_search.make_get_request(url)
        assert get_result["@graph"][0] == wb_project

        url = "/search/?type=Project&uuid!=No value"  # 301 follow
        get_result = file_parser_with_search.make_get_request(url)
        assert get_result["@graph"]

        url = "/search/?type=FooBar"
        get_result = file_parser_with_search.make_get_request(url)
        assert not get_result

    def make_file_dicts_for_names(file_names):
        """Helper function to create simple File item with alias
        property for all given file names.
        """
        result = {}
        for file_name in file_names:
            result[file_name] = {SubmittedFilesParser.ALIASES: ["alias-" + file_name]}
        return result

    @pytest.mark.parametrize(
        (
            "fastqs,expected_paired_ends,expected_unknown_paired_end,"
            "expected_unpaired_fastqs"
        ),
        [
            (make_file_dicts_for_names(["foo.fastq.gz"]), [None], ["foo.fastq.gz"], []),
            (
                make_file_dicts_for_names(["foo_R1.fastq.gz"]),
                ["1"],
                [],
                ["foo_R1.fastq.gz"],
            ),
            (
                make_file_dicts_for_names(["foo_R1.fastq.gz", "foo_R2.fastq.gz"]),
                ["1", "2"],
                [],
                [],
            ),
            (
                make_file_dicts_for_names(["foo_R1.fastq.gz", "foo_r2.fastq.gz"]),
                ["1", "2"],
                [],
                ["foo_R1.fastq.gz", "foo_r2.fastq.gz"],
            ),
            (
                make_file_dicts_for_names(
                    ["foo_R1.fastq.gz", "bar_R1.fastq.gz", "foo_R2.fastq.gz"]
                ),
                ["1", "1", "2"],
                [],
                ["bar_R1.fastq.gz"],
            ),
        ],
    )
    def test_validate_and_pair_fastqs(
        self,
        file_parser,
        fastqs,
        expected_paired_ends,
        expected_unknown_paired_end,
        expected_unpaired_fastqs,
    ):
        """Test paired-end identification and subsequent file pairing
        of FASTQs.
        """
        (
            result_unknown_paired_end,
            result_unpaired_fastqs,
        ) = file_parser.validate_and_pair_fastqs(fastqs)
        assert result_unknown_paired_end == expected_unknown_paired_end
        assert result_unpaired_fastqs == expected_unpaired_fastqs
        assert len(fastqs) == len(expected_paired_ends)
        for idx, file_item in enumerate(fastqs.values()):
            assert file_item.get("paired_end") == expected_paired_ends[idx]

    @pytest.mark.parametrize(
        "file_name,expected",
        [
            ("", None),
            ("foo bar", None),
            ("fastq_fileR1.fastq.gz", None),
            ("fastq_filer1.fastq.gz", None),
            ("fastq_file_R1.fastq.gz", 1),
            ("fastq_file_r1.fastq.gz", 1),
            ("fastq_file_R1_001.fastq.gz", 1),
            ("fastq_file_r1_001.fastq.gz", 1),
            ("fastq_file_R2.fastq.gz", 2),
            ("fastq_file_r2.fastq.gz", 2),
            ("fastq_file_R2_001.fastq.gz", 2),
            ("fastq_file_r2_001.fastq.gz", 2),
            ("fastq_file_r2_001_r1.fastq.gz", None),
            ("fastq_file_R1_001_R2.fastq.gz", None),
        ],
    )
    def test_get_paired_end_from_name(self, file_parser, file_name, expected):
        """Test paired-end identification from FASTQ file name."""
        result = file_parser.get_paired_end_from_name(file_name)
        assert result == expected

    @pytest.mark.parametrize(
        "fastq_paired_end_1,fastq_paired_end_2,expected_matches,expected_unmatched",
        [
            ({}, {}, [], []),
            ({"foo": {}}, {"bar": {}}, [], ["foo", "bar"]),
            (
                {"fastq_r1_001.gz": {}},
                {"fastq_r2.gz": {"aliases": ["fastq_r2_alias"]}},
                [],
                ["fastq_r1_001.gz", "fastq_r2.gz"],
            ),
            (
                {"fastq_r1.gz": {}},
                {"fastq_r2.gz": {"aliases": ["fastq_r2_alias"]}},
                [("fastq_r1.gz", "fastq_r2.gz")],
                [],
            ),
            (
                {"fastq_r1_001.gz": {}, "fastq_r1.gz": {}},
                {"fastq_r2.gz": {"aliases": ["fastq_r2_alias"]}},
                [("fastq_r1.gz", "fastq_r2.gz")],
                ["fastq_r1_001.gz"],
            ),
            (
                {"fastq_r1_001.gz": {}, "fastq_r1.gz": {}},
                {
                    "fastq_r2.gz": {"aliases": ["fastq_r2_alias"]},
                    "fastq_r2_001.gz": {"aliases": ["fastq_r2_001_alias"]},
                },
                [
                    ("fastq_r1.gz", "fastq_r2.gz"),
                    ("fastq_r1_001.gz", "fastq_r2_001.gz"),
                ],
                [],
            ),
        ],
    )
    def test_pair_fastqs_by_name(
        self,
        file_parser,
        fastq_paired_end_1,
        fastq_paired_end_2,
        expected_matches,
        expected_unmatched,
    ):
        """Test pairing of FASTQ files by name, with file properties
        updated and unpaired file names returned.
        """
        unmatched = file_parser.pair_fastqs_by_name(
            fastq_paired_end_1, fastq_paired_end_2
        )
        assert unmatched == expected_unmatched
        for paired_end_1_file_name, paired_end_2_file_name in expected_matches:
            paired_end_1_item = fastq_paired_end_1.get(paired_end_1_file_name)
            paired_end_2_item = fastq_paired_end_2.get(paired_end_2_file_name)
            assert paired_end_1_item and paired_end_2_item
            paired_end_1_match = paired_end_1_item[file_parser.RELATED_FILES][0][
                file_parser.FILE
            ]
            assert paired_end_1_match == paired_end_2_item[file_parser.ALIASES][0]

    @pytest.mark.parametrize(
        "file_name,expected",
        [
            ("", ""),
            ("foo bar", "foo bar"),
            ("fastq_fileR1.fastq.gz", "fastq_fileR1.fastq.gz"),
            ("fastq_file_R1.fastq.gz", "fastq_file_R2.fastq.gz"),
            ("fastq_file_R1_L001.fastq.gz", "fastq_file_R2_L001.fastq.gz"),
            ("fastq_file_R1_L001_R1.fastq.gz", "fastq_file_R2_L001_R2.fastq.gz"),
        ],
    )
    def test_make_expected_paired_end_2_name(self, file_parser, file_name, expected):
        """Test making paired-end 2 name from paired-end 1 FASTQ file
        name.
        """
        result = file_parser.make_expected_paired_end_2_name(file_name)
        assert result == expected

    @pytest.mark.parametrize(
        (
            "files_to_check_extra_files,file_names_to_items,files_without_file_format,"
            "expected_file_names_to_items,expected_files_without_file_format"
        ),
        [
            ({}, {}, {}, {}, {}),
            (
                FILES_TO_CHECK_EXTRA_FILES,
                copy.deepcopy(FILE_NAMES_TO_ITEMS),
                copy.deepcopy(FILES_WITHOUT_FILE_FORMAT),
                EXPECTED_FILE_NAMES_TO_ITEMS,
                EXPECTED_FILES_WITHOUT_FILE_FORMAT,
            ),
        ],
    )
    def test_associate_extra_files(
        self,
        file_parser,
        files_to_check_extra_files,
        file_names_to_items,
        files_without_file_format,
        expected_file_names_to_items,
        expected_files_without_file_format,
    ):
        """Test associating "primary" to extra file FileFormats."""
        file_parser.extra_file_formats = EXTRA_FILE_FORMAT_ATIDS_TO_ITEMS
        file_parser.associate_extra_files(
            files_to_check_extra_files, file_names_to_items, files_without_file_format
        )
        assert file_names_to_items == expected_file_names_to_items
        assert files_without_file_format == expected_files_without_file_format

    @pytest.mark.parametrize(
        (
            "file_item,existing_item_properties,extra_file_name,extra_file_format_atid,"
            "expected_extra_files"
        ),
        [
            (
                {},
                None,
                "foo.bar",
                "some_atid",
                [{"file_format": "some_atid", "filename": "foo.bar"}],
            ),
            (
                {"extra_files": [{}]},
                None,
                "foo.bar",
                "some_atid",
                [{}, {"file_format": "some_atid", "filename": "foo.bar"}],
            ),
            (
                {},
                {"extra_files": [{"file_format": "some_atid"}]},
                "foo.bar",
                "some_atid",
                None,
            ),
            (
                {},
                {"extra_files": [{"file_format": "some_atid"}]},
                "foo.bar",
                "some_other_atid",
                [{"file_format": "some_other_atid", "filename": "foo.bar"}],
            ),
        ],
    )
    def test_associate_file_with_extra_file(
        self,
        file_parser,
        file_item,
        existing_item_properties,
        extra_file_name,
        extra_file_format_atid,
        expected_extra_files,
    ):
        """Test adding extra file metadata to file properties"""
        with mock.patch(
            "encoded.submit.SubmittedFilesParser.make_get_request",
            return_value=existing_item_properties,
        ) as mock_make_get_request:
            file_parser.associate_file_with_extra_file(
                file_item, extra_file_name, extra_file_format_atid
            )
            assert file_item.get("extra_files") == expected_extra_files
            mock_make_get_request.assert_called_once()

    @pytest.mark.parametrize(
        "extra_file_formats,file_name,file_suffix,file_format_atids,expected",
        [
            ({}, "", "", [], []),
            (
                EXTRA_FILE_FORMAT_ATIDS_TO_ITEMS,
                "some_fastq.fastq.gz",
                "fastq.gz",
                [FASTQ_FILE_FORMAT["@id"]],
                [],
            ),
            (
                EXTRA_FILE_FORMAT_ATIDS_TO_ITEMS,
                "some_bam.bam",
                "bam",
                [BAM_FILE_FORMAT["@id"]],
                [],
            ),
            (
                EXTRA_FILE_FORMAT_ATIDS_TO_ITEMS,
                "some_bam.bam",
                "bam",
                [BAI_FILE_FORMAT["@id"], FAI_FILE_FORMAT["@id"]],
                [
                    (["some_bam.bai"], BAI_FILE_FORMAT["@id"]),
                    (
                        ["some_bam.fai", "some_bam.fam", "some_bam.fan"],
                        FAI_FILE_FORMAT["@id"],
                    ),
                ],
            ),
            (
                EXTRA_FILE_FORMAT_ATIDS_TO_ITEMS,
                "some_bam.something.bam",
                "bam",
                [BAI_FILE_FORMAT["@id"], FAI_FILE_FORMAT["@id"]],
                [
                    (["some_bam.something.bai"], BAI_FILE_FORMAT["@id"]),
                    (
                        [
                            "some_bam.something.fai",
                            "some_bam.something.fam",
                            "some_bam.something.fan",
                        ],
                        FAI_FILE_FORMAT["@id"],
                    ),
                ],
            ),
        ],
    )
    def test_generate_extra_file_names_with_formats(
        self,
        file_parser,
        extra_file_formats,
        file_name,
        file_suffix,
        file_format_atids,
        expected,
    ):
        """Test making possible extra file names from a given file
        name and FileFormat.
        """
        file_parser.extra_file_formats = extra_file_formats
        result = file_parser.generate_extra_file_names_with_formats(
            file_name, file_suffix, file_format_atids
        )
        assert result == expected

    @pytest.mark.parametrize(
        "file_name,suffix,expected",
        [
            ("", "", ""),
            ("foo.bar", "", "foo.bar"),
            ("foo.bar", "bar", "foo"),
            ("foo.bar", ".bar", "foo"),
            ("foo.bar.bar", "bar", "foo.bar"),
            ("foo.bar.bar", "bar.bar", "foo"),
        ],
    )
    def test_get_file_name_without_suffix(
        self, file_parser, file_name, suffix, expected
    ):
        """Test removing given suffix from file name."""
        result = file_parser.get_file_name_without_suffix(file_name, suffix)
        assert result == expected

    @pytest.mark.parametrize(
        "file_name,extension,expected",
        [
            ("", "", "."),
            ("foo", "", "foo."),
            ("", "bar", ".bar"),
            ("foo", "bar", "foo.bar"),
            ("foo.", "bar", "foo.bar"),
            ("foo", ".bar", "foo.bar"),
            ("foo.", ".bar", "foo.bar"),
            ("fu.foo", "bar", "fu.foo.bar"),
        ],
    )
    def test_make_file_name_for_extension(
        self, file_parser, file_name, extension, expected
    ):
        """Test make new file name from given name and extension."""
        result = file_parser.make_file_name_for_extension(file_name, extension)
        assert result == expected


class TestPedigreeRow:
    def assert_lists_identical(self, list_1, list_2):
        """Assert equality for unsorted lists."""
        assert len(list_1) == len(list_2)
        for item in list_1:
            assert item in list_2

    def test_extract_individual_metadata(self, pedigree_row, row_dict_pedigree):
        """tests that individual metadata gets created properly during pedigree file parsing"""
        assert not pedigree_row.errors
        assert pedigree_row.indiv_alias == "encode-project:individual-456"
        assert pedigree_row.individual.metadata["aliases"] == [pedigree_row.indiv_alias]
        assert (
            pedigree_row.individual.metadata["individual_id"]
            == row_dict_pedigree["individual id"]
        )
        assert all(
            [
                ":individual-" in pedigree_row.individual.metadata[item]
                for item in ["mother", "father"]
            ]
        )
        for item in [
            "family_id",
            "sex",
            "phenotypic_features",
            "disorders",
            "ancestry",
            "life_status",
            "is_deceased",
            "is_termination_of_pregnancy",
            "is_still_birth",
            "is_pregnancy",
            "is_spontaneous_abortion",
            "is_infertile",
            "is_no_children_by_choice",
        ]:
            assert item in pedigree_row.individual.metadata

    @pytest.mark.parametrize(
        "field, error",
        [
            ("individual id", True),
            ("family id", True),
            ("sex", True),
            ("ancestry", False),
            ("mother id", False),
            ("father id", False),
            ("hpo terms", False),
        ],
    )
    def test_found_missing_values(
        self, row_dict_pedigree, project, institution, field, error
    ):
        """some columns are required for spreadsheet submission, others are optional."""
        row_dict_pedigree[field] = None
        obj = PedigreeRow(row_dict_pedigree, 1, project["name"], institution["name"])
        assert (len(obj.errors) > 0) == error
        assert (
            "Row 1 - missing required field(s) {}. This row cannot be processed."
            "".format(field) in obj.errors
        ) == error

    @pytest.mark.parametrize(
        "proband_val, result", [("Y", True), ("N", False), ("U", False)]
    )
    def test_is_proband(
        self, row_dict_pedigree, project, institution, proband_val, result
    ):
        row_dict_pedigree["proband"] = proband_val
        obj = PedigreeRow(row_dict_pedigree, 1, project["name"], institution["name"])
        assert obj.proband == result

    @pytest.mark.parametrize(
        "ontology_terms,match_pattern,expected_valid,expected_invalid",
        [
            ("", HPO_TERM_ID_PATTERN, [], []),
            ("HP:0000001", HPO_TERM_ID_PATTERN, ["HP:0000001"], []),
            ("foo, bar", HPO_TERM_ID_PATTERN, [], ["foo", "bar"]),
            ("foo, bar, foo", HPO_TERM_ID_PATTERN, [], ["foo", "bar"]),
            (
                "foo, HP:0000001, bar",
                HPO_TERM_ID_PATTERN,
                ["HP:0000001"],
                ["foo", "bar"],
            ),
        ],
    )
    def test_validate_ontology_terms(
        self,
        pedigree_row,
        ontology_terms,
        match_pattern,
        expected_valid,
        expected_invalid,
    ):
        """Test identification of valid/invalid ontology terms based on
        given term regex.
        """
        result_valid, result_invalid = pedigree_row.validate_ontology_terms(
            ontology_terms, match_pattern
        )
        assert result_valid == set(expected_valid)
        assert result_invalid == set(expected_invalid)

    @pytest.mark.parametrize(
        "individual_metadata,expected",
        [
            ({}, {}),
            ({"foo": "bar"}, {"foo": "bar"}),
            ({"phenotypic_features": "foo, bar"}, {}),
            ({"foo": "bar", "phenotypic_features": "foo, bar"}, {"foo": "bar"}),
            (
                {"phenotypic_features": "HP:0001111"},
                {
                    "phenotypic_features": [
                        {"phenotypic_feature": "/phenotypes/HP:0001111/"}
                    ]
                },
            ),
            (
                {"foo": "bar", "phenotypic_features": "HP:0001111"},
                {
                    "foo": "bar",
                    "phenotypic_features": [
                        {"phenotypic_feature": "/phenotypes/HP:0001111/"}
                    ],
                },
            ),
        ],
    )
    def test_update_phenotypes(self, pedigree_row, individual_metadata, expected):
        """Test phenotypes from spreadsheet properly reformatted or
        removed from metadata appropriately.
        """
        pedigree_row.update_phenotypes(individual_metadata)
        assert individual_metadata == expected

    @pytest.mark.parametrize(
        "phenotypes,error,expected",
        [
            ("", False, []),
            ("HP:001", True, []),
            ("Ataxia", False, []),
            ("HP:0000001", False, [{"phenotypic_feature": "/phenotypes/HP:0000001/"}]),
            (
                "HP:1094732, HP:2349843",
                False,
                [
                    {"phenotypic_feature": "/phenotypes/HP:1094732/"},
                    {"phenotypic_feature": "/phenotypes/HP:2349843/"},
                ],
            ),
        ],
    )
    def test_get_phenotypes(self, pedigree_row, phenotypes, error, expected):
        """Test spreadsheet HPO term input properly parsed and
        validated.
        """
        result = pedigree_row.get_phenotypes(phenotypes)
        self.assert_lists_identical(result, expected)
        if error:
            assert pedigree_row.errors

    @pytest.mark.parametrize(
        "individual_metadata,expected",
        [
            ({}, {}),
            ({"foo": "bar"}, {"foo": "bar"}),
            ({"primary_diagnosis": "foo, bar"}, {}),
            ({"disorders": "foo, bar"}, {}),
            (
                {"primary_diagnosis": "MONDO:0001111"},
                {
                    "disorders": [
                        {
                            "disorder": "/disorders/MONDO:0001111/",
                            "is_primary_diagnosis": True,
                        }
                    ]
                },
            ),
            (
                {"disorders": "MONDO:0001111"},
                {"disorders": [{"disorder": "/disorders/MONDO:0001111/"}]},
            ),
            (
                {
                    "primary_diagnosis": "MONDO:0001111",
                    "disorders": "MONDO:0002222",
                },
                {
                    "disorders": [
                        {
                            "disorder": "/disorders/MONDO:0001111/",
                            "is_primary_diagnosis": True,
                        },
                        {"disorder": "/disorders/MONDO:0002222/"},
                    ],
                },
            ),
            (
                {
                    "primary_diagnosis": "foo, bar",
                    "diagnosis_onset_age": "10",
                    "diagnosis_onset_age_units": "year",
                    "diagnostic_confidence": "probable",
                },
                {},
            ),
            (
                {
                    "diagnosis_onset_age": "10",
                    "diagnosis_onset_age_units": "year",
                    "diagnostic_confidence": "probable",
                },
                {},
            ),
            (
                {
                    "primary_diagnosis": "MONDO:0001111",
                    "diagnosis_onset_age": "10",
                    "diagnosis_onset_age_units": "year",
                    "diagnostic_confidence": "probable",
                },
                {
                    "disorders": [
                        {
                            "disorder": "/disorders/MONDO:0001111/",
                            "onset_age": 10,
                            "onset_age_units": "year",
                            "diagnostic_confidence": "probable",
                            "is_primary_diagnosis": True,
                        },
                    ]
                },
            ),
        ],
    )
    def test_update_disorders(self, pedigree_row, individual_metadata, expected):
        """Test disorder information from spreadsheet properly
        processed and reformatted or removed from Individual metadata.
        """
        pedigree_row.update_disorders(individual_metadata)
        assert individual_metadata == expected

    @pytest.mark.parametrize(
        (
            "primary_disorder,onset_age,onset_age_units,diagnostic_confidence,error"
            ",expected"
        ),
        [
            ("", None, None, None, False, []),
            ("MONDO:foo", None, None, None, True, []),
            (
                "MONDO:0001111",
                None,
                None,
                None,
                False,
                [
                    {
                        "disorder": "/disorders/MONDO:0001111/",
                        "is_primary_diagnosis": True,
                    }
                ],
            ),
            (
                "MONDO:0001111, MONDO:0001111",
                None,
                None,
                None,
                False,
                [
                    {
                        "disorder": "/disorders/MONDO:0001111/",
                        "is_primary_diagnosis": True,
                    }
                ],
            ),
            ("MONDO:0001111, MONDO:0001112", None, None, None, True, []),
            (
                "MONDO:0001111, MONDO:foo",
                None,
                None,
                None,
                True,
                [
                    {
                        "disorder": "/disorders/MONDO:0001111/",
                        "is_primary_diagnosis": True,
                    }
                ],
            ),
            (
                "MONDO:0001111",
                "10",
                None,
                None,
                False,
                [
                    {
                        "disorder": "/disorders/MONDO:0001111/",
                        "onset_age": 10,
                        "onset_age_units": "year",
                        "is_primary_diagnosis": True,
                    }
                ],
            ),
            (
                "MONDO:0001111",
                "10",
                "month",
                None,
                False,
                [
                    {
                        "disorder": "/disorders/MONDO:0001111/",
                        "onset_age": 10,
                        "onset_age_units": "month",
                        "is_primary_diagnosis": True,
                    }
                ],
            ),
            (
                "MONDO:0001111",
                None,
                None,
                "probable",
                False,
                [
                    {
                        "disorder": "/disorders/MONDO:0001111/",
                        "diagnostic_confidence": "probable",
                        "is_primary_diagnosis": True,
                    }
                ],
            ),
        ],
    )
    def test_get_primary_disorder(
        self,
        pedigree_row,
        primary_disorder,
        onset_age,
        onset_age_units,
        diagnostic_confidence,
        error,
        expected,
    ):
        """Test primary disorder MONDO terms and associated columns from
        spreadsheet interpretated, validated, and formatted.
        """
        result = pedigree_row.get_primary_disorder(
            primary_disorder, onset_age, onset_age_units, diagnostic_confidence
        )
        assert result == expected
        if error:
            assert pedigree_row.errors

    @pytest.mark.parametrize(
        "disorders,error,expected",
        [
            ("", False, []),
            ("MONDO:0001", True, []),
            ("MONDO:0007947", False, [{"disorder": "/disorders/MONDO:0007947/"}]),
            (
                "Foo, MONDO:0007947, MONDO:001",
                True,
                [{"disorder": "/disorders/MONDO:0007947/"}],
            ),
            (
                "MONDO:0007947, MONDO:0001111",
                False,
                [
                    {"disorder": "/disorders/MONDO:0007947/"},
                    {"disorder": "/disorders/MONDO:0001111/"},
                ],
            ),
        ],
    )
    def test_get_secondary_disorders(self, pedigree_row, disorders, error, expected):
        """Test secondary MONDO terms without additional metadata
        validated and formatted.
        """
        result = pedigree_row.get_secondary_disorders(disorders)
        self.assert_lists_identical(result, expected)
        if error:
            assert pedigree_row.errors


class TestPedigreeMetadata:
    def test_add_individual_metadata(
        self, testapp, example_rows_pedigree, project, institution
    ):
        """
        if json for an item was already created in a previous row, any new fields for that
        item in the current row should be added to the existing json.
        if the current row has less information than the previous json item, the fields in
        the previous json item won't get overwritten.
        """
        for rowidx in (1, 2):
            data = [
                ({k: v for k, v in example_rows_pedigree[0][0].items()}, 1),
                # 2 rows have same sample
                ({k: v for k, v in example_rows_pedigree[6][0].items()}, 2),
                ({k: v for k, v in example_rows_pedigree[6][0].items()}, 3),
            ]
            submission = PedigreeMetadata(
                testapp, data, project, institution, TEST_INGESTION_ID1
            )
            assert (
                len(submission.individuals) == 4
            )  # row 0, row 6, + 2 parents of row[0]
            # assert len(submission.families) == 1
            assert "is_pregnancy" in list(submission.individuals.values())[1]
            assert list(submission.individuals.values())[1]["is_pregnancy"] is True

    def test_add_family_metadata(
        self,
        testapp,
        example_rows_pedigree,
        example_rows_pedigree_obj,
        project,
        institution,
    ):
        assert len(example_rows_pedigree_obj.families) == 1
        fam = list(example_rows_pedigree_obj.families.values())[0]
        assert fam["proband"] == "encode-project:individual-456"
        assert len(fam["members"]) == len(example_rows_pedigree)

    @pytest.mark.workbook
    def test_add_family_metadata_db_single(
        self, workbook, es_testapp, example_rows_pedigree, wb_project, wb_institution
    ):
        """Tests that if a family ID is already in the database, the atid is used as an identifier instead
        of the new alias. Additionally, if the proband designation is missing from the family history rows,
        the PedigreeMetadata object still gets created without error messages when the family is in the DB already.
        """
        example_rows_pedigree[0][0]["proband"] == "N"
        submission = PedigreeMetadata(
            es_testapp,
            example_rows_pedigree,
            wb_project,
            wb_institution,
            TEST_INGESTION_ID1,
        )
        assert len(submission.families) == 1
        fam = list(submission.families.values())[0]
        assert list(submission.families.keys())[0] == WORKBOOK_FAMILY_ID1
        assert len(fam["members"]) == len(example_rows_pedigree)
        assert len(submission.errors) == 0

    @pytest.mark.workbook
    def test_add_family_metadata_db_multi(
        self, workbook, es_testapp, example_rows_pedigree, wb_project, wb_institution
    ):
        """Tests that if 2 items are in the DB with same familyID, that both of these are reflected in the
        PedigreeMetadata object. Checks that both items have all members and proband of each isn't changed."""
        for row in example_rows_pedigree:
            row[0]["family id"] = "0102"
        submission = PedigreeMetadata(
            es_testapp,
            example_rows_pedigree,
            wb_project,
            wb_institution,
            TEST_INGESTION_ID1,
        )
        assert len(submission.families) == 2
        assert sorted(list(submission.families.keys())) == sorted(
            [WORKBOOK_FAMILY_ID2, WORKBOOK_FAMILY_ID3]
        )
        for fam in submission.families.values():
            assert len(fam["members"]) == len(example_rows_pedigree)
            assert "proband" not in fam

    def test_add_family_metadata_no_proband(
        self, testapp, example_rows_pedigree, project, institution
    ):
        del example_rows_pedigree[0][0]["proband"]
        submission = PedigreeMetadata(
            testapp, example_rows_pedigree, project, institution, TEST_INGESTION_ID1
        )
        assert len(submission.errors) > 0
        assert (
            "No proband indicated for family 0101. Please edit and resubmit"
            in "".join(submission.errors)
        )
        print(submission.errors)

    def test_process_rows(self, example_rows_pedigree_obj):
        assert len(example_rows_pedigree_obj.families) == 1
        assert len(example_rows_pedigree_obj.individuals) == 7
        assert not example_rows_pedigree_obj.errors

    def test_json_out(self, example_rows_pedigree_obj):
        assert sorted(list(example_rows_pedigree_obj.json_out.keys())) == [
            "errors",
            "family",
            "individual",
        ]
        assert not example_rows_pedigree_obj.json_out["errors"]
        assert len(example_rows_pedigree_obj.json_out["family"]) == 1
        assert len(example_rows_pedigree_obj.json_out["individual"]) == 7

    def test_check_individuals(
        self, testapp, example_rows_pedigree, project, institution
    ):
        submission = PedigreeMetadata(
            testapp,
            [example_rows_pedigree[0]],
            project,
            institution,
            TEST_INGESTION_ID1,
        )
        assert sorted(list(submission.json_out.keys())) == [
            "errors",
            "family",
            "individual",
        ]
        assert not submission.json_out["errors"]
        assert len(submission.json_out["family"]) == 1
        assert len(submission.json_out["individual"]) == 3


class TestSpreadsheetProcessing:
    @pytest.mark.parametrize(
        "remove_row, success_bool",
        [
            (
                0,
                True,
            ),  # super header missing should work ok (e.g. 'Patient Information' row)
            (1, False),  # main header missing should cause a caught error
            (2, True),  # missing comment row should work ok
        ],
    )
    def test_header_found(
        self, testapp, project, institution, xls_list, remove_row, success_bool
    ):
        """tests that proper header is found when present"""
        data = iter(xls_list[0:remove_row] + xls_list[(remove_row) + 1 :])
        obj = AccessionProcessing(
            testapp, data, project, institution, TEST_INGESTION_ID1
        )
        assert obj.passing == success_bool
        assert (len(obj.errors) == 0) == success_bool
        assert (
            "Column headers not detected in spreadsheet!" in "".join(obj.errors)
        ) == (not success_bool)

    def test_create_row_dict(self, testapp, xls_list, project, institution):
        """tests that dictionary of colname: field value is created for each row"""
        obj = AccessionProcessing(
            testapp, iter(xls_list), project, institution, TEST_INGESTION_ID1
        )
        assert obj.keys
        assert len(obj.rows) == 3
        rows = list(map(lambda x: x[0], obj.rows))
        for row in rows:
            assert all(key in row for key in obj.keys)

    def test_create_row_dict_missing_col(self, testapp, xls_list, project, institution):
        """tests that correct error is returned when a required column header is not in spreadsheet"""
        idx = xls_list[1].index("Specimen ID")
        rows = (row[0:idx] + row[idx + 1 :] for row in xls_list)
        obj = AccessionProcessing(
            testapp, rows, project, institution, TEST_INGESTION_ID1
        )
        assert not obj.passing
        assert 'Column(s) "specimen id" not found in spreadsheet!' in "".join(
            obj.errors
        )

    @pytest.mark.parametrize(
        "remove_row, success_bool",
        [
            (0, False),  # main header missing should cause a caught error
            (8, True),  # last data row missing shouldn't cause issues
        ],
    )
    def test_header_found_pedigree(
        self, testapp, project, institution, xls_list_pedigree, remove_row, success_bool
    ):
        """tests that proper header is found when present"""
        data = iter(
            xls_list_pedigree[0:remove_row] + xls_list_pedigree[(remove_row) + 1 :]
        )
        obj = PedigreeProcessing(
            testapp,
            data,
            project,
            institution,
            TEST_INGESTION_ID1,
            submission_type="family_history",
        )
        assert obj.passing == success_bool
        assert (len(obj.errors) == 0) == success_bool
        assert (
            "Column headers not detected in spreadsheet!" in "".join(obj.errors)
        ) == (not success_bool)

    def test_create_row_dict_pedigree(
        self, testapp, xls_list_pedigree, project, institution
    ):
        """tests that dictionary of colname: field value is created for each row"""
        obj = PedigreeProcessing(
            testapp,
            iter(xls_list_pedigree),
            project,
            institution,
            TEST_INGESTION_ID1,
            submission_type="family_history",
        )
        assert obj.keys
        assert len(obj.rows) == 8
        rows = list(map(lambda x: x[0], obj.rows))
        for row in rows:
            assert all(key in row for key in obj.keys)

    @pytest.mark.parametrize(
        "col, success_bool",
        [
            ("Sex", False),  # required column
            ("Family ID:", False),  # required column
            ("HPO terms", True),  # not required
        ],
    )
    def test_create_row_dict_pedigree_missing_col(
        self, testapp, xls_list_pedigree, project, institution, col, success_bool
    ):
        """tests that correct error is returned when a required column header is not in spreadsheet"""
        idx = xls_list_pedigree[0].index(col)
        rows = (row[0:idx] + row[idx + 1 :] for row in xls_list_pedigree)
        obj = PedigreeProcessing(
            testapp,
            rows,
            project,
            institution,
            TEST_INGESTION_ID1,
            submission_type="family_history",
        )
        assert obj.passing == success_bool
        if not success_bool:
            assert 'Column(s) "{}" not found in spreadsheet!'.format(
                col.lower().strip(":")
            ) in "".join(obj.errors)

    @pytest.mark.parametrize(
        "entry,expected",
        [
            ("", ""),
            ("FOO", "foo"),
            (" foo ", "foo"),
            ("foo (bar)", "foo"),
            ("foo*", "foo"),
            ("foo:", "foo"),
            ("Foo* (BAR) ", "foo"),
        ],
    )
    def test_reformat_column_header(self, entry, expected):
        """Test column header in spreadsheet reformatted correctly."""
        result = SpreadsheetProcessing.reformat_column_header(entry)
        assert result == expected


def test_xls_to_json_accessioning(testapp, project, institution):
    """tests that xls_to_json returns expected output when a spreadsheet is formatted correctly"""
    rows = digest_xlsx(TEST_WORKBOOK)
    json_out, success = xls_to_json(
        testapp, rows, project, institution, TEST_INGESTION_ID1, "accessioning"
    )
    assert success
    assert len(json_out["family"]) == 1
    assert "encode-project:family-456" in json_out["family"]
    assert len(json_out["individual"]) == 3
    assert all(
        [
            "encode-project:individual-" + x in json_out["individual"]
            for x in ["123", "456", "789"]
        ]
    )


def test_xls_to_json_pedigree(testapp, project, institution):
    """tests that xls_to_json returns expected output when a spreadsheet is formatted correctly"""
    rows = digest_xlsx(TEST_WORKBOOK_PEDIGREE)
    json_out, success = xls_to_json(
        testapp, rows, project, institution, TEST_INGESTION_ID1, "family_history"
    )
    assert success
    assert len(json_out["family"]) == 1
    assert "encode-project:family-IND201" in json_out["family"]
    assert len(json_out["individual"]) == 8
    assert all(
        [
            "encode-project:individual-" + x in json_out["individual"]
            for x in [
                "IND201",
                "IND202",
                "IND203",
                "IND204",
                "IND205",
                "IND206",
                "IND207",
                "IND208",
            ]
        ]
    )


def test_xls_to_json_accessioning_errors(testapp, project, institution):
    """tests for expected output when spreadsheet is not formatted correctly"""
    rows = digest_xlsx(TEST_WORKBOOK_WITH_ERRORS)
    json_out, success = xls_to_json(
        testapp, rows, project, institution, TEST_INGESTION_ID1, "accessioning"
    )
    assert "Row 4" in "".join(json_out["errors"])  # row counting info correct
    assert success  # still able to proceed to validation step


def test_xls_to_json_pedigree_errors(testapp, project, institution):
    """tests for expected output when spreadsheet is not formatted correctly"""
    rows = digest_xlsx(TEST_PEDIGREE_WITH_ERRORS)
    json_out, success = xls_to_json(
        testapp, rows, project, institution, TEST_INGESTION_ID1, "family_history"
    )
    joined_errors = "".join(json_out["errors"])
    assert "Row 5" in joined_errors
    assert "HP:00000821" in joined_errors
    assert "Row 9 - missing required field(s) family id." in joined_errors
    assert success


@pytest.mark.parametrize(
    "digested_xlsx, expected_error_rows",
    [
        (BLANK_BEFORE_HEADER, [3]),
        (BLANK_AFTER_HEADER, [3]),
        (BLANK_BT_ROWS, [2, 4]),
        (BLANK_AFTER_HEADER_AND_BT_ROWS, [3, 5]),
        (BLANK_AFTER_ROWS, [2]),
        (BLANK_COMBINATION, [4, 6]),
        (BLANK_NO_ERRORS, []),
    ],
)
def test_xls_to_json_accession_row_counting(
    testapp, project, institution, digested_xlsx, expected_error_rows
):
    """
    Test for correct row counting in SpreadsheetProcessing, specifically
    accounting for blank rows in Case ingestion submissions.

    Types of cases:
        - blank row(s) before header
        - blank row(s) directly after header
        - blank row(s) between rows with erroneous data
        - blank row(s) after rows with erroneous data
        - combination of placement of blank row(s)
        - blank row(s) in spreadsheet with no erroneous rows

    :param digested_xlsx: list representing contents of spreadsheet
    :type digested_xlsx: list[lists[str]]
    :param expected_error_rows: row positions within spreadsheet with erroneous rows
    :type expected_error_rows: list[int]
    """
    rows = (row for row in digested_xlsx)
    json_out, success = xls_to_json(
        testapp, rows, project, institution, TEST_INGESTION_ID1, "accessioning"
    )
    joined_errors = "".join(json_out["errors"])
    for row_with_error in expected_error_rows:
        assert f"Row {str(row_with_error)}" in joined_errors
    assert success


@pytest.mark.parametrize(
    "digested_xlsx, expected_error_rows",
    [
        (BLANK_BEFORE_HEADER_PED, [3]),
        (BLANK_AFTER_HEADER_PED, [3]),
        (BLANK_BT_ROWS_PED, [2, 4]),
        (BLANK_BEFORE_HEADER_AND_BT_ROWS_PED, [3, 5]),
        (BLANK_AFTER_HEADER_AND_BT_ROWS_PED, [3, 5]),
        (BLANK_AFTER_ROWS_PED, [2]),
        (BLANK_COMBINATION_PED, [4, 6]),
        (BLANK_NO_ERRORS_PED, []),
    ],
)
def test_xls_to_json_pedigree_row_counting(
    testapp, project, institution, digested_xlsx, expected_error_rows
):
    """
    Test for correct row counting in SpreadsheetProcessing, specifically
    accounting for blank rows in Family History ingestion submissions.

    Types of cases:
        - blank row(s) before header
        - blank row(s) directly after header
        - blank row(s) between rows with erroneous data
        - blank row(s) after rows with erroneous data
        - combination of placement of blank row(s)
        - blank row(s) in spreadsheet with no erroneous rows

    :param digested_xlsx: list representing contents of spreadsheet
    :type digested_xlsx: list[lists[str]]
    :param expected_error_rows: row positions within spreadsheet with erroneous rows
    :type expected_error_rows: list[int]
    """
    rows = (
        row for row in digested_xlsx
    )  # make generator out of the digested_xlsx parameter
    json_out, success = xls_to_json(
        testapp, rows, project, institution, TEST_INGESTION_ID1, "family_history"
    )
    joined_errors = "".join(json_out["errors"])
    for row_with_error in expected_error_rows:
        assert f"Row {str(row_with_error)}" in joined_errors
    assert success


def test_parse_exception_invalid_alias(testapp, a_case):
    a_case["invalid_field"] = "value"
    a_case["project"] = "/projects/invalid-project/"
    errors = []
    try:
        testapp.post_json("/case", a_case)
    except Exception as e:
        errors = parse_exception(e, ["/projects/other-project/"])
    assert len(errors) == 2
    assert "Additional properties are not allowed" in "".join(errors)
    assert "not found" in "".join(errors)


def test_parse_exception_with_alias(testapp, a_case):
    a_case["project"] = "/projects/invalid-project/"
    errors = None
    try:
        testapp.post_json("/case", a_case)
    except Exception as e:
        errors = parse_exception(e, ["/projects/invalid-project/"])
    assert errors == []


def test_compare_fields_same(testapp, fam, new_family):
    """tests that compare_fields returns None when json item has no new info compared to db item"""
    profile = testapp.get("/profiles/family.json").json
    result = compare_fields(profile, [], new_family, fam)
    assert not result


def test_compare_fields_same_seo(
    testapp, file_fastq, file_fastq2, project, institution
):
    """tests that sub-embedded objects that are the same are recognized as the same in compare_fields"""
    db_relation = {
        "related_files": [
            {"relationship_type": "paired with", "file": file_fastq2["@id"]}
        ]
    }
    [file1] = testapp.patch_json(file_fastq["@id"], db_relation).json["@graph"]
    profile = testapp.get("/profiles/file_fastq.json").json
    json_data = {
        "file_format": "/file-formats/fastq/",
        "institution": institution["@id"],
        "project": project["@id"],
        "status": "uploaded",
        "related_files": [
            {"relationship_type": "paired with", "file": "test-project:file2"}
        ],
    }
    result = compare_fields(
        profile, {"test-project:file2": file_fastq2["@id"]}, json_data, file1
    )
    assert not result


def test_compare_fields_different(testapp, aunt, fam, new_family):
    """tests that compare_fields finds differences between json item and db item  when present"""
    new_family["members"].append(aunt["@id"])
    new_family["title"] = "Smythe family"
    profile = testapp.get("/profiles/family.json").json
    result = compare_fields(profile, [], new_family, fam)
    assert len(result) == 2
    assert "title" in result
    assert len(result["members"]) == len(fam["members"]) + 1


def test_compare_fields_array_of_string(
    testapp, case_with_ingestion_id1, case_with_ingestion_id2
):
    """
    tests that compare_fields finds differences between json item and db item when present -
    in this case checks that when the 2 items have a different array, the db array gets extended
    rather than replaced
    """
    profile = testapp.get("/profiles/case.json").json
    result = compare_fields(
        profile, [], case_with_ingestion_id2, case_with_ingestion_id1
    )
    assert "ingestion_ids" in result
    assert len(result["ingestion_ids"]) == 2


def test_validate_item_post_valid(testapp, a_case):
    """tests that no errors are returned when item passes validation"""
    result = validate_item(testapp, a_case, "post", "case", [])
    assert not result


def test_validate_item_post_invalid(testapp, a_case):
    """tests for expected error when item fails validation"""
    a_case["project"] = "/projects/invalid-project/"
    result = validate_item(testapp, a_case, "post", "case", [])
    assert "not found" in result[0]


def test_validate_item_post_invalid_yn(testapp, sample_info, project, institution):
    """
    tests expected error message is generated for fields in which
    spreadsheet value is expected to have a Y/N value but doesn't
    """
    sample_info["req accepted y/n"] = "not sure"
    sample_info["specimen accepted by ref lab"] = "I don't know"
    sample_item = map_fields(sample_info, {}, ["workup_type"], "sample")
    req_info = map_fields(
        sample_info, {}, ["date sent", "date completed"], "requisition"
    )
    sample_item["requisition_acceptance"] = req_info
    sample_item["project"] = project["@id"]
    sample_item["institution"] = institution["@id"]
    result = validate_item(testapp, sample_item, "post", "sample", [])
    assert len(result) == 2
    assert all("is not one of ['Y', 'N']" in error for error in result)


def test_validate_item_patch_valid(testapp, mother, grandpa):
    """tests that patch info passes validation when expected and generates no errors"""
    patch_dict = {"mother": mother["aliases"][0]}
    result = validate_item(
        testapp, patch_dict, "patch", "individual", [], atid=grandpa["@id"]
    )
    assert not result


def test_validate_item_patch_invalid(testapp, grandpa):
    """tests that patch info fails validation when expected and generates error"""
    patch_dict = {"mother": "non-existant-alias"}
    result = validate_item(
        testapp, patch_dict, "patch", "individual", [], atid=grandpa["@id"]
    )
    assert "not found" in result[0]


def test_validate_item_patch_alias(testapp, grandpa):
    """tests that linkTo passes validation if item linked hasn't been posted yet"""
    patch_dict = {"mother": "existing-alias"}
    result = validate_item(
        testapp,
        patch_dict,
        "patch",
        "individual",
        ["existing-alias"],
        atid=grandpa["@id"],
    )
    assert not result


def test_validate_all_items_errors(testapp, mother, empty_items):
    """tests that validation error messages get passed up to parent validate_all_items function result"""
    new_individual = {
        "aliases": ["test-proj:new-individual-alias"],
        "individual_id": "1234",
        "sex": "F",
        "mother": mother["aliases"][0],
        "project": "test-proj:invalid-project-alias",
        "institution": "test-proj:invalid-institution-alias",
    }
    items = empty_items
    items["individual"]["new-individual-alias"] = new_individual
    data_out, result, success = validate_all_items(testapp, items)
    assert not data_out
    assert not success
    assert len(result) > 1
    errors = " ".join(result)
    assert "'test-proj:invalid-project-alias' not found" in errors
    assert "'test-proj:invalid-institution-alias' not found" in errors
    assert mother["aliases"][0] not in errors


def test_post_and_patch_all_items(testapp, post_data, file_formats):
    output, success, file_info = post_and_patch_all_items(testapp, post_data)
    assert success
    for itemtype in post_data["post"]:
        item_count = len(post_data["post"][itemtype])
        item_name = "item"
        if item_count > 1:
            item_name = "items"
        assert (
            f"{itemtype}: {item_count} {item_name} created (with POST); 0 items failed creation"
            in output
        )
        if post_data["patch"].get(itemtype):
            assert (
                f"{itemtype}: attributes of 1 item updated (with PATCH); 0 items failed updating"
                in output
            )


def test_post_and_patch_all_items_error(testapp, post_data, file_formats):
    """
    additional property introduced into 'family' item json  -
    designed to test appropriate error message produced in 'output' when item fails to post
    """
    post_data["post"]["family"][0]["extra_field"] = "extra field value"
    output, success, file_info = post_and_patch_all_items(testapp, post_data)
    assert not success
    assert "family: 0 items created (with POST); 1 item failed creation" in output<|MERGE_RESOLUTION|>--- conflicted
+++ resolved
@@ -467,10 +467,7 @@
         "specimen type": "Peripheral_Blood",
         "test requested": "WGS",
         "test number": "2",
-<<<<<<< HEAD
-=======
         "tags": "foo,BAR, fu, ",
->>>>>>> 0632df1a
     }
 
 
@@ -1292,10 +1289,7 @@
             obj.sample.metadata["requisition_acceptance"]["accepted_rejected"]
             == "Accepted"
         )
-<<<<<<< HEAD
-=======
         assert obj.sample.metadata["tags"] == ["foo", "BAR", "fu"]
->>>>>>> 0632df1a
         assert obj.analysis.metadata["samples"] == [obj.sample.alias]
         assert obj.individual.metadata["samples"] == [obj.sample.alias]
 

--- conflicted
+++ resolved
@@ -193,19 +193,9 @@
 def mad_quality_metric(testapp, analysis_step_run_bam, file7):
     item = {
         'step_run': analysis_step_run_bam['@id'],
-<<<<<<< HEAD
-        'quality_metric_of':[file7['@id']],
-        'Spearman correlation':0.2,
-        'MAD of log ratios': 3.1
-=======
         'quality_metric_of': [file7['@id']],
-<<<<<<< HEAD
         'Spearman correlation': 0.2,
         'MAD of log ratios': 3.1
-=======
-        'Spearman correlation': 0.2
->>>>>>> master
->>>>>>> 7a972a8e
     }
 
     return testapp.post_json('/mad_quality_metric', item).json['@graph'][0]
@@ -572,10 +562,6 @@
     assert any(error['category'] == 'insufficient read depth' for error in errors_list)
 
 
-<<<<<<< HEAD
-=======
-<<<<<<< HEAD
->>>>>>> 7a972a8e
 def test_audit_file_mad_qc_MAD_value(testapp, pipeline_bam,
                                      base_experiment, file7,
                                      donor_1, mad_quality_metric,
@@ -598,16 +584,13 @@
     testapp.patch_json(base_experiment['@id'], {'assay_term_name': 'RNA-seq'})
     testapp.patch_json(file7['@id'], {'dataset': base_experiment['@id']})
     res = testapp.get(file7['@id'] + '@@index-data')
-<<<<<<< HEAD
     errors = res.json['audit']
     errors_list = []
     for error_type in errors:
         errors_list.extend(errors[error_type])
     assert any(error['category'] == 'insufficient MAD value' for error in errors_list)
 
-=======
-=======
->>>>>>> 7a972a8e
+
 def test_audit_file_insufficient_control_read_depth_chip_seq_paired_end(testapp,
                                                                         file_exp,
                                                                         file_exp2,
@@ -643,16 +626,11 @@
     testapp.patch_json(file2['@id'], {'run_type': 'paired-ended'})
     testapp.patch_json(file7['@id'], {})
     res = testapp.get(file6['@id'] + '@@index-data')
->>>>>>> master
-    errors = res.json['audit']
-    errors_list = []
-    for error_type in errors:
-        errors_list.extend(errors[error_type])
-<<<<<<< HEAD
-    assert any(error['category'] == 'insufficient MAD value' for error in errors_list)
-=======
+    errors = res.json['audit']
+    errors_list = []
+    for error_type in errors:
+        errors_list.extend(errors[error_type])
     assert any(error['category'] == 'control insufficient read depth' for error in errors_list)
->>>>>>> master
 
 
 def test_audit_file_mad_qc_spearman_correlation(testapp, pipeline_bam,

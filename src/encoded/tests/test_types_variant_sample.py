--- conflicted
+++ resolved
@@ -18,13 +18,6 @@
 @pytest.mark.integrated  # uses s3
 def test_bam_snapshot_download(bgm_user_testapp, bgm_test_variant_sample):
     """ Tests that we can correctly download an IGV image from the wfoutput bucket. """
-<<<<<<< HEAD
-    res = bgm_user_testapp.post_json(VARIANT_SAMPLE_URL, bgm_test_variant_sample, status=201).json
-    uuid = res['@graph'][0]['uuid']
-    bam_snapshot_location = res['@graph'][0]['bam_snapshot']
-    assert bam_snapshot_location == 'dummy-file-name/bamsnap/chr1:12125898.png'
-    download = bgm_user_testapp.get('/' + uuid + '/@@download').location
-=======
     test_variant_sample['file'] += '2'
     res = es_testapp.post_json(VARIANT_SAMPLE_URL, test_variant_sample, status=[201, 409]).json
     uuid = res['@graph'][0]['uuid']
@@ -32,12 +25,10 @@
     assert bam_snapshot_location == test_variant_sample['file'] + '/bamsnap/chr1_12125898.png'
     download = es_testapp.get('/' + uuid + '/@@download').location
     # download location is https://test-wfout-bucket.s3.amazonaws.com/dummy-file-name2/bamsnap/chr1_12125898.png
->>>>>>> be719235
     resp = requests.get(download)
     assert 'hello world' in resp.content.decode('utf-8')
 
 
-<<<<<<< HEAD
 @pytest.fixture
 def variant_sample_list1(bgm_project, institution):
     return {
@@ -56,7 +47,7 @@
     vsl = bgm_user_testapp.post_json('/variant_sample_list', variant_sample_list1, status=201).json['@graph'][0]
     vs1 = bgm_user_testapp.post_json('/variant_sample', bgm_test_variant_sample, status=201).json['@graph'][0]
     vs2 = bgm_user_testapp.post_json('/variant_sample', bgm_test_variant_sample2, status=201).json['@graph'][0]
-    
+
     patch = {
         'variant_samples': [
             {
@@ -88,7 +79,8 @@
         'variant_samples': [bgm_variant["@id"]]  # wrong data structure and item type
     }
     bgm_user_testapp.patch_json(vsl['@id'], patch, status=422)
-=======
+
+
 @pytest.mark.parametrize('call_info,variant_uuid,file_accession', [
     ('NA1278_SAMPLE', 'uuid1', 'GAPIDFIABC'),
     ('NA1279_SAMPLE', 'uuid1', 'GAPIDFIABC'),
@@ -98,5 +90,4 @@
     """ Some sanity checks for this helper function, which will cause variant sample
         patches to fail if not working correctly """
     assert build_variant_sample_annotation_id(call_info, variant_uuid, file_accession) == (
-            call_info + ':' + variant_uuid + ':' + file_accession)
->>>>>>> be719235
+            call_info + ':' + variant_uuid + ':' + file_accession)
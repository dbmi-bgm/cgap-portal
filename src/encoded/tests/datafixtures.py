import pytest

from uuid import uuid4


ORDER = [
    'user', 'project', 'institution', 'filter_set', 'nexus',
    'file_format', 'variant_consequence', 'phenotype',
    'cohort', 'family', 'individual', 'sample', 'workflow',
    'access_key', 'disorder', 'document', 'file_fastq',
    'file_processed', 'file_reference', 'gene', 'sample_processing',
<<<<<<< HEAD
    'page', 'phenotype', 'quality_metric_fastqc', 'evidence_dis_pheno', 'evidence_gene_disorder',
=======
    'case', 'report', 'page', 'quality_metric_fastqc', 'evidence_dis_pheno',
>>>>>>> 0f3a9ca7
    'quality_metric_bamcheck', 'quality_metric_qclist', 'quality_metric_wgs_bamqc',
    'quality_metric_cmphet', 'quality_metric_vcfcheck', 'quality_metric_workflowrun',
    'quality_metric_vcfqc',
    'software', 'static_section', 'tracking_item', 'workflow_mapping',
    'workflow_run_awsem', 'workflow_run', 'annotation_field', 'variant_sample',
    'variant', 'gene_annotation_field', 'gene',
]


class MockedLogger(object):

    def info(self, msg):
        print('INFO: ' + msg)

    def warn(self, msg):
        print('WARNING: ' + msg)

    def error(self, msg):
        print('ERROR: ' + msg)


@pytest.fixture
def mock_logger():
    return MockedLogger()


@pytest.fixture
def connection():
    return {
        "server": "https://cgap.hms.harvard.edu/",
        "key": "testkey",
        "secret": "testsecret"
    }


@pytest.fixture
def wrangler_testapp(wrangler, app, external_tx, zsa_savepoints):
    return remote_user_testapp(app, wrangler['uuid'])


@pytest.fixture
def submitter_testapp(submitter, app, external_tx, zsa_savepoints):
    return remote_user_testapp(app, submitter['uuid'])


@pytest.fixture
def project(testapp):
    item = {
        'name': 'encode-project',
        'title': 'ENCODE Project'
    }
    return testapp.post_json('/project', item).json['@graph'][0]


@pytest.fixture
def institution(testapp):
    item = {
        'name': 'encode-institution',
        'title': 'ENCODE Institution'
    }
    return testapp.post_json('/institution', item).json['@graph'][0]


@pytest.fixture
def another_institution(testapp):
    item = {
        'name': 'encode-institution2',
        'title': 'ENCODE Institution 2'
    }
    return testapp.post_json('/institution', item).json['@graph'][0]


@pytest.fixture
def admin(testapp):
    item = {
        'first_name': 'Test',
        'last_name': 'Admin',
        'email': 'admin@example.org',
        'groups': ['admin'],
        'status': 'current'
    }
    # User @@object view has keys omitted.
    res = testapp.post_json('/user', item)
    return testapp.get(res.location).json


@pytest.fixture
def disorder_data():
    return {
        "uuid": "231111bc-8535-4448-903e-854af460b254",
        "disorder_name": "Dummy Disorder",
        "disorder_id": "DD1",
        "comment": "This comment is to test oranges"
    }


@pytest.fixture
def disorder(testapp):
    item = {
        "uuid": "231111bc-8535-4448-903e-854af460b254",
        "disorder_name": "Dummy Disorder",
        "disorder_id": "DD1",
        "comment": "This comment is to test oranges"
    }
    res = testapp.post_json('/disorder', item)
    return testapp.get(res.location).json


@pytest.fixture
def submitter(testapp, institution, project):
    item = {
        'first_name': 'ENCODE',
        'last_name': 'Submitter',
        'email': 'encode_submitter@example.org',
        'submits_for': [institution['@id']],
        'status': "current"
    }
    # User @@object view has keys omitted.
    res = testapp.post_json('/user', item)
    return testapp.get(res.location).json


@pytest.fixture
def access_key(testapp, submitter):
    description = 'My programmatic key'
    item = {
        'user': submitter['@id'],
        'description': description,
    }
    res = testapp.post_json('/access_key', item)
    result = res.json['@graph'][0].copy()
    result['secret_access_key'] = res.json['secret_access_key']
    return result


# ADD SAMPLES FOR FAMILY MEMBERS
@pytest.fixture
def female_individual_sample(testapp, project, institution):
    item = {
        "accession": "GAPSAGRANDMA",
        'project': project['@id'],
        'institution': institution['@id'],
        "bam_sample_id": "ext_id_001",
        "status": "released"
    }
    return testapp.post_json('/sample', item).json['@graph'][0]


@pytest.fixture
def grandpa_sample(testapp, project, institution):
    item = {
        "accession": "GAPSAGRANDPA",
        'project': project['@id'],
        'institution': institution['@id'],
        "bam_sample_id": "ext_id_002",
        "status": "released"
    }
    return testapp.post_json('/sample', item).json['@graph'][0]


@pytest.fixture
def mother_sample(testapp, project, institution):
    item = {
        "accession": "GAPSAMOTHER1",
        'project': project['@id'],
        'institution': institution['@id'],
        "bam_sample_id": "ext_id_003",
        "status": "released"
    }
    return testapp.post_json('/sample', item).json['@graph'][0]


@pytest.fixture
def father_sample(testapp, project, institution):
    item = {
        "accession": "GAPSAFATHER1",
        'project': project['@id'],
        'institution': institution['@id'],
        "bam_sample_id": "ext_id_004",
        "status": "released"
    }
    return testapp.post_json('/sample', item).json['@graph'][0]


@pytest.fixture
def uncle_sample(testapp, project, institution):
    item = {
        "accession": "GAPSAUNCLE01",
        'project': project['@id'],
        'institution': institution['@id'],
        "bam_sample_id": "ext_id_005",
        "status": "released"
    }
    return testapp.post_json('/sample', item).json['@graph'][0]


@pytest.fixture
def child_sample(testapp, project, institution):
    item = {
        "accession": "GAPSAPROBAND",
        'project': project['@id'],
        'institution': institution['@id'],
        "bam_sample_id": "ext_id_006",
        "status": "released"
    }
    return testapp.post_json('/sample', item).json['@graph'][0]


@pytest.fixture
def cousin_sample(testapp, project, institution):
    item = {
        "accession": "GAPSACOUSIN1",
        'project': project['@id'],
        'institution': institution['@id'],
        "bam_sample_id": "ext_id_007",
        "status": "released"
    }
    return testapp.post_json('/sample', item).json['@graph'][0]


@pytest.fixture
def sister_sample(testapp, project, institution):
    item = {
        "accession": "GAPSAHALFSIS",
        'project': project['@id'],
        'institution': institution['@id'],
        "bam_sample_id": "ext_id_008",
        "status": "released"
    }
    return testapp.post_json('/sample', item).json['@graph'][0]


@pytest.fixture
def brother_sample(testapp, project, institution):
    item = {
        "accession": "GAPSABROTHER",
        'project': project['@id'],
        'institution': institution['@id'],
        "bam_sample_id": "ext_id_009",
        "status": "released"
    }
    return testapp.post_json('/sample', item).json['@graph'][0]


# ADD FAMILY MEMBERS
@pytest.fixture
def female_individual(testapp, project, institution, female_individual_sample):
    item = {
        "accession": "GAPIDGRANDMA",
        "samples": [female_individual_sample['@id']],
        "age": 53,
        "age_units": "year",
        'project': project['@id'],
        'institution': institution['@id'],
        "sex": "F",
        "status": "released"
        # "uuid": "44d24e3f-bc5b-469a-8500-7ebd728f8ed5"
    }
    return testapp.post_json('/individual', item).json['@graph'][0]


@pytest.fixture
def grandpa(testapp, project, institution, grandpa_sample):
    item = {
        "accession": "GAPIDGRANDPA",
        "samples": [grandpa_sample['@id']],
        "age": 53,
        "age_units": "year",
        'project': project['@id'],
        'institution': institution['@id'],
        "sex": "M",
        "status": "released"
    }
    return testapp.post_json('/individual', item).json['@graph'][0]


@pytest.fixture
def mother(testapp, project, institution, grandpa, female_individual, mother_sample):
    item = {
        "accession": "GAPIDMOTHER1",
        "samples": [mother_sample['@id']],
        "age": 33,
        "age_units": "year",
        'project': project['@id'],
        'institution': institution['@id'],
        "sex": "F",
        "father": grandpa['@id'],
        "mother": female_individual['@id']
    }
    return testapp.post_json('/individual', item).json['@graph'][0]


@pytest.fixture
def father(testapp, project, institution, father_sample):
    item = {
        "accession": "GAPIDFATHER1",
        "samples": [father_sample['@id']],
        "age": 33,
        "age_units": "year",
        'project': project['@id'],
        'institution': institution['@id'],
        "sex": "M",
    }
    return testapp.post_json('/individual', item).json['@graph'][0]


@pytest.fixture
def uncle(testapp, project, institution, grandpa, uncle_sample):
    item = {
        "accession": "GAPIDUNCLE01",
        "samples": [uncle_sample['@id']],
        "age": 35,
        "age_units": "year",
        'project': project['@id'],
        'institution': institution['@id'],
        "sex": "M",
        "father": grandpa['@id']
    }
    return testapp.post_json('/individual', item).json['@graph'][0]


@pytest.fixture
def child(testapp, project, institution, mother, father, child_sample):
    item = {
        "accession": "GAPIDPROBAND",
        "samples": [child_sample['@id']],
        "age": 7,
        "age_units": "year",
        'project': project['@id'],
        'institution': institution['@id'],
        "sex": "M",
        "mother": mother['@id'],
        "father": father['@id']
    }
    return testapp.post_json('/individual', item).json['@graph'][0]


@pytest.fixture
def cousin(testapp, project, institution, uncle, cousin_sample):
    item = {
        "accession": "GAPIDCOUSIN1",
        "samples": [cousin_sample['@id']],
        "age": 11,
        "age_units": "year",
        'project': project['@id'],
        'institution': institution['@id'],
        "sex": "F",
        "father": uncle['@id']
    }
    return testapp.post_json('/individual', item).json['@graph'][0]


@pytest.fixture
def sister(testapp, project, institution, mother, sister_sample):
    item = {
        "accession": "GAPIDHALFSIS",
        "samples": [sister_sample['@id']],
        "age": 11,
        "age_units": "year",
        'project': project['@id'],
        'institution': institution['@id'],
        "sex": "F",
        "mother": mother['@id']
    }
    return testapp.post_json('/individual', item).json['@graph'][0]


@pytest.fixture
def brother(testapp, project, institution, mother, father, brother_sample):
    item = {
        "accession": "GAPIDBROTHER",
        "samples": [brother_sample['@id']],
        "age": 13,
        "age_units": "year",
        'project': project['@id'],
        'institution': institution['@id'],
        "sex": "M",
        "mother": mother['@id'],
        "father": father['@id']
    }
    return testapp.post_json('/individual', item).json['@graph'][0]


@pytest.fixture
def fam(testapp, project, female_individual, institution, grandpa, mother, father, uncle,
        child, cousin, sister, brother):
    item = {
        "project": project['@id'],
        "institution": institution['@id'],
        "title": "Smith family",
        "proband": child['@id'],
        "members": [
            child['@id'],
            sister['@id'],
            brother['@id'],
            mother['@id'],
            father['@id'],
            uncle['@id'],
            cousin['@id'],
            grandpa['@id'],
            female_individual['@id']
        ]
    }
    return testapp.post_json('/family', item).json['@graph'][0]


@pytest.fixture
def sample_proc_fam(testapp, project, institution, fam):
    data = {
        'project': project['@id'],
        'institution': institution['@id'],
        'analysis_type': "WGS-Group",
        'samples': [
            "GAPSAPROBAND",
            "GAPSAFATHER1",
            "GAPSAMOTHER1",
            "GAPSABROTHER",
            "GAPSAGRANDPA",
            "GAPSAGRANDMA",
            "GAPSAHALFSIS",
            "GAPSAUNCLE01",
            "GAPSACOUSIN1"
            ],
        'families': [fam['@id']]
    }
    res = testapp.post_json('/sample_processing', data).json['@graph'][0]
    return res


@pytest.fixture
def proband_case(testapp, project, institution, fam, sample_proc_fam):
    data = {
        "accession": "GAPCAP4E4GMG",
        'project': project['@id'],
        'institution': institution['@id'],
        'family': fam['@id'],
        'individual': 'GAPIDPROBAND',
        'sample_processing': sample_proc_fam['@id']
    }
    res = testapp.post_json('/case', data).json['@graph'][0]
    return res


@pytest.fixture
def mother_case(testapp, project, institution, fam, sample_proc_fam):
    data = {
        "accession": "GAPCAU1K3F5A",
        'project': project['@id'],
        'institution': institution['@id'],
        'family': fam['@id'],
        'individual': 'GAPIDMOTHER1',
        'sample_processing': sample_proc_fam['@id']
    }
    res = testapp.post_json('/case', data).json['@graph'][0]
    return res


@pytest.fixture
def sample_f(testapp, project, institution, female_individual):
    data = {
        'project': project['@id'],
        'institution': institution['@id'],
        'specimen_type': 'saliva',
        'date_received': '2015-12-7'
    }
    return testapp.post_json('/sample', data).json['@graph'][0]


@pytest.fixture
def sample_proc(testapp, project, institution, sample_f, fam):
    data = {
        'project': project['@id'],
        'institution': institution['@id'],
        'samples': [sample_f['@id']],
        'families': [fam['@id']]
    }
    return testapp.post_json('/sample_processing', data).json['@graph'][0]


@pytest.fixture
def a_case(project, institution, child, sample_proc):
    return {
        'project': project['@id'],
        'institution': institution['@id'],
        'individual': child['@id'],
        'sample_processing': sample_proc['@id']
    }


@pytest.fixture
def protocol_data(institution, project):
    return {'description': 'A Protocol',
            'protocol_type': 'Experimental protocol',
            'project': project['@id'],
            'institution': institution['@id']
            }


@pytest.fixture
def protocol(testapp, protocol_data):
    return testapp.post_json('/protocol', protocol_data).json['@graph'][0]


@pytest.fixture
def file_formats(testapp, institution, project):
    formats = {}
    ef_format_info = {
        # 'pairs_px2': {'standard_file_extension': 'pairs.gz.px2',
        #               "valid_item_types": ["FileProcessed"]},
        # 'pairsam_px2': {'standard_file_extension': 'sam.pairs.gz.px2',
        #                 "valid_item_types": ["FileProcessed"]},
        'bai': {'standard_file_extension': 'bam.bai',
                "valid_item_types": ["FileProcessed"]},
        'beddb': {"standard_file_extension": "beddb",
                  "valid_item_types": ["FileProcessed", "FileReference"]},
    }
    format_info = {
        'fastq': {'standard_file_extension': 'fastq.gz',
                  'other_allowed_extensions': ['fq.gz'],
                  "valid_item_types": ["FileFastq"]},
        # 'pairs': {'standard_file_extension': 'pairs.gz',
        #           "extrafile_formats": ['pairs_px2', 'pairsam_px2'],
        #           "valid_item_types": ["FileProcessed"]},
        'bam': {'standard_file_extension': 'bam',
                'extrafile_formats': ['bai'],
                "valid_item_types": ["FileProcessed"]},
        # 'mcool': {'standard_file_extension': 'mcool',
        #           "valid_item_types": ["FileProcessed", "FileVistrack"]},
        # 'tiff': {'standard_file_extension': 'tiff',
        #          'other_allowed_extensions': ['tif'],
        #          "valid_item_types": ["FileMicroscopy", "FileCalibration"]},
        'zip': {'standard_file_extension': 'zip',
                "valid_item_types": ["FileProcessed"]},
        'chromsizes': {'standard_file_extension': 'chrom.sizes',
                       "valid_item_types": ["FileReference"]},
        'other': {'standard_file_extension': '',
                  "valid_item_types": ["FileProcessed", "FileReference"]},
        'bw': {'standard_file_extension': 'bw',
               "valid_item_types": ["FileProcessed"]},
        'bg': {'standard_file_extension': 'bedGraph.gz',
               "valid_item_types": ["FileProcessed"]},
        'bigbed': {'standard_file_extension': 'bb',
                   "valid_item_types": ["FileProcessed", "FileReference"]},
        'bed': {"standard_file_extension": "bed.gz",
                "extrafile_formats": ['beddb'],
                "valid_item_types": ["FileProcessed", "FileReference"]},
        'vcf_gz': {"standard_file_extension": "vcf.gz",
                   "valid_item_types": ["FileProcessed"]}
    }

    for eff, info in ef_format_info.items():
        info['file_format'] = eff
        info['uuid'] = str(uuid4())
        info['institution'] = institution['@id']
        info['project'] = project['@id']
        formats[eff] = testapp.post_json('/file_format', info, status=201).json['@graph'][0]
    for ff, info in format_info.items():
        info['file_format'] = ff
        info['uuid'] = str(uuid4())
        if info.get('extrafile_formats'):
            eff2add = []
            for eff in info.get('extrafile_formats'):
                eff2add.append(formats[eff].get('@id'))
            info['extrafile_formats'] = eff2add
        info['institution'] = institution['@id']
        info['project'] = project['@id']
        formats[ff] = testapp.post_json('/file_format', info, status=201).json['@graph'][0]
    return formats


@pytest.fixture
def file(testapp, institution, project, file_formats):
    item = {
        'file_format': file_formats.get('fastq').get('@id'),
        'md5sum': 'd41d8cd98f00b204e9800998ecf8427e',
        'institution': institution['@id'],
        'project': project['@id'],
        'status': 'uploaded',  # avoid s3 upload codepath
    }
    return testapp.post_json('/file_fastq', item).json['@graph'][0]


@pytest.fixture
def file_fastq(testapp, institution, project, file_formats):
    item = {
        'file_format': file_formats.get('fastq').get('@id'),
        'md5sum': 'd41d8cd9f00b204e9800998ecf8427e',
        'institution': institution['@id'],
        'project': project['@id'],
        'status': 'uploaded',  # avoid s3 upload codepath
    }
    return testapp.post_json('/file_fastq', item).json['@graph'][0]


@pytest.fixture
def file_vcf(testapp, institution, project, file_formats):
    item = {
        'file_format': file_formats.get('vcf_gz').get('@id'),
        'md5sum': 'd41d8cd9f00b204e9800998ecf84211',
        'institution': institution['@id'],
        'project': project['@id'],
        'status': 'uploaded',  # avoid s3 upload codepath
    }
    return testapp.post_json('/file_processed', item).json['@graph'][0]


RED_DOT = """data:image/png;base64,iVBORw0KGgoAAAANSUhEUgAAAAUA
AAAFCAYAAACNbyblAAAAHElEQVQI12P4//8/w38GIAXDIBKE0DHxgljNBAAO
9TXL0Y4OHwAAAABJRU5ErkJggg=="""


@pytest.fixture
def attachment():
    return {'download': 'red-dot.png', 'href': RED_DOT}


@pytest.fixture
def image_data(attachment, institution, project):
    return {
        'attachment': attachment,
        'caption': 'Test image',
        'project': project['uuid'],
        'institution': institution['uuid'],
    }


@pytest.fixture
def image(testapp, image_data):
    return testapp.post_json('/image', image_data).json['@graph'][0]


@pytest.fixture
def software(testapp, institution, project):
    # TODO: ASK_ANDY do we want software_type to be an array?
    item = {
        "name": "FastQC",
        "software_type": ["indexer", ],
        "version": "1",
        'institution': institution['@id'],
        'project': project['@id']
    }
    return testapp.post_json('/software', item).json['@graph'][0]


@pytest.fixture
def analysis_step(testapp, software, institution, project):
    item = {
        'name': 'fastqc',
        "software_used": software['@id'],
        "version": "1",
        'institution': institution['@id'],
        'project': project['@id']
    }
    return testapp.post_json('/analysis_step', item).json['@graph'][0]


@pytest.fixture
def document(testapp, institution, project):
    item = {
        'project': project['@id'],
        'institution': institution['@id']
    }
    return testapp.post_json('/document', item).json['@graph'][0]


@pytest.fixture
def workflow_run_awsem(testapp, institution, project, workflow_bam):
    item = {'run_platform': 'AWSEM',
            'parameters': [],
            'workflow': workflow_bam['@id'],
            'title': u'md5 run 2017-01-20 13:16:11.026176',
            'project': project['@id'],
            'awsem_job_id': '1235',
            'institution': institution['@id'],
            'run_status': 'started',
            }
    return testapp.post_json('/workflow_run_awsem', item).json['@graph'][0]


@pytest.fixture
def workflow_run_json(testapp, institution, project, workflow_bam):
    return {'run_platform': 'SBG',
            'parameters': [],
            'workflow': workflow_bam['@id'],
            'title': u'md5 run 2017-01-20 13:16:11.026176',
            'sbg_import_ids': [u'TBCKPdzfUE9DpvtzO6yb9yoIvO81RaZd'],
            'project': project['@id'],
            'sbg_task_id': '1235',
            'institution': institution['@id'],
            'sbg_mounted_volume_ids': ['4dn_s32gkz1s7x', '4dn_s33xkquabu'],
            'run_status': 'started',
            }


@pytest.fixture
def workflow_run_awsem_json(testapp, institution, project, workflow_bam):
    return {'run_platform': 'AWSEM',
            'parameters': [],
            'workflow': workflow_bam['@id'],
            'title': u'md5 run 2017-01-20 13:16:11.026176',
            'project': project['@id'],
            'awsem_job_id': '1235',
            'institution': institution['@id'],
            'run_status': 'started',
            }


@pytest.fixture
def software_bam(testapp, institution, project):
    # TODO: ASK_ANDY do we want software_type to be an array?
    item = {
        "name": "Aligner",
        "software_type": ["indexer", ],
        "version": "1",
        'institution': institution['@id'],
        'project': project['@id']
    }
    return testapp.post_json('/software', item).json['@graph'][0]


@pytest.fixture
def workflow_bam(testapp, institution, project):
    item = {
        'title': "test workflow",
        'name': "test_workflow",
        'project': project['@id'],
        'institution': institution['@id']
    }
    return testapp.post_json('/workflow', item).json['@graph'][0]


@pytest.fixture
def workflow_mapping(testapp, workflow_bam, institution, project):
    item = {
        "name": "test mapping",
        "workflow_name": "test workflow name",
        "workflow": workflow_bam['@id'],
        "data_input_type": "experiment",
        'institution': institution['@id'],
        'project': project['@id'],
        "workflow_parameters": [
            {"parameter": "bowtie_index", "value": "some value"}
        ],
        "experiment_parameters": [
            {"parameter": "biosample.biosource.individual.organism", "value": "mouse"}
        ],
        "workflow_parameters": [
            {"parameter": "genome_version", "value": "mm9"}
        ]
    }
    return testapp.post_json('/workflow_mapping', item).json['@graph'][0]


@pytest.fixture
def gene_item(testapp, institution, project):
    return testapp.post_json('/gene', {'institution': institution['@id'], 'project': project['@id'], 'geneid': '5885'}).json['@graph'][0]


@pytest.fixture
def quality_metric_fastqc(testapp, project, institution):
    item = {
        "uuid": "ed80c2a5-ae55-459b-ba1d-7b0971ce2613",
        "project": project['@id'],
        "institution": institution['@id']
    }
    return testapp.post_json('/quality_metric_fastqc', item).json['@graph'][0]


@pytest.fixture
def rel_disorders():
    return [
        {
            'disorder_id': 'MONDO:0400005',
            'status': 'released',
            'disorder_name': 'refeeding syndrome',
            'disorder_url': 'http://purl.obolibrary.org/obo/MONDO_0400005',
        },
        {
            'disorder_id': 'MONDO:0400004',
            'status': 'released',
            'disorder_name': 'phrynoderma',
            'disorder_url': 'http://purl.obolibrary.org/obo/MONDO_0400004',
        },
        {
            'disorder_id': 'MONDO:0300000',
            'status': 'released',
            'disorder_name': 'SSR3-CDG',
            'disorder_url': 'http://purl.obolibrary.org/obo/MONDO_0300000',
        },
        {
            'disorder_id': 'MONDO:0200000',
            'status': 'released',
            'disorder_name': 'uterine ligament adenosarcoma',
            'disorder_url': 'http://purl.obolibrary.org/obo/MONDO_0200000'
        }
    ]


@pytest.fixture
def delobs_disorders():
    return [
        {
            'disorder_id': 'MONDO:9999998',
            'status': 'deleted',
            'disorder_name': 'colored thumbs',
            'disorder_url': 'http://purl.obolibrary.org/obo/MONDO_9999998'
        },
        {
            'disorder_id': 'MONDO:9999999',
            'status': 'obsolete',
            'disorder_name': 'green thumbs',
            'disorder_url': 'http://purl.obolibrary.org/obo/MONDO_9999999'
        }
    ]


@pytest.fixture
def phenotypes():
    return [
        {
            'hpo_id': 'HP:0001507',
            'status': 'released',
            'phenotype_name': 'growth abnormality',
            'hpo_url': 'http://purl.obolibrary.org/obo/HP_00001507',
            'is_slim_for': 'Phenotype abnormality'
        },
        {
            'hpo_id': 'HP:0040064',
            'status': 'released',
            'phenotype_name': 'Abnormality of limbs',
            'hpo_url': 'http://purl.obolibrary.org/obo/HP_0040064',
            'is_slim_for': 'Phenotype abnormality'
        },
        {
            'hpo_id': 'HP:3000008',
            'status': 'released',
            'phenotype_name': 'Abnormality of mylohyoid muscle',
            'hpo_url': 'http://purl.obolibrary.org/obo/HP_3000008'
        },
        {
            'hpo_id': 'HP:0010708',
            'status': 'released',
            'phenotype_name': '1-5 finger syndactyly',
            'hpo_url': 'http://purl.obolibrary.org/obo/HP_0010708'
        }
    ]


@pytest.fixture
def raw_item_dict():
    return {
        'string_field': 'a_string',
        'list_string_field': ['a_string', 'b_string', 'c_string'],
        'int_field': 1,
        'num_field': 1.1,
        'boolean_field': True,
        'list_int_field': [1, 2, 3],
        'list_num_field': [1.1, 2.2, 3.3],
        'linked_item_field': 'uuid1',
        'list_linked_item_field': ['uuid1', 'uuid2'],
        'sub_embed_obj_field': {'sef1': 'string', 'sef2': 'uuid1'},
        'list_sub_embed_obj_field': [
            {'sef1': 'string', 'sef2': 'uuid1'},
            {'sef1': 'string2', 'sef2': 'uuid2'}
        ]
    }


@pytest.fixture
def embedded_item_dict():
    return {
        'uuid': 'uuid1',
        'string_field': 'a_string',
        'list_string_field': ['a_string', 'b_string', 'c_string'],
        'int_field': 1,
        'num_field': 1.1,
        'boolean_field': True,
        'list_int_field': [1, 2, 3],
        'list_num_field': [1.1, 2.2, 3.3],
        'linked_item_field': {
            'uuid': 'uuid1',
            'display_title': 'dt1',
            '@type': ['Item'],
            'embedded_field1': 'val1',
            'embedded_item_field': {'uuid': 'uuid1', 'display_title': 'dt1', '@type': ['Item']}
        },
        'list_linked_item_field': [
            {
                'uuid': 'uuid1',
                'display_title': 'dt1',
                '@type': ['Item'],
                'embedded_field1': 'val1',
                'embedded_item_field': {'uuid': 'uuid1', 'display_title': 'dt1', '@type': ['Item']}
            },
            {
                'uuid': 'uuid2',
                'display_title': 'dt1',
                '@type': ['Item'],
                'embedded_field1': 'val1',
                'embedded_item_field': {'uuid': 'uuid1', 'display_title': 'dt1', '@type': ['Item']}
            }
        ],
        'sub_embed_obj_field': {
            'sef1': 'string',
            'sef2': {
                'uuid': 'uuid1',
                'display_title': 'dt1',
                '@type': ['Item'],
                'embedded_field1': 'val1',
                'embedded_item_field': {'uuid': 'uuid1', 'display_title': 'dt1', '@type': ['Item']}
            }
        },
        'list_sub_embed_obj_field': [
            {
                'sef1': 'string',
                'sef2': {
                    'uuid': 'uuid1',
                    'display_title': 'dt1',
                    '@type': ['Item'],
                    'embedded_field1': 'val1',
                    'embedded_item_field': {'uuid': 'uuid1', 'display_title': 'dt1', '@type': ['Item']}
                }
            },
            {
                'sef1': 'string2',
                'sef2': {
                    'uuid': 'uuid2',
                    'display_title': 'dt2',
                    '@type': ['Item'],
                    'embedded_field1': 'val1',
                    'embedded_item_field': {'uuid': 'uuid1', 'display_title': 'dt1', '@type': ['Item']}
                }
            }
        ]
    }<|MERGE_RESOLUTION|>--- conflicted
+++ resolved
@@ -1,6 +1,7 @@
 import pytest
 
 from uuid import uuid4
+
 
 
 ORDER = [
@@ -9,11 +10,7 @@
     'cohort', 'family', 'individual', 'sample', 'workflow',
     'access_key', 'disorder', 'document', 'file_fastq',
     'file_processed', 'file_reference', 'gene', 'sample_processing',
-<<<<<<< HEAD
-    'page', 'phenotype', 'quality_metric_fastqc', 'evidence_dis_pheno', 'evidence_gene_disorder',
-=======
-    'case', 'report', 'page', 'quality_metric_fastqc', 'evidence_dis_pheno',
->>>>>>> 0f3a9ca7
+    'case', 'report', 'page', 'quality_metric_fastqc', 'evidence_dis_pheno', 'evidence_gene_disorder',
     'quality_metric_bamcheck', 'quality_metric_qclist', 'quality_metric_wgs_bamqc',
     'quality_metric_cmphet', 'quality_metric_vcfcheck', 'quality_metric_workflowrun',
     'quality_metric_vcfqc',

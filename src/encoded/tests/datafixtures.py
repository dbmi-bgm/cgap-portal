--- conflicted
+++ resolved
@@ -9,12 +9,8 @@
     'page', 'phenotype', 'quality_metric_fastqc', 'evidence_dis_pheno',
     'quality_metric_bamcheck', 'quality_metric_qclist', 'quality_metric_wgs_bamqc',
     'quality_metric_vcfcheck', 'quality_metric_workflowrun', 'software', 'static_section',
-<<<<<<< HEAD
     'tracking_item', 'workflow_mapping', 'workflow_run_awsem',
     'workflow_run', 'annotation_field', 'variant_sample', 'variant'
-=======
-    'tracking_item', 'workflow_mapping', 'workflow_run_awsem', 'workflow_run'
->>>>>>> bf7b8a96
 ]
 
 

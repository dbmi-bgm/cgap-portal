--- conflicted
+++ resolved
@@ -15,11 +15,8 @@
     'quality_metric_vcfqc', 'quality_metric_bamqc', 'quality_metric_peddyqc',
     'software', 'static_section', 'tracking_item', 'workflow_mapping',
     'workflow_run_awsem', 'workflow_run', 'annotation_field', 'variant_sample',
-<<<<<<< HEAD
-    'variant', 'gene_annotation_field', 'gene', 'ingestion_submission'
-=======
     'variant', 'gene_annotation_field', 'gene', 'higlass_view_config',
->>>>>>> 992e7633
+    'ingestion_submission',
 ]
 
 

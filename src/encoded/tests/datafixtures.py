--- conflicted
+++ resolved
@@ -962,16 +962,6 @@
 
 
 @pytest.fixture
-<<<<<<< HEAD
-def gene_item(testapp, institution, project):
-    return testapp.post_json('/gene',
-                             {'institution': institution['@id'], 'project': project['@id'], 'geneid': '5885'}
-                             ).json['@graph'][0]
-
-
-@pytest.fixture
-=======
->>>>>>> fdca7abf
 def quality_metric_fastqc(testapp, project, institution):
     item = {
         "uuid": "ed80c2a5-ae55-459b-ba1d-7b0971ce2613",

--- conflicted
+++ resolved
@@ -237,7 +237,6 @@
 
 
 @pytest.fixture
-<<<<<<< HEAD
 def experiment_set(testapp, lab, award):
     item = {
         'lab': lab['@id'],
@@ -249,18 +248,15 @@
 
 
 @pytest.fixture
-def experiment(testapp, lab, award, human_biosample):
-=======
 def protocol(testapp):
-    item ={
-        'description' : 'my super awesome protocol',
+    item = {
+        'description': 'my super awesome protocol',
     }
     return testapp.post_json('/protocol', item).json['@graph'][0]
 
 
 @pytest.fixture
 def sop_map(testapp, protocol):
->>>>>>> 9237dc30
     item = {
         "sop_name": "in situ Hi-C SOP map",
         "sop_version": 1,
@@ -283,7 +279,7 @@
 
 @pytest.fixture
 def experiment_data(lab, award, human_biosample):
-    return  {
+    return {
         'lab': lab['@id'],
         'award': award['@id'],
         'biosample': human_biosample['@id'],

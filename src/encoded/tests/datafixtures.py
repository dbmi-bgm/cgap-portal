import pytest

from uuid import uuid4


ORDER = [
    'user', 'project', 'institution', 'filter_set', 'nexus',
    'file_format', 'variant_consequence', 'phenotype',
    'cohort', 'family', 'individual', 'sample', 'workflow',
    'access_key', 'disorder', 'document', 'file_fastq',
    'file_processed', 'file_reference', 'gene', 'gene_list', 'sample_processing',
    'case', 'report', 'page', 'quality_metric_fastqc', 'evidence_dis_pheno',
    'quality_metric_bamcheck', 'quality_metric_qclist', 'quality_metric_wgs_bamqc',
    'quality_metric_cmphet', 'quality_metric_vcfcheck', 'quality_metric_workflowrun',
    'quality_metric_vcfqc', 'quality_metric_bamqc', 'quality_metric_peddyqc',
    'software', 'static_section', 'tracking_item', 'workflow_mapping',
    'workflow_run_awsem', 'workflow_run', 'annotation_field', 'variant_sample',
    'variant', 'gene_annotation_field', 'gene', 'higlass_view_config',
    'ingestion_submission',
]


class MockedLogger(object):

    def info(self, msg):
        print('INFO: ' + msg)

    def warn(self, msg):
        print('WARNING: ' + msg)

    def error(self, msg):
        print('ERROR: ' + msg)


@pytest.fixture
def mock_logger():
    return MockedLogger()


@pytest.fixture
def connection():
    return {
        "server": "https://cgap.hms.harvard.edu/",
        "key": "testkey",
        "secret": "testsecret"
    }


@pytest.fixture
def wrangler_testapp(wrangler, app, external_tx, zsa_savepoints):
    return remote_user_testapp(app, wrangler['uuid'])


@pytest.fixture
def submitter_testapp(submitter, app, external_tx, zsa_savepoints):
    return remote_user_testapp(app, submitter['uuid'])


@pytest.fixture
def project(testapp):
    item = {
        'name': 'encode-project',
        'title': 'ENCODE Project'
    }
    return testapp.post_json('/project', item).json['@graph'][0]


@pytest.fixture
def institution(testapp):
    item = {
        'name': 'encode-institution',
        'title': 'ENCODE Institution'
    }
    return testapp.post_json('/institution', item).json['@graph'][0]


@pytest.fixture
def another_institution(testapp):
    item = {
        'name': 'encode-institution2',
        'title': 'ENCODE Institution 2'
    }
    return testapp.post_json('/institution', item).json['@graph'][0]


@pytest.fixture
def admin(testapp):
    item = {
        'first_name': 'Test',
        'last_name': 'Admin',
        'email': 'admin@example.org',
        'groups': ['admin'],
        'status': 'current'
    }
    # User @@object view has keys omitted.
    res = testapp.post_json('/user', item)
    return testapp.get(res.location).json


@pytest.fixture
def disorder_data():
    return {
        "uuid": "231111bc-8535-4448-903e-854af460b254",
        "disorder_name": "Dummy Disorder",
        "disorder_id": "DD1",
        "comment": "This comment is to test oranges"
    }


@pytest.fixture
def disorder(testapp):
    item = {
        "uuid": "231111bc-8535-4448-903e-854af460b254",
        "disorder_name": "Dummy Disorder",
        "disorder_id": "DD1",
        "comment": "This comment is to test oranges",
        "status": "in review"
    }
    res = testapp.post_json('/disorder', item)
    return testapp.get(res.location).json


@pytest.fixture
def submitter(testapp, institution, project):
    item = {
        'first_name': 'ENCODE',
        'last_name': 'Submitter',
        'email': 'encode_submitter@example.org',
        'status': "current"
    }
    # User @@object view has keys omitted.
    res = testapp.post_json('/user', item)
    return testapp.get(res.location).json


@pytest.fixture
def bgm_project(testapp):
    item = {
        'name': 'bgm-project',
        'title': 'BGM Project',
        'description': 'Brigham Genomic Medicine'
    }
    return testapp.post_json('/project', item).json['@graph'][0]


@pytest.fixture
def bgm_user(testapp, institution, bgm_project):
    item = {
        'first_name': 'BGM',
        'last_name': 'user',
        'email': 'bgmuser@example.org',
        'institution': institution['name'],
        'project_roles': [
            {
                'project': bgm_project['@id'],
                'role': 'project_member'  # XXX: you probably want this
            }
        ],
        'project': bgm_project['@id'],
        'status': 'current'
    }
    # User @@object view has keys omitted.
    res = testapp.post_json('/user', item)
    return testapp.get(res.location).json


@pytest.fixture
def access_key(testapp, bgm_user):
    description = 'My programmatic key'
    item = {
        'user': bgm_user['@id'],
        'description': description,
    }
    res = testapp.post_json('/access_key', item)
    result = res.json['@graph'][0].copy()
    result['secret_access_key'] = res.json['secret_access_key']
    return result


# ADD SAMPLES FOR FAMILY MEMBERS
@pytest.fixture
def female_individual_sample(testapp, project, institution):
    item = {
        "accession": "GAPSAGRANDMA",
        'project': project['@id'],
        'institution': institution['@id'],
        "bam_sample_id": "ext_id_001",
        "status": "shared"
    }
    return testapp.post_json('/sample', item).json['@graph'][0]


@pytest.fixture
def grandpa_sample(testapp, project, institution):
    item = {
        "accession": "GAPSAGRANDPA",
        'project': project['@id'],
        'institution': institution['@id'],
        "bam_sample_id": "ext_id_002",
        "status": "shared"
    }
    return testapp.post_json('/sample', item).json['@graph'][0]


@pytest.fixture
def mother_sample(testapp, project, institution):
    item = {
        "accession": "GAPSAMOTHER1",
        'project': project['@id'],
        'institution': institution['@id'],
        "bam_sample_id": "ext_id_003",
        "status": "shared"
    }
    return testapp.post_json('/sample', item).json['@graph'][0]


@pytest.fixture
def father_sample(testapp, project, institution):
    item = {
        "accession": "GAPSAFATHER1",
        'project': project['@id'],
        'institution': institution['@id'],
        "bam_sample_id": "ext_id_004",
        "status": "shared"
    }
    return testapp.post_json('/sample', item).json['@graph'][0]


@pytest.fixture
def uncle_sample(testapp, project, institution):
    item = {
        "accession": "GAPSAUNCLE01",
        'project': project['@id'],
        'institution': institution['@id'],
        "bam_sample_id": "ext_id_005",
        "status": "shared"
    }
    return testapp.post_json('/sample', item).json['@graph'][0]


# add a bam file to test the samples_pedigree
@pytest.fixture
def proband_processed_file(testapp, project, institution, file_formats):
    item = {
        'project': project['@id'],
        'institution': institution['@id'],
        'file_format': file_formats.get('bam').get('uuid'),
        'filename': 'test_proband_file.bam'
    }
    return testapp.post_json('/file_processed', item).json['@graph'][0]


@pytest.fixture
def child_sample(testapp, project, institution, proband_processed_file):
    item = {
        "accession": "GAPSAPROBAND",
        'project': project['@id'],
        'institution': institution['@id'],
        "bam_sample_id": "ext_id_006",
<<<<<<< HEAD
        "status": "released",
        "processed_files": [proband_processed_file['@id'], ]
=======
        "status": "shared"
>>>>>>> 96d0bc98
    }
    return testapp.post_json('/sample', item).json['@graph'][0]


@pytest.fixture
def cousin_sample(testapp, project, institution):
    item = {
        "accession": "GAPSACOUSIN1",
        'project': project['@id'],
        'institution': institution['@id'],
        "bam_sample_id": "ext_id_007",
        "status": "shared"
    }
    return testapp.post_json('/sample', item).json['@graph'][0]


@pytest.fixture
def sister_sample(testapp, project, institution):
    item = {
        "accession": "GAPSAHALFSIS",
        'project': project['@id'],
        'institution': institution['@id'],
        "bam_sample_id": "ext_id_008",
        "status": "shared"
    }
    return testapp.post_json('/sample', item).json['@graph'][0]


@pytest.fixture
def brother_sample(testapp, project, institution):
    item = {
        "accession": "GAPSABROTHER",
        'project': project['@id'],
        'institution': institution['@id'],
        "bam_sample_id": "ext_id_009",
        "status": "shared"
    }
    return testapp.post_json('/sample', item).json['@graph'][0]


# ADD FAMILY MEMBERS
@pytest.fixture
def female_individual(testapp, project, institution, female_individual_sample):
    item = {
        "accession": "GAPIDGRANDMA",
        "samples": [female_individual_sample['@id']],
        "age": 53,
        "age_units": "year",
        'project': project['@id'],
        'institution': institution['@id'],
        "sex": "F",
        "status": "shared"
        # "uuid": "44d24e3f-bc5b-469a-8500-7ebd728f8ed5"
    }
    return testapp.post_json('/individual', item).json['@graph'][0]


@pytest.fixture
def grandpa(testapp, project, institution, grandpa_sample):
    item = {
        "accession": "GAPIDGRANDPA",
        "samples": [grandpa_sample['@id']],
        "age": 53,
        "age_units": "year",
        'project': project['@id'],
        'institution': institution['@id'],
        "sex": "M",
        "status": "shared"
    }
    return testapp.post_json('/individual', item).json['@graph'][0]


@pytest.fixture
def mother(testapp, project, institution, grandpa, female_individual, mother_sample):
    item = {
        "aliases": ["test-project:indiv-003389"],
        "accession": "GAPIDMOTHER1",
        "samples": [mother_sample['@id']],
        "age": 33,
        "age_units": "year",
        'project': project['@id'],
        'institution': institution['@id'],
        "sex": "F",
        "father": grandpa['@id'],
        "mother": female_individual['@id']
    }
    return testapp.post_json('/individual', item).json['@graph'][0]


@pytest.fixture
def father(testapp, project, institution, father_sample):
    item = {
        "accession": "GAPIDFATHER1",
        "samples": [father_sample['@id']],
        "age": 33,
        "age_units": "year",
        'project': project['@id'],
        'institution': institution['@id'],
        "sex": "M",
    }
    return testapp.post_json('/individual', item).json['@graph'][0]


@pytest.fixture
def uncle(testapp, project, institution, grandpa, uncle_sample):
    item = {
        "accession": "GAPIDUNCLE01",
        "samples": [uncle_sample['@id']],
        "age": 35,
        "age_units": "year",
        'project': project['@id'],
        'institution': institution['@id'],
        "sex": "M",
        "father": grandpa['@id']
    }
    return testapp.post_json('/individual', item).json['@graph'][0]


@pytest.fixture
def child(testapp, project, institution, mother, father, child_sample):
    item = {
        "accession": "GAPIDPROBAND",
        "samples": [child_sample['@id']],
        "age": 7,
        "age_units": "year",
        'project': project['@id'],
        'institution': institution['@id'],
        "sex": "M",
        "mother": mother['@id'],
        "father": father['@id']
    }
    return testapp.post_json('/individual', item).json['@graph'][0]


@pytest.fixture
def cousin(testapp, project, institution, uncle, cousin_sample):
    item = {
        "accession": "GAPIDCOUSIN1",
        "samples": [cousin_sample['@id']],
        "age": 11,
        "age_units": "year",
        'project': project['@id'],
        'institution': institution['@id'],
        "sex": "F",
        "father": uncle['@id']
    }
    return testapp.post_json('/individual', item).json['@graph'][0]


@pytest.fixture
def sister(testapp, project, institution, mother, sister_sample):
    item = {
        "accession": "GAPIDHALFSIS",
        "samples": [sister_sample['@id']],
        "age": 11,
        "age_units": "year",
        'project': project['@id'],
        'institution': institution['@id'],
        "sex": "F",
        "mother": mother['@id']
    }
    return testapp.post_json('/individual', item).json['@graph'][0]


@pytest.fixture
def brother(testapp, project, institution, mother, father, brother_sample):
    item = {
        "accession": "GAPIDBROTHER",
        "samples": [brother_sample['@id']],
        "age": 13,
        "age_units": "year",
        'project': project['@id'],
        'institution': institution['@id'],
        "sex": "M",
        "mother": mother['@id'],
        "father": father['@id']
    }
    return testapp.post_json('/individual', item).json['@graph'][0]


@pytest.fixture
def brotherII(testapp, project, institution, mother, father):
    item = {
        "accession": "GAPIDBROTHII",
        "age": 9,
        "age_units": "week",
        'project': project['@id'],
        'institution': institution['@id'],
        "sex": "M",
        "mother": mother['@id'],
        "father": father['@id']
    }
    return testapp.post_json('/individual', item).json['@graph'][0]


@pytest.fixture
def brotherIII(testapp, project, institution, mother, father):
    item = {
        "accession": "GAPIDBROTIII",
        "age": 3,
        "age_units": "day",
        'project': project['@id'],
        'institution': institution['@id'],
        "sex": "M",
        "mother": mother['@id'],
        "father": father['@id']
    }
    return testapp.post_json('/individual', item).json['@graph'][0]


@pytest.fixture
def fam(testapp, project, female_individual, institution, grandpa, mother, father, uncle,
        child, cousin, sister, brother, brotherII, brotherIII):
    item = {
        "project": project['@id'],
        "institution": institution['@id'],
        "title": "Smith family",
        "proband": child['@id'],
        "members": [
            child['@id'],
            sister['@id'],
            brother['@id'],
            brotherII['@id'],
            brotherIII['@id'],
            mother['@id'],
            father['@id'],
            uncle['@id'],
            cousin['@id'],
            grandpa['@id'],
            female_individual['@id']
        ]
    }
    return testapp.post_json('/family', item).json['@graph'][0]


@pytest.fixture
def sample_proc_fam(testapp, project, institution, fam):
    data = {
        'project': project['@id'],
        'institution': institution['@id'],
        'analysis_type': "WGS-Group",
        'samples': [
            "GAPSAPROBAND",
            "GAPSAFATHER1",
            "GAPSAMOTHER1",
            "GAPSABROTHER",
            "GAPSAGRANDPA",
            "GAPSAGRANDMA",
            "GAPSAHALFSIS",
            "GAPSAUNCLE01",
            "GAPSACOUSIN1"
            ],
        'families': [fam['@id']]
    }
    res = testapp.post_json('/sample_processing', data).json['@graph'][0]
    return res


@pytest.fixture
def proband_case(testapp, project, institution, fam, sample_proc_fam):
    data = {
        "accession": "GAPCAP4E4GMG",
        'project': project['@id'],
        'institution': institution['@id'],
        'family': fam['@id'],
        'individual': 'GAPIDPROBAND',
        'sample_processing': sample_proc_fam['@id']
    }
    res = testapp.post_json('/case', data).json['@graph'][0]
    return res


@pytest.fixture
def mother_case(testapp, project, institution, fam, sample_proc_fam):
    data = {
        "accession": "GAPCAU1K3F5A",
        'project': project['@id'],
        'institution': institution['@id'],
        'family': fam['@id'],
        'individual': 'GAPIDMOTHER1',
        'sample_processing': sample_proc_fam['@id']
    }
    res = testapp.post_json('/case', data).json['@graph'][0]
    return res


@pytest.fixture
def sample_f(testapp, project, institution, female_individual):
    data = {
        'project': project['@id'],
        'institution': institution['@id'],
        'specimen_type': 'saliva',
        'date_received': '2015-12-7'
    }
    return testapp.post_json('/sample', data).json['@graph'][0]


@pytest.fixture
def sample_proc(testapp, project, institution, sample_f, fam):
    data = {
        'project': project['@id'],
        'institution': institution['@id'],
        'samples': [sample_f['@id']],
        'families': [fam['@id']]
    }
    return testapp.post_json('/sample_processing', data).json['@graph'][0]


@pytest.fixture
def a_case(project, institution, child, sample_proc):
    return {
        'project': project['@id'],
        'institution': institution['@id'],
        'individual': child['@id'],
        'sample_processing': sample_proc['@id']
    }


@pytest.fixture
def protocol_data(institution, project):
    return {'description': 'A Protocol',
            'protocol_type': 'Experimental protocol',
            'project': project['@id'],
            'institution': institution['@id']
            }


@pytest.fixture
def protocol(testapp, protocol_data):
    return testapp.post_json('/protocol', protocol_data).json['@graph'][0]


@pytest.fixture
def file_formats(testapp, institution, project):
    formats = {}
    ef_format_info = {
        # 'pairs_px2': {'standard_file_extension': 'pairs.gz.px2',
        #               "valid_item_types": ["FileProcessed"]},
        # 'pairsam_px2': {'standard_file_extension': 'sam.pairs.gz.px2',
        #                 "valid_item_types": ["FileProcessed"]},
        'bai': {'standard_file_extension': 'bam.bai',
                "valid_item_types": ["FileProcessed"]},
        'beddb': {"standard_file_extension": "beddb",
                  "valid_item_types": ["FileProcessed", "FileReference"]},
    }
    format_info = {
        'fastq': {'standard_file_extension': 'fastq.gz',
                  'other_allowed_extensions': ['fq.gz'],
                  "valid_item_types": ["FileFastq"]},
        # 'pairs': {'standard_file_extension': 'pairs.gz',
        #           "extrafile_formats": ['pairs_px2', 'pairsam_px2'],
        #           "valid_item_types": ["FileProcessed"]},
        'bam': {'standard_file_extension': 'bam',
                'extrafile_formats': ['bai'],
                "valid_item_types": ["FileProcessed"]},
        # 'mcool': {'standard_file_extension': 'mcool',
        #           "valid_item_types": ["FileProcessed", "FileVistrack"]},
        # 'tiff': {'standard_file_extension': 'tiff',
        #          'other_allowed_extensions': ['tif'],
        #          "valid_item_types": ["FileMicroscopy", "FileCalibration"]},
        'zip': {'standard_file_extension': 'zip',
                "valid_item_types": ["FileProcessed"]},
        'chromsizes': {'standard_file_extension': 'chrom.sizes',
                       "valid_item_types": ["FileReference"]},
        'other': {'standard_file_extension': '',
                  "valid_item_types": ["FileProcessed", "FileReference"]},
        'bw': {'standard_file_extension': 'bw',
               "valid_item_types": ["FileProcessed"]},
        'bg': {'standard_file_extension': 'bedGraph.gz',
               "valid_item_types": ["FileProcessed"]},
        'bigbed': {'standard_file_extension': 'bb',
                   "valid_item_types": ["FileProcessed", "FileReference"]},
        'bed': {"standard_file_extension": "bed.gz",
                "extrafile_formats": ['beddb'],
                "valid_item_types": ["FileProcessed", "FileReference"]},
        'vcf_gz': {"standard_file_extension": "vcf.gz",
                   "valid_item_types": ["FileProcessed"]}
    }

    for eff, info in ef_format_info.items():
        info['file_format'] = eff
        info['uuid'] = str(uuid4())
        info['institution'] = institution['@id']
        info['project'] = project['@id']
        formats[eff] = testapp.post_json('/file_format', info, status=201).json['@graph'][0]
    for ff, info in format_info.items():
        info['file_format'] = ff
        info['uuid'] = str(uuid4())
        if info.get('extrafile_formats'):
            eff2add = []
            for eff in info.get('extrafile_formats'):
                eff2add.append(formats[eff].get('@id'))
            info['extrafile_formats'] = eff2add
        info['institution'] = institution['@id']
        info['project'] = project['@id']
        formats[ff] = testapp.post_json('/file_format', info, status=201).json['@graph'][0]
    return formats


@pytest.fixture
def file(testapp, institution, project, file_formats):
    item = {
        'file_format': file_formats.get('fastq').get('@id'),
        'md5sum': 'd41d8cd98f00b204e9800998ecf8427e',
        'institution': institution['@id'],
        'project': project['@id'],
        'status': 'uploaded',  # avoid s3 upload codepath
    }
    return testapp.post_json('/file_fastq', item).json['@graph'][0]


@pytest.fixture
def file_fastq(testapp, institution, project, file_formats):
    item = {
        'file_format': file_formats.get('fastq').get('@id'),
        'md5sum': 'd41d8cd9f00b204e9800998ecf8427e',
        'institution': institution['@id'],
        'project': project['@id'],
        'status': 'uploaded',  # avoid s3 upload codepath
    }
    return testapp.post_json('/file_fastq', item).json['@graph'][0]


@pytest.fixture
def file_fastq2(testapp, institution, project, file_formats):
    item = {
        'aliases': ['test-project:file2'],
        'file_format': file_formats.get('fastq').get('@id'),
        'md5sum': 'd41d8cd9f00b204e9800998ecf8429e',
        'institution': institution['@id'],
        'project': project['@id'],
        'status': 'uploaded',  # avoid s3 upload codepath
    }
    return testapp.post_json('/file_fastq', item).json['@graph'][0]


@pytest.fixture
def file_vcf(testapp, institution, project, file_formats):
    item = {
        'file_format': file_formats.get('vcf_gz').get('@id'),
        'md5sum': 'd41d8cd9f00b204e9800998ecf84211',
        'institution': institution['@id'],
        'project': project['@id'],
        'status': 'uploaded',  # avoid s3 upload codepath
    }
    return testapp.post_json('/file_processed', item).json['@graph'][0]


RED_DOT = """data:image/png;base64,iVBORw0KGgoAAAANSUhEUgAAAAUA
AAAFCAYAAACNbyblAAAAHElEQVQI12P4//8/w38GIAXDIBKE0DHxgljNBAAO
9TXL0Y4OHwAAAABJRU5ErkJggg=="""


@pytest.fixture
def attachment():
    return {'download': 'red-dot.png', 'href': RED_DOT}


@pytest.fixture
def image_data(attachment, institution, project):
    return {
        'attachment': attachment,
        'caption': 'Test image',
        'project': project['uuid'],
        'institution': institution['uuid'],
    }


@pytest.fixture
def image(testapp, image_data):
    return testapp.post_json('/image', image_data).json['@graph'][0]


@pytest.fixture
def software(testapp, institution, project):
    # TODO: ASK_ANDY do we want software_type to be an array?
    item = {
        "name": "FastQC",
        "software_type": ["indexer", ],
        "version": "1",
        'institution': institution['@id'],
        'project': project['@id']
    }
    return testapp.post_json('/software', item).json['@graph'][0]


@pytest.fixture
def analysis_step(testapp, software, institution, project):
    item = {
        'name': 'fastqc',
        "software_used": software['@id'],
        "version": "1",
        'institution': institution['@id'],
        'project': project['@id']
    }
    return testapp.post_json('/analysis_step', item).json['@graph'][0]


@pytest.fixture
def document(testapp, institution, project):
    item = {
        'project': project['@id'],
        'institution': institution['@id']
    }
    return testapp.post_json('/document', item).json['@graph'][0]


@pytest.fixture
def workflow_run_awsem(testapp, institution, project, workflow_bam):
    item = {'run_platform': 'AWSEM',
            'parameters': [],
            'workflow': workflow_bam['@id'],
            'title': u'md5 run 2017-01-20 13:16:11.026176',
            'project': project['@id'],
            'awsem_job_id': '1235',
            'institution': institution['@id'],
            'run_status': 'started',
            }
    return testapp.post_json('/workflow_run_awsem', item).json['@graph'][0]


@pytest.fixture
def workflow_run_json(testapp, institution, project, workflow_bam):
    return {'run_platform': 'SBG',
            'parameters': [],
            'workflow': workflow_bam['@id'],
            'title': u'md5 run 2017-01-20 13:16:11.026176',
            'sbg_import_ids': [u'TBCKPdzfUE9DpvtzO6yb9yoIvO81RaZd'],
            'project': project['@id'],
            'sbg_task_id': '1235',
            'institution': institution['@id'],
            'sbg_mounted_volume_ids': ['4dn_s32gkz1s7x', '4dn_s33xkquabu'],
            'run_status': 'started',
            }


@pytest.fixture
def workflow_run_awsem_json(testapp, institution, project, workflow_bam):
    return {'run_platform': 'AWSEM',
            'parameters': [],
            'workflow': workflow_bam['@id'],
            'title': u'md5 run 2017-01-20 13:16:11.026176',
            'project': project['@id'],
            'awsem_job_id': '1235',
            'institution': institution['@id'],
            'run_status': 'started',
            }


@pytest.fixture
def software_bam(testapp, institution, project):
    # TODO: ASK_ANDY do we want software_type to be an array?
    item = {
        "name": "Aligner",
        "software_type": ["indexer", ],
        "version": "1",
        'institution': institution['@id'],
        'project': project['@id']
    }
    return testapp.post_json('/software', item).json['@graph'][0]


@pytest.fixture
def workflow_bam(testapp, institution, project):
    item = {
        'title': "test workflow",
        'name': "test_workflow",
        'project': project['@id'],
        'institution': institution['@id']
    }
    return testapp.post_json('/workflow', item).json['@graph'][0]


@pytest.fixture
def workflow_mapping(testapp, workflow_bam, institution, project):
    item = {
        "name": "test mapping",
        "workflow_name": "test workflow name",
        "workflow": workflow_bam['@id'],
        "data_input_type": "experiment",
        'institution': institution['@id'],
        'project': project['@id'],
        "workflow_parameters": [
            {"parameter": "bowtie_index", "value": "some value"}
        ],
        "experiment_parameters": [
            {"parameter": "biosample.biosource.individual.organism", "value": "mouse"}
        ],
        "workflow_parameters": [
            {"parameter": "genome_version", "value": "mm9"}
        ]
    }
    return testapp.post_json('/workflow_mapping', item).json['@graph'][0]


@pytest.fixture
def gene_item(testapp, institution, project):
    return testapp.post_json('/gene', {'institution': institution['@id'], 'project': project['@id'], 'geneid': '5885'}).json['@graph'][0]


@pytest.fixture
def quality_metric_fastqc(testapp, project, institution):
    item = {
        "uuid": "ed80c2a5-ae55-459b-ba1d-7b0971ce2613",
        "project": project['@id'],
        "institution": institution['@id']
    }
    return testapp.post_json('/quality_metric_fastqc', item).json['@graph'][0]


@pytest.fixture
def rel_disorders():
    return [
        {
            'disorder_id': 'MONDO:0400005',
            'status': 'shared',
            'disorder_name': 'refeeding syndrome',
            'disorder_url': 'http://purl.obolibrary.org/obo/MONDO_0400005',
        },
        {
            'disorder_id': 'MONDO:0400004',
            'status': 'shared',
            'disorder_name': 'phrynoderma',
            'disorder_url': 'http://purl.obolibrary.org/obo/MONDO_0400004',
        },
        {
            'disorder_id': 'MONDO:0300000',
            'status': 'shared',
            'disorder_name': 'SSR3-CDG',
            'disorder_url': 'http://purl.obolibrary.org/obo/MONDO_0300000',
        },
        {
            'disorder_id': 'MONDO:0200000',
            'status': 'shared',
            'disorder_name': 'uterine ligament adenosarcoma',
            'disorder_url': 'http://purl.obolibrary.org/obo/MONDO_0200000'
        }
    ]


@pytest.fixture
def delobs_disorders():
    return [
        {
            'disorder_id': 'MONDO:9999998',
            'status': 'deleted',
            'disorder_name': 'colored thumbs',
            'disorder_url': 'http://purl.obolibrary.org/obo/MONDO_9999998'
        },
        {
            'disorder_id': 'MONDO:9999999',
            'status': 'obsolete',
            'disorder_name': 'green thumbs',
            'disorder_url': 'http://purl.obolibrary.org/obo/MONDO_9999999'
        }
    ]


@pytest.fixture
def phenotypes():
    return [
        {
            'hpo_id': 'HP:0001507',
            'status': 'shared',
            'phenotype_name': 'growth abnormality',
            'hpo_url': 'http://purl.obolibrary.org/obo/HP_00001507',
            'is_slim_for': 'Phenotype abnormality'
        },
        {
            'hpo_id': 'HP:0040064',
            'status': 'shared',
            'phenotype_name': 'Abnormality of limbs',
            'hpo_url': 'http://purl.obolibrary.org/obo/HP_0040064',
            'is_slim_for': 'Phenotype abnormality'
        },
        {
            'hpo_id': 'HP:3000008',
            'status': 'shared',
            'phenotype_name': 'Abnormality of mylohyoid muscle',
            'hpo_url': 'http://purl.obolibrary.org/obo/HP_3000008'
        },
        {
            'hpo_id': 'HP:0010708',
            'status': 'shared',
            'phenotype_name': '1-5 finger syndactyly',
            'hpo_url': 'http://purl.obolibrary.org/obo/HP_0010708'
        }
    ]


@pytest.fixture
def raw_item_dict():
    return {
        'string_field': 'a_string',
        'list_string_field': ['a_string', 'b_string', 'c_string'],
        'int_field': 1,
        'num_field': 1.1,
        'boolean_field': True,
        'list_int_field': [1, 2, 3],
        'list_num_field': [1.1, 2.2, 3.3],
        'linked_item_field': 'uuid1',
        'list_linked_item_field': ['uuid1', 'uuid2'],
        'sub_embed_obj_field': {'sef1': 'string', 'sef2': 'uuid1'},
        'list_sub_embed_obj_field': [
            {'sef1': 'string', 'sef2': 'uuid1'},
            {'sef1': 'string2', 'sef2': 'uuid2'}
        ]
    }


@pytest.fixture
def embedded_item_dict():
    return {
        'uuid': 'uuid1',
        'string_field': 'a_string',
        'list_string_field': ['a_string', 'b_string', 'c_string'],
        'int_field': 1,
        'num_field': 1.1,
        'boolean_field': True,
        'list_int_field': [1, 2, 3],
        'list_num_field': [1.1, 2.2, 3.3],
        'linked_item_field': {
            'uuid': 'uuid1',
            'display_title': 'dt1',
            '@type': ['Item'],
            'embedded_field1': 'val1',
            'embedded_item_field': {'uuid': 'uuid1', 'display_title': 'dt1', '@type': ['Item']}
        },
        'list_linked_item_field': [
            {
                'uuid': 'uuid1',
                'display_title': 'dt1',
                '@type': ['Item'],
                'embedded_field1': 'val1',
                'embedded_item_field': {'uuid': 'uuid1', 'display_title': 'dt1', '@type': ['Item']}
            },
            {
                'uuid': 'uuid2',
                'display_title': 'dt1',
                '@type': ['Item'],
                'embedded_field1': 'val1',
                'embedded_item_field': {'uuid': 'uuid1', 'display_title': 'dt1', '@type': ['Item']}
            }
        ],
        'sub_embed_obj_field': {
            'sef1': 'string',
            'sef2': {
                'uuid': 'uuid1',
                'display_title': 'dt1',
                '@type': ['Item'],
                'embedded_field1': 'val1',
                'embedded_item_field': {'uuid': 'uuid1', 'display_title': 'dt1', '@type': ['Item']}
            }
        },
        'list_sub_embed_obj_field': [
            {
                'sef1': 'string',
                'sef2': {
                    'uuid': 'uuid1',
                    'display_title': 'dt1',
                    '@type': ['Item'],
                    'embedded_field1': 'val1',
                    'embedded_item_field': {'uuid': 'uuid1', 'display_title': 'dt1', '@type': ['Item']}
                }
            },
            {
                'sef1': 'string2',
                'sef2': {
                    'uuid': 'uuid2',
                    'display_title': 'dt2',
                    '@type': ['Item'],
                    'embedded_field1': 'val1',
                    'embedded_item_field': {'uuid': 'uuid1', 'display_title': 'dt1', '@type': ['Item']}
                }
            }
        ]
    }<|MERGE_RESOLUTION|>--- conflicted
+++ resolved
@@ -257,12 +257,7 @@
         'project': project['@id'],
         'institution': institution['@id'],
         "bam_sample_id": "ext_id_006",
-<<<<<<< HEAD
-        "status": "released",
-        "processed_files": [proband_processed_file['@id'], ]
-=======
         "status": "shared"
->>>>>>> 96d0bc98
     }
     return testapp.post_json('/sample', item).json['@graph'][0]
 

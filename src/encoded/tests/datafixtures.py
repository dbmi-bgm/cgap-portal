--- conflicted
+++ resolved
@@ -4,26 +4,6 @@
 from uuid import uuid4
 
 
-<<<<<<< HEAD
-ORDER = [
-    'user', 'project', 'institution', 'filter_set', 'nexus', 'file_format',
-    'variant_consequence', 'phenotype', 'cohort', 'family', 'individual',
-    'sample', 'workflow', 'access_key', 'disorder', 'document', 'file_fastq',
-    'file_processed', 'file_reference', 'note_standard', 'note_interpretation',
-    'gene', 'gene_list', 'sample_processing', 'case', 'report', 'page',
-    'quality_metric_fastqc', 'evidence_dis_pheno', 'quality_metric_bamcheck',
-    'quality_metric_qclist', 'quality_metric_wgs_bamqc', 'quality_metric_cmphet',
-    'quality_metric_vcfcheck', 'quality_metric_workflowrun',
-    'quality_metric_vcfqc', 'quality_metric_bamqc', 'quality_metric_peddyqc',
-    'software', 'static_section', 'tracking_item', 'workflow_mapping',
-    'workflow_run_awsem', 'workflow_run', 'annotation_field', 'variant_sample',
-    'variant', 'variant_sample_list', 'gene_annotation_field',  # 'gene',
-    'higlass_view_config', 'ingestion_submission',
-]
-
-
-=======
->>>>>>> 3980a213
 class MockedLogger(object):
 
     def info(self, msg):

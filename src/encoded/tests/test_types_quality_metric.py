--- conflicted
+++ resolved
@@ -106,13 +106,8 @@
                     "counts": {"het": {"miss": 25792, "total": 2388333, "errors": 1223, "de_novo": 48148},
                                "hom": {"miss": 27539, "total": 1466829, "errors": 21467}}}]
         },
-<<<<<<< HEAD
-        "transition-transversion ratio":  [
-            {"name": "NA12880_sample", "ratio": 1.96},
-=======
         "transition-transversion ratio": [
             {"name": "NA12879_sample", "ratio": 1.96},
->>>>>>> 64183c72
             {"name": "NA12878_sample", "ratio": 1.96},
             {"name": "NA12877_sample", "ratio": 1.96}],
         "uuid": "d918bc25-0888-4658-811b-53c20b944111"

import pytest


pytestmark = [pytest.mark.working, pytest.mark.schema]

UTR_5_CONSEQUENCE = "5_prime_UTR_variant"
UTR_3_CONSEQUENCE = "3_prime_UTR_variant"
DOWNSTREAM_CONSEQUENCE = "downstream_gene_variant"
UPSTREAM_CONSEQUENCE = "upstream_gene_variant"
LOCATION_CONSEQUENCES = [
    {
        "impact": "MODIFIER",
        "status": "shared",
        "location": "UTR",
        "definition": "A UTR variant of the 3 UTR",
        "var_conseq_id": "SO:0001624",
        "var_conseq_name": "3_prime_UTR_variant",
        "severity_order_estimate": 21,
        "uuid": "d2ca7570-10b9-4314-bc2c-fa6d276c21fb",
    },
    {
        "impact": "MODIFIER",
        "status": "shared",
        "location": "UTR",
        "definition": "A UTR variant of the 5 UTR",
        "var_conseq_id": "SO:0001623",
        "var_conseq_name": "5_prime_UTR_variant",
        "severity_order_estimate": 20,
        "uuid": "3bb1eb38-2aee-4232-bc63-dc4690a9b87c",
    },
    {
        "impact": "MODIFIER",
        "status": "shared",
        "location": "downstream",
        "definition": "A sequence variant located 3 of a gene",
        "var_conseq_id": "SO:0001632",
        "var_conseq_name": "downstream_gene_variant",
        "severity_order_estimate": 27,
        "uuid": "a150ec92-01fe-457d-9b84-1655ed68129e",
    },
    {
        "impact": "MODIFIER",
        "status": "shared",
        "location": "upstream",
        "definition": "A sequence variant located 5 of a gene",
        "var_conseq_id": "SO:0001631",
        "var_conseq_name": "upstream_gene_variant",
        "severity_order_estimate": 26,
        "uuid": "b898b66a-c60b-4e00-b63f-5b5e18c34a48",
    },
]


def make_transcript(
    exon=None, intron=None, distance=None, consequences=None, most_severe=False
):
    """Create transcript as dict with given fields."""
    result = {}
    if exon:
        result["csq_exon"] = exon
    if intron:
        result["csq_intron"] = intron
    if distance:
        result["csq_distance"] = distance
    if consequences:
        result["csq_consequence"] = consequences
    result["csq_most_severe"] = most_severe
    return result


@pytest.fixture
def consequence_name_to_atid(testapp, project, institution):
    """POST consequences required for 'most_severe_location' calcprop.

    :returns: Consequence name to @id mapping
    :rtype: dict
    """
    consequence_name_to_atid = {}
    for consequence in LOCATION_CONSEQUENCES:
        consequence["project"] = project["@id"]
        consequence["institution"] = institution["@id"]
        post = testapp.post_json(
            "/variant_consequence", consequence, status=201
        ).json["@graph"][0]
        consequence_name_to_atid[consequence["var_conseq_name"]] = post["@id"]
    return consequence_name_to_atid


@pytest.mark.parametrize(
    "transcripts,expected",
    [
        ([], None),
        ([make_transcript(intron="3/5")], None),
        ([make_transcript(intron="3/5", most_severe=True)], "Intron 3/5"),
        ([make_transcript(exon="2/6")], None),
        ([make_transcript(exon="2/6", most_severe=True)], "Exon 2/6"),
        (
            [
                make_transcript(
                    exon="2/6", most_severe=True, consequences=[UTR_5_CONSEQUENCE]
                )
            ],
            "Exon 2/6 (5' UTR)",
        ),
        (
            [
                make_transcript(
                    exon="2/6", most_severe=True, consequences=[UTR_3_CONSEQUENCE]
                )
            ],
            "Exon 2/6 (3' UTR)",
        ),
        (
            [
                make_transcript(
                    exon="2/6",
                    most_severe=True,
                    consequences=[UTR_3_CONSEQUENCE, DOWNSTREAM_CONSEQUENCE],
                )
            ],
            "Exon 2/6 (3' UTR)",
        ),
        (
            [
                make_transcript(
                    exon="2/6",
                    most_severe=True,
                    consequences=[DOWNSTREAM_CONSEQUENCE, UTR_3_CONSEQUENCE],
                )
            ],
            "Exon 2/6 (3' UTR)",
        ),
        (  # Should not have both 5' and 3' UTR consequences for SNV, but, if so,
            # utilize the first consequence
            [
                make_transcript(
                    exon="2/6",
                    most_severe=True,
                    consequences=[UTR_5_CONSEQUENCE, UTR_3_CONSEQUENCE],
                )
            ],
            "Exon 2/6 (5' UTR)",
        ),
        (  # Should not have both 5' and 3' UTR consequences for SNV, but, if so,
            # utilize the first consequence
            [
                make_transcript(
                    exon="2/6",
                    most_severe=True,
                    consequences=[UTR_3_CONSEQUENCE, UTR_5_CONSEQUENCE],
                )
            ],
            "Exon 2/6 (3' UTR)",
        ),
        ([make_transcript(distance="1000")], None),
        ([make_transcript(distance="1000", most_severe=True)], None),
        (
            [
                make_transcript(
                    distance="1000",
                    most_severe=True,
                    consequences=[UPSTREAM_CONSEQUENCE],
                )
            ],
            "1000 bp upstream",
        ),
        (
            [
                make_transcript(
                    distance="1000",
                    most_severe=True,
                    consequences=[DOWNSTREAM_CONSEQUENCE],
                )
            ],
            "1000 bp downstream",
        ),
        ([make_transcript(intron="3/5"), make_transcript(exon="2/6")], None),
        (
            [
                make_transcript(intron="3/5", most_severe=True),
                make_transcript(exon="2/6"),
            ],
            "Intron 3/5",
        ),
        (
            [
                make_transcript(intron="3/5"),
                make_transcript(exon="2/6", most_severe=True),
            ],
            "Exon 2/6",
        ),
        (  # Should never have multiple most severe transcripts, but, if so, use the
            # first one.
            [
                make_transcript(intron="3/5", most_severe=True),
                make_transcript(exon="2/6", most_severe=True),
            ],
            "Intron 3/5",
        ),
        (  # Should never have multiple most severe transcripts, but, if so, use the
            # first one.
            [
                make_transcript(exon="2/6", most_severe=True),
                make_transcript(intron="3/5", most_severe=True),
            ],
            "Exon 2/6",
        ),
    ],
)
def test_most_severe_location(
    transcripts, expected, testapp, variant, consequence_name_to_atid
):
    """Patch given transcripts to variant and test 'most_severe_location'
    calc prop.

    For consequences in transcripts, convert to linkTo prior to patching
    variant.
    """
    for transcript in transcripts:
        consequences = transcript.get("csq_consequence")
        if consequences:
            for idx, consequence in enumerate(consequences):
                consequences[idx] = consequence_name_to_atid[consequence]
    variant_atid = variant.get("@id")
    patch_body = {"transcript": transcripts}
    patch_response = testapp.patch_json(
        variant_atid, patch_body, status=200
    ).json["@graph"][0]
    most_severe_location = patch_response.get("most_severe_location")
    assert most_severe_location == expected


@pytest.mark.parametrize(
<<<<<<< HEAD
    "POS,expected",
    [
        (1, "1"),
        (100, "100"),
        (1000, "1,000"),
        (1000000, "1,000,000"),
    ]
)
def test_display_title(POS, expected, testapp, variant):
    """Test building variant display title with comma-separated position."""
    variant_atid = variant.get("@id")
    chromosome = variant.get("CHROM")
    reference = variant.get("REF")
    alternate = variant.get("ALT")
    patch_body = {"POS": POS}
    patch_response = testapp.patch_json(
        variant_atid, patch_body, status=200
    ).json["@graph"][0]
    result = patch_response.get("display_title")
    assert result == "chr%s:%s%s>%s" % (chromosome, expected, reference, alternate)


@pytest.mark.parametrize(
    "POS,expected",
    [
        (1, "1"),
        (100, "100"),
        (1000, "1000"),
        (1000000, "1000000"),
    ]
)
def test_alternate_display_title(POS, expected, testapp, variant):
    """Test building alternate variant display title without
    comma-separated position.
    """
    variant_atid = variant.get("@id")
    chromosome = variant.get("CHROM")
    reference = variant.get("REF")
    alternate = variant.get("ALT")
    patch_body = {"POS": POS}
    patch_response = testapp.patch_json(
        variant_atid, patch_body, status=200
    ).json["@graph"][0]
    result = patch_response.get("alternate_display_title")
    assert result == "chr%s:%s%s>%s" % (chromosome, expected, reference, alternate)
=======
    "hgvsc,hgvsp,result", [
        (
            'ENST00000643905.1:c.500_501del',
            'ENSP00000495949.1:p.Val167GlyfsTer6',
            ['c.500_501del', 'p.Val167GlyfsTer6', 'p.V167GfsTer6']
        ),
        (
            'ENST00000643905.1:c.*1054C>T',
            None,
            ['c.*1054C>T']
        ),
        (
            'ENST00000430580.6:c.2290C>A',
            'ENSP00000474456.1:p.Gln764Lys',
            ['c.2290C>A', 'p.Gln764Lys', 'p.Q764K']
        ),
        (
            'ENST00000485362.1:n.41-3C>T',
            None,
            ['n.41-3C>T']
        )
    ]
)
def test_additional_variant_names(testapp, gene, variant, hgvsc, hgvsp, result):
    variant_atid = variant.get("@id")
    patch_body = {"genes": [{
        "genes_most_severe_hgvsc": hgvsc
    }]}
    if hgvsp:
        patch_body["genes"][0]["genes_most_severe_hgvsp"] = hgvsp
    resp = testapp.patch_json(variant_atid, patch_body, status=200).json['@graph'][0]
    assert sorted(resp['additional_variant_names']) == sorted(result)
>>>>>>> a93199a7
<|MERGE_RESOLUTION|>--- conflicted
+++ resolved
@@ -231,7 +231,6 @@
 
 
 @pytest.mark.parametrize(
-<<<<<<< HEAD
     "POS,expected",
     [
         (1, "1"),
@@ -277,7 +276,9 @@
     ).json["@graph"][0]
     result = patch_response.get("alternate_display_title")
     assert result == "chr%s:%s%s>%s" % (chromosome, expected, reference, alternate)
-=======
+
+
+@pytest.mark.parametrize(
     "hgvsc,hgvsp,result", [
         (
             'ENST00000643905.1:c.500_501del',
@@ -309,5 +310,4 @@
     if hgvsp:
         patch_body["genes"][0]["genes_most_severe_hgvsp"] = hgvsp
     resp = testapp.patch_json(variant_atid, patch_body, status=200).json['@graph'][0]
-    assert sorted(resp['additional_variant_names']) == sorted(result)
->>>>>>> a93199a7
+    assert sorted(resp['additional_variant_names']) == sorted(result)
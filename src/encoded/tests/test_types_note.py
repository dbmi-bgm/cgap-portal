import pytest


note1_uuid = "ab5e1c89-4c88-4a3e-a306-d37a12defd8b"
note2_uuid = "de5e1c12-4c88-4a3e-a306-d37a12defa6b"
variant_with_note = "f6aef055-4c88-4a3e-a306-d37a71535d8b"


@pytest.fixture
def new_interpretation():
    return {
        "project": "hms-dbmi",
        "institution": "hms-dbmi",
        "note_text": "This variant is reported in the ClinVar database as associated with Syndrome X.",
        "conclusion": "For this reason, the variant has been classified as likely pathogenic.",
<<<<<<< HEAD
        "classification": "Likely Pathogenic"
=======
        "classification": "Likely pathogenic"
>>>>>>> d7f5a962
    }


@pytest.fixture
def new_discovery_note():
    return {
        "project": "hms-dbmi",
        "institution": "hms-dbmi",
        "note_text": "This variant is a candidate for association with Syndrome X.",
        "variant_candidacy": "Moderate candidate"
    }


@pytest.fixture
def new_standard_note():
    return {
        "project": "hms-dbmi",
        "institution": "hms-dbmi",
        "note_text": "Random notes about an item.",
        "associated_items": [
            {"item_type": "Variant", "item_identifier": variant_with_note}
        ]
    }


@pytest.fixture
def gene1_es(es_testapp):
    item = {
        "project": "hms-dbmi",
        "institution": "hms-dbmi",
        "gene_symbol": "GENEID1",
        "ensgid": "ENSG00000000001"
    }
    return es_testapp.post_json('/gene', item).json['@graph'][0]


@pytest.fixture
def test_report(es_testapp):
    data = {
        "project": "hms-dbmi",
        "institution": "hms-dbmi",
        "description": "This is a report for a case."
    }
    return es_testapp.post_json('/report', data, status=201).json['@graph'][0]


def post_note(testapp, item, note_type='note_interpretation', expected_status=201):
    """ helper function for posting notes in tests """
    return testapp.post_json('/' + note_type, item, status=expected_status)


def test_note_interpretation_note_link(workbook, es_testapp):
    """ test previous_note linkTo works on workbook insert notes """
    resp1 = es_testapp.get(f'/notes-interpretation/{note1_uuid}/', status=200).json
    resp2 = es_testapp.get(f'/notes-interpretation/{note2_uuid}/', status=200).json
    assert resp1['previous_note']['@id'] == resp2['@id']

def test_add_note_interpretation_success(workbook, es_testapp, new_interpretation):
    """ test NoteInterpretation item posts successfully """
    post_note(es_testapp, new_interpretation)

def test_add_note_interpretation_fail(workbook, es_testapp, new_interpretation):
    """ test NoteInterpretation item fails to post when schema isn't followed """
    new_interpretation['classification'] = 'likely pathogenic'  # wrong case for enum
    post_note(es_testapp, new_interpretation, expected_status=422)

def test_patch_note_interpretation_success(workbook, es_testapp, new_interpretation):
    """ test NoteIntepretation item is patched successfully when associated_items SOEA is added """
    resp = post_note(es_testapp, new_interpretation).json['@graph'][0]
    patch_info = {
        'associated_items': [{"item_type": "Variant", "item_identifier": variant_with_note}]
    }
    es_testapp.patch_json('/' + resp['@id'], patch_info, status=200)

def test_patch_note_interpretation_fail(workbook, es_testapp, new_interpretation):
    """ test NoteInterpretation item fails to patch with incorrectly formatted prop """
    resp = post_note(es_testapp, new_interpretation).json['@graph'][0]
    patch_info = {
        'associated_items': {"item_type": "Variant", "item_identifier": variant_with_note}  # wrong type
    }
    es_testapp.patch_json('/' + resp['@id'], patch_info, status=422)

def test_add_note_discovery_success(workbook, es_testapp, new_discovery_note):
    """ test NoteDiscovery item posts successfully """
    post_note(es_testapp, new_discovery_note, note_type='note_discovery')

def test_add_note_discovery_fail(workbook, es_testapp, new_discovery_note):
    """ test NoteDiscovery item fails to post when schema isn't followed """
    new_discovery_note['gene_candidacy'] = 'Tier 1'  # wrong value for enum
    post_note(es_testapp, new_discovery_note, note_type='note_discovery', expected_status=422)

def test_patch_note_discovery_success(workbook, es_testapp, new_discovery_note):
    """ test NoteDiscovery item is patched successfully when associated_items SOEA is added """
    resp = post_note(es_testapp, new_discovery_note, note_type='note_discovery').json['@graph'][0]
    patch_info = {
        'associated_items': [{"item_type": "Variant", "item_identifier": variant_with_note}]
    }
    es_testapp.patch_json('/' + resp['@id'], patch_info, status=200)

def test_patch_note_discovery_fail(workbook, es_testapp, new_discovery_note):
    """ test NoteDiscovery item fails to patch with incorrectly formatted prop """
    resp = post_note(es_testapp, new_discovery_note, note_type='note_discovery').json['@graph'][0]
    patch_info = {
        'associated_items': {"item_type": "Variant", "item_identifier": variant_with_note}  # wrong prop type
    }
    es_testapp.patch_json('/' + resp['@id'], patch_info, status=422)

def test_add_standard_note_success(workbook, es_testapp, new_standard_note):
    """ test NoteStandard item posts successfully """
    post_note(es_testapp, new_standard_note, note_type='note_standard')

def test_add_standard_note_fail(workbook, es_testapp, new_standard_note):
    """ test NoteStandard item post fails when extra prop added """
    new_standard_note['classification'] = 'benign'  # not a standard note property
    post_note(es_testapp, new_standard_note, note_type='note_standard', expected_status=422)

def test_patch_standard_note_success(workbook, es_testapp, new_standard_note):
    """ test NoteStandard item patches successfully """
    resp = post_note(es_testapp, new_standard_note, note_type='note_standard').json['@graph'][0]
    patch_info = {"note_text": "Some different text"}
    es_testapp.patch_json('/' + resp['@id'], patch_info, status=200)

def test_patch_standard_note_fail(workbook, es_testapp, new_standard_note):
    """ test NoteStandard item patch fails with extra property """
    resp = post_note(es_testapp, new_standard_note, note_type='note_standard').json['@graph'][0]
    patch_info = {"conclusion": "For these reasons we made a conclusion."}  # not a std note property
    es_testapp.patch_json('/' + resp['@id'], patch_info, status=422)

def test_link_standard_note_to_report(workbook, es_testapp, new_standard_note, test_report):
    """ test NoteStandard linkTo on Report item works """
    note = post_note(es_testapp, new_standard_note, note_type='note_standard').json['@graph'][0]
    patch = {'extra_notes': [note['@id']]}
    resp = es_testapp.patch_json('/' + test_report['@id'], patch, status=200).json['@graph'][0]
    assert resp['extra_notes'] == [note['@id']]

def test_add_note_to_gene(workbook, es_testapp, gene1_es):
    """ test linking note to gene """
    note_info = es_testapp.get(f'/notes-interpretation/{note1_uuid}/', status=200).json
    patch = {'interpretations': [note1_uuid]}
    resp = es_testapp.patch_json('/' + gene1_es['@id'], patch, status=200).json['@graph'][0]
    assert resp['interpretations'] == [note_info['@id']]

def test_add_note_to_variant_sample(workbook, es_testapp, test_variant_sample):
    """ test linking note to variant sample item """
    note_info = es_testapp.get(f'/notes-interpretation/{note1_uuid}/', status=200).json
    vs = es_testapp.post_json('/variant_sample', test_variant_sample, status=201).json['@graph'][0]
    patch = {'interpretation': note1_uuid}
    vs_patch = es_testapp.patch_json('/' + vs['@id'], patch, status=200).json['@graph'][0]
    assert vs_patch['interpretation'] == note_info['@id']<|MERGE_RESOLUTION|>--- conflicted
+++ resolved
@@ -13,11 +13,7 @@
         "institution": "hms-dbmi",
         "note_text": "This variant is reported in the ClinVar database as associated with Syndrome X.",
         "conclusion": "For this reason, the variant has been classified as likely pathogenic.",
-<<<<<<< HEAD
-        "classification": "Likely Pathogenic"
-=======
         "classification": "Likely pathogenic"
->>>>>>> d7f5a962
     }
 
 

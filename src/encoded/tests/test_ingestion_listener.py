import datetime
import json
import mock
import pytest
import requests   # XXX: C4-211 this should NOT be necessary - there is a bug somewhere
import time

from dcicutils.qa_utils import ignored, notice_pytest_fixtures
from uuid import uuid4
from ..ingestion_listener import IngestionQueueManager, run, IngestionListener
from ..util import gunzip_content
from .variant_fixtures import gene_workbook, post_variant_consequence_items


pytestmark = [pytest.mark.working, pytest.mark.ingestion]
QUEUE_INGESTION_URL = '/queue_ingestion'
INGESTION_STATUS_URL = '/ingestion_status'
notice_pytest_fixtures(gene_workbook, post_variant_consequence_items)


def wait_for_queue_to_catch_up(queue_manager, n, initially=False):
    """ Wait until queue has done the things we told it to do. Right now this just sleeps for 10 seconds
        assuming most operations should complete within that amount of time.
    """
    ignored(queue_manager, n)
    if not initially:
        time.sleep(3)


class MockedEnv:

    MOCKED_ENV_PREFIX = 'fourfront-cgapother'
    _last_version = 0

    @classmethod
    def new_name(cls):
        cls._last_version = last_version = int(datetime.datetime.now().timestamp() * 1000000)
        return "%s%s" % (cls.MOCKED_ENV_PREFIX, last_version)


class IngestionQueueManagerForTesting(IngestionQueueManager):

    def __init__(self):

        mocked_env = MockedEnv.new_name()
        registry = MockedRegistry({
            'env.name': mocked_env
        })
        super().__init__(registry)

    def delete_queue(self):
        """ Deletes the queue, rendering this object unusable. You have to promise not to use it after this. """
        self.client.delete_queue(QueueUrl=self.queue_url)


@pytest.yield_fixture(scope='function', autouse=True)
def fresh_ingestion_queue_manager_for_testing():
    """ Yield fixture that initializes SQS and clears all messages after the each in this module. """
    queue_manager = IngestionQueueManagerForTesting()
    yield queue_manager
<<<<<<< HEAD
=======
    queue_manager.delete_queue()  # reclaim the AWS resource
>>>>>>> ee43a006


class MockedRegistry:
    """ Very simple mock with the single 'settings' field. """
    def __init__(self, settings):
        self.settings = settings


def test_ingestion_queue_manager_basic(fresh_ingestion_queue_manager_for_testing):
    """ Tests basic things about initializing the queue manager """
    queue_manager = fresh_ingestion_queue_manager_for_testing
    # The env name will start with a constant string and have a bunch of digits.
    assert queue_manager.env_name.startswith(MockedEnv.MOCKED_ENV_PREFIX)
    assert queue_manager.env_name[len(MockedEnv.MOCKED_ENV_PREFIX)].isdigit()
    # The queue name will have a suffix attached.
    assert queue_manager.queue_name == queue_manager.env_name + queue_manager.BUCKET_EXTENSION

    # This has to be done after the above, so that there's not a gap between fixture creation and testing its name.
    # This tests that each call gets a new name.
    assert MockedEnv.new_name() != MockedEnv.new_name()


def _expect_message_uuids(queue_manager, expected_uuids, max_tries=12):
    checklist = set(expected_uuids)
    n = len(expected_uuids)
    print("Expecting: %s" % expected_uuids)
    wait_for_queue_to_catch_up(queue_manager, 0, initially=True)
    try_count, expected_seen, strays_seen = 0, [], []
    while True:
        print(str(datetime.datetime.now()), "Try", try_count, "...")
        if try_count >= max_tries:
            print(str(datetime.datetime.now()), "Giving up")
            break
        _msgs = queue_manager.receive_messages(batch_size=1)  # should reduce flakiness
        _expected_messages = []
        _stray_messages = []
        for _msg in _msgs:
            print("Received: %r" % _msg['Body'])
            # Double-check that any message we received was ours.
            uuid = json.loads(_msg['Body'])['uuid']
            if uuid in expected_uuids:
                _expected_messages.append(_msg)
                checklist.remove(uuid)  # No longer waiting to see this
            else:
                _stray_messages.append(_msg)
                print("Unexpected message uuid: %r" % uuid)
        print(str(datetime.datetime.now()), "Received this try:", len(_msgs),
              "expected", _expected_messages, "stray", _stray_messages)
        expected_seen.extend(_expected_messages)
        strays_seen.extend(_stray_messages)
        if not checklist:  # Stop if we have nothing more to look for
            print(str(datetime.datetime.now()), "Got what we wanted")
            break
        wait_for_queue_to_catch_up(queue_manager, 0)
        try_count += 1
    print(str(datetime.datetime.now()), "Total expected messages seen:", len(expected_seen))
    print(str(datetime.datetime.now()), "Total stray messages seen:", len(strays_seen))
    # The receipt of stray messages does not void our success. Some other test is probably leaving junk around.
    # -kmp 12-Aug-2020
    assert len(expected_seen) == n
    assert not checklist  # empty set


def test_ingestion_queue_add_and_receive(fresh_ingestion_queue_manager_for_testing):
    """ Tests adding/receiving some uuids """
<<<<<<< HEAD
    queue_manager = setup_and_teardown_sqs_state
    queue_manager.add_uuids([
        str(uuid4()), str(uuid4())
    ])
    wait_for_queue_to_catch_up(0)
    tries, msgs = 10, []
    while len(msgs) < 2:
        if tries < 0:
            break
        _msgs = queue_manager.receive_messages(batch_size=1)  # should reduce flakiness
        msgs.extend(_msgs)
        wait_for_queue_to_catch_up(0)
        tries -= 1
    assert len(msgs) == 2
=======
    queue_manager = fresh_ingestion_queue_manager_for_testing
    test_uuids = [str(uuid4()), str(uuid4())]
    print(str(datetime.datetime.now()), "test_uuids =", test_uuids)
    print(str(datetime.datetime.now()), "queue_manager.queue_name =", queue_manager.queue_name)
    queue_manager.add_uuids(test_uuids)
    _expect_message_uuids(queue_manager, test_uuids)
>>>>>>> ee43a006


def test_ingestion_queue_add_via_route(fresh_ingestion_queue_manager_for_testing, testapp):
    """ Tests adding uuids to the queue via /queue_ingestion """
    queue_manager = fresh_ingestion_queue_manager_for_testing
    test_uuids = [str(uuid4()), str(uuid4())]
    print(str(datetime.datetime.now()), "test_uuids =", test_uuids)
    print(str(datetime.datetime.now()), "queue_manager.queue_name =", queue_manager.queue_name)
    request_body = {
        'uuids': test_uuids,
        'override_name': queue_manager.queue_name
    }
    response = testapp.post_json(QUEUE_INGESTION_URL, request_body).json
    print(json.dumps(response, indent=2))
    assert response['notification'] == 'Success'
    assert response['number_queued'] == 2
    _expect_message_uuids(queue_manager, test_uuids)


def test_ingestion_queue_delete(fresh_ingestion_queue_manager_for_testing, testapp):
    """ Tests deleting messages from SQS results in no messages being there. """
    queue_manager = fresh_ingestion_queue_manager_for_testing
    request_body = {
        'uuids': [str(uuid4()), str(uuid4())],
        'override_name': queue_manager.queue_name
    }
    testapp.post_json(QUEUE_INGESTION_URL, request_body, status=200)
    msgs = queue_manager.receive_messages()
    failed = queue_manager.delete_messages(msgs)
    assert failed == []
    wait_for_queue_to_catch_up(queue_manager, 0)


@pytest.fixture
def vcf_file_format(testapp, project, institution):
    vcf_format = {
        'project': project['@id'],
        'institution': institution['@id'],
        'file_format': 'vcf_gz',
        'description': 'vcf, compressed',
        'standard_file_extension': 'vcf.gz',
        'valid_item_types': ['FileProcessed']
    }
    return testapp.post_json('/file_format', vcf_format, status=201).json


@pytest.fixture
def mocked_vcf_file(vcf_file_format, testapp, project, institution):
    """ Posts a processed VCF File """
    f = {
        'uuid': 'cd679bdc-8691-4352-a25b-1c5f48407e9b',
        'accession': 'GAPFIPYY5V7Y',
        'project': project['@id'],
        'institution': institution['@id'],
        'filename': 'GAPFIPYY5V7Y.vcf.gz',
        'file_format': 'vcf_gz'
    }
    return testapp.post_json('/file_processed', f, status=201).json


@pytest.mark.integrated  # uses s3
def test_posting_vcf_processed_file(testapp, mocked_vcf_file):
    """ Posts a dummy vcf file """
    file_meta = mocked_vcf_file['@graph'][0]
    file_location = testapp.get(file_meta['href']).location  # if you .follow() this you get 404 erroneously
    content = requests.get(file_location).content
    raw_vcf_file = gunzip_content(content)
    assert "##fileformat=VCFv4.2" in raw_vcf_file


def test_ingestion_listener_should_remain_online(fresh_ingestion_queue_manager_for_testing):
    """ Tests that the 'should_remain_online' method works """
    _await = lambda: time.sleep(3)
    before = datetime.datetime.utcnow()
    end_delta = datetime.timedelta(seconds=2)  # this diff should not occur if _await is not executed
    IngestionListener.should_remain_online(override=_await)
    after = datetime.datetime.utcnow()
    assert after > (before + end_delta)


def test_ingestion_listener_run(testapp, mocked_vcf_file, gene_workbook, fresh_ingestion_queue_manager_for_testing,
                                post_variant_consequence_items):
    """ Tests the 'run' method of ingestion listener, which will pull down and ingest a vcf file
        from the SQS queue.
    """
    file_meta = mocked_vcf_file['@graph'][0]
    uuid = file_meta['uuid']
    queue_manager = fresh_ingestion_queue_manager_for_testing
    queue_manager.add_uuids([uuid])
    wait_for_queue_to_catch_up(queue_manager, 0)

    # configure run for 10 seconds
    start_time = datetime.datetime.utcnow()
    end_delta = datetime.timedelta(seconds=10)

    def mocked_should_remain_online(override=None):
        ignored(override)
        current_time = datetime.datetime.utcnow()
        return current_time < (start_time + end_delta)

    # XXX: This is a really hard thing to test, but take my word for it that this is doing "something" -Will
    #      If you do not get ValueError here, it means the VCF wasn't processed in the run method or a different
    #      error occurred.
    with mock.patch.object(IngestionListener, 'should_remain_online', new=mocked_should_remain_online):
        with pytest.raises(ValueError):
            run(testapp, _queue_manager=queue_manager)  # expected in this test since the source VCF is malformed


def test_test_port():

    from snovault.tests.test_postgresql_fixture import SNOVAULT_DB_TEST_PORT
    assert SNOVAULT_DB_TEST_PORT == 5440<|MERGE_RESOLUTION|>--- conflicted
+++ resolved
@@ -58,10 +58,7 @@
     """ Yield fixture that initializes SQS and clears all messages after the each in this module. """
     queue_manager = IngestionQueueManagerForTesting()
     yield queue_manager
-<<<<<<< HEAD
-=======
     queue_manager.delete_queue()  # reclaim the AWS resource
->>>>>>> ee43a006
 
 
 class MockedRegistry:
@@ -127,29 +124,12 @@
 
 def test_ingestion_queue_add_and_receive(fresh_ingestion_queue_manager_for_testing):
     """ Tests adding/receiving some uuids """
-<<<<<<< HEAD
-    queue_manager = setup_and_teardown_sqs_state
-    queue_manager.add_uuids([
-        str(uuid4()), str(uuid4())
-    ])
-    wait_for_queue_to_catch_up(0)
-    tries, msgs = 10, []
-    while len(msgs) < 2:
-        if tries < 0:
-            break
-        _msgs = queue_manager.receive_messages(batch_size=1)  # should reduce flakiness
-        msgs.extend(_msgs)
-        wait_for_queue_to_catch_up(0)
-        tries -= 1
-    assert len(msgs) == 2
-=======
     queue_manager = fresh_ingestion_queue_manager_for_testing
     test_uuids = [str(uuid4()), str(uuid4())]
     print(str(datetime.datetime.now()), "test_uuids =", test_uuids)
     print(str(datetime.datetime.now()), "queue_manager.queue_name =", queue_manager.queue_name)
     queue_manager.add_uuids(test_uuids)
     _expect_message_uuids(queue_manager, test_uuids)
->>>>>>> ee43a006
 
 
 def test_ingestion_queue_add_via_route(fresh_ingestion_queue_manager_for_testing, testapp):

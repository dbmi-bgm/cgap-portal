--- conflicted
+++ resolved
@@ -10,11 +10,8 @@
 from ..ingestion_listener import (
     IngestionQueueManager, run, IngestionListener, verify_vcf_file_status_is_not_ingested,
 )
-<<<<<<< HEAD
 from ..ingestion.common import IngestionReport, IngestionError
-=======
 from ..util import debuglog
->>>>>>> 53da30c9
 
 
 pytestmark = [pytest.mark.working, pytest.mark.ingestion]

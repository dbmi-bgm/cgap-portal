--- conflicted
+++ resolved
@@ -100,7 +100,6 @@
     assert mother['vcf_file']['@id'] == file_id
 
 
-<<<<<<< HEAD
 def test_case_sv_vcf(testapp, sample_proc_fam, file_vcf, proband_case, mother_case):
     """Test finding SV VCF on Case.SampleProcessing"""
     assert not proband_case["structural_variant_vcf_file"]
@@ -110,10 +109,6 @@
     testapp.patch_json(file_id, {"variant_type": "SV"}, status=200)
 
     # Test SV VCF by file type
-=======
-def test_case_sv_vcf(testapp, sample_proc_fam, file_vcf_sv, proband_case, mother_case):
-    file_id = file_vcf_sv["@id"]
->>>>>>> 65034e76
     testapp.patch_json(
         sample_proc_fam["@id"], {"processed_files": [file_id]}, status=200
     )

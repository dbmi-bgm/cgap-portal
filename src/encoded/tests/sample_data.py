--- conflicted
+++ resolved
@@ -68,20 +68,6 @@
 
 ANTIBODY_LOTS = [
     {
-<<<<<<< HEAD
-    'uuid': 'bc293400-eab3-41fb-a41e-35552686b67d',
-    'accession': 'ENCAB000TST',
-    'clonality': 'monoclonal',
-    'host_organism': 'mouse',
-    'source': 'sigma',  # PK
-    'product_id': 'WH0000468M1',  # PK
-    'lot_id': 'CB191-2B3',  # PK
-    'url': 'http://www.sigmaaldrich.com/catalog/product/sigma/wh0000468m1?lang=en&region=US',
-    'isotype': u'IgG1κ',
-    'antigen_description': 'ATF4 (NP_001666, a.a. 171-271) partial recombinant protein with GST tag.',
-    'lab': 'myers',
-    'award': 'Myers'
-=======
         'uuid': 'bc293400-eab3-41fb-a41e-35552686b67d',
         'accession': 'ENCAB000TST',
         'clonality': 'monoclonal',
@@ -95,7 +81,6 @@
         'lab': 'myers',
         'award': 'Myers',
         'targets': ['ATF4-human']
->>>>>>> f8179d99
     },
 ]
 

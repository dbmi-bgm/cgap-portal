""" Test full indexing setup

The fixtures in this module setup a full system with postgresql and
elasticsearch running as subprocesses.
"""
import datetime
import json
import os
import pkg_resources
import pytest
import re
import time
import uuid

<<<<<<< HEAD
from dcicutils.misc_utils import PRINT
from dcicutils.qa_utils import notice_pytest_fixtures
from elasticsearch.exceptions import NotFoundError
from snovault import DBSESSION  # , TYPES
from snovault.elasticsearch import ELASTIC_SEARCH
=======
from snovault import DBSESSION, TYPES
from snovault.storage import Base
from snovault.elasticsearch import create_mapping, ELASTIC_SEARCH
>>>>>>> 0632df1a
from snovault.elasticsearch.create_mapping import (
    # type_mapping,
    create_mapping_by_type,
    build_index_record,
    compare_against_existing_mapping
)
from snovault.elasticsearch.indexer_utils import get_namespaced_index, compute_invalidation_scope
from snovault.elasticsearch.interfaces import INDEXER_QUEUE
<<<<<<< HEAD
from sqlalchemy import func
=======
from sqlalchemy import MetaData, func, exc
>>>>>>> 0632df1a
from timeit import default_timer as timer
from unittest import mock
from .helpers import local_collections
from .datafixtures import post_if_needed
from .. import main, loadxl
from ..util import delay_rerun
from ..verifier import verify_item


<<<<<<< HEAD
pytestmark = [pytest.mark.working, pytest.mark.indexing, pytest.mark.workbook]


# These 4 versions are known to be compatible, older versions should not be
# used, odds are 15 can be used as well - Will Jan 7 2023
=======
pytestmark = [pytest.mark.working, pytest.mark.indexing]


# These 3 versions are known to be compatible, older versions should not be
# used, odds are 14 can be used as well - Will Sept 13 2022
>>>>>>> 0632df1a
POSTGRES_COMPATIBLE_MAJOR_VERSIONS = ['11', '12', '13', '14']


def test_postgres_version(session):
    """ Tests that the local postgres is running one of the compatible versions """
    (version_info,) = session.query(func.version()).one()
    PRINT("version_info=", version_info)
    assert isinstance(version_info, str)
    assert re.match("PostgreSQL (%s)([.][0-9]+)? " % '|'.join(POSTGRES_COMPATIBLE_MAJOR_VERSIONS), version_info)


# subset of collections to run test on
TEST_COLLECTIONS = ['testing_post_put_patch', 'file_processed']


<<<<<<< HEAD
@pytest.fixture(scope='session')
=======
@pytest.yield_fixture(scope='session')
>>>>>>> 0632df1a
def app(es_app_settings, request):
    notice_pytest_fixtures(request)  # Do we in fact need to compute this fixture?

    # for now, don't run with mpindexer. Add `True` to params above to do so
    # if request.param:
    #     # we disable the MPIndexer since the build runs on a small machine
    #     # snovault should be testing the mpindexer - Will 12/12/2020
    #     es_app_settings['mpindexer'] = True
    app = main({}, **es_app_settings)

    yield app

    db_session = app.registry[DBSESSION]
    # Dispose connections so postgres can tear down.
    db_session.bind.pool.dispose()


<<<<<<< HEAD
@pytest.fixture
def setup_and_teardown(es_app):
=======
@pytest.yield_fixture
def setup_and_teardown(app):
>>>>>>> 0632df1a
    """
    Run create mapping and purge queue before tests and clear out the
    DB tables after the test
    """

<<<<<<< HEAD
    with local_collections(app=es_app, collections=TEST_COLLECTIONS):
        yield


@pytest.mark.slow
@pytest.mark.flaky(rerun_filter=delay_rerun, max_runs=2)
def test_indexing_simple(setup_and_teardown, es_app, es_testapp, indexer_testapp):
    es = es_app.registry['elasticsearch']
    namespaced_ppp = get_namespaced_index(es_app, 'testing_post_put_patch')
=======
    # BEFORE THE TEST - run create mapping for tests types and clear queues
    create_mapping.run(app, collections=TEST_COLLECTIONS, skip_indexing=True)
    app.registry[INDEXER_QUEUE].clear_queue()

    yield  # run the test

    # AFTER THE TEST
    session = app.registry[DBSESSION]
    connection = session.connection().connect()
    meta = MetaData(bind=session.connection())
    meta.reflect()
    # sqlalchemy 1.4 - use TRUNCATE instead of DELETE
    while True:
        try:
            table_names = ','.join(table.name for table in reversed(Base.metadata.sorted_tables))
            connection.execute(f'TRUNCATE {table_names} RESTART IDENTITY;')
            break
        except exc.OperationalError as e:
            if 'statement timeout' in str(e):
                continue
            else:
                raise
        except exc.InternalError as e:
            if 'current transaction is aborted' in str(e):
                break
            else:
                raise
    session.flush()
    mark_changed(session())  # Has it always changed? -kmp 12-Oct-2022
    transaction.commit()


@pytest.mark.slow
@pytest.mark.flaky
def test_indexing_simple(app, setup_and_teardown, testapp, indexer_testapp):
    es = app.registry['elasticsearch']
    namespaced_ppp = get_namespaced_index(app, 'testing_post_put_patch')
>>>>>>> 0632df1a
    doc_count = es.count(index=namespaced_ppp).get('count')
    assert doc_count == 0
    # First post a single item so that subsequent indexing is incremental
    es_testapp.post_json('/testing-post-put-patch/', {'required': ''})
    res = indexer_testapp.post_json('/index', {'record': True})
    assert res.json['indexing_count'] == 1
    res = es_testapp.post_json('/testing-post-put-patch/', {'required': ''})
    uuid = res.json['@graph'][0]['uuid']
    res = indexer_testapp.post_json('/index', {'record': True})
    assert res.json['indexing_count'] == 1
    time.sleep(3)
    # check es directly
    doc_count = es.count(index=namespaced_ppp).get('count')
    assert doc_count == 2
    res = es_testapp.get('/search/?type=TestingPostPutPatch')
    uuids = [indv_res['uuid'] for indv_res in res.json['@graph']]
    count = 0
    while uuid not in uuids and count < 20:
        time.sleep(1)
        res = es_testapp.get('/search/?type=TestingPostPutPatch')
        uuids = [indv_res['uuid'] for indv_res in res.json['@graph']]
        count += 1
    assert res.json['total'] >= 2
    assert uuid in uuids
<<<<<<< HEAD
    namespaced_indexing = get_namespaced_index(es_app, 'indexing')
=======

    namespaced_indexing = get_namespaced_index(app, 'indexing')
>>>>>>> 0632df1a
    indexing_doc = es.get(index=namespaced_indexing, id='latest_indexing')
    indexing_source = indexing_doc['_source']
    assert 'indexing_count' in indexing_source
    assert 'indexing_finished' in indexing_source
    assert 'indexing_content' in indexing_source
    assert indexing_source['indexing_status'] == 'finished'
    assert indexing_source['indexing_count'] > 0
    testing_ppp_mappings = es.indices.get_mapping(index=namespaced_ppp)[namespaced_ppp]
    assert 'mappings' in testing_ppp_mappings
    testing_ppp_settings = es.indices.get_settings(index=namespaced_ppp)[namespaced_ppp]
    assert 'settings' in testing_ppp_settings
    # ensure we only have 1 shard for tests
    assert testing_ppp_settings['settings']['index']['number_of_shards'] == '1'


<<<<<<< HEAD
@pytest.mark.flaky(rerun_filter=delay_rerun, max_runs=2)
def test_create_mapping_on_indexing(setup_and_teardown, es_app, es_testapp, registry, elasticsearch):
=======
@pytest.mark.flaky
def test_create_mapping_on_indexing(app, setup_and_teardown, testapp, registry, elasticsearch):
>>>>>>> 0632df1a
    """
    Test overall create_mapping functionality using app.
    Do this by checking es directly before and after running mapping.
    Delete an index directly, run again to see if it recovers.
    """
    es = registry[ELASTIC_SEARCH]
    item_types = TEST_COLLECTIONS
    # check that mappings and settings are in index
    for item_type in item_types:
<<<<<<< HEAD
        # Why were we computing this unused quantity? -kmp 31-Jan-2023
        # item_mapping = type_mapping(registry[TYPES], item_type)
=======
        type_mapping(registry[TYPES], item_type)
>>>>>>> 0632df1a
        try:
            namespaced_index = get_namespaced_index(es_app, item_type)
            item_index = es.indices.get(index=namespaced_index)
        except Exception:
            assert False
        found_index_mapping_emb = item_index[namespaced_index]['mappings']['properties']['embedded']
        found_index_settings = item_index[namespaced_index]['settings']
        assert found_index_mapping_emb
        assert found_index_settings
        # compare the manually created mapping to the one in ES
        full_mapping = create_mapping_by_type(item_type, registry)
        item_record = build_index_record(full_mapping, item_type)
        # below is True if the found mapping matches manual one
        assert compare_against_existing_mapping(es, namespaced_index, item_type, item_record, True)


<<<<<<< HEAD
@pytest.mark.broken  # Doesn't work on GitHub Actions
@pytest.mark.skip
@pytest.mark.flaky(rerun_filter=delay_rerun, max_runs=2)
def test_file_processed_detailed(setup_and_teardown, es_app, es_testapp, indexer_testapp,
                                 project, institution, file_formats):
=======
@pytest.mark.flaky
def test_file_processed_detailed(app, setup_and_teardown, testapp, indexer_testapp, project, institution, file_formats):
>>>>>>> 0632df1a
    # post file_processed
    item = {
        'institution': institution['uuid'],
        'project': project['uuid'],
        'file_format': file_formats.get('bam').get('@id'),
        'filename': 'test.bam',
        'status': 'uploading'
    }
    fp_res = es_testapp.post_json('/file_processed', item)
    test_fp_uuid = fp_res.json['@graph'][0]['uuid']
<<<<<<< HEAD
    # What is the difference between es_testapp and indexer_testapp? -kmp 31-Jan-2023
    es_testapp.post_json('/file_processed', item)
=======
    testapp.post_json('/file_processed', item)
>>>>>>> 0632df1a
    indexer_testapp.post_json('/index', {'record': True})

    # Todo, input a list of accessions / uuids:
    verify_item(test_fp_uuid, indexer_testapp, es_testapp, app.registry)
    # While we're here, test that _update of the file properly
    # queues the file with given relationship
    indexer_queue = app.registry[INDEXER_QUEUE]
    rel_file = {
        'project': project['uuid'],
        'institution': institution['uuid'],
        'file_format': file_formats.get('bam').get('@id')
    }
    rel_res = es_testapp.post_json('/file_processed', rel_file)
    rel_uuid = rel_res.json['@graph'][0]['uuid']
    # now update the original file with the relationship
    # ensure rel_file is properly queued
    related_files = [{'relationship_type': 'derived from', 'file': rel_uuid}]
    es_testapp.patch_json('/' + test_fp_uuid, {'related_files': related_files}, status=200)
    time.sleep(2)
    # may need to make multiple calls to indexer_queue.receive_messages
    received = []
    received_batch = None
    while received_batch is None or len(received_batch) > 0:
        received_batch = indexer_queue.receive_messages()
        received.extend(received_batch)
    to_replace = []
    to_delete = []
    found_fp_sid = None
    found_rel_sid = None
    # keep track of the PATCH of the original file and the associated PATCH
    # of the related file. Compare uuids
    for msg in received:
        json_body = json.loads(msg.get('Body', {}))
        if json_body['uuid'] == test_fp_uuid and json_body['method'] == 'PATCH':
            found_fp_sid = json_body['sid']
            to_delete.append(msg)
        elif json_body['uuid'] == rel_uuid and json_body['method'] == 'PATCH':
            assert json_body['info'] == "queued from %s _update" % test_fp_uuid
            found_rel_sid = json_body['sid']
            to_delete.append(msg)
        else:
            to_replace.append(msg)
    indexer_queue.delete_messages(to_delete)
    indexer_queue.replace_messages(to_replace, vis_timeout=0)
    assert found_fp_sid is not None and found_rel_sid is not None
    assert found_rel_sid > found_fp_sid  # sid of related file is greater


@pytest.mark.flaky
<<<<<<< HEAD
def test_real_validation_error(setup_and_teardown, es_app, indexer_testapp, es_testapp,
                               institution, project, file_formats):
=======
def test_real_validation_error(app, setup_and_teardown, indexer_testapp, testapp, institution, project, file_formats):
>>>>>>> 0632df1a
    """
    Create an item (file-processed) with a validation error and index,
    to ensure that validation errors work
    """

    # xres = es_testapp.get('/files-processed/', status=[200,404]).json
    # import pdb; pdb.set_trace()
    # institution, project, and file_formats need to process
    # but even doing indexer_testapp.post_json('/index', {'record': True}) won't find them, so must add manually:

    item = {
        'name': 'encode-project',
        'title': 'ENCODE Project',
        'uuid': project['uuid']
    }
    post_if_needed(es_testapp, '/project', item)
    item = {
        'name': 'encode-institution',
        'title': 'ENCODE Institution',
        'uuid': institution['uuid']
    }
    post_if_needed(es_testapp, '/institution', item)
    item = {
        'standard_file_extension': 'zip',
        'valid_item_types': ['FileProcessed'],
        'file_format': 'zip',
        'uuid': file_formats['zip']['uuid'],
        'institution': '/institutions/encode-institution/',
        'project': '/projects/encode-project/'
    }
    # import pdb; pdb.set_trace()
    post_if_needed(es_testapp, '/file-formats', item)

    indexer_queue = es_app.registry[INDEXER_QUEUE]
    es = es_app.registry[ELASTIC_SEARCH]
    fp_body = {
        'schema_version': '3',
        'uuid': str(uuid.uuid4()),
        'file_format': file_formats.get('zip').get('uuid'),
        'institution': institution['uuid'],
        'project': project['uuid'],
        'file_classification': 'unprocessed file'
        # 'higlass_uid': 1  # validation error -- higlass_uid should be string
    }
    # xres = es_testapp.get('/files-processed/', status=[200,404]).json
    # import pdb; pdb.set_trace()
    res = es_testapp.post_json('/files-processed/?validate=false&upgrade=False',
                               fp_body, status=201).json
    fp_id = res['@graph'][0]['@id']
    val_err_view = es_testapp.get(fp_id + '@@validation-errors', status=200).json
    assert val_err_view['@id'] == fp_id
    assert val_err_view['validation_errors'] == []

    # call to /index will throw MissingIndexItemException multiple times,
    # since associated file_format, institution, and project are not indexed.
    # That's okay if we don't detect that it succeeded, keep trying until it does
    indexer_testapp.post_json('/index', {'record': True})
<<<<<<< HEAD
    to_queue = {
        'uuid': fp_id,
        'strict': True,
        'timestamp': datetime.datetime.utcnow().isoformat()
    }
    counts = 0
    es_res = None
    while not es_res and counts < 15:
        time.sleep(2)
        try:
            namespaced_fp = get_namespaced_index(es_app, 'file_processed')
            es_res = es.get(index=namespaced_fp,
                            id=res['@graph'][0]['uuid'])
        except NotFoundError:
            indexer_queue.send_messages([to_queue], target_queue='primary')
            indexer_testapp.post_json('/index', {'record': True})
        counts += 1
    assert es_res
=======
    time.sleep(2)
    namespaced_fp = get_namespaced_index(app, 'file_processed')
    es_res = es.get(index=namespaced_fp, id=res['@graph'][0]['uuid'])
>>>>>>> 0632df1a
    assert len(es_res['_source'].get('validation_errors', [])) == 1
    # check that validation-errors view works
    val_err_view = es_testapp.get(fp_id + '@@validation-errors', status=200).json
    assert val_err_view['@id'] == fp_id
    assert val_err_view['validation_errors'] == es_res['_source']['validation_errors']


# TODO: This might need to use es_testapp now. -kmp 14-Mar-2021
@pytest.mark.performance
@pytest.mark.skip(reason="need to update perf-testing inserts")
<<<<<<< HEAD
def test_load_and_index_perf_data(setup_and_teardown, es_testapp, indexer_testapp):
=======
def test_load_and_index_perf_data(testapp, setup_and_teardown, indexer_testapp):
>>>>>>> 0632df1a
    """
    ~~ CURRENTLY NOT WORKING ~~

    PERFORMANCE TESTING
    Loads all the perf-testing data and then indexes it
    Prints time for both

    this test is to ensure the performance testing data that is run
    nightly through the mastertest_deployment process in the torb repo
    it takes roughly 25 to run.
    Note: run with bin/test -s -m performance to see the prints from the test
    """

    insert_dir = pkg_resources.resource_filename('encoded', 'tests/data/perf-testing/')
    inserts = [f for f in os.listdir(insert_dir) if os.path.isfile(os.path.join(insert_dir, f))]
    json_inserts = {}

    # pluck a few uuids for testing
    test_types = ['biosample', 'user', 'institution', 'experiment_set_replicate']
    test_inserts = []
    for insert in inserts:
        type_name = insert.split('.')[0]
        json_inserts[type_name] = json.loads(open(insert_dir + insert).read())
        # pluck a few uuids for testing
        if type_name in test_types:
            test_inserts.append({'type_name': type_name, 'data': json_inserts[type_name][0]})

    # load -em up
    start = timer()
    with mock.patch.object(loadxl, 'get_app') as mocked_app:
        mocked_app.return_value = es_testapp.app
        data = {'store': json_inserts}
        res = es_testapp.post_json('/load_data', data)  # status=200
        assert res.json['status'] == 'success'
    stop_insert = timer()
    print("PERFORMANCE: Time to load data is %s" % (stop_insert - start))
    index_res = indexer_testapp.post_json('/index', {'record': True})
    assert index_res.json['indexing_status'] == 'finished'
    stop_index = timer()
    print("PERFORMANCE: Time to index is %s" % (stop_index - start))

    # check a couple random inserts
    for item in test_inserts:
        start = timer()
<<<<<<< HEAD
        assert es_testapp.get("/" + item['data']['uuid'] + "?frame=raw").json['uuid']  # noQA
=======
        assert testapp.get("/" + item['data']['uuid'] + "?frame=raw").json['uuid']  # noQA
>>>>>>> 0632df1a
        stop = timer()
        frame_time = stop - start

        start = timer()
<<<<<<< HEAD
        assert es_testapp.get("/" + item['data']['uuid']).follow().json['uuid']  # noQA
=======
        assert testapp.get("/" + item['data']['uuid']).follow().json['uuid']  # noQA
>>>>>>> 0632df1a
        stop = timer()
        embed_time = stop - start

        print("PERFORMANCE: Time to query item %s - %s raw: %s embed %s" % (item['type_name'], item['data']['uuid'],  # noQA
                                                                            frame_time, embed_time))
    # userful for seeing debug messages
    # assert False


class TestInvalidationScopeViewCGAP:
    """ Integrated testing of invalidation scope - requires ES component, so in this file. """
    DEFAULT_SCOPE = ['status', 'uuid']  # --> this is what you get if there is nothing

    class MockedRequest:
        def __init__(self, registry, source_type, target_type):
            self.registry = registry
            self.json = {
                'source_type': source_type,
                'target_type': target_type
            }

    # source_type is the item being edited, target_type is the item we are simulating invalidation one
    @pytest.mark.parametrize('source_type, target_type, invalidated', [
        ('FileProcessed', 'WorkflowRunAwsem',
            DEFAULT_SCOPE + ['accession', 'file_format', 'file_size', 'filename', 'quality_metric']
         ),
        ('Software', 'WorkflowRunAwsem',
            DEFAULT_SCOPE + ['name', 'title', 'version', 'source_url']
         ),
        ('Workflow', 'WorkflowRunAwsem',
            DEFAULT_SCOPE + ['app_name', 'category', 'experiment_types', 'name', 'steps.name', 'title']
         ),
        ('Software', 'WorkflowRunAwsem',
            DEFAULT_SCOPE + ['name', 'version', 'title', 'source_url']
         ),
        ('WorkflowRunAwsem', 'FileProcessed',
            DEFAULT_SCOPE + ['input_files.workflow_argument_name', 'output_files.workflow_argument_name', 'title',
                             'workflow']
         ),
        # Test Case as it has the most links and thus the most ways things can go wrong
        ('VariantSample', 'Case',
            DEFAULT_SCOPE  # no link
         ),
        ('Variant', 'Case',
            DEFAULT_SCOPE  # no link
         ),
        ('Individual', 'Case',
            DEFAULT_SCOPE + ['accession', 'alternate_accessions', 'tags', 'last_modified.date_modified',
                             'last_modified.modified_by', 'date_created', 'submitted_by',
                             'schema_version', 'aliases', 'institution', 'project', 'individual_id', 'age',
                             'age_units', 'is_pregnancy', 'gestational_age', 'sex', 'quantity',
                             'phenotypic_features.phenotypic_feature', 'phenotypic_features.onset_age',
                             'phenotypic_features.onset_age_units', 'clinic_notes', 'birth_year',
                             'disorders.disorder', 'disorders.onset_age', 'disorders.onset_age_units',
                             'disorders.diagnostic_confidence', 'disorders.is_primary_diagnosis',
                             'is_deceased', 'life_status', 'is_termination_of_pregnancy',
                             'is_spontaneous_abortion', 'is_still_birth', 'cause_of_death',
                             'age_at_death', 'age_at_death_units', 'is_no_children_by_choice',
                             'is_infertile', 'cause_of_infertility', 'ancestry', 'images',
                             'related_documents', 'institutional_id.id', 'institutional_id.institution',
                             'mother', 'father', 'samples']
         ),
        ('Sample', 'Case',
            DEFAULT_SCOPE + ['accession', 'bam_sample_id', 'completed_processes', 'files', 'indication',
                             'last_modified.date_modified', 'last_modified.modified_by', 'other_processed_files.files',
                             'processed_files', 'sequence_id', 'sequencing_date', 'specimen_accession',
                             'specimen_accession_date', 'specimen_collection_date', 'specimen_notes',
                             'specimen_type', 'workup_type']
         ),
        ('Family', 'Case',
            DEFAULT_SCOPE + ['institution', 'project', 'tags', 'last_modified.date_modified',
                             'last_modified.modified_by', 'date_created', 'submitted_by', 'aliases',
                             'accession', 'alternate_accessions', 'schema_version', 'title', 'family_id',
                             'members', 'proband', 'pedigree_source', 'original_pedigree', 'clinic_notes',
                             'timestamp', 'family_phenotypic_features', 'description', 'ingestion_ids']
         ),
        ('Phenotype', 'Case',
            DEFAULT_SCOPE + ['hpo_id', 'phenotype_name']
         ),
        ('FileProcessed', 'Case',
            DEFAULT_SCOPE + ['accession', 'file_format', 'file_ingestion_status', 'file_type',
                             'last_modified.date_modified', 'last_modified.modified_by', 'quality_metric',
                             'variant_type']
         ),
        ('Report', 'Case',
            DEFAULT_SCOPE + ['accession', 'last_modified.date_modified', 'last_modified.modified_by']
         ),
        ('FilterSet', 'Case',
            DEFAULT_SCOPE + ['notes', 'tags', 'last_modified.date_modified', 'last_modified.modified_by',
                             'date_created', 'submitted_by', 'institution', 'project', 'aliases',
                             'schema_version', 'title', 'search_type', 'filter_blocks.name',
                             'filter_blocks.query', 'filter_blocks.flags_applied', 'flags.name',
                             'flags.query', 'created_in_case_accession', 'preset_for_projects',
                             'preset_for_users', 'default_for_projects', 'derived_from_preset_filterset']
         ),
        ('Project', 'Case',
            DEFAULT_SCOPE + ['name']
         )
    ])
    def test_invalidation_scope_view_parametrized(self, indexer_testapp, source_type, target_type, invalidated):
        """ Just call the route function - test some basic interactions.
            In this test, the source_type is the type on which we simulate a modification and target type is
            the type we are simulating an invalidation on. In all cases uuid and status will trigger invalidation
            if a linkTo exists, so those fields are always returned as part of the invalidation scope (even when no
            link exists).
        """
        req = self.MockedRequest(indexer_testapp.app.registry, source_type, target_type)
        scope = compute_invalidation_scope(None, req)
        assert sorted(scope['Invalidated']) == sorted(invalidated)<|MERGE_RESOLUTION|>--- conflicted
+++ resolved
@@ -12,30 +12,21 @@
 import time
 import uuid
 
-<<<<<<< HEAD
 from dcicutils.misc_utils import PRINT
 from dcicutils.qa_utils import notice_pytest_fixtures
 from elasticsearch.exceptions import NotFoundError
-from snovault import DBSESSION  # , TYPES
+from snovault import DBSESSION, TYPES
 from snovault.elasticsearch import ELASTIC_SEARCH
-=======
-from snovault import DBSESSION, TYPES
-from snovault.storage import Base
-from snovault.elasticsearch import create_mapping, ELASTIC_SEARCH
->>>>>>> 0632df1a
+# from snovault.storage import Base
 from snovault.elasticsearch.create_mapping import (
-    # type_mapping,
+    type_mapping,
     create_mapping_by_type,
     build_index_record,
     compare_against_existing_mapping
 )
 from snovault.elasticsearch.indexer_utils import get_namespaced_index, compute_invalidation_scope
 from snovault.elasticsearch.interfaces import INDEXER_QUEUE
-<<<<<<< HEAD
-from sqlalchemy import func
-=======
-from sqlalchemy import MetaData, func, exc
->>>>>>> 0632df1a
+from sqlalchemy import func  # , MetaData, exc
 from timeit import default_timer as timer
 from unittest import mock
 from .helpers import local_collections
@@ -45,19 +36,11 @@
 from ..verifier import verify_item
 
 
-<<<<<<< HEAD
 pytestmark = [pytest.mark.working, pytest.mark.indexing, pytest.mark.workbook]
 
 
 # These 4 versions are known to be compatible, older versions should not be
 # used, odds are 15 can be used as well - Will Jan 7 2023
-=======
-pytestmark = [pytest.mark.working, pytest.mark.indexing]
-
-
-# These 3 versions are known to be compatible, older versions should not be
-# used, odds are 14 can be used as well - Will Sept 13 2022
->>>>>>> 0632df1a
 POSTGRES_COMPATIBLE_MAJOR_VERSIONS = ['11', '12', '13', '14']
 
 
@@ -73,11 +56,7 @@
 TEST_COLLECTIONS = ['testing_post_put_patch', 'file_processed']
 
 
-<<<<<<< HEAD
 @pytest.fixture(scope='session')
-=======
-@pytest.yield_fixture(scope='session')
->>>>>>> 0632df1a
 def app(es_app_settings, request):
     notice_pytest_fixtures(request)  # Do we in fact need to compute this fixture?
 
@@ -95,19 +74,13 @@
     db_session.bind.pool.dispose()
 
 
-<<<<<<< HEAD
 @pytest.fixture
 def setup_and_teardown(es_app):
-=======
-@pytest.yield_fixture
-def setup_and_teardown(app):
->>>>>>> 0632df1a
     """
     Run create mapping and purge queue before tests and clear out the
     DB tables after the test
     """
 
-<<<<<<< HEAD
     with local_collections(app=es_app, collections=TEST_COLLECTIONS):
         yield
 
@@ -117,45 +90,7 @@
 def test_indexing_simple(setup_and_teardown, es_app, es_testapp, indexer_testapp):
     es = es_app.registry['elasticsearch']
     namespaced_ppp = get_namespaced_index(es_app, 'testing_post_put_patch')
-=======
-    # BEFORE THE TEST - run create mapping for tests types and clear queues
-    create_mapping.run(app, collections=TEST_COLLECTIONS, skip_indexing=True)
-    app.registry[INDEXER_QUEUE].clear_queue()
-
-    yield  # run the test
-
-    # AFTER THE TEST
-    session = app.registry[DBSESSION]
-    connection = session.connection().connect()
-    meta = MetaData(bind=session.connection())
-    meta.reflect()
-    # sqlalchemy 1.4 - use TRUNCATE instead of DELETE
-    while True:
-        try:
-            table_names = ','.join(table.name for table in reversed(Base.metadata.sorted_tables))
-            connection.execute(f'TRUNCATE {table_names} RESTART IDENTITY;')
-            break
-        except exc.OperationalError as e:
-            if 'statement timeout' in str(e):
-                continue
-            else:
-                raise
-        except exc.InternalError as e:
-            if 'current transaction is aborted' in str(e):
-                break
-            else:
-                raise
-    session.flush()
-    mark_changed(session())  # Has it always changed? -kmp 12-Oct-2022
-    transaction.commit()
-
-
-@pytest.mark.slow
-@pytest.mark.flaky
-def test_indexing_simple(app, setup_and_teardown, testapp, indexer_testapp):
-    es = app.registry['elasticsearch']
-    namespaced_ppp = get_namespaced_index(app, 'testing_post_put_patch')
->>>>>>> 0632df1a
+
     doc_count = es.count(index=namespaced_ppp).get('count')
     assert doc_count == 0
     # First post a single item so that subsequent indexing is incremental
@@ -180,12 +115,8 @@
         count += 1
     assert res.json['total'] >= 2
     assert uuid in uuids
-<<<<<<< HEAD
+
     namespaced_indexing = get_namespaced_index(es_app, 'indexing')
-=======
-
-    namespaced_indexing = get_namespaced_index(app, 'indexing')
->>>>>>> 0632df1a
     indexing_doc = es.get(index=namespaced_indexing, id='latest_indexing')
     indexing_source = indexing_doc['_source']
     assert 'indexing_count' in indexing_source
@@ -193,21 +124,18 @@
     assert 'indexing_content' in indexing_source
     assert indexing_source['indexing_status'] == 'finished'
     assert indexing_source['indexing_count'] > 0
+
     testing_ppp_mappings = es.indices.get_mapping(index=namespaced_ppp)[namespaced_ppp]
     assert 'mappings' in testing_ppp_mappings
+
     testing_ppp_settings = es.indices.get_settings(index=namespaced_ppp)[namespaced_ppp]
     assert 'settings' in testing_ppp_settings
     # ensure we only have 1 shard for tests
     assert testing_ppp_settings['settings']['index']['number_of_shards'] == '1'
 
 
-<<<<<<< HEAD
 @pytest.mark.flaky(rerun_filter=delay_rerun, max_runs=2)
 def test_create_mapping_on_indexing(setup_and_teardown, es_app, es_testapp, registry, elasticsearch):
-=======
-@pytest.mark.flaky
-def test_create_mapping_on_indexing(app, setup_and_teardown, testapp, registry, elasticsearch):
->>>>>>> 0632df1a
     """
     Test overall create_mapping functionality using app.
     Do this by checking es directly before and after running mapping.
@@ -217,12 +145,7 @@
     item_types = TEST_COLLECTIONS
     # check that mappings and settings are in index
     for item_type in item_types:
-<<<<<<< HEAD
-        # Why were we computing this unused quantity? -kmp 31-Jan-2023
-        # item_mapping = type_mapping(registry[TYPES], item_type)
-=======
         type_mapping(registry[TYPES], item_type)
->>>>>>> 0632df1a
         try:
             namespaced_index = get_namespaced_index(es_app, item_type)
             item_index = es.indices.get(index=namespaced_index)
@@ -239,16 +162,11 @@
         assert compare_against_existing_mapping(es, namespaced_index, item_type, item_record, True)
 
 
-<<<<<<< HEAD
 @pytest.mark.broken  # Doesn't work on GitHub Actions
 @pytest.mark.skip
 @pytest.mark.flaky(rerun_filter=delay_rerun, max_runs=2)
 def test_file_processed_detailed(setup_and_teardown, es_app, es_testapp, indexer_testapp,
                                  project, institution, file_formats):
-=======
-@pytest.mark.flaky
-def test_file_processed_detailed(app, setup_and_teardown, testapp, indexer_testapp, project, institution, file_formats):
->>>>>>> 0632df1a
     # post file_processed
     item = {
         'institution': institution['uuid'],
@@ -259,12 +177,8 @@
     }
     fp_res = es_testapp.post_json('/file_processed', item)
     test_fp_uuid = fp_res.json['@graph'][0]['uuid']
-<<<<<<< HEAD
     # What is the difference between es_testapp and indexer_testapp? -kmp 31-Jan-2023
     es_testapp.post_json('/file_processed', item)
-=======
-    testapp.post_json('/file_processed', item)
->>>>>>> 0632df1a
     indexer_testapp.post_json('/index', {'record': True})
 
     # Todo, input a list of accessions / uuids:
@@ -314,12 +228,8 @@
 
 
 @pytest.mark.flaky
-<<<<<<< HEAD
 def test_real_validation_error(setup_and_teardown, es_app, indexer_testapp, es_testapp,
                                institution, project, file_formats):
-=======
-def test_real_validation_error(app, setup_and_teardown, indexer_testapp, testapp, institution, project, file_formats):
->>>>>>> 0632df1a
     """
     Create an item (file-processed) with a validation error and index,
     to ensure that validation errors work
@@ -377,7 +287,6 @@
     # since associated file_format, institution, and project are not indexed.
     # That's okay if we don't detect that it succeeded, keep trying until it does
     indexer_testapp.post_json('/index', {'record': True})
-<<<<<<< HEAD
     to_queue = {
         'uuid': fp_id,
         'strict': True,
@@ -396,11 +305,6 @@
             indexer_testapp.post_json('/index', {'record': True})
         counts += 1
     assert es_res
-=======
-    time.sleep(2)
-    namespaced_fp = get_namespaced_index(app, 'file_processed')
-    es_res = es.get(index=namespaced_fp, id=res['@graph'][0]['uuid'])
->>>>>>> 0632df1a
     assert len(es_res['_source'].get('validation_errors', [])) == 1
     # check that validation-errors view works
     val_err_view = es_testapp.get(fp_id + '@@validation-errors', status=200).json
@@ -411,11 +315,7 @@
 # TODO: This might need to use es_testapp now. -kmp 14-Mar-2021
 @pytest.mark.performance
 @pytest.mark.skip(reason="need to update perf-testing inserts")
-<<<<<<< HEAD
 def test_load_and_index_perf_data(setup_and_teardown, es_testapp, indexer_testapp):
-=======
-def test_load_and_index_perf_data(testapp, setup_and_teardown, indexer_testapp):
->>>>>>> 0632df1a
     """
     ~~ CURRENTLY NOT WORKING ~~
 
@@ -460,20 +360,12 @@
     # check a couple random inserts
     for item in test_inserts:
         start = timer()
-<<<<<<< HEAD
         assert es_testapp.get("/" + item['data']['uuid'] + "?frame=raw").json['uuid']  # noQA
-=======
-        assert testapp.get("/" + item['data']['uuid'] + "?frame=raw").json['uuid']  # noQA
->>>>>>> 0632df1a
         stop = timer()
         frame_time = stop - start
 
         start = timer()
-<<<<<<< HEAD
         assert es_testapp.get("/" + item['data']['uuid']).follow().json['uuid']  # noQA
-=======
-        assert testapp.get("/" + item['data']['uuid']).follow().json['uuid']  # noQA
->>>>>>> 0632df1a
         stop = timer()
         embed_time = stop - start
 

"""
common.py - tools common to various parts of ingestion
"""

from .exceptions import MissingParameter, BadParameter


def metadata_bundles_bucket(registry):
    return registry.settings.get('metadata_bundles_bucket')


<<<<<<< HEAD
# ==================================================

# IMPLEMENTATION NOTE:
#
#    We have middleware that overrides various details about content type that are declared in the view_config.
#    It used to work by having a wired set of exceptions, but this facility allows us to do it in a more data-driven
#    way. Really I think we should just rely on the information in the view_config, but I didn't have time to explore
#    why we are not using that.
#
#    See validate_request_tween_factory in renderers.py for where this is used. This declaration info is here
#    rather than there to simplify the load order dependencies.
#
#    -kmp 1-Sep-2020

CONTENT_TYPE_SPECIAL_CASES = {
    'application/x-www-form-urlencoded': [
        # Single legacy special case to allow us to POST to metadata TSV requests via form submission.
        # All other special case values should be added using register_path_content_type.
        '/metadata/'
    ]
}
CGAP_CORE_PROJECT = '/projects/cgap-core'
CGAP_CORE_INSTITUTION = '/institutions/hms-dbmi/'


def register_path_content_type(*, path, content_type):
    """
    Registers that endpoints that begin with the specified path use the indicated content_type.

    This is part of an inelegant workaround for an issue in renderers.py that maybe we can make go away in the future.
    See the 'implementation note' in ingestion/common.py for more details.
    """
    exceptions = CONTENT_TYPE_SPECIAL_CASES.get(content_type, None)
    if exceptions is None:
        CONTENT_TYPE_SPECIAL_CASES[content_type] = exceptions = []
    if path not in exceptions:
        exceptions.append(path)


def content_type_allowed(request):
    """
    Returns True if the current request allows the requested content type.

    This is part of an inelegant workaround for an issue in renderers.py that maybe we can make go away in the future.
    See the 'implementation note' in ingestion/common.py for more details.
    """
    if request.content_type == "application/json":
        # For better or worse, we always allow this.
        return True

    exceptions = CONTENT_TYPE_SPECIAL_CASES.get(request.content_type)

    if exceptions:
        for text in exceptions:
            if text in request.path:
                return True

    return False

# ==================================================

=======
>>>>>>> 53da30c9
_NO_DEFAULT = object()


def get_parameter(parameter_block, parameter_name, as_type=None, default=_NO_DEFAULT, update=False):
    """
    Returns the value of a given parameter from a dictionary of parameter values.

    If the parameter is not in the dictionary, the default will be returned if one is given.
    If the parameter is not present but there is no default, an error of type MissingParameter will be raised.

    Args:
        parameter_block (dict): a dictionary whose keys are parameter names and whose values are parameter values
        parameter_name (str): the name of a parameter
        as_type: if supplied, a type coercion to perform on the result
        default (object): a default value to be used if the parameter_name is not present.
        update (bool): if as_type is applied, whether to update the parameter_block
    """

    if isinstance(parameter_block, dict):
        if parameter_name in parameter_block:
            parameter_value = parameter_block[parameter_name]
            result = parameter_value
            if as_type:
                if isinstance(as_type, type) and isinstance(result, as_type):
                    return result
                elif as_type is bool:
                    lower_value = str(result).lower()
                    if lower_value == "true":
                        result = True
                    elif lower_value in ("false", "none", "null", ""):
                        result = False
                    else:
                        raise BadParameter(parameter_name=parameter_name, parameter_value=parameter_value,
                                           extra_detail=("Expected a string representing a boolean, such as"
                                                         " 'true' for True, or 'false' or the empty string for False."))
                else:
                    result = as_type(result)
        elif default is _NO_DEFAULT:
            raise MissingParameter(parameter_name=parameter_name)
        else:
            result = default

        if update:
            parameter_block[parameter_name] = result

        return result

    else:
        raise TypeError("Expected parameter_block to be a dict: %s", parameter_block)


class IngestionError:
    """
    Holds info on an error that occurred in ingestion. Right now this consists of the
    offending request body and the VCF row it occurred on.

    This class doesn't really do much except specify the structure. It must align with that of FileProcessed
    (reproduced as of 12/2/2020 below):

        "file_ingestion_error": {
            "title": "Ingestion Error Report",
            "description": "This field is set when an error occurred in ingestion with all errors encountered",
            "type": "array",
            "items": {
                "title": "Ingestion Error",
                "type": "object",
                "properties": {
                    "body": {
                        "type": "string",
                        "index": false  # the intention is not to index this in the future
                    },
                    "row": {
                        "type": "integer"
                    }
                }
            }
        }

    """

    def __init__(self, body, row):
        self.body = body
        self.row = row

    def to_dict(self):
        return {
            'body': str(self.body),
            'row': self.row
        }


class IngestionReport:
    """
    A "virtual" item on file_processed that contains detailed information on the ingestion run.
    Not creating an item for this is a design decision. The output of this process is more for
    debugging and not for auditing, so it does not merit an item at this time.
    """
    MAX_ERRORS = 100  # tune this to get more errors, 100 is a lot though and probably more than needed

    def __init__(self):
        self.grand_total = 0
        self.errors = []

    def brief_summary(self):
        return ('INGESTION REPORT: There were %s total variants detected, of which %s were successful'
                'and %s failed. Check ProcessedFile for full error output.' % (self.grand_total,
                                                                              self.total_successful(),
                                                                              self.total_errors()))

    def total_successful(self):
        return self.grand_total - len(self.errors)

    def total_errors(self):
        return len(self.errors)

    def get_errors(self, limit=True):
        """ Returns a limited number of errors, where limit can be True (self.MAX_ERRORS), False (no limit),
            or an integer. """
        if limit is True:
            limit = self.MAX_ERRORS
        elif limit is False:
            limit = None
        return self.errors[:limit]

    def mark_success(self):
        """ Marks the current row number as successful, which in this case just involves incrementing the total """
        self.grand_total += 1

    def mark_failure(self, *, body, row):
        """ Marks the current row as failed, creating an IngestionError holding the response body and row. """
        self.grand_total += 1
        self.errors.append(IngestionError(body, row).to_dict())<|MERGE_RESOLUTION|>--- conflicted
+++ resolved
@@ -9,7 +9,6 @@
     return registry.settings.get('metadata_bundles_bucket')
 
 
-<<<<<<< HEAD
 # ==================================================
 
 # IMPLEMENTATION NOTE:
@@ -71,8 +70,7 @@
 
 # ==================================================
 
-=======
->>>>>>> 53da30c9
+
 _NO_DEFAULT = object()
 
 

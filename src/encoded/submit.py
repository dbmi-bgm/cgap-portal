--- conflicted
+++ resolved
@@ -3,14 +3,6 @@
 import json
 import re
 from copy import deepcopy
-<<<<<<< HEAD
-from urllib import parse
-
-import openpyxl
-from dcicutils.lang_utils import n_of
-from dcicutils.misc_utils import VirtualAppError, ignored
-from webtest import AppError
-=======
 from pathlib import PurePath
 from urllib import parse
 
@@ -19,9 +11,6 @@
 from dcicutils.lang_utils import conjoined_list, n_of
 from dcicutils.misc_utils import VirtualAppError, ignored
 from webtest import AppError
-
-from .util import s3_local_file
->>>>>>> b4092013
 
 from .util import s3_local_file
 
@@ -1091,11 +1080,7 @@
         Method for iterating over spreadsheet rows to process each one and compare it to previous rows.
         Case creation and family relations added after all rows have been processed.
         """
-<<<<<<< HEAD
-=======
         file_parser = SubmittedFilesParser(self.virtualapp, self.project)
-        self.get_analysis_types()
->>>>>>> b4092013
         for (row, row_number) in self.rows:
             try:
                 fam = self.family_dict[row.get("analysis id")]

--- conflicted
+++ resolved
@@ -9,10 +9,7 @@
 from dcicutils.lang_utils import n_of
 from dcicutils.misc_utils import VirtualAppError, ignored
 from webtest import AppError
-<<<<<<< HEAD
-
-=======
->>>>>>> c5008ef8
+
 from .util import s3_local_file
 
 
@@ -83,13 +80,9 @@
 SS_PROBAND = 'proband'
 
 REQUIRED_COLS_FOR_CASE = [SS_ANALYSIS_ID, SS_SPECIMEN_ID]
-<<<<<<< HEAD
-REQUIRED_COLS_FOR_ACCESSIONING = REQUIRED_COLS_FOR_CASE + [SS_INDIVIDUAL_ID, SS_SEX, SS_RELATION, SS_REPORT_REQUIRED]
-=======
 REQUIRED_COLS_FOR_ACCESSIONING = REQUIRED_COLS_FOR_CASE + [
     SS_INDIVIDUAL_ID, SS_SEX, SS_RELATION, SS_REPORT_REQUIRED
 ]
->>>>>>> c5008ef8
 REQUIRED_COLS_FOR_PEDIGREE = [SS_FAMILY_ID, SS_INDIVIDUAL_ID, SS_SEX, SS_PROBAND]
 
 # half-siblings not currently supported, because pedigree info is needed to know
@@ -117,10 +110,6 @@
 MONDO_TERM_ID_PATTERN = re.compile(r'^MONDO:[0-9]{7}$')
 
 
-<<<<<<< HEAD
-def submit_metadata_bundle(*, s3_client, bucket, key, project, institution, submission_type, vapp,
-                           validate_only=False):  # <-- Optional keyword arguments (with defaults)
-=======
 def submit_metadata_bundle(
     *,
     s3_client,
@@ -132,7 +121,6 @@
     vapp,
     validate_only=False
 ):
->>>>>>> c5008ef8
     """
     Handles processing of a submitted workbook.
 
@@ -487,17 +475,12 @@
                 if [ext for ext in ['.fastq', '.fq', '.vcf'] if filename.endswith(ext)]:
                     self.errors.append('File must be compressed - please gzip file {}'.format(filename))
                 else:
-<<<<<<< HEAD
-                    self.errors.append('File extension on {} not supported - expecting one of: '
-                                       '.fastq.gz, .fq.gz, .cram, .vcf.gz'.format(filename))
-=======
                     self.errors.append(
                         (
                             'File extension on {} not supported - expecting one of: '
                             '.fastq.gz, .fq.gz, .cram, .vcf.gz'
                         ).format(filename)
                     )
->>>>>>> c5008ef8
                 continue
             file_alias = '{}:{}'.format(self.project, filename.strip().split('/')[-1])
             fmt = valid_extensions[extension[0]][0]

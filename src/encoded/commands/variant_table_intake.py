--- conflicted
+++ resolved
@@ -414,13 +414,8 @@
         """
         schema['$schema'] = 'http://json-schema.org/draft-04/schema#'
         schema['type'] = 'object'
-<<<<<<< HEAD
-        schema['required'] = ['institution', 'project']
+        schema['required'] = ['institution', 'project', 'CHROM', 'POS', 'REF', 'ALT']  # for display_title
         schema['identifyingProperties'] = ['uuid', 'aliases', 'annotation_id']
-=======
-        schema['required'] = ['institution', 'project', 'CHROM', 'POS', 'REF', 'ALT']  # for display_title
-        schema['identifyingProperties'] = ['uuid', 'aliases']
->>>>>>> 0a09fd5e
         schema['additionalProperties'] = False
         schema['mixinProperties'] = [
             { "$ref": "mixins.json#/schema_version" },

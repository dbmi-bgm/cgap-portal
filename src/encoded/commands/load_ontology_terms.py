--- conflicted
+++ resolved
@@ -5,10 +5,6 @@
 from pyramid.path import DottedNameResolver
 from pyramid.paster import get_app
 from encoded import configure_dbsession
-<<<<<<< HEAD
-import sys
-=======
->>>>>>> f0961fc1
 import os
 from datetime import datetime
 
@@ -30,10 +26,6 @@
     )
     parser.add_argument('--app-name', help="Pyramid app name in configfile")
     parser.add_argument('config_uri', help="path to configfile")
-<<<<<<< HEAD
-    parser.add_argument('--access-key', help="store local or copy to s3, will generate and store access key for admin user")
-=======
->>>>>>> f0961fc1
     args = parser.parse_args()
 
     # get the pyramids app

--- conflicted
+++ resolved
@@ -21,22 +21,7 @@
 
 
 DEFAULT_COLLECTIONS = [
-<<<<<<< HEAD
-    'biosample',
-    'experiment',
-    'dataset',
     'replicate',
-    'antibody_approval',
-    'antibody_characterization',
-    'biosample_characterization',
-    'rnai_characterization',
-    'construct_characterization',
-    'document',
-    'antibody_lot',
-    'platform',
-    'treatment'
-=======
->>>>>>> 4f99c3dc
 ]
 
 

import json

from dcicutils.misc_utils import VirtualApp
from pyramid.paster import get_app
<<<<<<< HEAD
from ..submit import digest_xls, xls_to_json, validate_all_items, post_and_patch_all_items
=======
from ..submit import xls_to_json, validate_all_items, post_and_patch_all_items
from ..tests.data import DBMI_INSTITUTION, TEST_PROJECT, METADATA_BUNDLE_PATH
>>>>>>> fe1667d7


def main():
    app = get_app('development.ini', 'app')
    environ = {'HTTP_ACCEPT': 'application/json', 'REMOTE_USER': 'TEST'}
    virtualapp = VirtualApp(app, environ)
<<<<<<< HEAD
    proj = virtualapp.get('/projects/12a92962-8265-4fc0-b2f8-cf14f05db58b/').json
    inst = virtualapp.get('/institutions/hms-dbmi/').json
    rows = digest_xls('/Users/sarah/cgap/437-UDN_2020-08-28.xlsx')
    json_data, passing = xls_to_json(rows, proj, inst)
=======
    proj = virtualapp.get(TEST_PROJECT).json
    inst = virtualapp.get(DBMI_INSTITUTION).json
    json_data, passing = xls_to_json(METADATA_BUNDLE_PATH, proj, inst)
>>>>>>> fe1667d7
    print('JSON data (to validate):', json.dumps(json_data))
    final_json, validation_log, passing = validate_all_items(virtualapp, json_data)
    print('Validation Log:\n'.join(validation_log))
    print("Passing (after validation):", passing)
    print("Final JSON (to post, after validation):", json.dumps(final_json, indent=4))
    output, passing, files = post_and_patch_all_items(virtualapp, final_json)
    print('Post Output:\n', '\n'.join(output))
    print('Passing (after post and patch):', passing)
    print('Files:', json.dumps(files, indent=4))


if __name__ == '__main__':
    main()<|MERGE_RESOLUTION|>--- conflicted
+++ resolved
@@ -2,28 +2,18 @@
 
 from dcicutils.misc_utils import VirtualApp
 from pyramid.paster import get_app
-<<<<<<< HEAD
 from ..submit import digest_xls, xls_to_json, validate_all_items, post_and_patch_all_items
-=======
-from ..submit import xls_to_json, validate_all_items, post_and_patch_all_items
 from ..tests.data import DBMI_INSTITUTION, TEST_PROJECT, METADATA_BUNDLE_PATH
->>>>>>> fe1667d7
 
 
 def main():
     app = get_app('development.ini', 'app')
     environ = {'HTTP_ACCEPT': 'application/json', 'REMOTE_USER': 'TEST'}
     virtualapp = VirtualApp(app, environ)
-<<<<<<< HEAD
-    proj = virtualapp.get('/projects/12a92962-8265-4fc0-b2f8-cf14f05db58b/').json
-    inst = virtualapp.get('/institutions/hms-dbmi/').json
-    rows = digest_xls('/Users/sarah/cgap/437-UDN_2020-08-28.xlsx')
-    json_data, passing = xls_to_json(rows, proj, inst)
-=======
     proj = virtualapp.get(TEST_PROJECT).json
     inst = virtualapp.get(DBMI_INSTITUTION).json
-    json_data, passing = xls_to_json(METADATA_BUNDLE_PATH, proj, inst)
->>>>>>> fe1667d7
+    rows = digest_xls(METADATA_BUNDLE_PATH)
+    json_data, passing = xls_to_json(rows, proj, inst)
     print('JSON data (to validate):', json.dumps(json_data))
     final_json, validation_log, passing = validate_all_items(virtualapp, json_data)
     print('Validation Log:\n'.join(validation_log))

--- conflicted
+++ resolved
@@ -824,15 +824,10 @@
                              SSECustomerAlgorithm='AES256')
     akey = response['Body'].read()
     try:
-<<<<<<< HEAD
-        import pdb; pdb.set_trace()
-        return json.loads(akey.decode('utf-8'))
-=======
         return json.loads(akey.decode('utf-8'))
     except AttributeError:
         # akey is probably just a string
         return json.loads(akey)
->>>>>>> 59143a9b
     except ValueError:
         # maybe its not json after all
         return akey

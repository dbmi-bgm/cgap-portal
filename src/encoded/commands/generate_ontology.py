--- conflicted
+++ resolved
@@ -494,11 +494,7 @@
     return True
 
 
-<<<<<<< HEAD
 def id_post_and_patch(terms, dbterms, ontologies, rm_unchanged=True, set_obsoletes=True):
-=======
-def id_post_and_patch(terms, dbterms, rm_unchanged=True):
->>>>>>> f0961fc1
     '''compares terms to terms that are already in db - if no change
         removes them from the list of updates, if new adds to post dict,
         if changed adds uuid and add to patch dict
@@ -521,7 +517,6 @@
             else:
                 term['uuid'] = uuid
                 to_patch[uuid] = term
-<<<<<<< HEAD
 
     if set_obsoletes:
         # go through db terms and find which aren't in terms and set status
@@ -540,8 +535,6 @@
                 to_patch[dbuid] = {'status': 'obsolete', 'uuid': dbuid}
                 tid2uuid[term['term_id']] = dbuid
 
-=======
->>>>>>> f0961fc1
     return {'post': to_post, 'patch': to_patch, 'idmap': tid2uuid}
 
 
@@ -741,8 +734,6 @@
     '''
 
     args = parse_args(sys.argv[1:])  # to facilitate testing
-<<<<<<< HEAD
-=======
 
     s3_postfile = 'ontology_post.json'
     s3_patchfile = 'ontology_post.json'
@@ -763,7 +754,6 @@
             return
 
     # fourfront connection
->>>>>>> f0961fc1
     connection = connect2server(args.keyfile, args.key)
     ontologies = get_ontologies(connection, args.ontologies)
     for i, o in enumerate(ontologies):
@@ -772,11 +762,6 @@
     slim_terms = get_slim_terms(connection)
     db_terms = get_existing_ontology_terms(connection)
     db_terms = {t['term_id']: t for t in db_terms}
-<<<<<<< HEAD
-
-    # start iteratively downloading and processing ontologies
-=======
->>>>>>> f0961fc1
     terms = {}
 
     for ontology in ontologies:
@@ -793,17 +778,7 @@
         filter_unchanged = True
         if args.full:
             filter_unchanged = False
-<<<<<<< HEAD
         partitioned_terms = id_post_and_patch(terms, db_terms, ontologies, filter_unchanged)
-        terms2write = add_uuids(partitioned_terms)
-
-        name, ext = args.outfile.split('.', -1)
-        postfile = name + '_post.' + ext
-        patchfile = name + '_patch.' + ext
-        write_outfile(terms2write[0], postfile)
-        write_outfile(terms2write[1], patchfile)
-=======
-        partitioned_terms = id_post_and_patch(terms, db_terms, filter_unchanged)
         terms2write = add_uuids(partitioned_terms)
 
         write_outfile(terms2write[0], postfile)
@@ -846,7 +821,6 @@
                   Key=filename,
                   Body=obj,
                   )
->>>>>>> f0961fc1
 
 
 if __name__ == '__main__':

--- conflicted
+++ resolved
@@ -463,11 +463,7 @@
         if linkid is None:
             linkid = val.get('term_id')
         return linkid
-<<<<<<< HEAD
-    except:
-=======
     except AttributeError:
->>>>>>> 6b534897
         return val
 
 

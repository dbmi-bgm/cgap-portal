import argparse
import structlog
import logging

from pyramid.paster import get_app
from snovault.elasticsearch.create_mapping import run as run_create_mapping
from dcicutils.log_utils import set_logging
# from dcicutils.beanstalk_utils import whodaman

log = structlog.getLogger(__name__)
EPILOG = __doc__

# This order determines order that items will be mapped + added to the queue
# Can use item type (e.g. file_fastq) or class name (e.g. FileFastq)
# XXX: This order is probably not right
ITEM_INDEX_ORDER = [
    'Project',
    'Institution',
    'AccessKey',
    'Cohort',
    'Family',
    'FilterSet',
    'Nexus',
    'User',
    'Workflow',
    'WorkflowMapping',
    'WorkflowRun',
    'WorkflowRunAwsem',
    'VariantConsequence',
    'FileFormat',
    'FileFastq',
    'FileProcessed',
    'FileReference',
    'Image',
    'Gene',
    'Phenotype',
    'Disorder',
    'Individual',
    'Case',
    'Report',
    'Document',
    'QualityMetricBamcheck',
    'QualityMetricFastqc',
    'QualityMetricQclist',
    'QualityMetricWgsBamqc',
    'QualityMetricCmphet',
    'QualityMetricWorkflowrun',
    'QualityMetricVcfcheck',
    'QualityMetricVcfqc',
    'TrackingItem',
    'Software',
    'Sample',
    'SampleProcessing',
    'StaticSection',
    'Page',
    'AnnotationField',
    'Variant',
    'VariantSample',
    'EvidenceDisPheno',
<<<<<<< HEAD
    'EvidenceGeneDisorder',
    'Page'
=======
    'Page',
    'GeneAnnotationField',
>>>>>>> 0f3a9ca7
]

ENV_HOTSEAT = 'fourfront-cgaphot'
ENV_MASTERTEST = 'fourfront-cgaptest'
ENV_PRODUCTION_BLUE = 'fourfront-cgapblue'
ENV_PRODUCTION_GREEN = 'fourfront-cgapgreen'
ENV_STAGING = 'fourfront-cgapstaging'
ENV_WEBDEV = 'fourfront-cgapdev'
ENV_WEBPROD = 'fourfront-cgap'
# ENV_WEBPROD2 doesn't have meaning in old CGAP naming. See ENV_STAGING.
ENV_WOLF = 'fourfront-cgapwolf'


NEW_BEANSTALK_PROD_ENVS = [
    ENV_PRODUCTION_BLUE,
    ENV_PRODUCTION_GREEN,
    ENV_STAGING,
]


BEANSTALK_PROD_ENVS = [
    ENV_WEBPROD,
    # ENV_WEBPROD2,
]


BEANSTALK_TEST_ENVS = [
    ENV_HOTSEAT,
    ENV_MASTERTEST,
    ENV_WEBDEV,
    ENV_WOLF,
]


def get_my_env(app):
    """
    Gets the env name of the currently running environment

    :param app: handle to Pyramid app
    :return: current env
    """
    # Return value is presumably one of the above-declared environments
    return app.registry.settings.get('env.name')


def get_deployment_config(app):
    """
    Gets deployment configuration for the current environment.

    Sets ENV_NAME and WIPE_ES as side-effects.

    :param app: handle to Pyramid app
    :return: dict of config options
    """
    deploy_cfg = {}
    current_prod_env = ENV_WEBPROD  # this could change for CGAP depending on how we do this in the future
    my_env = get_my_env(app)
    deploy_cfg['ENV_NAME'] = my_env
    if current_prod_env == my_env:
        log.info('This looks like our production environment -- do not wipe ES')
        deploy_cfg['WIPE_ES'] = False
    elif my_env in BEANSTALK_PROD_ENVS:  # unused in CGAP but could be used in future
        log.info('This looks like our staging environment -- do not wipe ES')
        deploy_cfg['WIPE_ES'] = False  # do not wipe ES
    elif my_env in NEW_BEANSTALK_PROD_ENVS:
        log.info('This looks like a new production environment -- do nothing for now')
        exit(0)
    elif my_env in BEANSTALK_TEST_ENVS:
        if my_env == ENV_HOTSEAT or my_env == ENV_WEBDEV:
            log.info('Looks like we are on hotseat/cgapdev -- do not wipe ES')
            deploy_cfg['WIPE_ES'] = False
        else:
            log.info('Looks like we are on cgaptest -- wipe ES')
            deploy_cfg['WIPE_ES'] = True
    else:
        log.warning('This environment is not recognized: %s' % my_env)
        log.warning('Proceeding without wiping ES')
        deploy_cfg['WIPE_ES'] = False
    return deploy_cfg


def _run_create_mapping(app, args):
    """
    Runs create_mapping with deploy options and report errors. Allows args passed from argparse in main to override
    the default deployment configuration

    :param app: pyramid application handle
    :param args: args from argparse
    :return: None
    """
    try:
        deploy_cfg = get_deployment_config(app)
        log.info('Running create mapping on env: %s' % deploy_cfg['ENV_NAME'])
        if args.wipe_es:  # override deploy_cfg WIPE_ES option
            log.info('Overriding deploy_cfg and wiping ES')
            deploy_cfg['WIPE_ES'] = True
        run_create_mapping(app, check_first=(not deploy_cfg['WIPE_ES']), purge_queue=args.clear_queue,
                           item_order=ITEM_INDEX_ORDER)
    except Exception as e:
        log.error("Exception encountered while gathering deployment information or running create_mapping")
        log.error(str(e))
        exit(1)


def main():
    parser = argparse.ArgumentParser(  # noqa - PyCharm wrongly thinks the formatter_class is invalid
        description="Create Elasticsearch mapping on deployment", epilog=EPILOG,
        formatter_class=argparse.RawDescriptionHelpFormatter,
    )
    parser.add_argument('config_uri', help="path to configfile")
    parser.add_argument('--app-name', help="Pyramid app name in configfile")
    parser.add_argument('--wipe-es', help="Specify to wipe ES", action='store_true', default=False)
    parser.add_argument('--clear-queue', help="Specify to clear the SQS queue", action='store_true', default=False)

    args = parser.parse_args()
    app = get_app(args.config_uri, args.app_name)
    # Loading app will have configured from config file. Reconfigure here:
    set_logging(in_prod=app.registry.settings.get('production'), log_name=__name__, level=logging.DEBUG)
    # set_logging(app.registry.settings.get('elasticsearch.server'), app.registry.settings.get('production'),
    #             level=logging.DEBUG)

    _run_create_mapping(app, args)
    exit(0)


if __name__ == '__main__':
    main()<|MERGE_RESOLUTION|>--- conflicted
+++ resolved
@@ -57,13 +57,9 @@
     'Variant',
     'VariantSample',
     'EvidenceDisPheno',
-<<<<<<< HEAD
     'EvidenceGeneDisorder',
-    'Page'
-=======
     'Page',
-    'GeneAnnotationField',
->>>>>>> 0f3a9ca7
+    'GeneAnnotationField'
 ]
 
 ENV_HOTSEAT = 'fourfront-cgaphot'

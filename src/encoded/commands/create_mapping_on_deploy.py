import argparse
import structlog
import logging

from pyramid.paster import get_app
from snovault.elasticsearch.create_mapping import run as run_create_mapping
from dcicutils.log_utils import set_logging

log = structlog.getLogger(__name__)
EPILOG = __doc__

# This order determines order that items will be mapped + added to the queue
# Can use item type (e.g. file_fastq) or class name (e.g. FileFastq)
# XXX: This order is probably not right
ITEM_INDEX_ORDER = [
    'Project',
    'Institution',
    'AccessKey',
    'Cohort',
    'Family',
    'FilterSet',
    'Nexus',
    'User',
    'Workflow',
    'WorkflowMapping',
    'WorkflowRun',
    'WorkflowRunAwsem',
    'MetaWorkflow',
    'MetaWorkflowRun',
    'VariantConsequence',
    'FileFormat',
    'FileFastq',
    'FileProcessed',
    'FileReference',
    'Image',
    'NoteInterpretation',
    'NoteDiscovery',
    'NoteStandard',
    'Gene',
    'GeneList',
    'Phenotype',
    'Disorder',
    'Individual',
    'Case',
    'Report',
    'Document',
    'QualityMetricBamcheck',
    'QualityMetricFastqc',
    'QualityMetricQclist',
    'QualityMetricWgsBamqc',
    'QualityMetricBamqc',
    'QualityMetricCmphet',
    'QualityMetricWorkflowrun',
    'QualityMetricVcfcheck',
    'QualityMetricVcfqc',
    'QualityMetricPeddyqc',
    'TrackingItem',
    'Software',
    'Sample',
    'SampleProcessing',
    'StaticSection',
    'Page',
    'AnnotationField',
    'Variant',
    'StructuralVariant',
    'VariantSampleList',
    'VariantSample',
    'StructuralVariantSample',
    'EvidenceDisPheno',
    'EvidenceGeneDisorder',
    'Page',
<<<<<<< HEAD
    'GeneAnnotationField'
=======
    'GeneAnnotationField',
    'HiglassViewConfig',
    'IngestionSubmission',
>>>>>>> 20df74c7
]

ENV_HOTSEAT = 'fourfront-cgaphot'
ENV_MASTERTEST = 'fourfront-cgaptest'
ENV_PRODUCTION_BLUE = 'fourfront-cgapblue'
ENV_PRODUCTION_GREEN = 'fourfront-cgapgreen'
ENV_STAGING = 'fourfront-cgapstaging'
ENV_WEBDEV = 'fourfront-cgapdev'
ENV_WEBPROD = 'fourfront-cgap'
# ENV_WEBPROD2 doesn't have meaning in old CGAP naming. See ENV_STAGING.
ENV_WOLF = 'fourfront-cgapwolf'


NEW_BEANSTALK_PROD_ENVS = [
    ENV_PRODUCTION_BLUE,
    ENV_PRODUCTION_GREEN,
    ENV_STAGING,
]


BEANSTALK_PROD_ENVS = [
    ENV_WEBPROD,
    # ENV_WEBPROD2,
]


BEANSTALK_TEST_ENVS = [
    ENV_HOTSEAT,
    ENV_MASTERTEST,
    ENV_WEBDEV,
    ENV_WOLF,
]


def get_my_env(app):
    """
    Gets the env name of the currently running environment

    :param app: handle to Pyramid app
    :return: current env
    """
    # Return value is presumably one of the above-declared environments
    return app.registry.settings.get('env.name')


def get_deployment_config(app):
    """
    Gets deployment configuration for the current environment.

    Sets ENV_NAME and WIPE_ES as side-effects.

    :param app: handle to Pyramid app
    :return: dict of config options
    """
    deploy_cfg = {}
    current_prod_env = ENV_WEBPROD  # this could change for CGAP depending on how we do this in the future
    my_env = get_my_env(app)
    deploy_cfg['ENV_NAME'] = my_env
    if current_prod_env == my_env:
        log.info('This looks like our production environment -- do not wipe ES')
        deploy_cfg['WIPE_ES'] = False
    elif my_env in BEANSTALK_PROD_ENVS:  # unused in CGAP but could be used in future
        log.info('This looks like our staging environment -- do not wipe ES')
        deploy_cfg['WIPE_ES'] = False  # do not wipe ES
    elif my_env in NEW_BEANSTALK_PROD_ENVS:
        log.info('This looks like a new production environment -- do nothing for now')
        exit(0)
    elif my_env in BEANSTALK_TEST_ENVS:
        if my_env == ENV_HOTSEAT or my_env == ENV_WEBDEV:
            log.info('Looks like we are on hotseat/cgapdev -- do not wipe ES')
            deploy_cfg['WIPE_ES'] = False
        else:
            # XXX: enable to force cgaptest reindexing
            log.info('Looks like we are on cgaptest -- normally we would wipe ES but no longer.')
            deploy_cfg['WIPE_ES'] = False
    else:
        log.warning('This environment is not recognized: %s' % my_env)
        log.warning('Proceeding without wiping ES')
        deploy_cfg['WIPE_ES'] = False
    return deploy_cfg


def _run_create_mapping(app, args):
    """
    Runs create_mapping with deploy options and report errors. Allows args passed from argparse in main to override
    the default deployment configuration

    :param app: pyramid application handle
    :param args: args from argparse
    :return: None
    """
    try:
        deploy_cfg = get_deployment_config(app)
        log.info('Running create mapping on env: %s' % deploy_cfg['ENV_NAME'])
        if args.wipe_es:  # override deploy_cfg WIPE_ES option
            log.info('Overriding deploy_cfg and wiping ES')
            deploy_cfg['WIPE_ES'] = True
        run_create_mapping(app, check_first=(not deploy_cfg['WIPE_ES']), purge_queue=args.clear_queue,
                           item_order=ITEM_INDEX_ORDER)
    except Exception as e:
        log.error("Exception encountered while gathering deployment information or running create_mapping")
        log.error(str(e))
        exit(1)


def main():
    parser = argparse.ArgumentParser(  # noqa - PyCharm wrongly thinks the formatter_class is invalid
        description="Create Elasticsearch mapping on deployment", epilog=EPILOG,
        formatter_class=argparse.RawDescriptionHelpFormatter,
    )
    parser.add_argument('config_uri', help="path to configfile")
    parser.add_argument('--app-name', help="Pyramid app name in configfile")
    parser.add_argument('--wipe-es', help="Specify to wipe ES", action='store_true', default=False)
    parser.add_argument('--clear-queue', help="Specify to clear the SQS queue", action='store_true', default=False)

    args = parser.parse_args()
    app = get_app(args.config_uri, args.app_name)
    # Loading app will have configured from config file. Reconfigure here:
    set_logging(in_prod=app.registry.settings.get('production'), log_name=__name__, level=logging.DEBUG)
    # set_logging(app.registry.settings.get('elasticsearch.server'), app.registry.settings.get('production'),
    #             level=logging.DEBUG)

    _run_create_mapping(app, args)
    exit(0)


if __name__ == '__main__':
    main()<|MERGE_RESOLUTION|>--- conflicted
+++ resolved
@@ -69,13 +69,9 @@
     'EvidenceDisPheno',
     'EvidenceGeneDisorder',
     'Page',
-<<<<<<< HEAD
-    'GeneAnnotationField'
-=======
     'GeneAnnotationField',
     'HiglassViewConfig',
     'IngestionSubmission',
->>>>>>> 20df74c7
 ]
 
 ENV_HOTSEAT = 'fourfront-cgaphot'

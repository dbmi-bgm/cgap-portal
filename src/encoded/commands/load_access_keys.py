--- conflicted
+++ resolved
@@ -5,12 +5,7 @@
 import os
 import boto3
 from pyramid.paster import get_app
-<<<<<<< HEAD
-from pyramid.exceptions import HTTPNotFound
-from webtest import TestApp
-=======
 from webtest import TestApp, AppError
->>>>>>> 7ca41ff6
 from dcicutils.beanstalk_utils import get_beanstalk_real_url
 
 log = structlog.getLogger(__name__)
@@ -124,11 +119,7 @@
         for key_id in key_ids:
             try:
                 testapp.patch_json(key_id, {'status': 'deleted'})
-<<<<<<< HEAD
-            except HTTPNotFound:
-=======
             except AppError:
->>>>>>> 7ca41ff6
                 log.error('load_access_keys: key_id: %s does not exist in database but exists in ES' % key_id)
 
         key = generate_access_key(testapp, env, user_props['uuid'], key_name)

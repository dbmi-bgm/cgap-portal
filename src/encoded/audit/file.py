from contentbase import (
    AuditFailure,
    audit_checker,
)
from .conditions import rfa

current_statuses = ['released', 'in progress']
not_current_statuses = ['revoked', 'obsolete', 'deleted']
raw_data_formats = [
    'fastq',
    'csfasta',
    'csqual',
    'rcc',
    'idat',
    'CEL',
    ]

paired_end_assays = [
    'RNA-PET',
    'ChIA-PET',
    'DNA-PET',
    ]



@audit_checker('file', frame=['replicate', 'dataset', 'replicate.experiment'])
def audit_file_replicate_match(value, system):
    '''
    A file's replicate should belong to the same experiment that the file
    does.  These tend to get confused when replacing objects.
    '''

    if value['status'] in ['deleted', 'replaced', 'revoked']:
        return

    if 'replicate' not in value:
        return

    rep_exp = value['replicate']['experiment']['uuid']
    file_exp = value['dataset']['uuid']

    if rep_exp != file_exp:
        detail = 'File {} has a replicate {} in experiment {}'.format(
            value['@id'],
            value['replicate']['@id'],
            value['replicate']['experiment']['@id'])
        raise AuditFailure('mismatched replicate', detail, level='ERROR')


@audit_checker('file', frame='object', condition=rfa('ENCODE3', 'modERN', 'ENCODE2', 'ENCODE2-Mouse'))
def audit_file_platform(value, system):
    '''
    A raw data file should have a platform specified.
    Should be in the schema.
    '''

    if value['status'] in ['deleted', 'replaced']:
        return

    if value['file_format'] not in raw_data_formats:
        return

    if 'platform' not in value:
        detail = 'Raw data file {} missing platform information'.format(value['@id'])
        raise AuditFailure('missing platform', detail, level='ERROR')


@audit_checker('file', frame='object', condition=rfa('ENCODE3', 'modERN', 'ENCODE2', 'ENCODE2-Mouse'))
def audit_file_read_length(value, system):
    '''
    Reads files should have a read_length
    '''

    if value['status'] in ['deleted', 'replaced', 'revoked']:
        return

    if value['output_type'] != 'reads':
        return

    if 'read_length' not in value:
        detail = 'Reads file {} missing read_length'.format(value['@id'])
        raise AuditFailure('missing read_length', detail, level='ERROR')


@audit_checker('file',
               frame=['dataset', 'dataset.target', 'controlled_by',
                      'controlled_by.dataset'],
               condition=rfa('ENCODE2', 'ENCODE2-Mouse', 'ENCODE3', 'modERN'))
def audit_file_controlled_by(value, system):
    '''
    A fastq in a ChIP-seq experiment should have a controlled_by
    '''

    if value['status'] in ['deleted', 'replaced', 'revoked']:
        return

    if value['dataset'].get('assay_term_name') not in ['ChIP-seq', 'RAMPAGE', 'CAGE', 'shRNA knockdown followed by RNA-seq']:
        return

    if 'target' in value['dataset'] and 'control' in value['dataset']['target'].get('investigated_as', []):
        return

    if 'controlled_by' not in value:
        value['controlled_by'] = []

    if (value['controlled_by'] == []) and (value['file_format'] in ['fastq']):
        detail = 'Fastq file {} from {} requires controlled_by'.format(
            value['@id'],
            value['dataset']['assay_term_name']
            )
        raise AuditFailure('missing controlled_by', detail, level='NOT_COMPLIANT')

    possible_controls = value['dataset'].get('possible_controls')
    biosample = value['dataset'].get('biosample_term_id')

    for ff in value['controlled_by']:
        control_bs = ff['dataset'].get('biosample_term_id')

        if control_bs != biosample:
            detail = 'File {} has a controlled_by file {} with conflicting biosample {}'.format(
                value['@id'],
                ff['@id'],
                control_bs)
            raise AuditFailure('mismatched controlled_by', detail, level='ERROR')
            return

        if ff['file_format'] != value['file_format']:
            detail = 'File {} with file_format {} has a controlled_by file {} with file_format {}'.format(
                value['@id'],
                value['file_format'],
                ff['@id'],
                ff['file_format']
                )
            raise AuditFailure('mismatched controlled_by', detail, level='ERROR')

        if (possible_controls is None) or (ff['dataset']['@id'] not in possible_controls):
            detail = 'File {} has a controlled_by file {} with a dataset {} that is not in possible_controls'.format(
                value['@id'],
                ff['@id'],
                ff['dataset']['@id']
                )
            raise AuditFailure('mismatched controlled_by', detail, level='DCC_ACTION')


@audit_checker('file', frame='object', condition=rfa('ENCODE3', 'modERN'))
def audit_file_flowcells(value, system):
    '''
    A fastq file could have its flowcell details.
    Don't bother to check anything but ENCODE3
    '''

    if value['status'] in ['deleted', 'replaced', 'revoked']:
        return

    if value['file_format'] not in ['fastq']:
        return

    if 'flowcell_details' not in value or (value['flowcell_details'] == []):
        detail = 'Fastq file {} is missing flowcell_details'.format(value['@id'])
        raise AuditFailure('missing flowcell_details', detail, level='WARNING')


@audit_checker('file', frame='object',)
def audit_run_type(value, system):
    '''
    A fastq file or a fasta file need to specify run_type.
    This was attempted to be a dependancy and didn't happen.
    '''

    if value['status'] in ['deleted', 'replaced', 'revoked']:
        return

    if value['file_format'] not in ['fastq']:
        return

    if 'run_type' not in value:
        detail = 'File {} has file_format {}. It requires a value for run_type'.format(
            value['@id'],
            value['file_format'])
        raise AuditFailure('missing run_type', detail, level='NOT_COMPLIANT')


@audit_checker('file', frame=['paired_with'],)
def audit_paired_with(value, system):
    '''
    A file with a paired_end needs a paired_with.
    Should be handled in the schema.
    A paired_with should be the same replicate
    '''

    if value['status'] in ['deleted', 'replaced', 'revoked']:
        return

    if 'paired_end' not in value:
        return

    if 'paired_with' not in value:
        detail = 'File {} has paired_end = {}. It requires a paired file'.format(
            value['@id'],
            value['paired_end'])
        raise AuditFailure('missing paired_with', detail, level='NOT_COMPLIANT')

    if 'replicate' not in value['paired_with']:
        return

    if 'replicate' not in value:
        detail = 'File {} has paired_end = {}. It requires a replicate'.format(
            value['@id'],
            value['paired_end'])
        raise AuditFailure('missing replicate', detail, level='DCC_ACTION')

    if value['replicate'] != value['paired_with']['replicate']:
        detail = 'File {} has replicate {}. It is paired_with file {} with replicate {}'.format(
            value['@id'],
            value.get('replicate'),
            value['paired_with']['@id'],
            value['paired_with'].get('replicate'))
        raise AuditFailure('mismatched paired_with', detail, level='ERROR')

    if value['paired_end'] == '1':
        context = system['context']
        paired_with = context.get_rev_links('paired_with')
        if len(paired_with) > 1:
            detail = 'Paired end 1 file {} paired_with by multiple paired end 2 files: {!r}'.format(
                value['@id'],
                paired_with,
            )
            raise AuditFailure('multiple paired_with', detail, level='ERROR')


@audit_checker('file', frame=['step_run',
                              'dataset'], condition=rfa('modERN'))
def audit_modERN_ChIP_pipeline_steps(value, system):

    expt = value['dataset']
    if 'Experiment' not in expt['@type']:
        return
<<<<<<< HEAD

=======
    
>>>>>>> 370ae118
    if expt['assay_term_id'] != 'OBI:0000716':
        return

    if value['file_format'] == 'fastq':
        return

    if 'step_run' not in value:
        detail = 'File {} is missing a step_run'.format(value['@id'])
        yield AuditFailure('missing step_run', detail, level='WARNING')
        return

    if (value['file_format'] != 'fastq') and ('derived_from' not in value):
        detail = 'File {} is missing its derived_from'.format(value['@id'])
        yield AuditFailure('missing derived_from', detail, level='WARNING')

    step = value['step_run']
    if (value['file_format'] == 'bam') and step['aliases'][0] != 'modern:chip-seq-bwa-alignment-step-run-v-1-virtual':
        detail = 'Bam {} is linked to the wrong step_run: {}'.format(value['@id'], step['aliases'][0])
        yield AuditFailure('wrong step_run ChIP-seq bam', detail, level='WARNING')

    if (value['output_type'] == 'normalized signal of all reads'):
        if not ((step['aliases'][0] != 'modern:chip-seq-unique-read-signal-generation-step-run-v-1-virtual') or (step['aliases'][0] != 'modern:chip-seq-replicate-pooled-unique-read-signal-generation-step-run-v-1-virtual')):
            detail = 'Normalized signal of all reads {} is linked to the wrong step_run: {}'.format(value['@id'], step['aliases'][0])
            yield AuditFailure('wrong step_run for unique signal', detail, level='WARNING')

    if (value['output_type']) == 'read-depth normalized signal':
        if not ((step['aliases'][0] != 'modern:chip-seq-read-depth-normalized-signal-generation-step-run-v-1-virtual') or (step['aliases'][0] != 'modern:chip-seq-replicate-pooled-read-depth-normalized-signal-generation-step-run-v-1-virtual')):
            detail = 'Read depth normalized signal {} is linked to the wrong step_run: {}'.format(value['@id'], step['aliases'][0])
            yield AuditFailure('wrong step_run for depth signal', detail, level='WARNING')

    if (value['output_type']) == 'control normalized signal':
        if not ((step['aliases'][0] != 'modern:chip-seq-control-normalized-signal-generation-step-run-v-1-virtual') or (step['aliases'][0] != 'modern:chip-seq-replicate-pooled-control-normalized-signal-generation-step-run-v-1-virtual')):
            detail = 'Control normalized signal {} is linked to the wrong step_run: {}'.format(value['@id'], step['aliases'][0])
            yield AuditFailure('wrong step_run for control signal', detail, level='WARNING')

    if (value['file_format'] == 'bigBed'):
        if not ((step['aliases'][0] != 'modern:chip-seq-peaks-to-bigbed-step-run-v-1-virtual') or (step['aliases'][0] != 'modern:chip-seq-optimal-idr-thresholded-peaks-to-bigbed-step-run-v-1-virtual')):
            detail = 'bigBed {} is linked to the wrong step_run: {}'.format(value['@id'], step['aliases'][0])
            yield AuditFailure('wrong step_run for bigBed peaks', detail, level='WARNING')

    if (value['output_type'] == 'peaks') and (value['file_format'] == 'bed'):
        if (value['file_format_type'] == 'narrowPeak') and (step['aliases'][0] != 'modern:chip-seq-spp-peak-calling-step-run-v-1-virtual'):
            detail = 'Peaks {} is linked to the wrong step_run: {}'.format(value['@id'], step['aliases'][0])
            yield AuditFailure('wrong step_run for peaks', detail, level='WARNING')

    if (value['output_type'] == 'optimal idr thresholded peaks') and (value['file_format'] == 'bed'):
        if (value['file_format_type'] == 'narrowPeak') and (step['aliases'][0] != 'modern:chip-seq-optimal-idr-step-run-v-1-virtual'):
            detail = 'Optimal IDR thresholded peaks {} is linked to the wrong step_run: {}'.format(value['@id'], step['aliases'][0])
            yield AuditFailure('wrong step_run for IDR peaks', detail, level='WARNING')




@audit_checker('file', frame='object')
def audit_file_size(value, system):

    if value['status'] in ['deleted', 'replaced', 'uploading', 'revoked']:
        return

    if 'file_size' not in value:
        detail = 'File {} requires a value for file_size'.format(value['@id'])
        raise AuditFailure('missing file_size', detail, level='DCC_ACTION')


@audit_checker('file', frame=['file_format_specifications'],)
def audit_file_format_specifications(value, system):

    for doc in value.get('file_format_specifications', []):
        if doc['document_type'] != "file format specification":
            detail = 'File {} has document {} not of type file format specification'.format(
                value['@id'],
                doc['@id']
                )
            raise AuditFailure('wrong document_type', detail, level='ERROR')


@audit_checker('file', frame='object')
def audit_file_paired_ended_run_type(value, system):
    '''
    Audit to catch those files that were upgraded to have run_type = paired ended
    resulting from its migration out of replicate but lack the paired_end property
    to specify which read it is. This audit will also catch the case where run_type
    = paired-ended but there is no paired_end = 2 due to registeration error.
    '''

    if value['status'] in ['deleted', 'replaced', 'revoked', 'upload failed']:
        return

    if value['file_format'] not in ['fastq', 'fasta', 'csfasta']:
        return

    if (value['output_type'] == 'reads') and (value.get('run_type') == 'paired-ended'):
        if 'paired_end' not in value:
            detail = 'File {} has a paired-ended run_type but is missing its paired_end value'.format(
                value['@id'])
            raise AuditFailure('missing paired_end', detail, level='DCC_ACTION')

        if (value['paired_end'] == 1) and 'paired_with' not in value:
            detail = 'File {} has a paired-ended run_type but is missing a paired_end=2 mate'.format(
                value['@id'])
            raise AuditFailure('missing mate pair', detail, level='DCC_ACTION')


@audit_checker('file', frame=['quality_metrics',
                              'analysis_step_version',
                              'analysis_step_version.analysis_step',
                              'analysis_step_version.analysis_step.pipelines',
                              'analysis_step_version.software_versions',
                              'analysis_step_version.software_versions.software',
                              'dataset'],
               condition=rfa('ENCODE3', 'ENCODE'))
def audit_file_read_depth(value, system):
    '''
    An alignment file from the ENCODE Processing Pipeline should have read depth
    in accordance with the criteria
    '''

    if value['status'] in ['deleted', 'replaced', 'revoked']:
        return

    if value['file_format'] != 'bam':
        return

    if value['output_type'] == 'transcriptome alignments':
        return

    if value['lab'] != '/labs/encode-processing-pipeline/':
        return

    if 'analysis_step_version' not in value:
        detail = 'ENCODE Processed alignment file {} has no analysis step version'.format(
                value['@id'])
        raise AuditFailure('missing analysis step version', detail, level='DCC_ACTION')

    if 'analysis_step' not in value['analysis_step_version']:
        detail = 'ENCODE Processed alignment file {} has no analysis step in {}'.format(
                value['@id'],
                value['analysis_step_version']['@id'])
        raise AuditFailure('missing analysis step', detail, level='DCC_ACTION')

    if 'pipelines' not in value['analysis_step_version']['analysis_step']:
        detail = 'ENCODE Processed alignment file {} has no pipelines in {}'.format(
                value['@id'],
                value['analysis_step_version']['analysis_step']['@id'])
        raise AuditFailure('missing pipelines in analysis step', detail, level='DCC_ACTION')

    if 'software_versions' not in value['analysis_step_version']:
        detail = 'ENCODE Processed alignment file {} has no software_versions in {}'.format(
                value['@id'],
                value['analysis_step_version']['@id'])
        raise AuditFailure('missing software versions', detail, level='DCC_ACTION')

    if value['analysis_step_version']['software_versions'] == []:
        detail = 'ENCODE Processed alignment file {} has no softwares listed in software_versions, under {}'.format(
                value['@id'],
                value['analysis_step_version']['@id'])
        raise AuditFailure('missing software', detail, level='DCC_ACTION')

    '''
    excluding bam files from TopHat
    '''
    for record in value['analysis_step_version']['software_versions']:   
        if record['software']['title']=='TopHat':
            return

    quality_metrics = value.get('quality_metrics')

    if (quality_metrics is None) or (quality_metrics == []):
        detail = 'ENCODE Processed alignment file {} has no quality_metrics'.format(
            value['@id'])
        raise AuditFailure('missing quality metrics', detail, level='DCC_ACTION')
    read_depth = 0

    for metric in quality_metrics:
        if "uniqueMappedCount" in metric:
            read_depth = metric['uniqueMappedCount']            
            continue
        else:
            if 'Uniquely mapped reads number' in metric:
                read_depth = metric['Uniquely mapped reads number']
                continue
    if read_depth == 0:
        detail = 'ENCODE Processed alignment file {} has no uniquely mapped reads number'.format(
            value['@id'])
        raise AuditFailure('missing read depth', detail, level='DCC_ACTION')

    read_depth_criteria = {
        'Small RNA-seq single-end pipeline': 30000000,
        'RNA-seq of long RNAs (paired-end, stranded)': 30000000,
        'RNA-seq of long RNAs (paired-end, stranded)': 30000000,
        'RAMPAGE (paired-end, stranded)': 25000000,
        'ChIP-seq of histone modifications': 45000000,
    }

    read_depth_special = {
        'shRNA knockdown followed by RNA-seq':10000000,
        'single cell isolation followed by RNA-seq':10000000
    }

    '''
    Finding out if that is shRNA or single Cell to be treated differently
    '''
    shRNAFlag = False
    singleCellFlag = False

    if 'dataset' in value:
        if value['dataset']['assay_term_name'] == 'shRNA knockdown followed by RNA-seq':
            shRNAFlag = True
        if value['dataset']['assay_term_name'] == 'single cell isolation followed by RNA-seq':
            singleCellFlag = True

    for pipeline in value['analysis_step_version']['analysis_step']['pipelines']:
        if pipeline['title'] not in read_depth_criteria:
            return
        if ((singleCellFlag is True) and read_depth < read_depth_special['single cell isolation followed by RNA-seq']) or ((shRNAFlag is True) and read_depth < read_depth_special['shRNA knockdown followed by RNA-seq']):
            if shRNAFlag is True:
                detail = 'ENCODE Processed alignment file {} has {} uniquely mapped reads. Replicates for this assay {} require {}'.format(
                    value['@id'],
                    read_depth,
                    pipeline['title'],
                    read_depth_special['shRNA knockdown followed by RNA-seq'])
            else:
                detail = 'ENCODE Processed alignment file {} has {} uniquely mapped reads. Replicates for this assay {} require {}'.format(
                    value['@id'],
                    read_depth,
                    pipeline['title'],
                    read_depth_special['single cell isolation followed by RNA-seq'])

            raise AuditFailure('insufficient read depth', detail, level='ERROR')

        if (read_depth < read_depth_criteria[pipeline['title']]) and (singleCellFlag is False) and (shRNAFlag is False):
            detail = 'ENCODE Processed alignment file {} has {} uniquely mapped reads. Replicates for this assay {} require {}'.format(
                value['@id'],
                read_depth,
                pipeline['title'],
                read_depth_criteria[pipeline['title']])
            raise AuditFailure('insufficient read depth', detail, level='ERROR')<|MERGE_RESOLUTION|>--- conflicted
+++ resolved
@@ -235,11 +235,7 @@
     expt = value['dataset']
     if 'Experiment' not in expt['@type']:
         return
-<<<<<<< HEAD
-
-=======
-    
->>>>>>> 370ae118
+
     if expt['assay_term_id'] != 'OBI:0000716':
         return
 

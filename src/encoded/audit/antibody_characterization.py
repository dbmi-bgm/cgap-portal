from contentbase import (
    AuditFailure,
    audit_checker,
)
from .conditions import rfa
from .ontology_data import biosampleType_ontologyPrefix


@audit_checker('antibody_characterization', frame=['characterization_reviews'])
def audit_antibody_characterization_review(value, system):
    '''
    Make sure that biosample terms are in ontology
    for each characterization_review.
    '''
    if (value['status'] in ['not reviewed', 'not submitted for review by lab', 'deleted', 'in progress']):
        return

    if 'secondary_characterization_method' in value:
        return

    if value['characterization_reviews']:
        ontology = system['registry']['ontology']
        for review in value['characterization_reviews']:
            term_id = review['biosample_term_id']
            term_name = review['biosample_term_name']
            term_type = review['biosample_type']

            if term_id.startswith('NTR:'):
                detail = '{} contains a New Term Request {} - {}'.format(
                    value['@id'],
                    term_id,
                    term_name
                    )
                yield AuditFailure('NTR biosample', detail, level='DCC_ACTION')
                return
            if term_id not in ontology:
                detail = 'Antibody characterization {} contains '.format(value['@id']) + \
                         'a biosample_term_id {} that is not in the ontology'.format(term_id)

                yield AuditFailure('term_id not in ontology', term_id, level='DCC_ACTION')
                return
            ontology_term_name = ontology[term_id]['name']
            if ontology_term_name != term_name and term_name not in ontology[term_id]['synonyms']:
                detail = 'Antibody characterization {} '.format(value['@id']) + \
                         'has a mismatched term {} - {} expected {}'.format(term_id,
                                                                            term_name,
                                                                            ontology_term_name)

                yield AuditFailure('mismatched term_name', detail, level='ERROR')
                return
            biosample_prefix = term_id.split(':')[0]
            if biosample_prefix not in biosampleType_ontologyPrefix[review['biosample_type']]:
                detail = 'Antibody characterization {} is '.format(value['@id']) + \
                         'of type {} '.format(term_type) + \
                         'and has biosample_term_id {} '.format(term_id) + \
                         'that is not one of ' + \
<<<<<<< HEAD
                         '{}'.format(biosampleType_ontologyPrefix[review['biosample_type']])
                raise AuditFailure('characterization review with inappropriate biosample term id', detail,
=======
                         '{}'.format(biosampleType_ontologyPrefix[term_type])
                yield AuditFailure('characterization review with invalid biosample term id', detail,
>>>>>>> 93821a67
                                   level='DCC_ACTION')
                return

@audit_checker('antibody_characterization', frame=[
    'characterization_reviews',
    'characterization_reviews.lanes'
    ])
def audit_antibody_characterization_unique_reviews(value, system):
    '''
    Make sure primary characterizations have unique lane, biosample_term_id and
    organism combinations for characterization reviews
    '''
    if(value['status'] in ['deleted', 'not submitted for review by lab', 'in progress', 'not reviewed']):
        return

    if 'secondary_characterization_method' in value:
        return

    unique_reviews = set()
    for review in value['characterization_reviews']:
        lane = review['lane']
        term_id = review['biosample_term_id']
        organism = review['organism']
        review_lane = frozenset([lane, term_id, organism])
        if review_lane not in unique_reviews:
            unique_reviews.add(review_lane)
        else:
            detail = 'Lane {} in {} is a duplicate review for {} - {}'.format(
                lane,
                value['@id'],
                term_id,
                organism
                )
            raise AuditFailure('duplicate lane review', detail, level='ERROR')


@audit_checker('antibody_characterization', frame=[
    'target',
    'characterizes',
    'characterizes.targets'
    ])
def audit_antibody_characterization_target(value, system):
    '''
    Make sure that target in characterization
    matches target of antibody
    '''
    antibody = value['characterizes']
    target = value['target']
    if 'recombinant protein' in target['investigated_as']:
        prefix = target['label'].split('-')[0]
        unique_antibody_target = set()
        unique_investigated_as = set()
        for antibody_target in antibody['targets']:
            label = antibody_target['label']
            unique_antibody_target.add(label)
            for investigated_as in antibody_target['investigated_as']:
                unique_investigated_as.add(investigated_as)
        if 'tag' not in unique_investigated_as:
            detail = 'Antibody {} is not for a tagged protein, yet target {} in {} is investigated_as a recombinant protein'.format(
                antibody['@id'],
                prefix,
                value['@id']
                )
            raise AuditFailure('not tagged antibody', detail, level='ERROR')
        else:
            if prefix not in unique_antibody_target:
                detail = '{} is not found in target list in {} for antibody {}'.format(
                    prefix,
                    value['@id'],
                    antibody['@id']
                    )
                raise AuditFailure('mismatched tag target', detail, level='ERROR')
    else:
        target_matches = False
        for antibody_target in antibody['targets']:
            if target['name'] == antibody_target.get('name'):
                target_matches = True
        if not target_matches:
            detail = 'Target {} in {} is not found in target list for antibody {}'.format(
                target['name'],
                value['@id'],
                antibody['@id']
                )
            raise AuditFailure('mismatched target', detail, level='ERROR')


@audit_checker('antibody_characterization', frame=[
    'characterization_reviews',
    'characterization_reviews.lanes'
    ])
def audit_antibody_characterization_status(value, system):
    '''
    Make sure the lane_status matches
    the characterization status
    '''

    if (value['status'] in ['not reviewed', 'not submitted for review by lab', 'deleted', 'in progress']):
        return

    if 'secondary_characterization_method' in value:
        return

    '''Check each of the lane_statuses in characterization_reviews for an appropriate match'''
    has_compliant_lane = False
    is_pending = False
    if value['status'] == 'pending dcc review':
        is_pending = True
    for lane in value['characterization_reviews']:
        if (is_pending and lane['lane_status'] != 'pending dcc review') or (not is_pending and lane['lane_status'] == 'pending dcc review'):
            detail = 'A lane.status of {} in {} is incompatible with antibody_characterization.status of {}'.format(
                lane['lane_status'],
                value['@id'],
                value['status']
                )
            raise AuditFailure('mismatched lane status', detail, level='WARNING')
            continue

        if lane['lane_status'] == 'compliant':
            has_compliant_lane = True

    if has_compliant_lane and value['status'] != 'compliant':
        detail = 'A lane.status of {} in {} is incompatible with antibody_characterization status of {}'.format(
            lane['lane_status'],
            value['@id'],
            value['status']
            )
        raise AuditFailure('mismatched lane status', detail, level='DCC_ACTION')


@audit_checker('antibody_characterization', frame=['target'], condition=rfa('ENCODE3'))
def audit_antibody_characterization_method_allowed(value, system):
    '''
    Warn if a lab submits an ENCODE3 characterization if
    the method is not yet approved by the standards document.
    '''
    if 'primary_characterization_method' in value:
        return

    target = value['target']
    is_histone = False
    if 'histone modification' in target['investigated_as']:
        is_histone = True

    secondary = value['secondary_characterization_method']
    if (secondary == 'motif enrichment') or (is_histone and secondary == 'ChIP-seq comparison'):
        detail = '{} used in {} is not an approved secondary_characterization_method according to the current standards'.format(
            value['secondary_characterization_method'],
            value['@id']
            )
        raise AuditFailure('unapproved char method', detail, level='NOT_COMPLIANT')<|MERGE_RESOLUTION|>--- conflicted
+++ resolved
@@ -54,13 +54,8 @@
                          'of type {} '.format(term_type) + \
                          'and has biosample_term_id {} '.format(term_id) + \
                          'that is not one of ' + \
-<<<<<<< HEAD
-                         '{}'.format(biosampleType_ontologyPrefix[review['biosample_type']])
-                raise AuditFailure('characterization review with inappropriate biosample term id', detail,
-=======
                          '{}'.format(biosampleType_ontologyPrefix[term_type])
                 yield AuditFailure('characterization review with invalid biosample term id', detail,
->>>>>>> 93821a67
                                    level='DCC_ACTION')
                 return
 

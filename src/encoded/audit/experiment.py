from ..auditor import (
    AuditFailure,
    audit_checker,
)
from .conditions import rfa

targetBasedAssayList = [
    'ChIP-seq',
    'RNA Bind-n-Seq',
    'ChIA-PET',
    'RIP Array',
    'RIP-seq',
    'MeDIP-seq',
    'iCLIP',
    'shRNA knockdown followed by RNA-seq',
    ]

controlRequiredAssayList = [
    'ChIP-seq',
    'RNA Bind-n-Seq',
    'RIP-seq',
    ]

seq_assays = [
    'RNA-seq',
    'ChIP-seq',
    'RNA Bind-n-Seq',
    'MeDIP-seq',
    'RNA-PET',
    'DNA-PET',
    'ChIA-PET',
    'CAGE',
    'RAMPAGE',
    'RIP-seq',
    ]

non_seq_assays = [
    'RNA profiling by array assay',
    'DNA methylation profiling by array assay',
    'Genotype',
    'RIP-chip',
    'protein sequencing by tandem mass spectrometry assay',
    'microRNA profiling by array assay',
    'Switchgear',
    '5C',
    ]

paired_end_assays = [
    'RNA-PET',
    'ChIA-PET',
    'DNA-PET',
    ]


@audit_checker('experiment')
def audit_experiment_release_date(value, system):
    '''
    Released experiments need release date.
    This should eventually go to schema
    '''
    if value['status'] == 'released' and 'date_released' not in value:
        detail = 'Experiment {} is released and requires a value in date_released'.format(value['accession'])
        raise AuditFailure('missing date_released', detail, level='DCC_ACTION')


@audit_checker('experiment')
def audit_experiment_description(value, system):
    '''
    Experiments should have descriptions that contain the experimental variables and
    read like phrases.  I cannot get all of that here, but I thought I would start
    with looking for funny characters.
    '''
    if value['status'] == 'deleted':
        return

    if 'description' not in value:
        return

    notallowed = ['=', ':', '!',';']
    if any(c in notallowed for c in value['description']):
        detail = 'Experiment {} has odd character(s) in the description'.format(value['accession'])
        raise AuditFailure('malformed description', detail, level='WARNING')


@audit_checker('experiment')
def audit_experiment_assay(value, system):
    '''
    Experiments should have assays with valid ontologies term ids and names that
    are a valid synonym.
    '''
    if value['status'] == 'deleted':
        return

    if 'assay_term_id' not in value:
        detail = 'Experiment {} is missing assay_term_id'.format(value['accession'])
        yield AuditFailure('missing assay information', detail, level='ERROR')
        return
        # This should be a dependancy

    if 'assay_term_name' not in value:
        detail = 'Experiment {} is missing assay_term_name'.format(value['accession'])
        yield AuditFailure('missing assay information', detail, level='ERROR')
        return
        # This should be a dependancy

    ontology = system['registry']['ontology']
    term_id = value.get('assay_term_id')
    term_name = value.get('assay_term_name')

    if term_id.startswith('NTR:'):
        detail = 'Assay_term_id is a New Term Request ({} - {})'.format(term_id, term_name)
        yield AuditFailure('NTR assay', detail, level='DCC_ACTION')
        return

    if term_id not in ontology:
        detail = 'Assay_term_id {} is not found in cached version of ontology'.format(term_id)
        yield AuditFailure('assay_term_id not in ontology', term_id, level='DCC_ACTION')
        return

    ontology_term_name = ontology[term_id]['name']
    modifed_term_name = term_name + ' assay'
    if (ontology_term_name != term_name and term_name not in ontology[term_id]['synonyms']) and \
        (ontology_term_name != modifed_term_name and
            modifed_term_name not in ontology[term_id]['synonyms']):
        detail = 'Experiment has a mismatch between assay_term_name "{}" and assay_term_id "{}"'.format(
            term_name,
            term_id,
            )
        yield AuditFailure('mismatched assay_term_name', detail, level='DCC_ACTION')
        return


@audit_checker('experiment')
def audit_experiment_target(value, system):
    '''
    Certain assay types (ChIP-seq, ...) require valid targets and the replicate's
    antibodies should match.
    '''

    if value['status'] in ['deleted', 'proposed']:
        return

    if value.get('assay_term_name') not in targetBasedAssayList:
        return

    if 'target' not in value:
        detail = '{} experiments require a target'.format(value['assay_term_name'])
        yield AuditFailure('missing target', detail, level='ERROR')
        return

    target = value['target']
    if 'control' in target['investigated_as']:
        return

    # Some assays don't need antibodies
    if value['assay_term_name'] in ['RNA Bind-n-Seq', 'shRNA knockdown followed by RNA-seq']:
        return

    # Check that target of experiment matches target of antibody
    for rep in value['replicates']:
        if 'antibody' not in rep:
            detail = 'Replicate {} requires an antibody'.format(rep['uuid'])
            yield AuditFailure('missing antibody', detail, level='ERROR')
        else:
            antibody = rep['antibody']
            if 'recombinant protein' in target['investigated_as']:
                prefix = target['label'].split('-')[0]
                unique_antibody_target = set()
                unique_investigated_as = set()
                for antibody_target in antibody['targets']:
                    label = antibody_target['label']
                    unique_antibody_target.add(label)
                    for investigated_as in antibody_target['investigated_as']:
                        unique_investigated_as.add(investigated_as)
                if 'tag' not in unique_investigated_as:
                    detail = '{} is not to tagged protein'.format(antibody['@id'])
                    yield AuditFailure('not tagged antibody', detail, level='ERROR')
                else:
                    if prefix not in unique_antibody_target:
                        detail = '{} is not found in target for {}'.format(prefix, antibody['@id'])
                        yield AuditFailure('tag target mismatch', detail, level='ERROR')
            else:
                target_matches = False
                for antibody_target in antibody['targets']:
                    if target['name'] == antibody_target.get('name'):
                        target_matches = True
                if not target_matches:
                    detail = '{} is not found in target for {}'.format(target['name'], antibody['@id'])
                    yield AuditFailure('mismatched target', detail, level='ERROR')


@audit_checker('experiment')
def audit_experiment_control(value, system):
    '''
    Certain assay types (ChIP-seq, ...) require possible controls with a matching biosample.
    Of course, controls do not require controls.
    '''

    if value['status'] in ['deleted', 'proposed']:
        return

    # Currently controls are only be required for ChIP-seq
    if value.get('assay_term_name') not in controlRequiredAssayList:
        return

    # If there is no targets, for now we will just ignore it, likely this is an error
    if 'target' not in value:
        return

    # We do not want controls
    target = value['target']
    if 'control' in target['investigated_as']:
        return

    if value['possible_controls'] == []:
        detail = '{} experiments require a value in possible_control unless the target is a control'.format(
            value['assay_term_name']
            )
<<<<<<< HEAD
        raise AuditFailure('missing possible_controls', detail, level='STANDARDS_FAILURE')
=======
        raise AuditFailure('missing possible controls', detail, level='NOT_COMPLIANT')
>>>>>>> cef75875

    for control in value['possible_controls']:
        if control.get('biosample_term_id') != value.get('biosample_term_id'):
            detail = 'Control {} is for {} but experiment is done on {}'.format(
                control['accession'],
                control['biosample_term_name'],
                value['biosample_term_name'])
            raise AuditFailure('mismatched control', detail, level='ERROR')


# @audit_checker('experiment')
# def audit_experiment_ownership(value, system):
#     '''
#     Do the award and lab make sense together. We may want to extend this to submitter
#     ENCODE2 and ENCODE2-Mouse data should have a dbxref for wgEncode
#     '''
#     if 'lab' not in value or 'award' not in value:
#         return
#         # should I make this an error case?
#     if value['award']['@id'] not in value['lab']['awards']:
#         detail = '{} is not part of {}'.format(value['lab']['name'], value['award']['name'])
#         yield AuditFailure('award mismatch', detail, level='ERROR')
#     if value['award']['rfa'] in ['ENCODE2', 'ENCODE2-Mouse']:
#         if 'wgEncode' not in value['dbxrefs']:
#             detail = '{} has no dbxref'.format(value['accession'])
#             raise AuditFailure('missing ENCODE2 dbxref', detail, level='ERROR')


@audit_checker('experiment')
def audit_experiment_readlength(value, system):
    '''
    All ENCODE 3 experiments of sequencing type should specify their read_length
    Read-lengths should likely match across replicates
    Other rfas likely should have warning
    '''

    if value['status'] in ['deleted', 'replaced']:
        return

    if value.get('assay_term_name') not in seq_assays:
        return

    if value['award'].get('rfa') in ['ENCODE2', 'ENCODE2-Mouse']:
        return

    read_lengths = []

    for i in range(len(value['replicates'])):
        rep = value['replicates'][i]
        read_length = rep.get('read_length')
        read_lengths.append(read_length)

        if read_length is None:
            detail = 'Replicate {} requires a value for read_length'.format(rep['uuid'])
            yield AuditFailure('missing read_length', detail, level='ERROR')

    if len(set(read_lengths)) > 1:
        list_of_lens = str(read_lengths)
        detail = '{} has mixed values for read_length between replicates: {}'.format(value['accession'], list_of_lens)
        yield AuditFailure('mismatched read_length', detail, level='WARNING')


@audit_checker('experiment')
def audit_experiment_platform(value, system):
    '''
    Platform has moved to file.  It is checked for presence there.
    Here we look for mismatched platforms.
    We should likely check that the platform is valid for the assay type
    '''

    if value['status'] in ['deleted', 'replaced']:
        return

    platforms = set()

    for ff in value['files']:
        platform = ff.get('platform')

        if ff['file_format'] not in ['rcc', 'fasta', 'fastq', 'csqual', 'csfasta']:
            continue

        if platform is None:
            continue  # This error is caught in file
        else:
            platforms.add(platform['@id'])

    if len(platforms) > 1:
        detail = '{} has mixed values for platform files {}'.format(
            value['accession'],
            repr(sorted(platforms)))
        yield AuditFailure('mismatched platform', detail, level='WARNING')


@audit_checker('experiment')
def audit_experiment_spikeins(value, system):
    '''
    All ENCODE 3 long (>200) RNA-seq experiments should specify their spikeins.
    The spikeins specified should have datasets of type spikeins.
    The spikeins datasets should have a fasta file, a document, and maybe a tsv
    '''

    if value['status'] in ['deleted', 'replaced']:
        return

    if value.get('assay_term_name') != 'RNA-seq':
        return

    for rep in value['replicates']:

        lib = rep.get('library')
        if lib is None:
            continue

        size_range = lib.get('size_range')
        if size_range != '>200':
            continue

        spikes = lib.get('spikeins_used')
        if (spikes is None) or (spikes == []):
            detail = 'Library {} is in an RNA-seq experiment and has size_range >200. It requires a value for spikeins_used'.format(lib['accession'])
<<<<<<< HEAD
            yield AuditFailure('missing spikeins_used', detail, level='STANDARDS_FAILURE')
=======
            yield AuditFailure('missing spikeins', detail, level='NOT_COMPLIANT')
>>>>>>> cef75875
            # Informattional if ENCODE2 and release error if ENCODE3


@audit_checker('experiment')
def audit_experiment_biosample_term(value, system):
    '''
    The biosample term and id and type information should be present and
    concordent with library biosamples,
    Exception: RNA Bind-n-Seq
    '''
    if value['status'] in ['deleted', 'replaced']:
        return

    if value.get('assay_term_name') == 'RNA Bind-n-Seq':
        return

    ontology = system['registry']['ontology']
    term_id = value.get('biosample_term_id')
    term_type = value.get('biosample_type')
    term_name = value.get('biosample_term_name')

    if 'biosample_type' not in value:
        detail = '{} is missing biosample_type'.format(value['accession'])
        yield AuditFailure('missing biosample_type', detail, level='ERROR')

    if 'biosample_term_name' not in value:
        detail = '{} is missing biosample_term_name'.format(value['accession'])
        yield AuditFailure('missing biosample_term_name', detail, level='ERROR')
    # The type and term name should be put into dependancies

    if term_id is None:
        detail = '{} is missing biosample_term_id'.format(value['accession'])
        yield AuditFailure('missing biosample_term_id', detail, level='ERROR')
    elif term_id.startswith('NTR:'):
        detail = '{} has {} - {}'.format(value['accession'], term_id, term_name)
        yield AuditFailure('NTR biosample', detail, level='DCC_ACTION')
    elif term_id not in ontology:
        detail = '{} has term_id {} which is not in ontology'.format(value['accession'], term_id)
        yield AuditFailure('term id not in ontology', term_id, level='ERROR')
    else:
        ontology_name = ontology[term_id]['name']
        if ontology_name != term_name and term_name not in ontology[term_id]['synonyms']:
            detail = '{} has {} - {} - {}'.format(value['accession'], term_id, term_name, ontology_name)
            yield AuditFailure('mismatched biosample_term_name', detail, level='ERROR')

    for rep in value['replicates']:
        if 'library' not in rep:
            continue

        lib = rep['library']
        if 'biosample' not in lib:
            detail = '{} is missing biosample, expected is {}'.format(lib['accession'], term_name)
            yield AuditFailure('missing biosample', detail, level='NOT_COMPLIANT')
            continue

        biosample = lib['biosample']
        bs_type = biosample.get('biosample_type')
        bs_name = biosample.get('biosample_term_name')

        if bs_type != term_type:
            detail = '{} has mismatched biosample_type, {} - {}'.format(lib['accession'], term_type, bs_type)
            yield AuditFailure('mismatched biosample_type', detail, level='ERROR')

        if bs_name != term_name:
            detail = '{} has mismatched biosample_term_name, {} - {}'.format(lib['accession'], term_name, bs_name)
            yield AuditFailure('mismatched biosample_term_name', detail, level='ERROR')


@audit_checker('experiment')
def audit_experiment_paired_end(value, system):
    '''
    Libraries and replicates of certain assays should be paired end.
    Libraries and replicates of ignore_assays are not applicable for paired_end.
    All other libraries and replicates should have a value for paired_end.
    If a replicate says it is paired_end and it's library does not, that is an error.
    If a library says it is paired_end and it's replicate is not, that is informational.
    If two replicates do not match, that is a warning.
    '''

    if value['status'] in ['deleted', 'replaced']:
        return

    term_name = value.get('assay_term_name')

    if (term_name in non_seq_assays) or (term_name is None):
        return

    reps_list = []
    libs_list = []

    for rep in value['replicates']:

        rep_paired_ended = rep.get('paired_ended')
        if rep_paired_ended is not None:
            reps_list.append(rep_paired_ended)

        if rep_paired_ended is None:
            detail = 'Replicate ({}) is missing value for paired_ended'.format(rep['uuid'])
            yield AuditFailure('missing replicate.paired_ended', detail, level='ERROR')

        if (rep_paired_ended is False) and (term_name in paired_end_assays):
            detail = '{} experiments require paired end replicates. {}.paired_ended is False'.format(term_name, rep['uuid'])
            yield AuditFailure('paired end required for assay', detail, level='ERROR')

        if 'library' not in rep:
            continue

        lib = rep['library']
        lib_paired_ended = lib.get('paired_ended')
        if lib_paired_ended is not None:
            libs_list.append(lib_paired_ended)

        if lib_paired_ended is None:
            detail = '{} is missing value for paired_ended'.format(lib['accession'])
            yield AuditFailure('missing library.paired_ended', detail, level='WARNING')

        if (lib_paired_ended is False) and (term_name in paired_end_assays):
            detail = '{} experiments require paired end libraries. {}.paired_ended is False'.format(term_name, lib['accession'])
            yield AuditFailure('paired end required for assay', detail, level='ERROR')

        if (rep_paired_ended is True) and (lib_paired_ended is False):
            detail = 'Library {} has paired_ended as false and replicate {} is not false'.format(lib['accession'], rep['uuid'])
            yield AuditFailure('mismatched paired_ended', detail, level='ERROR')

    if len(set(reps_list)) > 1:
            detail = '{} has mixed paired_ended replicates: {}'.format(value['accession'], repr(reps_list))
            yield AuditFailure('mismatched paired_ended', detail, level='WARNING')

    if len(set(libs_list)) > 1:
            detail = '{} has mixed paired_ended libraries: {}'.format(value['accession'], repr(reps_list))
            yield AuditFailure('mismatched paired_ended', detail, level='WARNING')


@audit_checker(
    'experiment',
    frame=[
        'target',
        'replicates',
        'replicates.antibody',
        'replicates.antibody.lot_reviews.organisms',
        'replicates.library',
        'replicates.library.biosample',
        'replicates.library.biosample.organism',
    ],
    condition=rfa('ENCODE3', 'FlyWormChIP'))
def audit_experiment_antibody_eligible(value, system):
    '''Check that biosample in the experiment is eligible for new data for the given antibody.'''

    if value['status'] in ['deleted', 'proposed']:
        return

    if value.get('assay_term_name') not in targetBasedAssayList:
        return

    if 'target' not in value:
        return

    target = value['target']
    if 'control' in target['investigated_as']:
        return

    if value['assay_term_name'] in ['RNA Bind-n-Seq', 'shRNA knockdown followed by RNA-seq']:
        return

    for rep in value['replicates']:
        if 'antibody' not in rep:
            continue
        if 'library' not in rep:
            continue

        antibody = rep['antibody']
        lib = rep['library']

        if 'biosample' not in lib:
            continue

        biosample = lib['biosample']
        organism = biosample['organism']['name']

        if 'histone modification' in target['investigated_as']:
            for lot_review in antibody['lot_reviews']:
                if (lot_review['status'] == 'eligible for new data') and (lot_review['biosample_term_id'] == 'NTR:00000000'):
                    organism_match = False
                    for lot_organism in lot_review['organisms']:
                        if organism == lot_organism['name']:
                            organism_match = True
                    if not organism_match:
                        detail = '{} is not eligible for {}'.format(antibody["@id"], organism)
                        yield AuditFailure('not eligible histone antibody', detail, level='NOT_COMPLIANT')
                else:
                    detail = '{} is not eligible for {}'.format(antibody["@id"], organism)
                    yield AuditFailure('not eligible histone antibody', detail, level='NOT_COMPLIANT')
        else:
            biosample_term_id = value['biosample_term_id']
            biosample_term_name = value['biosample_term_name']
            experiment_biosample = (biosample_term_id, organism)
            eligible_biosamples = set()
            for lot_review in antibody['lot_reviews']:
                if lot_review['status'] == 'eligible for new data':
                    for lot_organism in lot_review['organisms']:
                        eligible_biosample = (lot_review['biosample_term_id'], lot_organism['name'])
                        eligible_biosamples.add(eligible_biosample)
            if experiment_biosample not in eligible_biosamples:
                detail = '{} is not eligible for {} in {}'.format(antibody["@id"], biosample_term_name, organism)
                yield AuditFailure('not eligible antibody', detail, level='NOT_COMPLIANT')<|MERGE_RESOLUTION|>--- conflicted
+++ resolved
@@ -216,11 +216,7 @@
         detail = '{} experiments require a value in possible_control unless the target is a control'.format(
             value['assay_term_name']
             )
-<<<<<<< HEAD
-        raise AuditFailure('missing possible_controls', detail, level='STANDARDS_FAILURE')
-=======
-        raise AuditFailure('missing possible controls', detail, level='NOT_COMPLIANT')
->>>>>>> cef75875
+        raise AuditFailure('missing possible_controls', detail, level='NOT_COMPLIANT')
 
     for control in value['possible_controls']:
         if control.get('biosample_term_id') != value.get('biosample_term_id'):
@@ -341,11 +337,7 @@
         spikes = lib.get('spikeins_used')
         if (spikes is None) or (spikes == []):
             detail = 'Library {} is in an RNA-seq experiment and has size_range >200. It requires a value for spikeins_used'.format(lib['accession'])
-<<<<<<< HEAD
-            yield AuditFailure('missing spikeins_used', detail, level='STANDARDS_FAILURE')
-=======
-            yield AuditFailure('missing spikeins', detail, level='NOT_COMPLIANT')
->>>>>>> cef75875
+            yield AuditFailure('missing spikeins_used', detail, level='NOT_COMPLIANT')
             # Informattional if ENCODE2 and release error if ENCODE3
 
 

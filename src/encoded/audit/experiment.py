--- conflicted
+++ resolved
@@ -6,14 +6,9 @@
 
 
 @audit_checker(
-<<<<<<< HEAD
-    'experiment_hi_c',
-    frame=['files', 'files.files'])
-=======
     'Experiment',
     frame=['files', 'files.files']
 )
->>>>>>> 86334ef6
 def audit_experiments_have_raw_files(value, system):
     '''
     experiments should have associated raw files whose status is one of

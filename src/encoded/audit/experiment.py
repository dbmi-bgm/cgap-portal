
import string
from ..auditor import (
    AuditFailure,
    audit_checker,
)

targetBasedAssayList = ['ChIP-seq',
                        'RNA Bind-n-Seq',
                        'ChIA-PET',
                        'RIP Array',
                        'RIP-seq',
                        'MeDIP-seq',
                        'iCLIP',
                        'shRNA knockdown followed by RNA-seq',
                        ]

controlRequiredAssayList = ['ChIP-seq',
                            'RNA Bind-n-Seq',
                            'RIP-seq',
                            ]


@audit_checker('experiment')
def audit_experiment_description(value, system):
    '''
    Experiments should have descriptions that contain the experimental variables and
    read like phrases.  I cannot get all of that here, but I thought I would start
    with looking for funny characters.
    '''
    if value['status'] == 'deleted':
        return

    if 'description' not in value:
        return

    notallowed = ['=', '_', ':', ';']
    if any(c in notallowed for c in value['description']):
        detail = 'Bad characters'  # I would like to report the errant char here
        raise AuditFailure('malformed description', detail, level='WARNING')


@audit_checker('experiment')
def audit_experiment_assay(value, system):
    '''
    Experiments should have assays with valid ontologies term ids and names that
    are a valid synonym.
    '''
    if value['status'] == 'deleted':
        return

    if 'assay_term_id' not in value:
        detail = 'assay_term_id missing'
        raise AuditFailure('missing assay information', detail, level='ERROR')

    if 'assay_term_name' not in value:
        detail = 'assay_term_name missing'
        raise AuditFailure('missing assay information', detail, level='ERROR')

    ontology = system['registry']['ontology']
    term_id = value.get('assay_term_id')
    term_name = value.get('assay_term_name')

    if term_id.startswith('NTR:'):
        detail = '{} - {}'.format(term_id, term_name)
        raise AuditFailure('NTR, assay', detail, level='WARNING')

    # if term_id not in ontology:
    #    detail = 'assay_term_id - {}'.format(term_id)
    #    raise AuditFailure('assay term_id not in ontology', term_id, level='ERROR')

    # Must talk to nikhil and venkat about synonyms.  We want to  have a valid
    # synonym for that term


@audit_checker('experiment')
def audit_experiment_target(value, system):
    '''
    Certain assay types (ChIP-seq, ...) require valid targets and the replicate's
    antibodies should match.
    '''

    if value['status'] == 'deleted':
        return

    if value.get('assay_term_name') not in targetBasedAssayList:
        return

    if 'target' not in value:
        detail = '{} requires a target'.format(value['assay_term_name'])
        yield AuditFailure('missing target', detail, level='ERROR')
<<<<<<< HEAD
    else:
        target = value['target']['name']
        if target.startswith('Control'):
            return
=======
        return

    target = value['target']
    if 'control' in target['investigated_as']:
        return
>>>>>>> d8b02629

    # Some assays don't need antibodies
    if value['assay_term_name'] in ['RNA Bind-n-Seq', 'shRNA knockdown followed by RNA-seq']:
        return
    
    # Some statuses shouldn't have antibodies
    if value['status'] in ['deleted','replaced','proposed']:
        return

    # Check that target of experiment matches target of antibody
    for rep in value['replicates']:
        if 'antibody' not in rep:
            detail = 'rep {} missing antibody'.format(rep["uuid"])
            yield AuditFailure('missing antibody', detail, level='ERROR')
        else:
            antibody = rep['antibody']
    
            if 'recombinant protein' in target['investigated_as']:
                prefix = target['label'].split('-')[0]
                unique_antibody_target = set()
                unique_investigated_as = set()
                for antibody_target in antibody['targets']:
                    label = antibody_target['label']
                    unique_antibody_target.add(label)
                    for investigated_as in antibody_target['investigated_as']:
                        unique_investigated_as.add(investigated_as)
                if 'tag' not in unique_investigated_as:
                    detail = '{} is not to tagged protein'.format(antibody['@id'])
                    yield AuditFailure('not tagged antibody', detail, level='ERROR')
                else:
                    if prefix not in unique_antibody_target:
                        detail = '{} not found in target for {}'.format(prefix, antibody['@id'])
                        yield AuditFailure('tag target mismatch', detail, level='ERROR')
            else:
                target_matches = False
                for antibody_target in antibody['targets']:
                    if target['name'] == antibody_target.get('name'):
                        target_matches = True
                if not target_matches:
                    detail = '{} not found in target for {}'.format(target['name'], antibody['@id'])
                    yield AuditFailure('target mismatch', detail, level='ERROR')


@audit_checker('experiment')
def audit_experiment_control(value, system):
    '''
    Certain assay types (ChIP-seq, ...) require possible controls with a matching biosample.
    Of course, controls do not require controls.
    '''

    if value['status'] == 'deleted':
        return

    # Currently controls are only be required for ChIP-seq
    if value.get('assay_term_name') not in controlRequiredAssayList:
        return

    # If there is no targets, for now we will just ignore it, likely this is an error
    if 'target' not in value:
        return

    # We do not want controls
    target = value['target']

    if value['possible_controls'] == []:
        detail = 'missing control'
        raise AuditFailure('missing possible controls', detail, level='ERROR')

    # A check should go here that would go through all possible controls to
    # verify that they are the same biosample term
    for control in value['possible_controls']:
        if control.get('biosample_term_id') != value.get('biosample_term_id'):
            detail = 'mismatch control'
            raise AuditFailure('control has mismatched biosample_id', detail, level='ERROR')


# @audit_checker('experiment')
# def audit_experiment_ownership(value, system):
#     '''
#     Do the award and lab make sense together. We may want to extend this to submitter
#     ENCODE2 and ENCODE2-Mouse data should have a dbxref for wgEncode
#     '''
#     if 'lab' not in value or 'award' not in value:
#         return
#         # should I make this an error case?
#     if value['award']['@id'] not in value['lab']['awards']:
#         detail = '{} is not part of {}'.format(value['lab']['name'], value['award']['name'])
#         yield AuditFailure('award mismatch', detail, level='ERROR')
#     if value['award']['rfa'] in ['ENCODE2', 'ENCODE2-Mouse']:
#         if 'wgEncode' not in value['dbxrefs']:
#             detail = '{} has no dbxref'.format(value['accession'])
#             raise AuditFailure('missing ENCODE2 dbxref', detail, level='ERROR')


@audit_checker('experiment')
def audit_experiment_platform(value, system):
    '''
    All ENCODE 3 experiments should specify thier platform, certain platforms require read_length.
    Eventually we should enforce that the platform is appropirate for the assay.
    '''

    if value['status'] == 'deleted':
        return

    if ('award' not in value) or (value['award'].get('rfa') != 'ENCODE3') or (value['replicates'] == []):
        return

    for i in range(0, len(value['replicates'])):
        rep = value['replicates'][i]
        if 'platform' not in rep:
            detail = 'rep {} missing platform'.format(rep["uuid"])
            raise AuditFailure('missing platform', detail, level='WARNING')
        if value['assay_term_name'] in ['Proteogenomics']:  # There will be more
            return
        if 'read_length' not in rep:
            detail = 'rep {} missing read_length'.format(rep["uuid"])
            raise AuditFailure('missing read_length', detail, level='WARNING')


@audit_checker('experiment')
def audit_experiment_biosample_term(value, system):
    '''
    The biosample term and id and type information should be present and
    concordent with library biosamples,
    probably there are assays that are the exception
    '''
    if value['status'] == 'deleted':
        return

    if 'biosample_term_id' not in value:
        return

    if 'biosample_type' not in value:
        detail = 'biosample type missing'
        yield AuditFailure('biosample type missing', detail, level='ERROR')
        return

    target = value['target']
    if 'control' in target['investigated_as']:
        return

    ontology = system['registry']['ontology']
    term_id = value.get('biosample_term_id')
    term_type = value.get('biosample_type')
    term_name = value.get('biosample_term_name')

    if term_id.startswith('NTR:'):
        detail = '{} - {}'.format(term_id, term_name)
        yield AuditFailure('NTR,biosample', detail, level='WARNING')
        return

    if term_id not in ontology:
        yield AuditFailure('term id not in ontology', term_id, level='ERROR')
        return

    ontology_term_name = ontology[term_id]['name']
    if ontology_term_name != term_name and term_name not in ontology[term_id]['synonyms']:
        detail = '{} - {} - {}'.format(term_id, term_name, ontology_term_name)
        yield AuditFailure('term name mismatch', detail, level='ERROR')
        return

    for rep in value['replicates']:
        if 'library' not in rep:
            continue

        lib = rep['library']
        if 'biosample' not in lib:
            detail = '{} missing biosample, expected {}'.format(lib['accession'], term_name)
            yield AuditFailure('missing biosample', detail, level='ERROR')
            continue

        biosample = lib['biosample']
        if 'biosample_term_id' not in biosample or 'biosample_term_name' not in biosample or 'biosample_type' not in biosample:
            continue

        if biosample.get('biosample_type') != term_type:
            detail = '{} - {} in {}'.format(term_type, biosample.get('biosample_type'), lib['accession'])
            yield AuditFailure('biosample mismatch', detail, level='ERROR')

        if biosample.get('biosample_term_name') != term_name:
            detail = '{} - {} in {}'.format(term_name, biosample.get('biosample_term_name'), lib['accession'])
            yield AuditFailure('biosample mismatch', detail, level='ERROR')

        if biosample.get('biosample_term_id') != term_id:
            detail = '{} - {} in {}'.format(term_id, biosample.get('biosample_term_id'), lib['accession'])
            yield AuditFailure('biosample mismatch', detail, level='ERROR')


@audit_checker('experiment')
def audit_experiment_paired_end(value,system):
    '''
    Check that if the concordance of replicate and library information for paired end sequencing.
    '''
    ignore_assays = [
        "RNA Array",
        "Methyl Array",
        "Genotype",
        "RIP Array",
        "Proteogenomics",
        "microRNA Array",
        "Switchgear",
        "5C"
    ]

    paired_end_assays = [
        "RNA-PET",
        "ChIA-PET",
        "DNA-PET"
    ]

    if value['status'] == 'deleted':
        return

    term_name = value.get('assay_term_name')

    if term_name in ignore_assays:
        return

    for rep in value['replicates']:
        if 'paired_ended' not in rep:
            detail = '{} missing paired end information'.format(rep['uuid'])
            yield AuditFailure('missing replicate paired end', detail, level='ERROR')

        if 'library' not in rep:
            continue

        lib = rep['library']

        if 'paired_ended' not in lib:
            detail = '{} missing paired end information'.format(lib['accession'])
            yield AuditFailure('missing library paired end', detail, level='ERROR')

        if 'paired_ended' not in rep or 'paired_ended' not in lib:
            continue

        if (rep['paired_ended'] is False or lib['paired_ended'] is False) and term_name in paired_end_assays:
            detail = 'paired ended required for {} either {} or {} is not paired ended'.format(term_name, rep['uuid'], lib['accession'])
            yield AuditFailure('paired end required for assay', detail, level='ERROR')

        if rep['paired_ended'] != lib['paired_ended'] and lib['paired_ended'] is False:
            detail = 'paired ended mismatch between {} - {}'.format(rep['uuid'], lib['accession'])
            yield AuditFailure('paired end mismatch', detail, level='ERROR')


@audit_checker('experiment')
def audit_experiment_antibody_eligible(value, system):
    '''Check that biosample in the experiment is eligible for new data for the given antibody.'''

    if value['status'] == 'deleted':
        return

    if value.get('assay_term_name') not in targetBasedAssayList:
        return

    if 'target' not in value:
        return

    target = value['target']
    if 'control' in target['investigated_as']:
        return

    if value['assay_term_name'] in ['RNA Bind-n-Seq', 'shRNA knockdown followed by RNA-seq']:
        return

    for rep in value['replicates']:
        if 'antibody' not in rep:
            continue
        if 'library' not in rep:
            continue

        antibody = rep['antibody']
        lib = rep['library']

        if 'biosample' not in lib:
            continue

        biosample = lib['biosample']
        organism = biosample['organism']['name']

        if 'histone modification' in target['investigated_as']:
            for lot_review in antibody['lot_reviews']:
                if (lot_review['status'] == 'eligible for new data') and (lot_review['biosample_term_id'] == 'NTR:00000000'):
                    organism_match = False
                    for lot_organism in lot_review['organisms']:
                        if organism == lot_organism.get('name'):
                            organism_match = True
                    if not organism_match:
                        detail = '{} not eligible for {}'.format(antibody["@id"], organism)
                        yield AuditFailure('not eligible histone antibody', detail, level='ERROR')
                else:
                    detail = '{} not eligible for {}'.format(antibody["@id"], organism)
                    yield AuditFailure('not eligible histone antibody', detail, level='ERROR')
        else:
            biosample_term_id = value['biosample_term_id']
            biosample_term_name = value['biosample_term_name']
            experiment_biosample = set([biosample_term_id, organism])
            eligible_biosamples = set()
            for lot_review in antibody['lot_reviews']:
                if lot_review['status'] == 'eligible for new data':
                    for lot_organism in lot_review['organisms']:
                        eligible_biosample = frozenset([lot_review['biosample_term_id'], lot_organism.get('name')])
                        eligible_biosamples.add(eligible_biosample)
            if experiment_biosample not in eligible_biosamples:
                detail = '{} not eligible for {} in {}'.format(antibody["@id"], biosample_term_name, organism)
                yield AuditFailure('not eligible antibody', detail, level='ERROR')<|MERGE_RESOLUTION|>--- conflicted
+++ resolved
@@ -89,25 +89,14 @@
     if 'target' not in value:
         detail = '{} requires a target'.format(value['assay_term_name'])
         yield AuditFailure('missing target', detail, level='ERROR')
-<<<<<<< HEAD
-    else:
-        target = value['target']['name']
-        if target.startswith('Control'):
-            return
-=======
         return
 
     target = value['target']
     if 'control' in target['investigated_as']:
         return
->>>>>>> d8b02629
 
     # Some assays don't need antibodies
     if value['assay_term_name'] in ['RNA Bind-n-Seq', 'shRNA knockdown followed by RNA-seq']:
-        return
-    
-    # Some statuses shouldn't have antibodies
-    if value['status'] in ['deleted','replaced','proposed']:
         return
 
     # Check that target of experiment matches target of antibody

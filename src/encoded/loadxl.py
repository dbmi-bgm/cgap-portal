--- conflicted
+++ resolved
@@ -9,11 +9,8 @@
 from pyramid.view import view_config
 from pyramid.paster import get_app
 from pyramid.response import Response
-<<<<<<< HEAD
 from snovault.util import debug_log
-=======
 from encoded.server_defaults import add_last_modified
->>>>>>> 9cd9a4d2
 from base64 import b64encode
 from PIL import Image
 

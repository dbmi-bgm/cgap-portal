--- conflicted
+++ resolved
@@ -515,11 +515,7 @@
 
     if use_temp_local:
         return load_data(app, docsdir='documents', indir='temp-local-inserts',
-<<<<<<< HEAD
                          use_master_inserts=False, overwrite=overwrite)
-=======
-                         clear_tables=clear_tables, use_master_inserts=False, overwrite=overwrite)
->>>>>>> 27ab0228
     else:
         return load_data(app, docsdir='documents', indir='inserts',
                          overwrite=overwrite)
@@ -532,8 +528,4 @@
     Returns:
         None if successful, otherwise Exception encountered
     """
-<<<<<<< HEAD
-    return load_data(app, indir='master-inserts', overwrite=overwrite)
-=======
-    return load_data(app, indir='master-inserts', clear_tables=clear_tables, overwrite=overwrite)
->>>>>>> 27ab0228
+    return load_data(app, indir='master-inserts', overwrite=overwrite)
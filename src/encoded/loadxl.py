from PIL import Image
from base64 import b64encode
import datetime
import logging
import mimetypes
import os.path
import xlrd
# http://www.lexicon.net/sjmachin/xlrd.html

logger = logging.getLogger('encoded')

TYPE_URL = [
    ('organism', '/organisms/'),
    ('source', '/sources/'),
    ('target', '/targets/'),
    ('antibody_lot', '/antibody-lots/'),
    ('validation', '/validations/'),
    ('antibody_approval', '/antibodies/'),
    ('donor', '/donors/'),
    ('document', '/documents/'),
    ('biosample', '/biosamples/'),
    ('submitter', '/submitters/'),
    ('colleague', '/users/'),
    ('lab', '/labs/'),
    ('award', '/awards/'),
    ##('institute', '/institutes/'),
   ]



def resolve_dotted(value, name):
    for key in name.split('.'):
        value = value[key]
    return value


def convert(type_, value):
    if type_ is None:
        return value
    if type_ is datetime.date:
        return datetime.date(*value[:3]).isoformat()
    elif type_ is datetime.datetime:
        return datetime.datetime(*value).isoformat()
    else:
        return type_(value)


def cell_value(sheet, row, col, hint=None):
    if hint is None:
        hint = {}
    cell = sheet.cell(row, col)
    ctype = cell.ctype
    value = cell.value
    type_ = hint.get('type')

    if ctype == xlrd.XL_CELL_ERROR:
        raise ValueError((row, col, repr(cell)))

    elif ctype == xlrd.XL_CELL_BOOLEAN:
        if type_ is None:
            type_ = bool

    elif ctype == xlrd.XL_CELL_NUMBER:
        if type_ is None:
            type_ = int if value.is_integer() else float

    elif ctype == xlrd.XL_CELL_DATE:
        value = xlrd.xldate_as_tuple(value, sheet.book.datemode)
        if type_ is None:
            if value[3:] == (0, 0, 0):
                type_ = datetime.date
            else:
                type_ = datetime.datetime

    elif ctype == xlrd.XL_CELL_TEXT:
        value = value.strip()
        if value == 'null':
            value = None
        elif value == '':
            value = None

    # Empty cell
    elif ctype in (xlrd.XL_CELL_EMPTY, xlrd.XL_CELL_BLANK):
        value = None

    else:
        raise ValueError((row, col, repr(cell), 'Unknown cell type.'))

    return convert(type_, value)


def iter_rows(sheet, headers=None, hints=None, start=1):
    if hints is None:
        hints = {}
    if headers is None:
        headers = [sheet.cell_value(0, col).lower().strip() for col in range(sheet.ncols)]
    for row in xrange(start, sheet.nrows):
        yield dict((name, cell_value(sheet, row, col, hints.get(name)))
            for col, name in enumerate(headers) if name)


def extract(filename, sheets):
    alldata = {}
    book = xlrd.open_workbook(filename)
    for name in sheets:
        data = alldata[name] = {}
        sheet = book.sheet_by_name(name)
        for row in iter_rows(sheet):
            try:
                # cricket method
                uuid = row.pop('%s_uuid' % name)
            except KeyError:
                # drew method
                try:
                    uuid = row.pop('guid')
                except KeyError:
                    # esther method, exceept where she put in extraneious (uuid)
                    uuid = row.pop('%s_no' % name)

            if not uuid:
                continue
            row['_uuid'] = uuid
            data[uuid] = row
    return alldata

<<<<<<< HEAD
=======
TYPE_URL = {
    'organism': '/organisms/',
    'source': '/sources/',
    'target': '/targets/',
    'antibody_lot': '/antibody-lots/',
    'validation': '/validations/',
    'antibody_approval': '/antibodies/',
    }

>>>>>>> ee213e33

def value_index(data, attribute):
    index = {}
    for uuid, value in data.iteritems():
        index_value = resolve_dotted(value, attribute)
        assert index_value not in index, index_value
        index[index_value] = uuid
    return index


def multi_index(data, attribute):
    index = {}
    for uuid, value in data.iteritems():
        index_value = resolve_dotted(value, attribute)
        index.setdefault(index_value, []).append(uuid)
    return index


def tuple_index(data, *attrs):
    index = {}
    for uuid, value in list(data.iteritems()):
        index_value = tuple(resolve_dotted(value, attr) for attr in attrs)
        if index_value in index:
            logger.warn('Duplicate values for %s, %s: %r' % (index[index_value], uuid, index_value))
            del[data[uuid]]
        else:
            index[index_value] = uuid
    return index


def multi_tuple_index(data, *attrs):
    index = {}
    for uuid, value in data.iteritems():
        index_value = tuple(resolve_dotted(value, attr) for attr in attrs)
        index.setdefault(index_value, []).append(uuid)
    return index


def image_data(stream, filename=None):
    data = {}
    if filename is not None:
        data['download'] = filename
    im = Image.open(stream)
    im.verify()
    data['width'], data['height'] = im.size
    mime_type, _ = mimetypes.guess_type('name.%s' % im.format)
    data['type'] = mime_type
    data['href'] = data_uri(stream, mime_type)
    return data


def data_uri(stream, mime_type):
    stream.seek(0, 0)
    encoded_data = b64encode(stream.read())
    return 'data:%s;base64,%s' % (mime_type, encoded_data)


def post_collection(testapp, alldata, content_type):
    url = TYPE_URL[content_type]
    collection = alldata[content_type]
    for uuid, value in list(collection.iteritems()):
        try:
            testapp.post_json(url, value, status=201)
        except Exception as e:
            logger.warn('Error submitting %s %s: %r. Value:\n%r\n' % (content_type, uuid, e, value))
            del alldata[content_type][uuid]
            continue


def load_all(testapp, filename, docsdir):
    sheets = [content_type for content_type in TYPE_URL]
    alldata = extract(filename, sheets)

<<<<<<< HEAD
    organism_index = value_index(alldata['organism'], 'organism_name')
    source_index = value_index(alldata['source'], 'source_name')
    target_index = tuple_index(alldata['target'], 'target_label', 'organism_name')
    # validation_index = multi_tuple_index(alldata['validation'], 'antibody_lot_uuid', 'target_label', 'organism_name')
    validation_index = multi_index(alldata['validation'], 'document_filename')
    # hacked because we don't really have grant/award data
    submitter_index = multi_tuple_index(alldata['submitter'], 'last_name', 'lab_name')
    ### note needs first name too, eventually!!!
    ##colleague_index = tuple_index(alldata['colleague'], 'last_name', 'first_name')
    ##lab_index = value_index(alldata['lab'], 'lab_name')
    ##award_index = multi_index(alldata['award'], 'pi_last_name')
    # note I have two because of lack of univocity

    for uuid, value in alldata['target'].iteritems():
        value['organism_uuid'] = organism_index[value.pop('organism_name')]
        aliases = value.pop('target_aliases') or ''
        alias_source = value.pop('target_alias_source')

        creator = value.get('created_by', None)
        pi = value.get('lab_pi', None)
        try:
            submitter_uuids = submitter_index[(creator, pi)]
            #del value['created_by'] not sure I should delete these yet
            #del value['lab_pi']
        except KeyError:
            submitter_uuids = []

        value['creator_uuids'] = []
        for submitter_uuid in submitter_uuids:
                if alldata['submitter'].get(submitter_uuid, None) is None:
                    logger.warning('Missing/skipped submitter reference %s for target: %s' % (submitter_uuid, uuid))
                else:
                    value['creator_uuids'].append(submitter_uuid)

        ## TODO below should be merged with uniprotID/GeneID dbxref
        value['dbxref'] = [
            {'db': alias_source, 'id': alias.strip()}
            for alias in aliases.split(';') if alias]

    for uuid, value in list(alldata['antibody_lot'].iteritems()):
        source = value.pop('source')
        try:
            value['source_uuid'] = source_index[source]
        except KeyError:
            logger.warn('Unable to find source: %s (%s)' % (source, uuid))
            del alldata['antibody_lot'][uuid]
        aliases = value.pop('antibody_alias') or ''
        alias_source = value.pop('antibody_alias_source')
        value['dbxref'] = [
            {'db': alias_source, 'id': alias.strip()}
            for alias in aliases.split(';') if alias]

        submitter = value.get('submitted_by', None)
        pi = value.get('submitted_by_pi', None)
        try:
            submitter_uuids = submitter_index[(submitter, pi)]
            #del value['created_by'] not sure I should delete these yet
            #del value['lab_pi']
        except KeyError:
            submitter_uuids = []

        value['submitter_uuids'] = []
        for submitter_uuid in submitter_uuids:
                if alldata['submitter'].get(submitter_uuid, None) is None:
                    logger.warning('Missing/skipped submitter reference %s for source: %s' % (submitter_uuid, uuid))
                else:
                    value['submitter_uuids'].append(submitter_uuid)

    antibody_lot_index = tuple_index(alldata['antibody_lot'], 'product_id', 'lot_id')
=======
    content_type = 'organism'
    post_collection(testapp, alldata, content_type)
    organism_index = value_index(alldata[content_type], 'organism_name')

    content_type = 'source'
    post_collection(testapp, alldata, content_type)
    source_index = value_index(alldata[content_type], 'source_name')
>>>>>>> ee213e33

    content_type = 'target'
    for uuid, value in list(alldata[content_type].iteritems()):
        original = value.copy()
        try:
            value['organism_uuid'] = organism_index[value.pop('organism_name')]
            aliases = value.pop('target_aliases') or ''
            alias_source = value.pop('target_alias_source')
            value['dbxref'] = [
                {'db': alias_source, 'id': alias.strip()}
                for alias in aliases.split(';') if alias]
        except Exception as e:
            logger.warn('Error processing %s %s: %r. Value:\n%r\n' % (content_type, uuid, e, original))
            del alldata[content_type][uuid]
            continue

    post_collection(testapp, alldata, content_type)
    target_index = tuple_index(alldata[content_type], 'target_label', 'organism_uuid')

    content_type = 'antibody_lot'
    for uuid, value in list(alldata[content_type].iteritems()):
        original = value.copy()
        try:
            source = value.pop('source')
            try:
                value['source_uuid'] = source_index[source]
            except KeyError:
                raise ValueError('Unable to find source: %s' % source)
            aliases = value.pop('antibody_alias') or ''
            alias_source = value.pop('antibody_alias_source')
            value['dbxref'] = [
                {'db': alias_source, 'id': alias.strip()}
                for alias in aliases.split(';') if alias]
        except Exception as e:
            logger.warn('Error processing %s %s: %r. Value:\n%r\n' % (content_type, uuid, e, original))
            del alldata[content_type][uuid]
            continue

    post_collection(testapp, alldata, 'antibody_lot')
    antibody_lot_index = tuple_index(alldata['antibody_lot'], 'product_id', 'lot_id')

    content_type = 'validation'
    for uuid, value in list(alldata[content_type].iteritems()):
        original = value.copy()
        try:
            if value['antibody_lot_uuid'] is None:
                raise ValueError('Missing antibody_lot_uuid')
            try:
                organism_uuid = organism_index[value.pop('organism_name')]
                key = (value.pop('target_label'), organism_uuid)
                value['target_uuid'] = target_index[key]
            except KeyError:
                raise ValueError('Unable to find target: %s' % key)

            filename = value.pop('document_filename')
            stream = open(os.path.join(docsdir, filename), 'rb')
            _, ext = os.path.splitext(filename.lower())
            if ext in ('.png', '.jpg', '.tiff'):
                value['document'] = image_data(stream, filename)
            elif ext == '.pdf':
                mime_type = 'application/pdf'
                value['document'] = {
                    'download': filename,
                    'type': mime_type,
                    'href': data_uri(stream, mime_type),
                    }
            else:
                raise ValueError("Unknown file type for %s" % filename)
        except Exception as e:
            logger.warn('Error processing %s %s: %r. Value:\n%r\n' % (content_type, uuid, e, original))
            del alldata[content_type][uuid]
            continue

    post_collection(testapp, alldata, content_type)
    # validation_index = multi_tuple_index(alldata['validation'], 'antibody_lot_uuid', 'target_label', 'organism_name')
    validation_index = multi_index(alldata[content_type], 'document.download')

    content_type = 'antibody_approval'
    for uuid, value in list(alldata[content_type].iteritems()):
        original = value.copy()
        try:
            try:
                value['antibody_lot_uuid'] = antibody_lot_index[(value.pop('antibody_product_id'), value.pop('antibody_lot_id'))]
            except KeyError:
                raise ValueError('Missing/skipped antibody_lot reference')

            value['validation_uuids'] = []
            filenames = [v.strip() for v in (value.pop('validation_filenames') or '').split(';') if v]
            for filename in filenames:
                validation_uuids = validation_index.get(filename, [])
                for validation_uuid in validation_uuids:
                    if alldata['validation'].get(validation_uuid, None) is None:
                        logger.warn('Missing/skipped validation reference %s for antibody_approval: %s' % (validation_uuid, uuid))
                    else:
                        value['validation_uuids'].append(validation_uuid)
            try:
                organism_uuid = organism_index[value.pop('organism_name')]
                value['target_uuid'] = target_index[(value.pop('target_label'), organism_uuid)]
            except KeyError:
                raise ValueError('Missing/skipped target reference')
        except Exception as e:
            logger.warn('Error processing %s %s: %r. Value:\n%r\n' % (content_type, uuid, e, original))
            del alldata[content_type][uuid]
            continue

    post_collection(testapp, alldata, content_type)<|MERGE_RESOLUTION|>--- conflicted
+++ resolved
@@ -9,24 +9,22 @@
 
 logger = logging.getLogger('encoded')
 
-TYPE_URL = [
-    ('organism', '/organisms/'),
-    ('source', '/sources/'),
-    ('target', '/targets/'),
-    ('antibody_lot', '/antibody-lots/'),
-    ('validation', '/validations/'),
-    ('antibody_approval', '/antibodies/'),
-    ('donor', '/donors/'),
-    ('document', '/documents/'),
-    ('biosample', '/biosamples/'),
-    ('submitter', '/submitters/'),
-    ('colleague', '/users/'),
-    ('lab', '/labs/'),
-    ('award', '/awards/'),
-    ##('institute', '/institutes/'),
-   ]
-
-
+TYPE_URL = {
+     'organism': '/organisms/',
+     'source': '/sources/',
+     'target': '/targets/',
+     'antibody_lot': '/antibody-lots/',
+     'validation': '/validations/',
+     'antibody_approval': '/antibodies/',
+     'donor': '/donors/',
+     'document': '/documents/',
+     'biosample': '/biosamples/',
+     'submitter': '/submitters/',
+     'colleague': '/users/',
+     'lab': '/labs/',
+     'award': '/awards/',
+    ##{ 'institute': '/institutes/'),
+   }
 
 def resolve_dotted(value, name):
     for key in name.split('.'):
@@ -123,18 +121,6 @@
             data[uuid] = row
     return alldata
 
-<<<<<<< HEAD
-=======
-TYPE_URL = {
-    'organism': '/organisms/',
-    'source': '/sources/',
-    'target': '/targets/',
-    'antibody_lot': '/antibody-lots/',
-    'validation': '/validations/',
-    'antibody_approval': '/antibodies/',
-    }
-
->>>>>>> ee213e33
 
 def value_index(data, attribute):
     index = {}
@@ -208,77 +194,24 @@
     sheets = [content_type for content_type in TYPE_URL]
     alldata = extract(filename, sheets)
 
-<<<<<<< HEAD
-    organism_index = value_index(alldata['organism'], 'organism_name')
-    source_index = value_index(alldata['source'], 'source_name')
-    target_index = tuple_index(alldata['target'], 'target_label', 'organism_name')
-    # validation_index = multi_tuple_index(alldata['validation'], 'antibody_lot_uuid', 'target_label', 'organism_name')
-    validation_index = multi_index(alldata['validation'], 'document_filename')
+    content_type = 'submitter'
+    post_collection(testapp, alldata, content_type)
     # hacked because we don't really have grant/award data
     submitter_index = multi_tuple_index(alldata['submitter'], 'last_name', 'lab_name')
     ### note needs first name too, eventually!!!
+
+    content_type = 'colleague'
+    post_collection(testapp, alldata, content_type)
     ##colleague_index = tuple_index(alldata['colleague'], 'last_name', 'first_name')
+
+    content_type = 'lab'
+    post_collection(testapp, alldata, content_type)
     ##lab_index = value_index(alldata['lab'], 'lab_name')
+
+    content_type = 'award'
+    post_collection(testapp, alldata, content_type)
     ##award_index = multi_index(alldata['award'], 'pi_last_name')
-    # note I have two because of lack of univocity
-
-    for uuid, value in alldata['target'].iteritems():
-        value['organism_uuid'] = organism_index[value.pop('organism_name')]
-        aliases = value.pop('target_aliases') or ''
-        alias_source = value.pop('target_alias_source')
-
-        creator = value.get('created_by', None)
-        pi = value.get('lab_pi', None)
-        try:
-            submitter_uuids = submitter_index[(creator, pi)]
-            #del value['created_by'] not sure I should delete these yet
-            #del value['lab_pi']
-        except KeyError:
-            submitter_uuids = []
-
-        value['creator_uuids'] = []
-        for submitter_uuid in submitter_uuids:
-                if alldata['submitter'].get(submitter_uuid, None) is None:
-                    logger.warning('Missing/skipped submitter reference %s for target: %s' % (submitter_uuid, uuid))
-                else:
-                    value['creator_uuids'].append(submitter_uuid)
-
-        ## TODO below should be merged with uniprotID/GeneID dbxref
-        value['dbxref'] = [
-            {'db': alias_source, 'id': alias.strip()}
-            for alias in aliases.split(';') if alias]
-
-    for uuid, value in list(alldata['antibody_lot'].iteritems()):
-        source = value.pop('source')
-        try:
-            value['source_uuid'] = source_index[source]
-        except KeyError:
-            logger.warn('Unable to find source: %s (%s)' % (source, uuid))
-            del alldata['antibody_lot'][uuid]
-        aliases = value.pop('antibody_alias') or ''
-        alias_source = value.pop('antibody_alias_source')
-        value['dbxref'] = [
-            {'db': alias_source, 'id': alias.strip()}
-            for alias in aliases.split(';') if alias]
-
-        submitter = value.get('submitted_by', None)
-        pi = value.get('submitted_by_pi', None)
-        try:
-            submitter_uuids = submitter_index[(submitter, pi)]
-            #del value['created_by'] not sure I should delete these yet
-            #del value['lab_pi']
-        except KeyError:
-            submitter_uuids = []
-
-        value['submitter_uuids'] = []
-        for submitter_uuid in submitter_uuids:
-                if alldata['submitter'].get(submitter_uuid, None) is None:
-                    logger.warning('Missing/skipped submitter reference %s for source: %s' % (submitter_uuid, uuid))
-                else:
-                    value['submitter_uuids'].append(submitter_uuid)
-
-    antibody_lot_index = tuple_index(alldata['antibody_lot'], 'product_id', 'lot_id')
-=======
+
     content_type = 'organism'
     post_collection(testapp, alldata, content_type)
     organism_index = value_index(alldata[content_type], 'organism_name')
@@ -286,7 +219,6 @@
     content_type = 'source'
     post_collection(testapp, alldata, content_type)
     source_index = value_index(alldata[content_type], 'source_name')
->>>>>>> ee213e33
 
     content_type = 'target'
     for uuid, value in list(alldata[content_type].iteritems()):
@@ -298,6 +230,22 @@
             value['dbxref'] = [
                 {'db': alias_source, 'id': alias.strip()}
                 for alias in aliases.split(';') if alias]
+
+            creator = value.get('created_by', None)
+            pi = value.get('lab_pi', None)
+
+            try:
+                submitter_uuids = submitter_index[(creator, pi)]
+            except KeyError:
+                raise ValueError('No submitter found for target: %s (%s)' % (creator, pi))
+
+            value['creator_uuids'] = []
+            for submitter_uuid in submitter_uuids:
+                if alldata['submitter'].get(submitter_uuid, None) is None:
+                    logger.warning('Missing/skipped submitter reference %s for target: %s' % (submitter_uuid, uuid))
+                else:
+                    value['creator_uuids'].append(submitter_uuid)
+
         except Exception as e:
             logger.warn('Error processing %s %s: %r. Value:\n%r\n' % (content_type, uuid, e, original))
             del alldata[content_type][uuid]
@@ -320,6 +268,21 @@
             value['dbxref'] = [
                 {'db': alias_source, 'id': alias.strip()}
                 for alias in aliases.split(';') if alias]
+
+            submitter = value.get('submitted_by', None)
+            pi = value.get('submitted_by_pi', None)
+            try:
+                submitter_uuids = submitter_index[(submitter, pi)]
+            except KeyError:
+                raise ValueError('No submitter found for antibody-lot: %s (%s)' % (submitter, pi))
+
+            value['submitter_uuids'] = []
+            for submitter_uuid in submitter_uuids:
+                if alldata['submitter'].get(submitter_uuid, None) is None:
+                    logger.warning('Missing/skipped submitter reference %s for source: %s' % (submitter_uuid, uuid))
+                else:
+                    value['submitter_uuids'].append(submitter_uuid)
+
         except Exception as e:
             logger.warn('Error processing %s %s: %r. Value:\n%r\n' % (content_type, uuid, e, original))
             del alldata[content_type][uuid]
@@ -387,6 +350,7 @@
                 value['target_uuid'] = target_index[(value.pop('target_label'), organism_uuid)]
             except KeyError:
                 raise ValueError('Missing/skipped target reference')
+
         except Exception as e:
             logger.warn('Error processing %s %s: %r. Value:\n%r\n' % (content_type, uuid, e, original))
             del alldata[content_type][uuid]

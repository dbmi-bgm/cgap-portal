from typedsheets import cast_row_values
import logging
import os.path

logger = logging.getLogger('encoded')
logger.setLevel(logging.INFO)  # doesn't work to shut off sqla INFO

ORDER = [
    'user',
    'award',
    'lab',
    'organism',
    'source',
    'target',
    'antibody_lot',
    'antibody_characterization',
    'antibody_approval',
    'document',
    'treatment',
    'construct',
    'construct_characterization',
    'rnai',
    'rnai_characterization',
<<<<<<< HEAD
    'fly_donor',
    'worm_donor',
    'donor_characterization',
=======
    'mouse_donor',
    'fly_donor',
    'worm_donor',
    'human_donor',
>>>>>>> 8a39a4f3
    'biosample',
    'biosample_characterization',
    'platform',
    'library',
    'experiment',
    'replicate',
    # 'software',
    'dataset',
    'file',
    'about',
]


##############################################################################
# Pipeline components
#
# http://www.stylight.com/Numbers/pipes-and-filters-architectures-with-python-generators/
#
# Dictionaries are passed through the pipeline. By convention, values starting
# with an underscore (_) are ignored by the component posting a final value
# so are free for communicating information down the pipeline.


def noop(dictrows):
    """ No-op component

    Useful for pipeline component factories.
    """
    return dictrows


def remove_keys_with_empty_value(dictrows):
    for row in dictrows:
        yield {
            k: v for k, v in row.iteritems()
            if k and v not in ('', None, [])
        }


##############################################################################
# Pipeline component factories


def warn_keys_with_unknown_value_except_for(*keys):
    def component(dictrows):
        for row in dictrows:
            for k, v in row.iteritems():
                if k not in keys and unicode(v).lower() == 'unknown':
                    logger.warn('unknown %r for %s' % (k, row.get('uuid', '<empty uuid>')))
            yield row

    return component


def skip_rows_missing_all_keys(*keys):
    def component(dictrows):
        for row in dictrows:
            if not any(key in row for key in keys):
                row['_skip'] = True
            yield row

    return component


def skip_rows_with_all_key_value(**kw):
    def component(dictrows):
        for row in dictrows:
            if all(row[k] == v if k in row else False for k, v in kw.iteritems()):
                row['_skip'] = True
            yield row

    return component


def skip_rows_without_all_key_value(**kw):
    def component(dictrows):
        for row in dictrows:
            if not all(row[k] == v if k in row else False for k, v in kw.iteritems()):
                row['_skip'] = True
            yield row

    return component


def remove_keys(*keys):
    def component(dictrows):
        for row in dictrows:
            for key in keys:
                row.pop(key, None)
            yield row

    return component


def skip_rows_with_all_falsey_value(*keys):
    def component(dictrows):
        for row in dictrows:
            if all(not row[key] if key in row else False for key in keys):
                row['_skip'] = True
            yield row

    return component


def add_attachment(docsdir):
    def component(dictrows):
        for row in dictrows:
            filename = row.get('attachment', None)
            if filename is None:
                yield row
                continue
            try:
                path = find_doc(docsdir, filename)
                row['attachment'] = attachment(path)
            except ValueError, e:
                row['_errors'] = repr(e)
            yield row

    return component


##############################################################################
# Read input from spreadsheets
#
# Downloading a zipfile of xlsx files from Google Drive is most convenient
# but it's better to check tsv into git.


def read_single_sheet(path, name=None):
    """ Read an xlsx, csv or tsv from a zipfile or directory
    """
    from zipfile import ZipFile
    import xlreader

    if name is None:
        root, ext = os.path.splitext(path)
        stream = open(path, 'rb')

        if ext == '.xlsx':
            return read_xl(stream)

        if ext == '.tsv':
            return read_csv(stream, dialect='excel-tab')

        if ext == '.csv':
            return read_csv(stream)

        if ext == '.json':
            return read_json(stream)

        raise ValueError('Unknown file extension for %r' % path)

    if path.endswith('.xlsx'):
        return cast_row_values(xlreader.DictReader(open(path, 'rb'), sheetname=name))

    if path.endswith('.zip'):
        zf = ZipFile(path)
        names = zf.namelist()

        if (name + '.xlsx') in names:
            stream = zf.open(name + '.xlsx', 'r')
            return read_xl(stream)

        if (name + '.tsv') in names:
            stream = zf.open(name + '.tsv', 'rU')
            return read_csv(stream, dialect='excel-tab')

        if (name + '.csv') in names:
            stream = zf.open(name + '.csv', 'rU')
            return read_csv(stream)

        if (name + '.json') in names:
            stream = zf.open(name + '.json', 'r')
            return read_json(stream)

    if os.path.isdir(path):
        root = os.path.join(path, name)

        if os.path.exists(root + '.xlsx'):
            stream = open(root + '.xlsx', 'rb')
            return read_xl(stream)

        if os.path.exists(root + '.tsv'):
            stream = open(root + '.tsv', 'rbU')
            return read_csv(stream, dialect='excel-tab')

        if os.path.exists(root + '.csv'):
            stream = open(root + '.csv', 'rbU')
            return read_csv(stream)

        if os.path.exists(root + '.json'):
            stream = open(root + '.json', 'rb')
            return read_json(stream)

    return []


def read_xl(stream):
    import xlreader
    return cast_row_values(xlreader.DictReader(stream))


def read_csv(stream, **kw):
    import csv
    return cast_row_values(csv.DictReader(stream, **kw))


def read_json(stream):
    import json
    obj = json.load(stream)
    if isinstance(obj, dict):
        return [obj]
    return obj


##############################################################################
# Posting json
#
# This would a one liner except for logging

def request_url(item_type, method):
    def component(rows):
        for row in rows:
            if method == 'POST':
                url = row['_url'] = '/' + item_type
                yield row
                continue

            if '@id' in row:
                url = row['@id']
                if not url.startswith('/'):
                    url = '/' + url
                row['_url'] = url
                yield row
                continue

            # XXX support for aliases
            for key in ['uuid', 'accession']:
                if key in row:
                    url = row['_url'] = '/' + row[key]
                    break
            else:
                row['_errors'] = ValueError('No key found. Need uuid or accession.')

            yield row

    return component

def make_request(testapp, item_type, method):
    json_method = getattr(testapp, method.lower() + '_json')

    def component(rows):
        for row in rows:
            if row.get('_skip') or row.get('_errors') or not row.get('_url'):
                continue

            # Keys with leading underscores are for communicating between
            # sections
            value = row['_value'] = {
                k: v for k, v in row.iteritems() if not k.startswith('_') and not k.startswith('@')
            }

            url = row['_url']
            row['_response'] = json_method(url, value, status='*')

            yield row

    return component


##############################################################################
# Logging


def trim(value):
    """ Shorten excessively long fields in error log
    """
    if isinstance(value, dict):
        return {k: trim(v) for k, v in value.iteritems()}
    if isinstance(value, list):
        return [trim(v) for v in value]
    if isinstance(value, basestring) and len(value) > 160:
        return value[:77] + '...' + value[-80:]
    return value


def pipeline_logger(item_type, phase):
    def component(rows):
        created = 0
        updated = 0
        errors = 0
        skipped = 0
        count = 0
        for index, row in enumerate(rows):
            row_number = index + 2  # header row
            count = index + 1
            res = row.get('_response')

            if res is None:
                _skip = row.get('_skip')
                _errors = row.get('_errors')
                if row.get('_skip'):
                    skipped += 1
                elif _errors:
                    errors += 1
                    logger.error('%s row %d: Error PROCESSING: %s\n%r\n' % (item_type, row_number, _errors, trim(row)))
                yield row
                continue

            url = row.get('_url')
            uuid = row.get('uuid')

            if res.status_int == 200:
                updated += 1
                logger.debug('UPDATED: %s' % url)

            if res.status_int == 201:
                created += 1
                logger.debug('CREATED: %s' % res.location)

            if res.status_int == 409:
                logger.error('CONFLICT: %r' % res.json['detail'])

            if res.status_int == 422:
                logger.error('VALIDATION FAILED: %r' % trim(res.json['errors']))

            if res.status_int // 100 == 4:
                errors += 1
                logger.error('%s row %d: %s (%s)\n%r\n' % (item_type, row_number, res.status, url, trim(row['_value'])))

            yield row

        loaded = created + updated
        logger.info('Loaded %d of %d %s (phase %s). CREATED: %d, UPDATED: %d, SKIPPED: %d, ERRORS: %d' % (
             loaded, count, item_type, phase, created, updated, skipped, errors))

    return component


##############################################################################
# Attachments


def find_doc(docsdir, filename):
    path = None
    for dirpath in docsdir:
        candidate = os.path.join(dirpath, filename)
        if not os.path.exists(candidate):
            continue
        if path is not None:
            msg = 'Duplicate filenames: %s, %s' % (path, candidate)
            raise ValueError(msg)
        path = candidate
    if path is None:
        raise ValueError('File not found: %s' % filename)
    return path


def attachment(path):
    """ Create an attachment upload object from a filename

    Embeds the attachment as a data url.
    """
    import magic
    import mimetypes
    from PIL import Image
    from base64 import b64encode

    filename = os.path.basename(path)
    mime_type, encoding = mimetypes.guess_type(path)
    major, minor = mime_type.split('/')
    detected_type = magic.from_file(path, mime=True)

    # XXX This validation logic should move server-side.
    if not (detected_type == mime_type or
            detected_type == 'text/plain' and major == 'text'):
        raise ValueError('Wrong extension for %s: %s' % (detected_type, filename))

    with open(path, 'rb') as stream:
        attach = {
            'download': filename,
            'type': mime_type,
            'href': 'data:%s;base64,%s' % (mime_type, b64encode(stream.read()))
        }

        if mime_type in ('application/pdf', 'text/plain', 'text/tab-separated-values'):
            # XXX Should use chardet to detect charset for text files here.
            return attach

        if major == 'image' and minor in ('png', 'jpeg', 'gif', 'tiff'):
            # XXX we should just convert our tiffs to pngs
            stream.seek(0, 0)
            im = Image.open(stream)
            im.verify()
            if im.format != minor.upper():
                msg = "Image file format %r does not match extension for %s"
                raise ValueError(msg % (im.format, filename))

            attach['width'], attach['height'] = im.size
            return attach

    raise ValueError("Unknown file type for %s" % filename)


##############################################################################
# Pipelines


def combine(source, pipeline):
    """ Construct a combined generator from a source and pipeline
    """
    return reduce(lambda x, y: y(x), pipeline, source)


def process(rows):
    """ Pull rows through the pipeline
    """
    for row in rows:
        pass


def get_pipeline(testapp, docsdir, test_only, item_type, phase=None, method=None):
    pipeline = [
        skip_rows_with_all_key_value(test='skip'),
        skip_rows_with_all_key_value(_test='skip'),
        skip_rows_with_all_falsey_value('test') if test_only else noop,
        skip_rows_with_all_falsey_value('_test') if test_only else noop,
        remove_keys_with_empty_value,
        skip_rows_missing_all_keys('uuid', 'accession', '@id'),
        remove_keys('schema_version'),
        warn_keys_with_unknown_value_except_for(
            'lot_id', 'sex', 'life_stage', 'health_status', 'ethnicity',
            'strain_background', 'age',  # 'flowcell_details.machine',
        ),
        add_attachment(docsdir),
    ]
    if phase == 1:
        method = 'POST'
        pipeline.extend(PHASE1_PIPELINES.get(item_type, []))
    elif phase == 2:
        method = 'PUT'
        pipeline.extend(PHASE2_PIPELINES.get(item_type, []))

    pipeline.extend([
        request_url(item_type, method),
        remove_keys('uuid') if method in ('PUT', 'PATCH') else noop,
        make_request(testapp, item_type, method),
        pipeline_logger(item_type, phase),
    ])
    return pipeline


# Additional pipeline sections for item types

PHASE1_PIPELINES = {
    'user': [
        remove_keys('lab', 'submits_for'),
    ],
    'biosample': [
        remove_keys('derived_from', 'pooled_from'),
    ],
    'dataset': [
        remove_keys('related_files'),
    ],
    'experiment': [
        remove_keys('related_files', 'possible_controls'),
    ],
}


##############################################################################
# Phase 2 pipelines
#
# A second pass is required to cope with reference cycles. Only rows with
# filtered out keys are updated.


PHASE2_PIPELINES = {
    'user': [
        skip_rows_missing_all_keys('lab', 'submits_for'),
    ],
    'biosample': [
        skip_rows_missing_all_keys('derived_from', 'pooled_from'),
    ],
    'experiment': [
        skip_rows_missing_all_keys('related_files', 'possible_controls'),
    ],
    'dataset': [
        skip_rows_missing_all_keys('related_files'),
    ],
}


def load_all(testapp, filename, docsdir, test=False):
    for item_type in ORDER:
        try:
            source = read_single_sheet(filename, item_type)
        except ValueError:
            continue
        pipeline = get_pipeline(testapp, docsdir, test, item_type, phase=1)
        process(combine(source, pipeline))

    for item_type in ORDER:
        if item_type not in PHASE2_PIPELINES:
            continue
        try:
            source = read_single_sheet(filename, item_type)
        except ValueError:
            continue
        pipeline = get_pipeline(testapp, docsdir, test, item_type, phase=2)
        process(combine(source, pipeline))<|MERGE_RESOLUTION|>--- conflicted
+++ resolved
@@ -21,16 +21,10 @@
     'construct_characterization',
     'rnai',
     'rnai_characterization',
-<<<<<<< HEAD
-    'fly_donor',
-    'worm_donor',
-    'donor_characterization',
-=======
     'mouse_donor',
     'fly_donor',
     'worm_donor',
     'human_donor',
->>>>>>> 8a39a4f3
     'biosample',
     'biosample_characterization',
     'platform',

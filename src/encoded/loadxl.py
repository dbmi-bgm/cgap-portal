"""Load collections and determine the order."""
from past.builtins import basestring
from .typedsheets import cast_row_values
from functools import reduce
import io
import json
import logging
import os.path
import boto3
<<<<<<< HEAD

import argparse

from pyramid.path import DottedNameResolver
from pyramid.paster import get_app
from encoded import configure_dbsession
import sys
=======
>>>>>>> f0961fc1
import os

text = type(u'')

logger = logging.getLogger('encoded')
logger.setLevel(logging.INFO)  # doesn't work to shut off sqla INFO

ORDER = [
    'user',
    'award',
    'lab',
    'ontology',
    'ontology_term',
    'organism',
    'genomic_region',
    'target',
    'imaging_path',
    'publication',
    'publication_tracking',
    'document',
    'image',
    'vendor',
    'construct',
    'modification',
    'protocol',
    'sop_map',
    'biosample_cell_culture',
    'individual_human',
    'individual_mouse',
    'biosource',
    'enzyme',
    'treatment_rnai',
    'treatment_chemical',
    'biosample',
    'quality_metric_fastqc',
    'quality_metric_bamqc',
    'quality_metric_pairsqc',
    'file_fastq',
    'file_fasta',
    'file_processed',
    'file_reference',
    'file_calibration',
    'file_set',
    'file_set_calibration',
    'experiment_hi_c',
    'experiment_capture_c',
    'experiment_repliseq',
    'experiment_mic',
    'experiment_set',
    'experiment_set_replicate',
    'software',
    'analysis_step',
    'workflow',
    'workflow_mapping',
    'workflow_run',
    'workflow_run_sbg'
]

IS_ATTACHMENT = [
    'attachment',
    'IDR_plot_true',
    'IDR_plot_rep1_pr',
    'IDR_plot_rep2_pr',
    'IDR_plot_pool_pr',
    'IDR_parameters_true',
    'IDR_parameters_rep1_pr',
    'IDR_parameters_rep2_pr',
    'IDR_parameters_pool_pr',
    'cross_correlation_plot'
]

##############################################################################
# Pipeline components
#
# http://www.stylight.com/Numbers/pipes-and-filters-architectures-with-python-generators/
#
# Dictionaries are passed through the pipeline. By convention, values starting
# with an underscore (_) are ignored by the component posting a final value
# so are free for communicating information down the pipeline.


def noop(dictrows):
    """ No-op component

    Useful for pipeline component factories.
    """
    return dictrows


def remove_keys_with_empty_value(dictrows):
    for row in dictrows:
        yield {
            k: v for k, v in row.items()
            if k and v not in ('', None, [])
        }


##############################################################################
# Pipeline component factories


def warn_keys_with_unknown_value_except_for(*keys):
    def component(dictrows):
        for row in dictrows:
            for k, v in row.items():
                if k not in keys and text(v).lower() == 'unknown':
                    logger.warn('unknown %r for %s' % (k, row.get('uuid', '<empty uuid>')))
            yield row

    return component


def skip_rows_missing_all_keys(*keys):
    def component(dictrows):
        for row in dictrows:
            if not any(key in row for key in keys):
                row['_skip'] = True
            yield row

    return component


def skip_rows_with_all_key_value(**kw):
    def component(dictrows):
        for row in dictrows:
            if all(row[k] == v if k in row else False for k, v in kw.items()):
                row['_skip'] = True
            yield row

    return component


def skip_rows_in_excludes(**kw):
    def component(dictrows):
        for row in dictrows:
            excludes = kw.get('excludes')
            if excludes is None:
                excludes = []
            if row.get('uuid') in excludes:
                row['_skip'] = True
            yield row

    return component

def skip_rows_without_all_key_value(**kw):
    def component(dictrows):
        for row in dictrows:
            if not all(row[k] == v if k in row else False for k, v in kw.items()):
                row['_skip'] = True
            yield row

    return component


def remove_keys(*keys):
    def component(dictrows):
        for row in dictrows:
            for key in keys:
                row.pop(key, None)
            yield row

    return component


def skip_rows_with_all_falsey_value(*keys):
    def component(dictrows):
        for row in dictrows:
            if all(not row[key] if key in row else False for key in keys):
                row['_skip'] = True
            yield row

    return component


def add_attachments(docsdir):
    def component(dictrows):
        for row in dictrows:
            for attachment_property in IS_ATTACHMENT:
                filename = row.get(attachment_property, None)
                if filename is None:
                    continue
                try:
                    path = find_doc(docsdir, filename)
                    row[attachment_property] = attachment(path)
                except ValueError as e:
                    row['_errors'] = repr(e)
            yield row

    return component


##############################################################################
# Read input from spreadsheets
#
# Downloading a zipfile of xlsx files from Google Drive is most convenient
# but it's better to check tsv into git.


def read_single_sheet(path, name=None):
    """ Read an xlsx, csv or tsv from a zipfile or directory
    """
    from zipfile import ZipFile
    from . import xlreader
<<<<<<< HEAD
    # import pdb; pdb.set_trace()
=======
>>>>>>> f0961fc1
    if name is None or path.endswith('.json'):
        root, ext = os.path.splitext(path)
        stream = open(path, 'r')

        if ext == '.xlsx':
            return read_xl(stream)

        if ext == '.tsv':
            return read_csv(stream, dialect='excel-tab')

        if ext == '.csv':
            return read_csv(stream)

        if ext == '.json':
            return read_json(stream)

        raise ValueError('Unknown file extension for %r' % path)

    if path.endswith('.xlsx'):
        return cast_row_values(xlreader.DictReader(open(path, 'rb'), sheetname=name))

    if path.endswith('.zip'):
        zf = ZipFile(path)
        names = zf.namelist()

        if (name + '.xlsx') in names:
            stream = zf.open(name + '.xlsx', 'r')
            return read_xl(stream)

        if (name + '.tsv') in names:
            stream = io.TextIOWrapper(zf.open(name + '.tsv'), encoding='utf-8')
            return read_csv(stream, dialect='excel-tab')

        if (name + '.csv') in names:
            stream = io.TextIOWrapper(zf.open(name + '.csv'), encoding='utf-8')
            return read_csv(stream)

        if (name + '.json') in names:
            stream = io.TextIOWrapper(zf.open(name + '.json'), encoding='utf-8')
            return read_json(stream)

    if os.path.isdir(path):
        root = os.path.join(path, name)

        if os.path.exists(root + '.xlsx'):
            stream = open(root + '.xlsx', 'rb')
            return read_xl(stream)

        if os.path.exists(root + '.tsv'):
            stream = open(root + '.tsv', 'rU')
            return read_csv(stream, dialect='excel-tab')

        if os.path.exists(root + '.csv'):
            stream = open(root + '.csv', 'rU')
            return read_csv(stream)

        if os.path.exists(root + '.json'):
            stream = open(root + '.json', 'r')
            return read_json(stream)

    return []


def read_xl(stream):
    from . import xlreader
    return cast_row_values(xlreader.DictReader(stream))


def read_csv(stream, **kw):
    import csv
    return cast_row_values(csv.DictReader(stream, **kw))


def read_json(stream):
    import json
    obj = json.load(stream)
    if isinstance(obj, dict):
        return [obj]
    return obj


##############################################################################
# Posting json
#
# This would a one liner except for logging

def request_url(item_type, method):
    def component(rows):
        for row in rows:
            if method == 'POST':
                url = row['_url'] = '/' + item_type
                yield row
                continue

            if '@id' in row:
                url = row['@id']
                if not url.startswith('/'):
                    url = '/' + url
                row['_url'] = url
                yield row
                continue

            # XXX support for aliases
            for key in ['uuid', 'accession']:
                if key in row:
                    url = row['_url'] = '/' + row[key]
                    break
            else:
                row['_errors'] = ValueError('No key found. Need uuid or accession.')

            yield row

    return component


def make_request(testapp, item_type, method):
    json_method = getattr(testapp, method.lower() + '_json')

    def component(rows):
        for row in rows:
            if row.get('_skip') or row.get('_errors') or not row.get('_url'):
                continue

            # Keys with leading underscores are for communicating between
            # sections
            value = row['_value'] = {
                k: v for k, v in row.items() if not k.startswith('_') and not k.startswith('@')
            }

            url = row['_url']
            row['_response'] = json_method(url, value, status='*')

            yield row

    return component


##############################################################################
# Logging


def trim(value):
    """Shorten excessively long fields in error log."""
    if isinstance(value, dict):
        return {k: trim(v) for k, v in value.items()}
    if isinstance(value, list):
        return [trim(v) for v in value]
    if isinstance(value, basestring) and len(value) > 160:
        return value[:77] + '...' + value[-80:]
    return value


def pipeline_logger(item_type, phase):
    def component(rows):
        created = 0
        updated = 0
        errors = 0
        skipped = 0
        count = 0
        for index, row in enumerate(rows):
            row_number = index + 2  # header row
            count = index + 1
            res = row.get('_response')

            if res is None:
                # _skip = row.get('_skip')
                _errors = row.get('_errors')
                if row.get('_skip'):
                    skipped += 1
                elif _errors:
                    errors += 1
                    logger.error('%s row %d: Error PROCESSING: %s\n%r\n' % (item_type, row_number, _errors, trim(row)))
                yield row
                continue

            url = row.get('_url')
            # uuid = row.get('uuid')

            if res.status_int == 200:
                updated += 1
                logger.debug('UPDATED: %s' % url)

            if res.status_int == 201:
                created += 1
                logger.debug('CREATED: %s' % res.location)

            if res.status_int == 409:
                logger.error('CONFLICT: %r' % res.json['detail'])

            if res.status_int == 422:
                logger.error('VALIDATION FAILED: %r' % trim(res.json['errors']))

            if res.status_int // 100 == 4:
                errors += 1
                logger.error('%s row %d: %s (%s)\n%r\n' % (item_type, row_number, res.status, url, trim(row['_value'])))

            yield row

        loaded = created + updated
        logger.info('Loaded %d of %d %s (phase %s). CREATED: %d, UPDATED: %d, SKIPPED: %d, ERRORS: %d' % (
            loaded, count, item_type, phase, created, updated, skipped, errors))

    return component


##############################################################################
# Attachments


def find_doc(docsdir, filename):
    """smth."""
    path = None
    for dirpath in docsdir:
        candidate = os.path.join(dirpath, filename)
        if not os.path.exists(candidate):
            continue
        if path is not None:
            msg = 'Duplicate filenames: %s, %s' % (path, candidate)
            raise ValueError(msg)
        path = candidate
    if path is None:
        raise ValueError('File not found: %s' % filename)
    return path


def attachment(path):
    """Create an attachment upload object from a filename Embeds the attachment as a data url."""
    import magic
    import mimetypes
    from PIL import Image
    from base64 import b64encode

    filename = os.path.basename(path)
    mime_type, encoding = mimetypes.guess_type(path)
    major, minor = mime_type.split('/')
    try:
        detected_type = magic.from_file(path, mime=True).decode('ascii')
    except AttributeError:
        detected_type = magic.from_file(path, mime=True)

    # XXX This validation logic should move server-side.
    if not (detected_type == mime_type or
            detected_type == 'text/plain' and major == 'text'):
        raise ValueError('Wrong extension for %s: %s' % (detected_type, filename))

    with open(path, 'rb') as stream:
        attach = {
            'download': filename,
            'type': mime_type,
            'href': 'data:%s;base64,%s' % (mime_type, b64encode(stream.read()).decode('ascii'))
        }

        if mime_type in ('application/pdf', "application/zip", 'text/plain', 'text/tab-separated-values', 'text/html'):
            # XXX Should use chardet to detect charset for text files here.
            return attach

        if major == 'image' and minor in ('png', 'jpeg', 'gif', 'tiff'):
            # XXX we should just convert our tiffs to pngs
            stream.seek(0, 0)
            im = Image.open(stream)
            im.verify()
            if im.format != minor.upper():
                msg = "Image file format %r does not match extension for %s"
                raise ValueError(msg % (im.format, filename))

            attach['width'], attach['height'] = im.size
            return attach

    raise ValueError("Unknown file type for %s" % filename)


##############################################################################
# Pipelines


def combine(source, pipeline):
    """Construct a combined generator from a source and pipeline."""
    return reduce(lambda x, y: y(x), pipeline, source)


def process(rows):
    """Pull rows through the pipeline."""
    for row in rows:
        pass


def get_pipeline(testapp, docsdir, test_only, item_type, phase=None, exclude=None):
    """smth."""
    pipeline = [
        skip_rows_with_all_key_value(test='skip'),
        skip_rows_with_all_key_value(_test='skip'),
        skip_rows_in_excludes(excludes=exclude),
        skip_rows_with_all_falsey_value('test') if test_only else noop,
        skip_rows_with_all_falsey_value('_test') if test_only else noop,
        remove_keys_with_empty_value,
        skip_rows_missing_all_keys('uuid', 'accession', '@id', 'name'),
        remove_keys('schema_version'),
        warn_keys_with_unknown_value_except_for(
            'lot_id', 'sex', 'life_stage', 'health_status', 'ethnicity',
            'strain_background', 'age', 'version',
            'model_organism_health_status',
            'model_organism_age',
            'model_organism_sex',
            'mouse_life_stage',
            # 'flowcell_details.machine',
        ),
        add_attachments(docsdir),
    ]
    # special case for incremental ontology updates
    if phase == 'patch_ontology':
        method = 'PATCH'
    elif phase == 1:
        method = 'POST'
        pipeline.extend(PHASE1_PIPELINES.get(item_type, []))
    elif phase == 2:
        method = 'PUT'
        pipeline.extend(PHASE2_PIPELINES.get(item_type, []))

    pipeline.extend([
        request_url(item_type, method),
        remove_keys('uuid') if method in ('PUT', 'PATCH') else noop,
        make_request(testapp, item_type, method),
        pipeline_logger(item_type, phase),
    ])
    return pipeline


# Additional pipeline sections for item types

PHASE1_PIPELINES = {
    'ontology': [
        remove_keys('synonym_terms', 'definition_terms', 'relation_terms')
    ],
    'ontology_term': [
        remove_keys('parents', 'slim_terms')
    ],
    'user': [
        remove_keys('lab', 'submits_for'),
    ],
    'file_fastq': [
        remove_keys('related_files'),
    ],
    'file_fasta': [
        remove_keys('related_files'),
    ],
    'file_processed': [
        remove_keys('related_files', "workflow_run"),
    ],
    'file_reference': [
        remove_keys('related_files'),
    ],
    'file_set': [
        remove_keys('files_in_set'),
    ],
    'experiment_hi_c': [
        remove_keys('experiment_relation'),
    ],
    'experiment_capture_c': [
        remove_keys('experiment_relation'),
    ],
    'experiment_repliseq': [
        remove_keys('experiment_relation'),
    ],
    'publication': [
        remove_keys('exp_sets_prod_in_pub', 'exp_sets_used_in_pub'),
    ],
    'publication_tracking': [
        remove_keys('experiment_sets_in_pub'),
    ]
}


##############################################################################
# Phase 2 pipelines
#
# A second pass is required to cope with reference cycles. Only rows with
# filtered out keys are updated.


PHASE2_PIPELINES = {
    'ontology': [
        skip_rows_missing_all_keys('synonym_terms', 'definition_terms', 'relation_terms'),
    ],
    'ontology_term': [
        skip_rows_missing_all_keys('parents', 'slim_terms'),
    ],
    'user': [
        skip_rows_missing_all_keys('lab', 'submits_for'),
    ],
    'file_fastq': [
        skip_rows_missing_all_keys('related_files'),
    ],
    'file_fasta': [
        skip_rows_missing_all_keys('related_files'),
    ],
    'file_processed': [
        skip_rows_missing_all_keys('related_files', "workflow_run"),
    ],
    'file_reference': [
        skip_rows_missing_all_keys('related_files'),
    ],
    'file_set': [
        skip_rows_missing_all_keys('files_in_set'),
    ],
    'experiment_hi_c': [
        skip_rows_missing_all_keys('experiment_relation'),
    ],
    'experiment_capture_c': [
        skip_rows_missing_all_keys('experiment_relation'),
    ],
    'experiment_repliseq': [
        skip_rows_missing_all_keys('experiment_relation'),
    ],
    'publication': [
        skip_rows_missing_all_keys('exp_sets_prod_in_pub', 'exp_sets_used_in_pub'),
    ],
    'publication_tracking': [
        skip_rows_missing_all_keys('experiment_sets_in_pub'),
    ]
}


def load_all(testapp, filename, docsdir, test=False, phase=None, itype=None):
    """smth."""
    # exclude_list is for items that fail phase1 to be excluded from phase2
    # import pdb; pdb.set_trace()
    exclude_list = []
    order = list(ORDER)
    if itype is not None:
        order = [itype]
    for item_type in order:
        try:
            source = read_single_sheet(filename, item_type)
        except ValueError:
            logger.error('Opening %s %s failed.', filename, item_type)
            continue

        # special case for patching ontology terms
        if item_type == 'ontology_term' and phase == 'patch_ontology':
            force_return = True
        else:
            force_return = False
            phase = 1

        pipeline = get_pipeline(testapp, docsdir, test, item_type, phase=phase)
        processed_data = combine(source, pipeline)
        for result in processed_data:
            if result.get('_response') and result.get('_response').status_code not in [200, 201]:
                exclude_list.append(result['uuid'])
    if force_return:
        return

    for item_type in order:
        if item_type not in PHASE2_PIPELINES:
            continue
        try:
            source = read_single_sheet(filename, item_type)
        except ValueError:
            continue
        pipeline = get_pipeline(testapp, docsdir, test, item_type, phase=2, exclude=exclude_list)
        process(combine(source, pipeline))


def generate_access_key(testapp, store_access_key=None,
                        server='http://localhost:8000', email='4dndcic@gmail.com'):

    # get admin user and generate access keys
    if store_access_key:
        # we probably don't have elasticsearch index updated yet
        admin = testapp.get('/users/%s?datastore=database' % (email)).follow().json

        # don't create one if we already have
        for key in admin['access_keys']:
            if key.get('description') == 'key for submit4dn':
                print("key found not generating new one")
                return

        access_key_req = {
            'user': admin['@id'],
            'description': 'key for submit4dn',
        }
        res = testapp.post_json('/access_key', access_key_req).json
        if store_access_key == 'local':
            # for local storing we always connecting to local server
            server = 'http://localhost:8000'
        akey = {'default':
                {'secret': res['secret_access_key'],
                 'key': res['access_key_id'],
                 'server': server,
                 }
                }
        return json.dumps(akey)


def store_keys(app, store_access_key, keys, s3_file_name='illnevertell'):
        if (not keys):
            return
        # write to ~/keypairs.json
        if store_access_key == 'local':
            home_dir = os.path.expanduser('~')
            keypairs_filename = os.path.join(home_dir, 'keypairs.json')

            print("Storing access keys to %s", keypairs_filename)
            with open(keypairs_filename, 'w') as keypairs:
                    # write to file for local
                    keypairs.write(keys)

        elif store_access_key == 's3':
            s3bucket = app.registry.settings['system_bucket']
            secret = os.environ.get('AWS_SECRET_KEY')
            if not secret:
                print("no secrets for s3 upload, you probably shouldn't be doing"
                      "this from yourlocal machine")
                print("halt and catch fire")
                return

            s3 = boto3.client('s3')
            secret = secret[:32]

            print("Uploading S3 object with SSE-C")
            s3.put_object(Bucket=s3bucket,
                          Key=s3_file_name,
                          Body=keys,
                          SSECustomerKey=secret,
                          SSECustomerAlgorithm='AES256')


def load_test_data(app, access_key_loc=None):
    """smth."""
    from webtest import TestApp
    environ = {
        'HTTP_ACCEPT': 'application/json',
        'REMOTE_USER': 'TEST',
    }
    testapp = TestApp(app, environ)
    from pkg_resources import resource_filename
    inserts = resource_filename('encoded', 'tests/data/inserts/')
    print(inserts)
    docsdir = [resource_filename('encoded', 'tests/data/documents/')]
    load_all(testapp, inserts, docsdir)
    keys = generate_access_key(testapp, access_key_loc,
                               server="https://data.4dnucleome.org")
    store_keys(app, access_key_loc, keys)


def load_prod_data(app, access_key_loc=None):
    """smth."""
    from webtest import TestApp
    environ = {
        'HTTP_ACCEPT': 'application/json',
        'REMOTE_USER': 'TEST',
    }
    testapp = TestApp(app, environ)

    from pkg_resources import resource_filename
    inserts = resource_filename('encoded', 'tests/data/prod-inserts/')
    docsdir = []
    load_all(testapp, inserts, docsdir)
    keys = generate_access_key(testapp, access_key_loc,
                               server="https://testportal.4dnucleome.org")
    store_keys(app, access_key_loc, keys, s3_file_name='illnevertell_prod')


<<<<<<< HEAD
def load_ontology_terms(app):
    from webtest import TestApp
=======
def load_ontology_terms(app,
                        post_json='tests/data/ontology-term-inserts/ontology_post.json',
                        patch_json='tests/data/ontology-term-inserts/ontology_patch.json',):

    from webtest import TestApp
    from webtest.app import AppError
>>>>>>> f0961fc1
    environ = {
        'HTTP_ACCEPT': 'application/json',
        'REMOTE_USER': 'TEST',
    }
    testapp = TestApp(app, environ)
<<<<<<< HEAD
    # import pdb; pdb.set_trace()

    from pkg_resources import resource_filename
    posts = resource_filename('encoded', 'tests/data/ontology-term-inserts/ontology_post.json')
    print(posts)
    patches = resource_filename('encoded', 'tests/data/ontology-term-inserts/ontology_patch.json')
    print(patches)
    docsdir = []
    load_all(testapp, posts, docsdir, itype='ontology_term')
    load_all(testapp, patches, docsdir, itype='ontology_term', phase='patch_ontology')
=======

    from pkg_resources import resource_filename
    posts = resource_filename('encoded', post_json)
    patches = resource_filename('encoded',patch_json)
    docsdir = []
    load_all(testapp, posts, docsdir, itype='ontology_term')
    load_all(testapp, patches, docsdir, itype='ontology_term', phase='patch_ontology')

    # now keep track of the last time we loaded these suckers
    data = {"name" : "ffsysinfo", "ontology_updated":datetime.today().isoformat()}
    try:
        testapp.post_json("/sysinfo", data)
    except AppError:
        testapp.patch_json("/sysinfo/%s" % data[name], data)
>>>>>>> f0961fc1
<|MERGE_RESOLUTION|>--- conflicted
+++ resolved
@@ -7,16 +7,6 @@
 import logging
 import os.path
 import boto3
-<<<<<<< HEAD
-
-import argparse
-
-from pyramid.path import DottedNameResolver
-from pyramid.paster import get_app
-from encoded import configure_dbsession
-import sys
-=======
->>>>>>> f0961fc1
 import os
 
 text = type(u'')
@@ -220,10 +210,6 @@
     """
     from zipfile import ZipFile
     from . import xlreader
-<<<<<<< HEAD
-    # import pdb; pdb.set_trace()
-=======
->>>>>>> f0961fc1
     if name is None or path.endswith('.json'):
         root, ext = os.path.splitext(path)
         stream = open(path, 'r')
@@ -649,7 +635,6 @@
 def load_all(testapp, filename, docsdir, test=False, phase=None, itype=None):
     """smth."""
     # exclude_list is for items that fail phase1 to be excluded from phase2
-    # import pdb; pdb.set_trace()
     exclude_list = []
     order = list(ORDER)
     if itype is not None:
@@ -787,34 +772,17 @@
     store_keys(app, access_key_loc, keys, s3_file_name='illnevertell_prod')
 
 
-<<<<<<< HEAD
-def load_ontology_terms(app):
-    from webtest import TestApp
-=======
 def load_ontology_terms(app,
                         post_json='tests/data/ontology-term-inserts/ontology_post.json',
                         patch_json='tests/data/ontology-term-inserts/ontology_patch.json',):
 
     from webtest import TestApp
     from webtest.app import AppError
->>>>>>> f0961fc1
     environ = {
         'HTTP_ACCEPT': 'application/json',
         'REMOTE_USER': 'TEST',
     }
     testapp = TestApp(app, environ)
-<<<<<<< HEAD
-    # import pdb; pdb.set_trace()
-
-    from pkg_resources import resource_filename
-    posts = resource_filename('encoded', 'tests/data/ontology-term-inserts/ontology_post.json')
-    print(posts)
-    patches = resource_filename('encoded', 'tests/data/ontology-term-inserts/ontology_patch.json')
-    print(patches)
-    docsdir = []
-    load_all(testapp, posts, docsdir, itype='ontology_term')
-    load_all(testapp, patches, docsdir, itype='ontology_term', phase='patch_ontology')
-=======
 
     from pkg_resources import resource_filename
     posts = resource_filename('encoded', post_json)
@@ -828,5 +796,4 @@
     try:
         testapp.post_json("/sysinfo", data)
     except AppError:
-        testapp.patch_json("/sysinfo/%s" % data[name], data)
->>>>>>> f0961fc1
+        testapp.patch_json("/sysinfo/%s" % data[name], data)
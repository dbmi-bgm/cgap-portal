"""Load collections and determine the order."""
from past.builtins import basestring
from .typedsheets import cast_row_values
from functools import reduce
import io
import json
import structlog
import os.path
import boto3
import os
from datetime import datetime
from dcicutils.beanstalk_utils import get_beanstalk_real_url
from pyramid.paster import get_app

from pyramid.view import view_config


text = type(u'')

logger = structlog.getLogger('encoded')

def includeme(config):
    # provide an endpoint to do bulk uploading that just uses loadxl
    config.add_route('load_data', '/load_data')
    config.scan(__name__)

ORDER = [
    'user',
    'award',
    'lab',
    'static_section',
    'page',
    'ontology',
    'ontology_term',
    'badge',
    'organism',
    'genomic_region',
    'target',
    'imaging_path',
    'publication',
    'publication_tracking',
    'document',
    'image',
    'vendor',
    'construct',
    'modification',
    'protocol',
    'sop_map',
    'biosample_cell_culture',
    'individual_human',
    'individual_mouse',
    'individual_fly',
    'biosource',
    'antibody',
    'enzyme',
    'treatment_rnai',
    'treatment_agent',
<<<<<<< HEAD
    'treatment_chemical',
=======
>>>>>>> 6d2fef8b
    'biosample',
    'quality_metric_fastqc',
    'quality_metric_bamqc',
    'quality_metric_pairsqc',
    'quality_metric_dedupqc_repliseq',
    'microscope_setting_d1',
    'microscope_setting_d2',
    'microscope_setting_a1',
    'microscope_setting_a2',
    'file_fastq',
    'file_fasta',
    'file_processed',
    'file_reference',
    'file_calibration',
    'file_microscopy',
    'file_set',
    'file_set_calibration',
    'file_set_microscope_qc',
    'experiment_hi_c',
    'experiment_capture_c',
    'experiment_repliseq',
    'experiment_atacseq',
    'experiment_chiapet',
    'experiment_damid',
    'experiment_seq',
    'experiment_mic',
    'experiment_set',
    'experiment_set_replicate',
    'data_release_update',
    'software',
    'analysis_step',
    'workflow',
    'workflow_mapping',
    'workflow_run_sbg',
    'workflow_run_awsem'
]

IS_ATTACHMENT = [
    'attachment',
    'IDR_plot_true',
    'IDR_plot_rep1_pr',
    'IDR_plot_rep2_pr',
    'IDR_plot_pool_pr',
    'IDR_parameters_true',
    'IDR_parameters_rep1_pr',
    'IDR_parameters_rep2_pr',
    'IDR_parameters_pool_pr',
    'cross_correlation_plot'
]



@view_config(route_name='load_data', request_method='POST', permission='add')
def load_data_view(context, request):
    '''
    we expect to get posted data in the form of
    {'item_type': [items], 'item_type2': [items]}
    then we just use load_all to load all that stuff in
    '''

    # this is a bit wierd but want to reuse load_data functionality so I'm rolling with it
    config_uri = request.json.get('config_uri', 'production.ini')
    app = get_app(config_uri, 'app')
    from webtest import TestApp
    environ = {
        'HTTP_ACCEPT': 'application/json',
        'REMOTE_USER': 'TEST',
    }
    testapp = TestApp(app, environ)

    # expected response
    request.response.status = 200
    result = {
        'status': 'success',
        '@type': ['result'],
    }
    # if we post local_dir key then we use local data
    # actually load the stuff
    from pkg_resources import resource_filename
    local_dir = request.json.get('local_dir')
    if  local_dir:
        local_inserts = resource_filename('encoded', 'tests/data/' + local_dir + '/')
        res = load_all(testapp, local_inserts, [])
    else:
        res = load_all(testapp, request.json, [], from_json=True)

    if res:
        request.response.status = 422
        result['status'] = 'error'
        result['@graph'] = res

    return result


##############################################################################
# Pipeline components
#
# http://www.stylight.com/Numbers/pipes-and-filters-architectures-with-python-generators/
#
# Dictionaries are passed through the pipeline. By convention, values starting
# with an underscore (_) are ignored by the component posting a final value
# so are free for communicating information down the pipeline.


def noop(dictrows):
    """ No-op component

    Useful for pipeline component factories.
    """
    return dictrows


def remove_keys_with_empty_value(dictrows):
    for row in dictrows:
        yield {
            k: v for k, v in row.items()
            if k and v not in ('', None, [])
        }


##############################################################################
# Pipeline component factories


def warn_keys_with_unknown_value_except_for(*keys):
    def component(dictrows):
        for row in dictrows:
            for k, v in row.items():
                if k not in keys and text(v).lower() == 'unknown':
                    logger.warn('unknown %r for %s' % (k, row.get('uuid', '<empty uuid>')))
            yield row

    return component


def skip_rows_missing_all_keys(*keys):
    def component(dictrows):
        for row in dictrows:
            if not any(key in row for key in keys):
                row['_skip'] = True
            yield row

    return component


def skip_rows_with_all_key_value(**kw):
    def component(dictrows):
        for row in dictrows:
            if all(row[k] == v if k in row else False for k, v in kw.items()):
                row['_skip'] = True
            yield row

    return component


def skip_rows_in_excludes(**kw):
    def component(dictrows):
        for row in dictrows:
            excludes = kw.get('excludes')
            if excludes is None:
                excludes = []
            if row.get('uuid') in excludes:
                row['_skip'] = True
            yield row

    return component


def skip_rows_without_all_key_value(**kw):
    def component(dictrows):
        for row in dictrows:
            if not all(row[k] == v if k in row else False for k, v in kw.items()):
                row['_skip'] = True
            yield row

    return component


def remove_keys(*keys):
    def component(dictrows):
        for row in dictrows:
            for key in keys:
                row.pop(key, None)
            yield row

    return component


def skip_rows_with_all_falsey_value(*keys):
    def component(dictrows):
        for row in dictrows:
            if all(not row[key] if key in row else False for key in keys):
                row['_skip'] = True
            yield row

    return component


def add_attachments(docsdir):
    def component(dictrows):
        for row in dictrows:
            for attachment_property in IS_ATTACHMENT:
                filename = row.get(attachment_property, None)
                if filename is None:
                    continue
                try:
                    path = find_doc(docsdir, filename)
                    row[attachment_property] = attachment(path)
                except ValueError as e:
                    row['_errors'] = repr(e)
            yield row

    return component


##############################################################################
# Read input from spreadsheets
#
# Downloading a zipfile of xlsx files from Google Drive is most convenient
# but it's better to check tsv into git.


def read_single_sheet(path, name=None):
    """ Read an xlsx, csv, json, or tsv from a zipfile or directory
    """
    from zipfile import ZipFile
    from . import xlreader
    if name is None or path.endswith('.json'):
        root, ext = os.path.splitext(path)
        stream = open(path, 'r')

        if ext == '.xlsx':
            return read_xl(stream)

        if ext == '.tsv':
            return read_csv(stream, dialect='excel-tab')

        if ext == '.csv':
            return read_csv(stream)

        if ext == '.json':
            return read_json(stream)

        raise ValueError('Unknown file extension for %r' % path)

    if path.endswith('.xlsx'):
        return cast_row_values(xlreader.DictReader(open(path, 'rb'), sheetname=name))

    if path.endswith('.zip'):
        zf = ZipFile(path)
        names = zf.namelist()

        if (name + '.xlsx') in names:
            stream = zf.open(name + '.xlsx', 'r')
            return read_xl(stream)

        if (name + '.tsv') in names:
            stream = io.TextIOWrapper(zf.open(name + '.tsv'), encoding='utf-8')
            return read_csv(stream, dialect='excel-tab')

        if (name + '.csv') in names:
            stream = io.TextIOWrapper(zf.open(name + '.csv'), encoding='utf-8')
            return read_csv(stream)

        if (name + '.json') in names:
            stream = io.TextIOWrapper(zf.open(name + '.json'), encoding='utf-8')
            return read_json(stream)

    if os.path.isdir(path):
        root = os.path.join(path, name)

        if os.path.exists(root + '.xlsx'):
            stream = open(root + '.xlsx', 'rb')
            return read_xl(stream)

        if os.path.exists(root + '.tsv'):
            stream = open(root + '.tsv', 'rU')
            return read_csv(stream, dialect='excel-tab')

        if os.path.exists(root + '.csv'):
            stream = open(root + '.csv', 'rU')
            return read_csv(stream)

        if os.path.exists(root + '.json'):
            stream = open(root + '.json', 'r')
            return read_json(stream)

    return []


def read_xl(stream):
    from . import xlreader
    return cast_row_values(xlreader.DictReader(stream))


def read_csv(stream, **kw):
    import csv
    return cast_row_values(csv.DictReader(stream, **kw))


def read_json(stream):
    import json
    obj = json.load(stream)
    if isinstance(obj, dict):
        return [obj]
    return obj


##############################################################################
# Posting json
#
# This would a one liner except for logging

def request_url(item_type, method):
    def component(rows):
        for row in rows:
            if method == 'POST':
                url = row['_url'] = '/' + item_type
                yield row
                continue

            if '@id' in row:
                url = row['@id']
                if not url.startswith('/'):
                    url = '/' + url
                row['_url'] = url
                yield row
                continue

            # XXX support for aliases
            for key in ['uuid', 'accession']:
                if key in row:
                    url = row['_url'] = '/' + row[key]
                    break
            else:
                row['_errors'] = ValueError('No key found. Need uuid or accession.')

            yield row

    return component


def make_request(testapp, item_type, method):
    json_method = getattr(testapp, method.lower() + '_json')

    def component(rows):
        for row in rows:
            if row.get('_skip') or row.get('_errors') or not row.get('_url'):
                continue

            # Keys with leading underscores are for communicating between
            # sections
            value = row['_value'] = {
                k: v for k, v in row.items() if not k.startswith('_') and not k.startswith('@')
            }

            url = row['_url']
            row['_response'] = json_method(url, value, status='*')

            yield row

    return component


##############################################################################
# Logging


def trim(value):
    """Shorten excessively long fields in error log."""
    if isinstance(value, dict):
        return {k: trim(v) for k, v in value.items()}
    if isinstance(value, list):
        return [trim(v) for v in value]
    if isinstance(value, basestring) and len(value) > 160:
        return value[:77] + '...' + value[-80:]
    return value


def pipeline_logger(item_type, phase):
    def component(rows):
        created = 0
        updated = 0
        errors = 0
        skipped = 0
        count = 0
        for index, row in enumerate(rows):
            row_number = index + 2  # header row
            count = index + 1
            res = row.get('_response')

            if res is None:
                # _skip = row.get('_skip')
                _errors = row.get('_errors')
                if row.get('_skip'):
                    skipped += 1
                elif _errors:
                    errors += 1
                    logger.error('%s row %d: Error PROCESSING: %s\n%r\n' % (item_type, row_number, _errors, trim(row)))
                yield row
                continue

            url = row.get('_url')
            # uuid = row.get('uuid')

            if res.status_int == 200:
                updated += 1
                logger.debug('UPDATED: %s' % url)

            if res.status_int == 201:
                created += 1
                logger.debug('CREATED: %s' % res.location)

            if res.status_int == 409:
                logger.error('CONFLICT: %r' % res.json['detail'])

            if res.status_int == 422:
                logger.error('VALIDATION FAILED: %r' % trim(res.json['errors']))

            if res.status_int // 100 == 4:
                errors += 1
                logger.error('%s row %d: %s (%s)\n%r\n' % (item_type, row_number, res.status, url, trim(row['_value'])))

            yield row

        loaded = created + updated
        logger.info('Loaded %d of %d %s (phase %s). CREATED: %d, UPDATED: %d, SKIPPED: %d, ERRORS: %d' % (
            loaded, count, item_type, phase, created, updated, skipped, errors))

    return component


##############################################################################
# Attachments


def find_doc(docsdir, filename):
    """smth."""
    path = None
    for dirpath in docsdir:
        candidate = os.path.join(dirpath, filename)
        if not os.path.exists(candidate):
            continue
        if path is not None:
            msg = 'Duplicate filenames: %s, %s' % (path, candidate)
            raise ValueError(msg)
        path = candidate
    if path is None:
        raise ValueError('File not found: %s' % filename)
    return path


def attachment(path):
    """Create an attachment upload object from a filename Embeds the attachment as a data url."""
    import magic
    import mimetypes
    from PIL import Image
    from base64 import b64encode

    filename = os.path.basename(path)
    mime_type, encoding = mimetypes.guess_type(path)
    major, minor = mime_type.split('/')
    try:
        detected_type = magic.from_file(path, mime=True).decode('ascii')
    except AttributeError:
        detected_type = magic.from_file(path, mime=True)

    # XXX This validation logic should move server-side.
    if not (detected_type == mime_type or
            detected_type == 'text/plain' and major == 'text'):
        raise ValueError('Wrong extension for %s: %s' % (detected_type, filename))

    with open(path, 'rb') as stream:
        attach = {
            'download': filename,
            'type': mime_type,
            'href': 'data:%s;base64,%s' % (mime_type, b64encode(stream.read()).decode('ascii'))
        }

        if mime_type in ('application/pdf', "application/zip", 'text/plain', 'text/tab-separated-values', 'text/html'):
            # XXX Should use chardet to detect charset for text files here.
            return attach

        if major == 'image' and minor in ('png', 'jpeg', 'gif', 'tiff'):
            # XXX we should just convert our tiffs to pngs
            stream.seek(0, 0)
            im = Image.open(stream)
            im.verify()
            if im.format != minor.upper():
                msg = "Image file format %r does not match extension for %s"
                raise ValueError(msg % (im.format, filename))

            attach['width'], attach['height'] = im.size
            return attach

    raise ValueError("Unknown file type for %s" % filename)


##############################################################################
# Pipelines


def combine(source, pipeline):
    """Construct a combined generator from a source and pipeline."""
    return reduce(lambda x, y: y(x), pipeline, source)


def process(rows):
    """Pull rows through the pipeline."""
    for row in rows:
        pass


def get_pipeline(testapp, docsdir, test_only, item_type, phase=None, exclude=None, method=None):
    """smth."""
    pipeline = [
        skip_rows_with_all_key_value(test='skip'),
        skip_rows_with_all_key_value(_test='skip'),
        skip_rows_in_excludes(excludes=exclude),
        skip_rows_with_all_falsey_value('test') if test_only else noop,
        skip_rows_with_all_falsey_value('_test') if test_only else noop,
        remove_keys_with_empty_value,
        skip_rows_missing_all_keys('uuid', 'accession', '@id', 'name'),
        remove_keys('schema_version'),
        warn_keys_with_unknown_value_except_for(
            'lot_id', 'sex', 'life_stage', 'health_status', 'ethnicity',
            'strain_background', 'age', 'version',
            'model_organism_health_status',
            'model_organism_age',
            'model_organism_sex',
            'mouse_life_stage',
            # 'flowcell_details.machine',
        ),
        add_attachments(docsdir),
    ]
    # special case for incremental ontology updates
    if phase == 'patch_ontology':
        method = 'PATCH'
    elif phase is None and method is not None:
        method = method
    elif phase == 1:
        method = 'POST'
        pipeline.extend(PHASE1_PIPELINES.get(item_type, []))
    elif phase == 2:
        method = 'PUT'
        pipeline.extend(PHASE2_PIPELINES.get(item_type, []))

    pipeline.extend([
        request_url(item_type, method),
        remove_keys('uuid') if method in ('PUT', 'PATCH') else noop,
        make_request(testapp, item_type, method),
        pipeline_logger(item_type, phase),
    ])
    return pipeline


# Additional pipeline sections for item types

PHASE1_PIPELINES = {
    'ontology': [
        remove_keys('synonym_terms', 'definition_terms', 'relation_terms')
    ],
    'ontology_term': [
        remove_keys('parents', 'slim_terms')
    ],
    'user': [
        remove_keys('lab', 'submits_for'),
    ],
    'file_fastq': [
        remove_keys('related_files'),
    ],
    'file_fasta': [
        remove_keys('related_files'),
    ],
    'file_processed': [
        remove_keys('related_files', "workflow_run", "source_experiments", 'produced_from'),
    ],
    'file_reference': [
        remove_keys('related_files'),
    ],
    'file_calibration': [
        remove_keys('related_files'),
    ],
    'file_microscopy': [
        remove_keys('related_files'),
    ],
    'file_set': [
        remove_keys('files_in_set'),
    ],
    'file_set_calibration': [
        remove_keys('files_in_set'),
    ],
    'file_set_microscope_qc': [
        remove_keys('files_in_set'),
    ],
    'experiment_hi_c': [
        remove_keys('experiment_relation'),
    ],
    'experiment_capture_c': [
        remove_keys('experiment_relation'),
    ],
    'experiment_repliseq': [
        remove_keys('experiment_relation'),
    ],
    'experiment_atacseq': [
        remove_keys('experiment_relation'),
    ],
    'experiment_chiapet': [
        remove_keys('experiment_relation'),
    ],
    'experiment_damid': [
        remove_keys('experiment_relation'),
    ],
    'experiment_seq': [
        remove_keys('experiment_relation'),
    ],
    'publication': [
        remove_keys('exp_sets_prod_in_pub', 'exp_sets_used_in_pub'),
    ],
    'publication_tracking': [
        remove_keys('experiment_sets_in_pub'),
    ],
    'biosource': [
        remove_keys('cell_line')
    ]
}


##############################################################################
# Phase 2 pipelines
#
# A second pass is required to cope with reference cycles. Only rows with
# filtered out keys are updated.


PHASE2_PIPELINES = {
    'ontology': [
        skip_rows_missing_all_keys('synonym_terms', 'definition_terms', 'relation_terms'),
    ],
    'ontology_term': [
        skip_rows_missing_all_keys('parents', 'slim_terms'),
    ],
    'user': [
        skip_rows_missing_all_keys('lab', 'submits_for'),
    ],
    'file_fastq': [
        skip_rows_missing_all_keys('related_files'),
    ],
    'file_fasta': [
        skip_rows_missing_all_keys('related_files'),
    ],
    'file_processed': [
        skip_rows_missing_all_keys('related_files', "workflow_run", "source_experiments", 'produced_from'),
    ],
    'file_reference': [
        skip_rows_missing_all_keys('related_files'),
    ],
    'file_calibration': [
        skip_rows_missing_all_keys('related_files'),
    ],
    'file_microscopy': [
        skip_rows_missing_all_keys('related_files'),
    ],
    'file_set': [
        skip_rows_missing_all_keys('files_in_set'),
    ],
    'file_set_calibration': [
        skip_rows_missing_all_keys('files_in_set'),
    ],
    'file_set_microscope_qc': [
        skip_rows_missing_all_keys('files_in_set'),
    ],
    'experiment_hi_c': [
        skip_rows_missing_all_keys('experiment_relation'),
    ],
    'experiment_capture_c': [
        skip_rows_missing_all_keys('experiment_relation'),
    ],
    'experiment_repliseq': [
        skip_rows_missing_all_keys('experiment_relation'),
    ],
    'experiment_atacseq': [
        skip_rows_missing_all_keys('experiment_relation'),
    ],
    'experiment_chiapet': [
        skip_rows_missing_all_keys('experiment_relation'),
    ],
    'experiment_damid': [
        skip_rows_missing_all_keys('experiment_relation'),
    ],
    'experiment_seq': [
        skip_rows_missing_all_keys('experiment_relation'),
    ],
    'publication': [
        skip_rows_missing_all_keys('exp_sets_prod_in_pub', 'exp_sets_used_in_pub'),
    ],
    'publication_tracking': [
        skip_rows_missing_all_keys('experiment_sets_in_pub'),
    ],
    'biosource': [
        skip_rows_missing_all_keys('cell_line')
    ]
}


def load_all(testapp, filename, docsdir, test=False, phase=None, itype=None, from_json=False):
    """smth."""
    # exclude_list is for items that fail phase1 to be excluded from phase2
    exclude_list = []
    errors = []
    order = list(ORDER)
    # default incase no data comes in
    force_return = False
    if itype is not None:
        if isinstance(itype, list):
            order = itype
        else:
            order = [itype]
    for item_type in order:
        try:
            if from_json:
                source = filename.get(item_type)
                if source == None:
                    continue
            else:
                source = read_single_sheet(filename, item_type)
        except ValueError:
            logger.error('Opening %s %s failed.', filename, item_type)
            continue

        # special case for patching ontology terms
        if item_type == 'ontology_term' and phase == 'patch_ontology':
            force_return = True
        else:
            force_return = False
            phase = 1

        pipeline = get_pipeline(testapp, docsdir, test, item_type, phase=phase)
        processed_data = combine(source, pipeline)

        for result in processed_data:
            if result.get('_response') and result.get('_response').status_code not in [200, 201]:
                errors.append({'uuid': result['uuid'],
                               'error': result['_response'].json})
                # import pdb; pdb.set_trace()
                exclude_list.append(result['uuid'])
                print("excluding uuid %s do to error" % result['uuid'])
    if force_return:
        return

    for item_type in order:
        if item_type not in PHASE2_PIPELINES:
            continue
        try:
            if from_json:
                source = filename.get(item_type)
                if source == None:
                    continue
            else:
                source = read_single_sheet(filename, item_type)
        except ValueError:
            continue
        pipeline = get_pipeline(testapp, docsdir, test, item_type, phase=2, exclude=exclude_list)
        process(combine(source, pipeline))
    return errors


def generate_access_key(testapp, store_access_key=None,
                        email='4dndcic@gmail.com'):

    # get admin user and generate access keys
    if store_access_key:
        # we probably don't have elasticsearch index updated yet
        admin = testapp.get('/users/%s?datastore=database' % (email)).follow().json

        # don't create one if we already have
        for key in admin['access_keys']:
            if key.get('description') == 'key for submit4dn':
                print("key found not generating new one")
                return

        access_key_req = {
            'user': admin['@id'],
            'description': 'key for submit4dn',
        }
        res = testapp.post_json('/access_key', access_key_req).json
        if store_access_key == 'local':
            # for local storing we always connecting to local server
            server = 'http://localhost:8000'
        else:
            health = testapp.get('/health?format=json').json
            env = health.get('beanstalk_env')
            server = get_beanstalk_real_url(env)
            print("server is %s" % server)

        akey = {'default':
                {'secret': res['secret_access_key'],
                 'key': res['access_key_id'],
                 'server': server,
                 }
                }
        return json.dumps(akey)


def store_keys(app, store_access_key, keys, s3_file_name='illnevertell'):
        if (not keys):
            return
        # write to ~/keypairs.json
        if store_access_key == 'local':
            home_dir = os.path.expanduser('~')
            keypairs_filename = os.path.join(home_dir, 'keypairs.json')

            print("Storing access keys to %s", keypairs_filename)
            with open(keypairs_filename, 'w') as keypairs:
                    # write to file for local
                    keypairs.write(keys)

        elif store_access_key == 's3':
            s3bucket = app.registry.settings['system_bucket']
            secret = os.environ.get('AWS_SECRET_KEY')
            if not secret:
                print("no secrets for s3 upload, you probably shouldn't be doing"
                      "this from yourlocal machine")
                print("halt and catch fire")
                return

            s3 = boto3.client('s3', region_name='us-east-1')
            secret = secret[:32]

            print("Uploading S3 object with SSE-C")
            s3.put_object(Bucket=s3bucket,
                          Key=s3_file_name,
                          Body=keys,
                          SSECustomerKey=secret,
                          SSECustomerAlgorithm='AES256')


def load_data(app, access_key_loc=None, indir='inserts', docsdir=None, clear_tables=False):
    '''
    generic load data function
    indir for inserts should be relative to tests/data/
    docsdir is relative to tests/data and defaults to no docs dir
    '''
    if clear_tables:
        from snovault import DBSESSION
        from snovault.storage import Base
        session = app.registry[DBSESSION]
        # this can timeout if others are holding connection
        # to database
        import transaction
        try:
            Base.metadata.drop_all(session.connection().engine)
            Base.metadata.create_all(session.connection().engine)
        except Exception as e:
            logger.error("error droping tables: %s" % str(e))
            transaction.abort()
        else:
            transaction.commit()
        transaction.begin()

    from webtest import TestApp
    environ = {
        'HTTP_ACCEPT': 'application/json',
        'REMOTE_USER': 'TEST',
    }
    testapp = TestApp(app, environ)
    from pkg_resources import resource_filename
    if indir != 'master-inserts':  # Always load up master_inserts
        master_inserts = resource_filename('encoded', 'tests/data/master-inserts/')
        load_all(testapp, master_inserts, [])

    if not indir.endswith('/'):
        indir += '/'
    inserts = resource_filename('encoded', 'tests/data/' + indir)
    if docsdir is None:
        docsdir = []
    else:
        if not docsdir.endswith('/'):
            docsdir += '/'
        docsdir = [resource_filename('encoded', 'tests/data/' + docsdir)]
    load_all(testapp, inserts, docsdir)
    keys = generate_access_key(testapp, access_key_loc)
    store_keys(app, access_key_loc, keys)


def load_test_data(app, access_key_loc=None, clear_tables=False):
    load_data(app, access_key_loc, docsdir='documents', indir='inserts',
              clear_tables=clear_tables)


def load_prod_data(app, access_key_loc=None, clear_tables=False):
    load_data(app, access_key_loc, indir='prod-inserts',
              clear_tables=clear_tables)


def load_jin_data(app, access_key_loc=None, clear_tables=False):
    load_data(app, access_key_loc, indir='jin_inserts',
              clear_tables=clear_tables)


def load_ontology_terms(app,
                        post_json='tests/data/ontology-term-inserts/ontology_post.json',
                        patch_json='tests/data/ontology-term-inserts/ontology_patch.json',):

    from webtest import TestApp
    from webtest.app import AppError
    environ = {
        'HTTP_ACCEPT': 'application/json',
        'REMOTE_USER': 'TEST',
    }
    testapp = TestApp(app, environ)

    from pkg_resources import resource_filename
    posts = resource_filename('encoded', post_json)
    patches = resource_filename('encoded',patch_json)
    docsdir = []
    load_all(testapp, posts, docsdir, itype='ontology_term')
    load_all(testapp, patches, docsdir, itype='ontology_term', phase='patch_ontology')

    # now keep track of the last time we loaded these suckers
    data = {"name" : "ffsysinfo", "ontology_updated":datetime.today().isoformat()}
    try:
        testapp.post_json("/sysinfo", data)
    except AppError:
        testapp.patch_json("/sysinfo/%s" % data['name'], data)<|MERGE_RESOLUTION|>--- conflicted
+++ resolved
@@ -55,10 +55,6 @@
     'enzyme',
     'treatment_rnai',
     'treatment_agent',
-<<<<<<< HEAD
-    'treatment_chemical',
-=======
->>>>>>> 6d2fef8b
     'biosample',
     'quality_metric_fastqc',
     'quality_metric_bamqc',

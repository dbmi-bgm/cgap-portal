--- conflicted
+++ resolved
@@ -290,10 +290,10 @@
 
 def get_jwt(request):
 
-    # First try to obtain JWT from headers
+    # First try to obtain JWT from headers (case: some REST API requests)
     token = get_jwt_from_auth_header(request)
 
-    # If the JWT is not in the headers, get it from cookies
+    # If the JWT is not in the headers, get it from cookies (case: AJAX requests from portal & other clients)
     if not token:
         token = request.cookies.get('jwtToken')
 
@@ -510,7 +510,6 @@
         'aud': auth0_client,
     }
 
-<<<<<<< HEAD
     id_token = jwt.encode(
         jwt_contents,
         b64decode(auth0_secret, '-_'),
@@ -525,7 +524,6 @@
     request.response.set_cookie(
         "jwtToken",
         value=id_token.decode('utf-8'),
-        # THE BELOW NEEDS TESTING RE: CLOUD ENVIRONMENT:
         domain=request_domain,
         path="/",
         httponly=True,
@@ -533,11 +531,6 @@
         overwrite=True,
         secure=is_https
     )
-=======
-    id_token = jwt.encode(jwt_contents, b64decode(auth0_secret, '-_'),
-                          algorithm=JWT_ENCODING_ALGORITHM)
-    user_properties['id_token'] = id_token.decode('utf-8')
->>>>>>> a96b454a
 
     return user_properties
 

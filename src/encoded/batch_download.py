from collections import OrderedDict
from pyramid.compat import bytes_
from pyramid.httpexceptions import HTTPBadRequest
from pyramid.view import view_config
from pyramid.response import Response
from snovault import TYPES
from snovault.util import simple_path_ids
from itertools import chain

from urllib.parse import (
    parse_qs,
    urlencode,
)
from .search import (
    iter_search_results,
    list_visible_columns_for_schemas,
    get_iterable_search_results,
    make_search_subreq
)

import csv
import io
import json
from datetime import datetime

import logging


log = logging.getLogger(__name__)


def includeme(config):
    config.add_route('batch_download', '/batch_download/{search_params}')
    config.add_route('metadata', '/metadata/{search_params}/{tsv}')
    config.add_route('peak_metadata', '/peak_metadata/{search_params}/{tsv}')
    config.add_route('report_download', '/report.tsv')
    config.scan(__name__)

EXP_SET = 0
EXP     = 1
FILE    = 2

# includes concatenated properties
TSV_MAPPING = OrderedDict([
    ('File Download URL',           (FILE,      ['href'])),
    ('Experiment Set Accession',    (EXP_SET,   ['accession'])),
    ('Experiment Accession',        (EXP,       ['accession'])),
    ('File Accession',              (FILE,      ['accession'])),

    ('Size',                        (FILE,      ['file_size'])),
    ('md5sum',                      (FILE,      ['md5sum'])),
    ('File Format',                 (FILE,      ['file_format'])),
    ('Experiment Title',            (EXP,       ['display_title'])),
    ('Experiment Type',             (EXP,       ['experiment_type'])),
    ('Bio Rep No',                  (EXP_SET,   ['replicate_exps.bio_rep_no'])),
    ('Tech Rep No',                 (EXP_SET,   ['replicate_exps.tec_rep_no', 'replicate_exps.replicate_exp.accession'])),

    ('Biosource',                   (EXP,       ['biosample.biosource_summary'])),
    ('Biosource Type',              (EXP,       ['biosample.biosource.biosource_type'])),
    ('Organism',                    (EXP,       ['biosample.biosource.individual.organism.name'])),
    ('Digestion Enzyme',            (EXP,       ['digestion_enzyme.name'])),
    ('Related File Relationship',   (FILE,      ['related_files.relationship_type'])),
    ('Related File',                (FILE,      ['related_files.file.accession'])),
    ('Paired end',                  (FILE,      ['paired_end'])),
    ('Lab',                         (EXP_SET,   ['lab.title'])),
    ('Project',                     (EXP_SET,   ['award.project'])),
    ('Set Status',                  (EXP_SET,   ['status'])),
    ('File Status',                 (FILE,      ['status'])),
    #('UUID',                        (FILE,      ['uuid'])),
    #('Biosample life stage', ['replicates.library.biosample.life_stage']),
    #('Biosample sex', ['replicates.library.biosample.sex']),
    #('Biosample organism', ['replicates.library.biosample.organism.scientific_name']),
    #('Biosample treatments', ['replicates.library.biosample.treatments.treatment_term_name']),
    #('Biosample subcellular fraction term name', ['replicates.library.biosample.subcellular_fraction_term_name']),
    #('Biosample phase', ['replicates.library.biosample.phase']),
    #('Biosample synchronization stage', ['replicates.library.biosample.fly_synchronization_stage',
    #                                     'replicates.library.biosample.worm_synchronization_stage',
    #                                     'replicates.library.biosample.post_synchronization_time',
    #                                     'replicates.library.biosample.post_synchronization_time_units']),
    #('Experiment target', ['target.name']),
    #('Antibody accession', ['replicates.antibody.accession']),
    #('Library made from', ['replicates.library.nucleic_acid_term_name']),
    #('Library depleted in', ['replicates.library.depleted_in_term_name']),
    #('Library extraction method', ['replicates.library.extraction_method']),
    #('Library lysis method', ['replicates.library.lysis_method']),
    #('Library crosslinking method', ['replicates.library.crosslinking_method']),
    #('Date Created', ['experiments_in_set.files.date_created']),
    #('Project', ['award.project']),
    #('RBNS protein concentration', ['files.replicate.rbns_protein_concentration', 'files.replicate.rbns_protein_concentration_units']),
    #('Library fragmentation method', ['files.replicate.library.fragmentation_method']),
    #('Library size range', ['files.replicate.library.size_range']),
    #('Biosample Age', ['files.replicate.library.biosample.age_display']),
    #('Biological replicate(s)', ['files.biological_replicates']),
    #('Technical replicate', ['files.replicate.technical_replicate_number']),
    #('Read length', ['files.read_length']),
    #('Run type', ['files.run_type']),
    #('Paired with', ['experiments_in_set.files.paired_with']),
    #('Derived from', ['files.derived_from.accession']),
    #('Assembly', ['files.assembly']),
    #('Platform', ['files.platform.title'])
])

EXTRA_FIELDS = {
    EXP_SET : [],
    EXP     : [],
    FILE    : ['extra_files.href', 'extra_files.file_format', 'extra_files.md5sum']
}


def get_file_uuids(result_dict):
    file_uuids = []
    for item in result_dict['@graph']:
        for file in item['files']:
            file_uuids.append(file['uuid'])
    return list(set(file_uuids))

def get_biosample_accessions(file_json, experiment_json):
    for f in experiment_json['files']:
        if file_json['uuid'] == f['uuid']:
            accession = f.get('replicate', {}).get('library', {}).get('biosample', {}).get('accession')
            if accession:
                return accession
    accessions = []
    for replicate in experiment_json.get('replicates', []):
        accession = replicate['library']['biosample']['accession']
        accessions.append(accession)
    return ', '.join(list(set(accessions)))

def get_peak_metadata_links(request):
    if request.matchdict.get('search_params'):
        search_params = request.matchdict['search_params']
    else:
        search_params = request.query_string

    peak_metadata_tsv_link = '{host_url}/peak_metadata/{search_params}/peak_metadata.tsv'.format(
        host_url=request.host_url,
        search_params=search_params
    )
    peak_metadata_json_link = '{host_url}/peak_metadata/{search_params}/peak_metadata.json'.format(
        host_url=request.host_url,
        search_params=search_params
    )
    return [peak_metadata_tsv_link, peak_metadata_json_link]


class DummyFileInterfaceImplementation(object):
    def __init__(self):
        self._line = None
    def write(self, line):
        self._line = line
    def read(self):
        return self._line


@view_config(route_name='peak_metadata', request_method='GET')
def peak_metadata(context, request):
    param_list = parse_qs(request.matchdict['search_params'])
    param_list['field'] = []
    header = ['assay_term_name', 'coordinates', 'target.label', 'biosample.accession', 'file.accession', 'experiment.accession']
    param_list['limit'] = ['all']
    path = '/region-search/?{}&{}'.format(urlencode(param_list, True),'referrer=peak_metadata')
    results = request.embed(path, as_user=True)
    uuids_in_results = get_file_uuids(results)
    rows = []
    json_doc = {}
    for row in results['peaks']:
        if row['_id'] in uuids_in_results:
            file_json = request.embed(row['_id'])
            experiment_json = request.embed(file_json['dataset'])
            for hit in row['inner_hits']['positions']['hits']['hits']:
                data_row = []
                coordinates = '{}:{}-{}'.format(hit['_index'], hit['_source']['start'], hit['_source']['end'])
                file_accession = file_json['accession']
                experiment_accession = experiment_json['accession']
                assay_name = experiment_json['assay_term_name']
                target_name = experiment_json.get('target', {}).get('label') # not all experiments have targets
                biosample_accession = get_biosample_accessions(file_json, experiment_json)
                data_row.extend([assay_name, coordinates, target_name, biosample_accession, file_accession, experiment_accession])
                rows.append(data_row)
                if assay_name not in json_doc:
                    json_doc[assay_name] = []
                else:
                    json_doc[assay_name].append({
                        'coordinates': coordinates,
                        'target.name': target_name,
                        'biosample.accession': list(biosample_accession.split(', ')),
                        'file.accession': file_accession,
                        'experiment.accession': experiment_accession
                    })
    if 'peak_metadata.json' in request.url:
        return Response(
            content_type='text/plain',
            body=json.dumps(json_doc),
            content_disposition='attachment;filename="%s"' % 'peak_metadata.json'
        )
    fout = io.StringIO()
    writer = csv.writer(fout, delimiter='\t')
    writer.writerow(header)
    writer.writerows(rows)
    return Response(
        content_type='text/tsv',
        body=fout.getvalue(),
        content_disposition='attachment;filename="%s"' % 'peak_metadata.tsv'
    )

# Local flag. TODO: Just perform some request to this endpoint after bin/pserve as part of deploy script.
endpoints_initialized = {
    "metadata" : False
}

@view_config(route_name='metadata', request_method=['GET', 'POST'])
def metadata_tsv(context, request):

    search_params = parse_qs(request.matchdict['search_params'])

    # If conditions are met (equal number of accession per Item type), will be a list with tuples: (ExpSetAccession, ExpAccession, FileAccession)
    accession_triples = None
    filename_to_suggest = None
    if ( # Check if triples are in URL.
        search_params.get('accession') is not None and
        search_params.get('experiments_in_set.accession') is not None and
        search_params.get('experiments_in_set.files.accession') is not None and
        len(search_params['accession']) == len(search_params['experiments_in_set.accession']) == len(search_params['experiments_in_set.files.accession'])
    ):
        accession_triples = list(zip(search_params['accession'], search_params['experiments_in_set.accession'], search_params['experiments_in_set.files.accession']))

    if not accession_triples:
        body = None
        try: # Was submitted as JSON.
            body = request.json_body
        except:
            pass
        if body is None and request.POST.get('accession_triples') is not None: # Was submitted as a POST form JSON variable. Workaround to not being able to download files through AJAX.
            try:
                body = { "accession_triples" : json.loads(request.POST['accession_triples']), "download_file_name" : json.loads(request.POST['download_file_name'] or None) }
            except:
                pass
        if body is not None and body.get('accession_triples'):
            accession_triples = [ (accDict.get('accession', 'NONE'), accDict.get('experiments_in_set.accession', 'NONE'), accDict.get('experiments_in_set.files.accession', 'NONE') ) for accDict in body['accession_triples'] ]
        if body is not None and body.get('download_file_name'):
            filename_to_suggest = body['download_file_name']

    if 'referrer' in search_params:
        search_path = '/{}/'.format(search_params.pop('referrer')[0])
    else:
        search_path = '/search/'
    search_params['field'] = []
    search_params['sort'] = ['accession']
    header = []

    def add_field_to_search_params(itemType, field):
        if itemType == EXP_SET:
            search_params['field'].append(param_field)
        if itemType == EXP:
            search_params['field'].append('experiments_in_set.' + param_field)
        if itemType == FILE:
            search_params['field'].append('experiments_in_set.files.' + param_field)
            search_params['field'].append('experiments_in_set.processed_files.' + param_field)
            search_params['field'].append('processed_files.' + param_field)

    for prop in TSV_MAPPING:
        header.append(prop)
        for param_field in TSV_MAPPING[prop][1]:
            add_field_to_search_params(TSV_MAPPING[prop][0], param_field)
    for itemType in EXTRA_FIELDS:
        for param_field in EXTRA_FIELDS[itemType]:
            add_field_to_search_params(itemType, param_field)

    # Ensure we send accessions to ES to help narrow initial result down.
    # If too many accessions to include in /search/ URL (exceeds 2048 characters, aka accessions for roughly 20 files), we'll fetch search query as-is and then filter/narrow down.
    #if accession_triples and len(accession_triples) < 20:
    #    search_params['accession'] = [ triple[0] for triple in accession_triples ]
    #    search_params['experiments_in_set.accession'] = [ triple[1] for triple in accession_triples ]
    #    search_params['experiments_in_set.files.accession'] = [ triple[2] for triple in accession_triples ]



    file_cache = {} # Exclude URLs of prev-encountered file(s).
    summary = {
        'counts' : {
            'Files Selected for Download' : len(accession_triples) if accession_triples else None,
            'Total Files' : 0,
            'Total Unique Files to Download' : 0,
            'Duplicate Files' : 0,
            'Not Yet Uploaded' : 0,
            'Extra Files' : 0
        }
    }

    if filename_to_suggest is None:
        filename_to_suggest = 'metadata_' + datetime.utcnow().strftime('%Y-%m-%d-%Hh-%Mm') + '.tsv'

    def get_values_for_field(item, field):
        c_value = []
        for value in simple_path_ids(item, field):
            if str(value) not in c_value:
                c_value.append(str(value))
        return list(set(c_value))

    def get_value_for_column(item, col):
        temp = []
        for c in TSV_MAPPING[col][1]:
            c_value = get_values_for_field(item, c)
            if len(temp):
                if len(c_value):
                    temp = [x + ' ' + c_value[0] for x in temp]
            else:
                temp = c_value
        return ', '.join(list(set(temp)))

    def get_correct_rep_no(key, column_vals_dict, experiment_set):
        '''Find which Replicate Exp our File Row Object belongs to, and return its replicate number.'''
        if column_vals_dict is None or key is None or column_vals_dict.get(key) is None:
            return None
        experiment_accession = column_vals_dict.get('Experiment Accession')
        for repl_exp in experiment_set.get('replicate_exps',[]):
            repl_exp_accession = repl_exp.get('replicate_exp', {}).get('accession', None)
            if repl_exp_accession is not None and repl_exp_accession == experiment_accession:
                rep_key = 'bio_rep_no' if key == 'Bio Rep No' else 'tec_rep_no'
                return str(repl_exp.get(rep_key))
        return ''

    def should_file_row_object_be_included(column_vals_dict):
        '''Ensure row's ExpSet, Exp, and File accession are in list of accession triples sent in URL params.'''
        if accession_triples is None:
            return True
        for set_accession, exp_accession, file_accession in accession_triples:
            if (
                (set_accession  == column_vals_dict['Experiment Set Accession'] or set_accession  == 'NONE') and
                (exp_accession  == column_vals_dict['Experiment Accession']     or exp_accession  == 'NONE') and
                (file_accession == column_vals_dict['File Accession']           or file_accession == 'NONE')
            ):
                return True
        return False

    def format_experiment_set(exp_set):
        exp_set_row_vals = {}
        exp_set_cols = [ col for col in header if TSV_MAPPING[col][0] == EXP_SET ]
        for column in exp_set_cols:
            exp_set_row_vals[column] = get_value_for_column(exp_set, column)

        # Flatten map's child result maps up to self.
        return chain(
            chain.from_iterable(
                map(
                    lambda exp: format_experiment(exp, exp_set, exp_set_row_vals),
                    sorted( exp_set.get('experiments_in_set', []), key=lambda d: d.get("accession") )
                )
            ),
            chain.from_iterable(
                map(
                    lambda f: format_file(f, exp_set, dict(exp_set_row_vals, **{ 'Experiment Accession' : 'NONE' }), exp_set, exp_set_row_vals),
                    sorted(exp_set.get('processed_files', []), key=lambda d: d.get("accession") )
                )
            )
        )


    def format_experiment(exp, exp_set, exp_set_row_vals):
        exp_row_vals = {}
        exp_cols = [ col for col in header if TSV_MAPPING[col][0] == EXP ]
        for column in exp_cols:
            exp_row_vals[column] = get_value_for_column(exp, column)

        return chain.from_iterable(
            map(
                lambda f: format_file(f, exp, exp_row_vals, exp_set, exp_set_row_vals),
                sorted(exp.get('files', []), key=lambda d: d.get("accession")) + sorted(exp.get('processed_files', []), key=lambda d: d.get("accession"))
            )
        )


    def format_file(f, exp, exp_row_vals, exp_set, exp_set_row_vals):
        files_returned = []
        f['href'] = request.host_url + f['href']
        f_row_vals = {}
        file_cols = [ col for col in header if TSV_MAPPING[col][0] == FILE ]
        for column in file_cols:
            f_row_vals[column] = get_value_for_column(f, column)

        #print('\n\n\nP1', f_row_vals, '\n', f)

        all_row_vals = dict(exp_set_row_vals, **dict(exp_row_vals, **f_row_vals)) # Combine data from ExpSet, Exp, and File

        # If our File object (all_row_vals) has Replicate Numbers, make sure they are corrected.
        if all_row_vals.get('Bio Rep No') is not None or all_row_vals.get('Tech Rep No') is not None:
            all_row_vals['Tech Rep No'] = get_correct_rep_no('Tech Rep No', all_row_vals, exp_set)
            all_row_vals['Bio Rep No'] = get_correct_rep_no('Bio Rep No', all_row_vals, exp_set)

        # If no EXP properties, likely is processed file from an ExpSet, so show all Exps' values.
        if all_row_vals.get('Experiment Type') is None:
            all_row_vals['Experiment Type'] = ', '.join(get_values_for_field(exp_set, 'experiments_in_set.experiment_type'))
        if all_row_vals.get('Biosource Type') is None:
            all_row_vals['Biosource Type'] = ', '.join(get_values_for_field(exp_set, 'experiments_in_set.biosample.biosource.biosource_type'))
        if all_row_vals.get('Digestion Enzyme') is None:
            all_row_vals['Digestion Enzyme'] = ', '.join(get_values_for_field(exp_set, 'experiments_in_set.digestion_enzyme.name'))

        files_returned.append(all_row_vals)

        # Add secondary files, if any
        if f.get('extra_files') and len(f['extra_files']) > 0:
            for xfile in f['extra_files']:
                xfile_vals = all_row_vals.copy()
                xfile_vals['File Download URL'] = request.host_url + xfile['href'] if xfile.get('href') else None
                xfile_vals['File Format'] = xfile.get('file_format')
                xfile_vals['md5sum'] = xfile.get('md5sum')
                xfile_vals['Related File Relationship'] = 'secondary file for'
                xfile_vals['Related File'] = all_row_vals.get('File Accession')
                files_returned.append(xfile_vals)

        return files_returned

    def post_process_file_row_dict(file_row_dict_tuple):
        idx, file_row_dict = file_row_dict_tuple

        if file_row_dict['Related File Relationship'] == 'secondary file for':
            summary['counts']['Extra Files'] += 1

<<<<<<< HEAD
=======
        if file_row_dict['File Download URL'] is None:
            file_row_dict['File Download URL'] = '## No URL currently available'
            summary['counts']['Not Yet Uploaded'] += 1
            summary['counts']['Total Files'] += 1
            return file_row_dict

>>>>>>> 8434cc15
        if file_cache.get(file_row_dict['File Download URL']) is not None:
            file_row_dict['File Download URL'] = '## Duplicate of row ' + str(file_cache[file_row_dict['File Download URL']] + 3) + ': ' + file_row_dict['File Download URL']
            summary['counts']['Duplicate Files'] += 1
            summary['counts']['Total Files'] += 1
            return file_row_dict

        file_cache[file_row_dict['File Download URL']] = idx

        if file_row_dict['File Status'] in ['uploading', 'to be uploaded', 'upload failed']:
            file_row_dict['File Download URL'] = '## Not Yet Uploaded: ' + file_row_dict['File Download URL']
            summary['counts']['Not Yet Uploaded'] += 1
            summary['counts']['Total Files'] += 1
            return file_row_dict

        summary['counts']['Total Unique Files to Download'] += 1
        summary['counts']['Total Files'] += 1

        return file_row_dict

    def format_graph_of_experiment_sets(graph):
        return map(
            post_process_file_row_dict,
            enumerate(filter(
                should_file_row_object_be_included,
                chain.from_iterable(map(format_experiment_set, graph)) # chain.from_itertable = Flatten own map's child result maps up to self.
            ))
        )

    def generate_summary_lines():
        ret_rows = [
            ['',   '',         ''],
            ['',   'Summary',  ''],
            ['',   '',         ''],
            ['',   'Files Selected for Download:', '', '',            str(summary['counts']['Files Selected for Download'] or 'All'), ''],
            ['',   'Total File Rows:', '', '',            str(summary['counts']['Total Files']), ''],
            ['',   'Unique Downloadable Files:', '', '', str(summary['counts']['Total Unique Files to Download']), '']
        ]

        if summary['counts']['Extra Files'] > 0:
            ret_rows.append(['', '- Added {} extra file{} which {} attached to a primary selected file.'.format(str(summary['counts']['Extra Files']), 's' if summary['counts']['Extra Files'] > 1 else '', 'are' if summary['counts']['Extra Files'] > 1 else 'is'), ''])
        if summary['counts']['Duplicate Files'] > 0:
            ret_rows.append(['', '- Commented out {} duplicate file{}.'.format(str(summary['counts']['Duplicate Files']), 's' if summary['counts']['Duplicate Files'] > 1 else ''), ''])
        if summary['counts']['Not Yet Uploaded'] > 0:
            ret_rows.append(['', '- Commented out {} file{} which are not yet available.'.format(str(summary['counts']['Not Yet Uploaded']), 's' if summary['counts']['Not Yet Uploaded'] > 1 else ''), ''])

        return ret_rows

    def stream_tsv_output(file_row_dictionaries):
        '''
        Generator which converts file-metatada dictionaries into a TSV stream.
        :param file_row_dictionaries: Iterable of dictionaries, each containing TSV_MAPPING keys and values from a file in ExperimentSet.
        '''
        line = DummyFileInterfaceImplementation()
        writer = csv.writer(line, delimiter='\t')

        # Initial 2 lines: Intro, Headers
        writer.writerow([
            'File summary located at bottom of TSV file.', '', '', '', '',
            'Suggested command to download: ', '', '', 'cut -f 1 ./{} | tail -n +3 | grep -v ^# | grep -v ^$ | xargs -n 1 curl -O -L [--user <access_key_id>:<access_key_secret>]'.format(filename_to_suggest)
        ])
        yield line.read().encode('utf-8')
        writer.writerow(header)
        yield line.read().encode('utf-8')

        for file_row_dict in file_row_dictionaries:
            writer.writerow([ file_row_dict.get(column) or 'N/A' for column in header ])
            yield line.read().encode('utf-8')

        for summary_line in generate_summary_lines():
            writer.writerow(summary_line)
            yield line.read().encode('utf-8')


    if not endpoints_initialized['metadata']: # For some reason first result after bootup returns empty, so we do once extra for first request.
        initial_path = '{}?{}'.format(search_path, urlencode(dict(search_params, limit=10), True))
        endpoints_initialized['metadata'] = True
        request.invoke_subrequest(make_search_subreq(request, initial_path), False).json

    return Response(
        content_type='text/tsv',
        app_iter = stream_tsv_output(
            format_graph_of_experiment_sets(
                get_iterable_search_results(request, search_path, search_params)
            )
        ),
        content_disposition='attachment;filename="%s"' % filename_to_suggest
    )


@view_config(route_name='batch_download', request_method='GET')
def batch_download(context, request):
    # adding extra params to get required columns
    param_list = parse_qs(request.matchdict['search_params'])
    param_list['field'] = ['files.href', 'files.file_type']
    param_list['limit'] = ['all']
    path = '/search/?%s' % urlencode(param_list, True)
    results = request.embed(path, as_user=True)
    metadata_link = '{host_url}/metadata/{search_params}/metadata.tsv'.format(
        host_url=request.host_url,
        search_params=request.matchdict['search_params']
    )
    files = [metadata_link]
    if 'files.file_type' in param_list:
        for exp in results['@graph']:
            for f in exp['files']:
                if f['file_type'] in param_list['files.file_type']:
                    files.append('{host_url}{href}'.format(
                        host_url=request.host_url,
                        href=f['href']
                    ))
    else:
        for exp in results['@graph']:
            for f in exp['files']:
                files.append('{host_url}{href}'.format(
                    host_url=request.host_url,
                    href=f['href']
                ))
    return Response(
        content_type='text/plain',
        body='\n'.join(files),
        content_disposition='attachment; filename="%s"' % 'files.txt'
    )


def lookup_column_value(value, path):
    nodes = [value]
    names = path.split('.')
    for name in names:
        nextnodes = []
        for node in nodes:
            if name not in node:
                continue
            value = node[name]
            if isinstance(value, list):
                nextnodes.extend(value)
            else:
                nextnodes.append(value)
        nodes = nextnodes
        if not nodes:
            return ''
    # if we ended with an embedded object, show the @id
    if nodes and hasattr(nodes[0], '__contains__') and '@id' in nodes[0]:
        nodes = [node['@id'] for node in nodes]
    seen = set()
    deduped_nodes = [n for n in nodes if not (n in seen or seen.add(n))]
    return u','.join(u'{}'.format(n) for n in deduped_nodes)


def format_row(columns):
    """Format a list of text columns as a tab-separated byte string."""
    return b'\t'.join([bytes_(c, 'utf-8') for c in columns]) + b'\r\n'


@view_config(route_name='report_download', request_method='GET')
def report_download(context, request):
    types = request.params.getall('type')
    if len(types) != 1:
        msg = 'Report view requires specifying a single type.'
        raise HTTPBadRequest(explanation=msg)

    # Make sure we get all results
    request.GET['limit'] = 'all'

    schemas = [request.registry[TYPES][types[0]].schema]
    columns = list_visible_columns_for_schemas(request, schemas)
    header = [column.get('title') or field for field, column in columns.items()]

    def generate_rows():
        yield format_row(header)
        for item in iter_search_results(context, request):
            values = [lookup_column_value(item, path) for path in columns]
            yield format_row(values)

    # Stream response using chunked encoding.
    request.response.content_type = 'text/tsv'
    request.response.content_disposition = 'attachment;filename="%s"' % 'report.tsv'
    request.response.app_iter = generate_rows()
    return request.response<|MERGE_RESOLUTION|>--- conflicted
+++ resolved
@@ -416,15 +416,12 @@
         if file_row_dict['Related File Relationship'] == 'secondary file for':
             summary['counts']['Extra Files'] += 1
 
-<<<<<<< HEAD
-=======
         if file_row_dict['File Download URL'] is None:
             file_row_dict['File Download URL'] = '## No URL currently available'
             summary['counts']['Not Yet Uploaded'] += 1
             summary['counts']['Total Files'] += 1
             return file_row_dict
 
->>>>>>> 8434cc15
         if file_cache.get(file_row_dict['File Download URL']) is not None:
             file_row_dict['File Download URL'] = '## Duplicate of row ' + str(file_cache[file_row_dict['File Download URL']] + 3) + ': ' + file_row_dict['File Download URL']
             summary['counts']['Duplicate Files'] += 1

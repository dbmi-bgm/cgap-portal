from collections import OrderedDict
from pyramid.httpexceptions import HTTPBadRequest
from pyramid.view import view_config
from pyramid.response import Response
<<<<<<< HEAD
from snowfort import TYPES
from snowfort.util import simple_path_ids
=======
from snovault.util import simple_path_ids
>>>>>>> 307da96e
from urllib.parse import (
    parse_qs,
    urlencode,
)
from .search import iter_search_results
from .search import list_visible_columns_for_schemas

import csv
import io
import json

import logging


log = logging.getLogger(__name__)


def includeme(config):
    config.add_route('batch_download', '/batch_download/{search_params}')
    config.add_route('metadata', '/metadata/{search_params}/{tsv}')
    config.add_route('peak_metadata', '/peak_metadata/{search_params}/{tsv}')
    config.add_route('report_download', '/report.tsv')
    config.scan(__name__)


# includes concatenated properties
_tsv_mapping = OrderedDict([
    ('File accession', ['files.title']),
    ('File format', ['files.file_type']),
    ('Output type', ['files.output_type']),
    ('Experiment accession', ['accession']),
    ('Assay', ['assay_term_name']),
    ('Biosample term id', ['biosample_term_id']),
    ('Biosample term name', ['biosample_term_name']),
    ('Biosample type', ['biosample_type']),
    ('Biosample life stage', ['replicates.library.biosample.life_stage']),
    ('Biosample sex', ['replicates.library.biosample.sex']),
    ('Biosample organism', ['replicates.library.biosample.organism.scientific_name']),
    ('Biosample treatments', ['replicates.library.biosample.treatments.treatment_term_name']),
    ('Biosample subcellular fraction term name', ['replicates.library.biosample.subcellular_fraction_term_name']),
    ('Biosample phase', ['replicates.library.biosample.phase']),
    ('Biosample synchronization stage', ['replicates.library.biosample.fly_synchronization_stage',
                                         'replicates.library.biosample.worm_synchronization_stage',
                                         'replicates.library.biosample.post_synchronization_time',
                                         'replicates.library.biosample.post_synchronization_time_units']),
    ('Experiment target', ['target.name']),
    ('Antibody accession', ['replicates.antibody.accession']),
    ('Library made from', ['replicates.library.nucleic_acid_term_name']),
    ('Library depleted in', ['replicates.library.depleted_in_term_name']),
    ('Library extraction method', ['replicates.library.extraction_method']),
    ('Library lysis method', ['replicates.library.lysis_method']),
    ('Library crosslinking method', ['replicates.library.crosslinking_method']),
    ('Experiment date released', ['date_released']),
    ('Project', ['award.project']),
    ('RBNS protein concentration', ['files.replicate.rbns_protein_concentration', 'files.replicate.rbns_protein_concentration_units']),
    ('Library fragmentation method', ['files.replicate.library.fragmentation_method']),
    ('Library size range', ['files.replicate.library.size_range']),
    ('Biosample Age', ['files.replicate.library.biosample.age_display']),
    ('Biological replicate(s)', ['files.biological_replicates']),
    ('Technical replicate', ['files.replicate.technical_replicate_number']),
    ('Read length', ['files.read_length']),
    ('Run type', ['files.run_type']),
    ('Paired end', ['files.paired_end']),
    ('Paired with', ['files.paired_with']),
    ('Derived from', ['files.derived_from.accession']),
    ('Size', ['files.file_size']),
    ('Lab', ['files.lab.title']),
    ('md5sum', ['files.md5sum']),
    ('File download URL', ['files.href']),
    ('Assembly', ['files.assembly']),
    ('Platform', ['files.platform.title'])
])


def get_file_uuids(result_dict):
    file_uuids = []
    for item in result_dict['@graph']:
        for file in item['files']:
            file_uuids.append(file['uuid'])
    return list(set(file_uuids))

def get_biosample_accessions(file_json, experiment_json):
    for f in experiment_json['files']:
        if file_json['uuid'] == f['uuid']:
            accession = f.get('replicate', {}).get('library', {}).get('biosample', {}).get('accession')
            if accession:
                return accession
    accessions = []
    for replicate in experiment_json.get('replicates', []):
        accession = replicate['library']['biosample']['accession']
        accessions.append(accession)
    return ', '.join(list(set(accessions)))

def get_peak_metadata_links(request):
    if request.matchdict.get('search_params'):
        search_params = request.matchdict['search_params']
    else:
        search_params = request.query_string

    peak_metadata_tsv_link = '{host_url}/peak_metadata/{search_params}/peak_metadata.tsv'.format(
        host_url=request.host_url,
        search_params=search_params
    )
    peak_metadata_json_link = '{host_url}/peak_metadata/{search_params}/peak_metadata.json'.format(
        host_url=request.host_url,
        search_params=search_params
    )
    return [peak_metadata_tsv_link, peak_metadata_json_link]




@view_config(route_name='peak_metadata', request_method='GET')
def peak_metadata(context, request):
    param_list = parse_qs(request.matchdict['search_params'])
    param_list['field'] = []
    header = ['assay_term_name', 'coordinates', 'target.label', 'biosample.accession', 'file.accession', 'experiment.accession']
    param_list['limit'] = ['all']
    path = '/region-search/?{}&{}'.format(urlencode(param_list, True),'referrer=peak_metadata')
    results = request.embed(path, as_user=True)
    uuids_in_results = get_file_uuids(results)
    rows = []
    json_doc = {}
    for row in results['peaks']:
        if row['_id'] in uuids_in_results:
            file_json = request.embed(row['_id'])
            experiment_json = request.embed(file_json['dataset'])
            for hit in row['inner_hits']['positions']['hits']['hits']:
                data_row = []
                coordinates = '{}:{}-{}'.format(hit['_index'], hit['_source']['start'], hit['_source']['end'])
                file_accession = file_json['accession']
                experiment_accession = experiment_json['accession']
                assay_name = experiment_json['assay_term_name']
                target_name = experiment_json.get('target', {}).get('label') # not all experiments have targets
                biosample_accession = get_biosample_accessions(file_json, experiment_json)
                data_row.extend([assay_name, coordinates, target_name, biosample_accession, file_accession, experiment_accession])
                rows.append(data_row)
                if assay_name not in json_doc:
                    json_doc[assay_name] = []
                else:
                    json_doc[assay_name].append({
                        'coordinates': coordinates,
                        'target.name': target_name,
                        'biosample.accession': list(biosample_accession.split(', ')),
                        'file.accession': file_accession,
                        'experiment.accession': experiment_accession
                    })
    if 'peak_metadata.json' in request.url:
        return Response(
            content_type='text/plain',
            body=json.dumps(json_doc),
            content_disposition='attachment;filename="%s"' % 'peak_metadata.json'
        )
    fout = io.StringIO()
    writer = csv.writer(fout, delimiter='\t')
    writer.writerow(header)
    writer.writerows(rows)
    return Response(
        content_type='text/tsv',
        body=fout.getvalue(),
        content_disposition='attachment;filename="%s"' % 'peak_metadata.tsv'
    )


@view_config(route_name='metadata', request_method='GET')
def metadata_tsv(context, request):
    param_list = parse_qs(request.matchdict['search_params'])
    if 'referrer' in param_list:
        search_path = '/{}/'.format(param_list.pop('referrer')[0])
    else:
        search_path = '/search/'
    param_list['field'] = []
    header = []
    file_attributes = []
    for prop in _tsv_mapping:
        header.append(prop)
        param_list['field'] = param_list['field'] + _tsv_mapping[prop]
        if _tsv_mapping[prop][0].startswith('files'):
            file_attributes = file_attributes + [_tsv_mapping[prop][0]]
    param_list['limit'] = ['all']
    path = '{}?{}'.format(search_path, urlencode(param_list, True))
    results = request.embed(path, as_user=True)
    rows = []
    for row in results['@graph']:
        if row['files']:
            exp_data_row = []
            for column in header:
                if not _tsv_mapping[column][0].startswith('files'):
                    temp = []
                    for c in _tsv_mapping[column]:
                        c_value = []
                        for value in simple_path_ids(row, c):
                            if str(value) not in c_value:
                                c_value.append(str(value))
                        if c == 'replicates.library.biosample.post_synchronization_time' and len(temp):
                            if len(c_value):
                                temp[0] = temp[0] + ' + ' + c_value[0]
                        elif len(temp):
                            if len(c_value):
                                temp = [x + ' ' + c_value[0] for x in temp]
                        else:
                            temp = c_value
                    exp_data_row.append(', '.join(list(set(temp))))
            f_attributes = ['files.title', 'files.file_type',
                            'files.output_type']
            for f in row['files']:
                if 'files.file_type' in param_list:
                    if f['file_type'] not in param_list['files.file_type']:
                        continue
                f['href'] = request.host_url + f['href']
                f_row = []
                for attr in f_attributes:
                    f_row.append(f[attr[6:]])
                data_row = f_row + exp_data_row
                for prop in file_attributes:
                    if prop in f_attributes:
                        continue
                    path = prop[6:]
                    temp = []
                    for value in simple_path_ids(f, path):
                        temp.append(str(value))
                    if prop == 'files.replicate.rbns_protein_concentration':
                        if 'replicate' in f and 'rbns_protein_concentration_units' in f['replicate']:
                            temp[0] = temp[0] + ' ' + f['replicate']['rbns_protein_concentration_units']
                    if prop == 'files.paired_with':
                        # chopping of path to just accession
                        if len(temp):
                            new_values = [t[7:-1] for t in temp]
                            temp = new_values
                    data = list(set(temp))
                    data.sort()
                    data_row.append(', '.join(data))
                rows.append(data_row)
    fout = io.StringIO()
    writer = csv.writer(fout, delimiter='\t')
    writer.writerow(header)
    writer.writerows(rows)
    return Response(
        content_type='text/tsv',
        body=fout.getvalue(),
        content_disposition='attachment;filename="%s"' % 'metadata.tsv'
    )


@view_config(route_name='batch_download', request_method='GET')
def batch_download(context, request):
    # adding extra params to get required columns
    param_list = parse_qs(request.matchdict['search_params'])
    param_list['field'] = ['files.href', 'files.file_type']
    param_list['limit'] = ['all']
    path = '/search/?%s' % urlencode(param_list, True)
    results = request.embed(path, as_user=True)
    metadata_link = '{host_url}/metadata/{search_params}/metadata.tsv'.format(
        host_url=request.host_url,
        search_params=request.matchdict['search_params']
    )
    files = [metadata_link]
    if 'files.file_type' in param_list:
        for exp in results['@graph']:
            for f in exp['files']:
                if f['file_type'] in param_list['files.file_type']:
                    files.append('{host_url}{href}'.format(
                        host_url=request.host_url,
                        href=f['href']
                    ))
    else:
        for exp in results['@graph']:
            for f in exp['files']:
                files.append('{host_url}{href}'.format(
                    host_url=request.host_url,
                    href=f['href']
                ))
    return Response(
        content_type='text/plain',
        body='\n'.join(files),
        content_disposition='attachment; filename="%s"' % 'files.txt'
    )


def lookup_column_value(value, path):
    nodes = [value]
    names = path.split('.')
    for name in names:
        nextnodes = []
        for node in nodes:
            if name not in node:
                continue
            value = node[name]
            if isinstance(value, list):
                nextnodes.extend(value)
            else:
                nextnodes.append(value)
        nodes = nextnodes
        if not nodes:
            return ''
    # if we ended with an embedded object, show the @id
    if nodes and hasattr(nodes[0], '__contains__') and '@id' in nodes[0]:
        nodes = [node['@id'] for node in nodes]
    seen = set()
    deduped_nodes = [n for n in nodes if not (n in seen or seen.add(n))]
    return ','.join(str(n) for n in deduped_nodes)


def format_row(columns):
    return '\t'.join(columns) + '\r\n'


@view_config(route_name='report_download', request_method='GET')
def report_download(context, request):
    types = request.params.getall('type')
    if len(types) != 1:
        msg = 'Report view requires specifying a single type.'
        raise HTTPBadRequest(explanation=msg)

    # Make sure we get all results
    request.GET['limit'] = 'all'

    schemas = [request.registry[TYPES][types[0]].schema]
    columns = list_visible_columns_for_schemas(request, schemas)
    header = [column.get('title') or field for field, column in columns.items()]

    def generate_rows():
        yield format_row(header)
        for item in iter_search_results(context, request):
            values = [lookup_column_value(item, path) for path in columns]
            yield format_row(values)

    # Stream response using chunked encoding.
    request.response.content_type = 'text/tsv'
    request.response.content_disposition = 'attachment;filename="%s"' % 'report.tsv'
    app_iter = generate_rows()
    if str is bytes:  # Python 2 vs 3 wsgi differences
        request.response.app_iter = app_iter  # Python 2
    else:
        request.response.app_iter = (s.encode('utf-8') for s in app_iter)
    return request.response<|MERGE_RESOLUTION|>--- conflicted
+++ resolved
@@ -2,12 +2,7 @@
 from pyramid.httpexceptions import HTTPBadRequest
 from pyramid.view import view_config
 from pyramid.response import Response
-<<<<<<< HEAD
-from snowfort import TYPES
-from snowfort.util import simple_path_ids
-=======
 from snovault.util import simple_path_ids
->>>>>>> 307da96e
 from urllib.parse import (
     parse_qs,
     urlencode,

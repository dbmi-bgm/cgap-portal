--- conflicted
+++ resolved
@@ -260,16 +260,11 @@
                 // These keys are literally matched against the string values, not actual path contents, hence why is "../util/aws".. it exactly what within SPC/SubmissionView.js
                 // We can clean up and change to 'aws-utils' in here in future as well and alias it to spc/utils/aws. But this needs to be synchronized with SPC and 4DN.
                 // We could have some 'ssr-externals.json' file in SPC (letting it define its own, per own version) and merge it into here.
-<<<<<<< HEAD
-                // 'aws-utils': 'var {}',
-                '../util/aws': 'var {}'
-=======
                 // 'aws-utils': 'empty-module',
                 '../util/aws': 'empty-module',
                 // We can rely on NodeJS's internal URL API, since it should match API of npm url package by design.
                 // This hopefully improves SSR performance, assuming Node has native non-JS/C code to parse this.
                 // 'url': 'commonjs2 url'
->>>>>>> f6ccb50d
             }
         ],
         output: {

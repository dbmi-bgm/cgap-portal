--- conflicted
+++ resolved
@@ -45,13 +45,10 @@
     if data['env_name'].lower() in ['4dn-web-dev', 'fourfront-webdev']:
         data['es_server'] = '172.31.49.128:9872'
         data['load_function'] = 'load_prod_data'
-    else: # this will soon be base case
+    else:  # this will soon be base case
         data['es_server'] = os.environ.get("ES_URL")
-<<<<<<< HEAD
-=======
         if os.environ.get("LOAD_FUNCTION"):
             data['load_function'] = os.environ.get("LOAD_FUNCTION")
->>>>>>> 536efe17
 
     file_dir, _ = os.path.split(os.path.abspath(__file__))
     filename = os.path.join(file_dir, '..', 'beanstalk.cfg')

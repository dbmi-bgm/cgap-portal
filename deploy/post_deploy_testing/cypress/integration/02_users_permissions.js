--- conflicted
+++ resolved
@@ -43,17 +43,6 @@
                 .get("#user_actions_dropdown").click().wait(100).end()
                 .get('ul.dropdown-menu[aria-labelledby="user_actions_dropdown"] a#profile').click().end()
                 .get('.page-container .user-title-row-container h1.user-title').invoke('text').should('include', "Frontend").end() // Test only for first name as we're editing last name & it may change re: delayed indexing, etc.
-<<<<<<< HEAD
-                // Edit last name
-                .get('.page-container .user-title-row-container h1.user-title .last_name .value.saved a.edit-button').click().end()
-                .get('.page-container .user-title-row-container h1.user-title .last_name .value.editing input').clear().type('SuperTest').then((inputfield)=>{
-                    return cy.wait(100).screenshot().get('.page-container .user-title-row-container h1.user-title .last_name .value.editing .save-button').click()
-                        .should('have.length', 0).wait(100).end()
-                        .get('.page-container .user-title-row-container h1.user-title .last_name .value.editing .loading-icon').should('have.length', 0).end()
-                        .get('.page-container .user-title-row-container h1.user-title').should('have.text', "Frontend SuperTest").wait(500).end()
-                        .url().then((currUrl)=>{ // After reloading on datastore=database, last name stays edited. Then change back.
-                            return cy.visit(currUrl + '?datastore=database').end()
-=======
                 .url().then((currUrl)=>{
                     return cy.visit(currUrl + '?datastore=database').end() // Edit last name ON DATASTORE=DATABASE TO PREVENT ERRORS DUE TO INDEXING NOT BEING CAUGHT UP FROM PRIOR TEST
                         .get('.page-container .user-title-row-container h1.user-title .last_name .value.saved a.edit-button').click().end()
@@ -64,7 +53,6 @@
                                 .get('.page-container .user-title-row-container h1.user-title').should('have.text', "Frontend SuperTest").wait(500).end()
                                 // After reloading on datastore=database, last name stays edited. Then change back.
                                 .reload()//.visit(currUrl + '?datastore=database').end()
->>>>>>> dcb34219
                                 .get('.page-container .user-title-row-container h1.user-title').should('have.text', "Frontend SuperTest").end()
                                 // Cleanup & test again
                                 .get('.page-container .user-title-row-container h1.user-title .last_name .value.saved a.edit-button').click().end()

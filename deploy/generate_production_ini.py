--- conflicted
+++ resolved
@@ -256,14 +256,9 @@
                             action='store_true',
                             default=False)
         args = parser.parse_args()
-<<<<<<< HEAD
-        template_file_name = environment_template_filename(args.env)
-        # template_file_name = any_environment_template_filename()
-=======
         template_file_name = (any_environment_template_filename()
                               if args.use_any
                               else environment_template_filename(args.env))
->>>>>>> b2307b2d
         ini_file_name = args.target
         # print("template_file_name=", template_file_name)
         # print("ini_file_name=", ini_file_name)

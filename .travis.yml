--- conflicted
+++ resolved
@@ -84,19 +84,5 @@
     kill $(cat "$SC_PIDFILE")
     wait $(cat "$SC_PIDFILE")
   fi
-<<<<<<< HEAD
 after_success:
-- python deploy_beanstalk.py
-=======
-deploy:
-    provider: elasticbeanstalk
-    region: us-east-1
-    app: 4dn-web
-    env: 4dn-web-dev
-    bucket-name: $ELASTIC_BEANSTALK_BUCKET
-    access_key_id: $AWS_ACCESS_KEY_ID
-    secret_access_key: $AWS_SECRET_ACCESS_KEY
-    on:
-        repo: hms-dbmi/encode  
-        branch: master
->>>>>>> 6181a7c3
+- python deploy_beanstalk.py
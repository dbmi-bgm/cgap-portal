language: python
sudo: false
cache:
  directories:
    - eggs
    - .npm
addons:
  apt_packages:
  - graphviz
env:
  global:
    - secure: |-
        CMKR45ew7fJWfF/rvaFkV4gNhWRDdM4y8wlj5p1qrEzJ214SENg03fjHJr6B
        cvNf7vanTJKnVxpxUK9kH5Tn/uaJZtnbnJYehZ4YKwzbJQEAEJpWvCk4C54O
        7diAxOq7YSxxqA2XdtLydkNlo85BWoucmc0yHEl3weNR9554UmM=
    - secure: |-
        WmE7J5Vxheir50Heuji0JVpEmoYH5iPkLMQFgnocY1UspO1ka1+8M7SOgsUH
        SK5yLKZ/6oJyhlySqqTmCfYy3y/WXRNG76dy1kjVj/DEbx+n6Yu0nElw84ED
        ZR5KkpFMaKLA505soY+4lJc4jRl5u0qwCB1Ad3UgTgfkI4QSaGM=
    - PATH="/usr/share/elasticsearch/bin:/usr/lib/postgresql/9.3/bin:$PATH"
matrix:
  include:
    - python: "2.7"
      env: BROWSER=
    - python: "3.4"
      env: BROWSER=Chrome
    - python: "3.4"
      env: BROWSER=
before_install:
  - whereis elasticsearch
  - postgres --version
  - initdb --version
  - elasticsearch -v
install:
  - npm config set python /usr/bin/python2.7
<<<<<<< HEAD
  - pip install pandas
  - python bootstrap.py -v 2.3.1 --setuptools-version 15.2
=======
  - python bootstrap.py --buildout-version 2.4.1 --setuptools-version 18.1
>>>>>>> a1dde74e
  - bin/buildout -c buildout-travis.cfg || (echo "Retrying buildout" && bin/buildout -c buildout-travis.cfg)
before_script:
  - >
    if test -n "$BROWSER"; then
      CONNECT_URL=https://saucelabs.com/downloads/sc-4.3.8-linux.tar.gz
      CONNECT_DOWNLOAD=sc.tar.gz
      SC_READYFILE=sauce-connect-ready-$RANDOM
      SC_LOGFILE=$HOME/sauce-connect.log
      SC_PIDFILE=$HOME/sauce-connect.pid
      curl $CONNECT_URL > $CONNECT_DOWNLOAD
      mkdir sc
      tar -zxf $CONNECT_DOWNLOAD --strip 1 --directory sc
      sc/bin/sc --readyfile $SC_READYFILE \
        --logfile $SC_LOGFILE \
        --pidfile $SC_PIDFILE \
        --tunnel-identifier $TRAVIS_JOB_NUMBER \
        --user $SAUCE_USERNAME --api-key $SAUCE_ACCESS_KEY > /dev/null &
      while test -f "$SC_PIDFILE" && test ! -f "$SC_READYFILE"; do sleep .5; done
    fi
script:
  - if test -z "$BROWSER"; then npm test; fi
  - if test -z "$BROWSER"; then bin/test -v -v --timeout=200 -m "not bdd"; fi
  - >
    if test -n "$BROWSER"; then
      test -f "$SC_PIDFILE" && bin/test -v -v --timeout=200 -m "bdd" --tb=short \
        --splinter-implicit-wait 10 \
        --splinter-webdriver remote \
        --splinter-remote-url "http://$SAUCE_USERNAME:$SAUCE_ACCESS_KEY@localhost:4445/wd/hub" \
        --splinter-socket-timeout 300 \
        --browser-arg tunnel-identifier "$TRAVIS_JOB_NUMBER" \
        --browser-arg-int build  "$TRAVIS_BUILD_NUMBER" \
        --browser-arg-int idleTimeout 300 \
        --browser-arg name "$TRAVIS_REPO_SLUG $TRAVIS_BRANCH $TRAVIS_COMMIT" \
        --browser-arg browser "$BROWSER"
    fi
after_script:
  - >
    if test -f "$SC_PIDFILE"; then
      SAUCE_JOB_ID=`grep -m 1 /session/ "$HOME/sauce-connect.log" | cut -d / -f 7`
      SAUCE_PASSED=`((TRAVIS_TEST_RESULT == 0)) && echo true || echo false`
      curl -H "Content-Type:text/json" -s -X PUT -d "{\"passed\": $SAUCE_PASSED}" \
        "http://$SAUCE_USERNAME:$SAUCE_ACCESS_KEY@saucelabs.com/rest/v1/$SAUCE_USERNAME/jobs/$SAUCE_JOB_ID" > /dev/null
      echo "Sauce test page https://saucelabs.com/tests/$SAUCE_JOB_ID"
      kill $(cat "$SC_PIDFILE")
    fi<|MERGE_RESOLUTION|>--- conflicted
+++ resolved
@@ -33,12 +33,8 @@
   - elasticsearch -v
 install:
   - npm config set python /usr/bin/python2.7
-<<<<<<< HEAD
   - pip install pandas
-  - python bootstrap.py -v 2.3.1 --setuptools-version 15.2
-=======
   - python bootstrap.py --buildout-version 2.4.1 --setuptools-version 18.1
->>>>>>> a1dde74e
   - bin/buildout -c buildout-travis.cfg || (echo "Retrying buildout" && bin/buildout -c buildout-travis.cfg)
 before_script:
   - >

--- conflicted
+++ resolved
@@ -56,11 +56,6 @@
 before_script:
 - bin/configure-kibana-index --es-endpoint search-fourfront-builds-uhevxdzfcv7mkm5pj5svcri3aq.us-east-1.es.amazonaws.com:80
 script:
-<<<<<<< HEAD
-=======
-# disable npm for now
-# - if test -n "$NPM"; then npm test; fi
->>>>>>> 96de66f3
 # setone is essentially all tests that are not indexing; change here for clarity
 - travis_wait 30 bin/test -v -v --aws-auth -m "working" --durations=10
   --cov src/encoded --es search-fourfront-builds-uhevxdzfcv7mkm5pj5svcri3aq.us-east-1.es.amazonaws.com:80;

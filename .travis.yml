--- conflicted
+++ resolved
@@ -69,17 +69,11 @@
 - npm config set python /usr/bin/python2.7
 - curl -O  ${ES_DOWNLOAD_URL} && sudo dpkg -i --force-confnew elasticsearch-${ES_VERSION}.deb && sudo service elasticsearch stop
 install:
-<<<<<<< HEAD
-=======
-- python bootstrap.py --buildout-version 2.9.5 --setuptools-version 37.0.0
-# The below - "travis_wait 30" is a temporary work-around until there is a non-minified copy of hglib.js saved
-- travis_wait 30 bin/buildout || (echo "Retrying buildout" && bin/buildout )
-- pip install awsebcli
->>>>>>> 89c7e500
 - pip install coveralls
 - pip install codacy-coverage
 - python bootstrap.py --buildout-version 2.9.5 --setuptools-version 37.0.0
-- bin/buildout || (echo "Retrying buildout" && bin/buildout )
+# The below "travis_wait 30" is a temporary work-around until there is a non-minified copy of hglib.js saved
+- travis_wait 30 bin/buildout || (echo "Retrying buildout" && bin/buildout )
 #before_script:
 #- |
 #  if test -n "$BROWSER"; then
